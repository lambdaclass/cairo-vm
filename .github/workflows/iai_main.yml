--- conflicted
+++ resolved
@@ -20,11 +20,7 @@
         python-version: '3.9'
     - name: Install test dependencies
       run: |
-<<<<<<< HEAD
-        pip install ecdsa fastecdsa sympy cairo-lang==0.11.0
-=======
         pip install -r requirements.txt
->>>>>>> eebfd612
         sudo apt update
         sudo apt install -y valgrind
     - uses: actions/checkout@v3
