--- conflicted
+++ resolved
@@ -20,11 +20,7 @@
       with:
         python-version: '3.9'
     - name: Install test dependencies
-<<<<<<< HEAD
-      run: pip install ecdsa fastecdsa sympy cairo-lang==0.11.0
-=======
       run: pip install -r requirements.txt
->>>>>>> eebfd612
     - name: Run benchmark
       run: make benchmark-action
     - name: Store benchmark result
