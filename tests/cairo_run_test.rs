--- conflicted
+++ resolved
@@ -1411,7 +1411,6 @@
 
 #[test]
 #[cfg_attr(target_arch = "wasm32", wasm_bindgen_test)]
-<<<<<<< HEAD
 fn cairo_run_poseidon_builtin() {
     let mut hint_executor = BuiltinHintProcessor::new_empty();
     let cairo_run_config = cairo_run::CairoRunConfig {
@@ -1420,25 +1419,30 @@
     };
     cairo_run::cairo_run(
         include_bytes!("../cairo_programs/poseidon_builtin.json"),
-=======
+        &cairo_run_config,
+        &mut hint_executor,
+    )
+    .expect("Couldn't run program");
+}
+
+#[test]
+#[cfg_attr(target_arch = "wasm32", wasm_bindgen_test)]
 fn cairo_run_ec_op() {
     let mut hint_executor = BuiltinHintProcessor::new_empty();
     let cairo_run_config = cairo_run::CairoRunConfig {
-        layout: "all",
+        layout: "all_cairo",
         ..cairo_vm::cairo_run::CairoRunConfig::default()
     };
     cairo_run::cairo_run(
         include_bytes!("../cairo_programs/ec_op.json"),
->>>>>>> aa7cf92b
-        &cairo_run_config,
-        &mut hint_executor,
-    )
-    .expect("Couldn't run program");
-}
-
-#[test]
-#[cfg_attr(target_arch = "wasm32", wasm_bindgen_test)]
-<<<<<<< HEAD
+        &cairo_run_config,
+        &mut hint_executor,
+    )
+    .expect("Couldn't run program");
+}
+
+#[test]
+#[cfg_attr(target_arch = "wasm32", wasm_bindgen_test)]
 fn cairo_run_poseidon_hash() {
     let mut hint_executor = BuiltinHintProcessor::new_empty();
     let cairo_run_config = cairo_run::CairoRunConfig {
@@ -1447,24 +1451,30 @@
     };
     cairo_run::cairo_run(
         include_bytes!("../cairo_programs/poseidon_hash.json"),
-=======
+        &cairo_run_config,
+        &mut hint_executor,
+    )
+    .expect("Couldn't run program");
+}
+
+#[test]
+#[cfg_attr(target_arch = "wasm32", wasm_bindgen_test)]
 fn cairo_chained_run_ec_op() {
     let mut hint_executor = BuiltinHintProcessor::new_empty();
     let cairo_run_config = cairo_run::CairoRunConfig {
-        layout: "all",
+        layout: "all_cairo",
         ..cairo_vm::cairo_run::CairoRunConfig::default()
     };
     cairo_run::cairo_run(
         include_bytes!("../cairo_programs/chained_ec_op.json"),
->>>>>>> aa7cf92b
-        &cairo_run_config,
-        &mut hint_executor,
-    )
-    .expect("Couldn't run program");
-}
-
-#[test]
-<<<<<<< HEAD
+        &cairo_run_config,
+        &mut hint_executor,
+    )
+    .expect("Couldn't run program");
+}
+
+#[test]
+#[cfg_attr(target_arch = "wasm32", wasm_bindgen_test)]
 fn cairo_run_keccak_builtin() {
     let mut hint_executor = BuiltinHintProcessor::new_empty();
     let cairo_run_config = cairo_run::CairoRunConfig {
@@ -1480,6 +1490,7 @@
 }
 
 #[test]
+#[cfg_attr(target_arch = "wasm32", wasm_bindgen_test)]
 fn cairo_run_keccak_uint256() {
     let mut hint_executor = BuiltinHintProcessor::new_empty();
     let cairo_run_config = cairo_run::CairoRunConfig {
@@ -1488,17 +1499,22 @@
     };
     cairo_run::cairo_run(
         include_bytes!("../cairo_programs/keccak_uint256.json"),
-=======
+        &cairo_run_config,
+        &mut hint_executor,
+    )
+    .expect("Couldn't run program");
+}
+
+#[test]
 #[cfg_attr(target_arch = "wasm32", wasm_bindgen_test)]
 fn cairo_run_recover_y() {
     let mut hint_executor = BuiltinHintProcessor::new_empty();
     let cairo_run_config = cairo_run::CairoRunConfig {
-        layout: "all",
+        layout: "all_cairo",
         ..cairo_vm::cairo_run::CairoRunConfig::default()
     };
     cairo_run::cairo_run(
         include_bytes!("../cairo_programs/recover_y.json"),
->>>>>>> aa7cf92b
         &cairo_run_config,
         &mut hint_executor,
     )
