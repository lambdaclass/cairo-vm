use cairo_vm::cairo_run;
use cairo_vm::hint_processor::builtin_hint_processor::builtin_hint_processor_definition::BuiltinHintProcessor;

#[cfg(target_arch = "wasm32")]
use wasm_bindgen_test::*;

#[test]
#[cfg_attr(target_arch = "wasm32", wasm_bindgen_test)]
fn cairo_run_test() {
    let mut hint_executor = BuiltinHintProcessor::new_empty();
    let cairo_run_config = cairo_run::CairoRunConfig {
        layout: "small",
        ..cairo_vm::cairo_run::CairoRunConfig::default()
    };
    cairo_run::cairo_run(
        include_bytes!("../cairo_programs/fibonacci.json"),
        &cairo_run_config,
        &mut hint_executor,
    )
    .expect("Couldn't run program");
}

#[test]
#[cfg_attr(target_arch = "wasm32", wasm_bindgen_test)]
fn cairo_run_array_sum() {
    let mut hint_executor = BuiltinHintProcessor::new_empty();
    let cairo_run_config = cairo_run::CairoRunConfig {
        layout: "small",
        ..cairo_vm::cairo_run::CairoRunConfig::default()
    };
    cairo_run::cairo_run(
        include_bytes!("../cairo_programs/array_sum.json"),
        &cairo_run_config,
        &mut hint_executor,
    )
    .expect("Couldn't run program");
}

#[test]
#[cfg_attr(target_arch = "wasm32", wasm_bindgen_test)]
fn cairo_run_big_struct() {
    let mut hint_executor = BuiltinHintProcessor::new_empty();
    let cairo_run_config = cairo_run::CairoRunConfig {
        layout: "small",
        ..cairo_vm::cairo_run::CairoRunConfig::default()
    };
    cairo_run::cairo_run(
        include_bytes!("../cairo_programs/big_struct.json"),
        &cairo_run_config,
        &mut hint_executor,
    )
    .expect("Couldn't run program");
}

#[test]
#[cfg_attr(target_arch = "wasm32", wasm_bindgen_test)]
fn cairo_run_call_function_assign_param_by_name() {
    let mut hint_executor = BuiltinHintProcessor::new_empty();
    let cairo_run_config = cairo_run::CairoRunConfig {
        layout: "small",
        ..cairo_vm::cairo_run::CairoRunConfig::default()
    };
    cairo_run::cairo_run(
        include_bytes!("../cairo_programs/call_function_assign_param_by_name.json"),
        &cairo_run_config,
        &mut hint_executor,
    )
    .expect("Couldn't run program");
}

#[test]
#[cfg_attr(target_arch = "wasm32", wasm_bindgen_test)]
fn cairo_run_function_return() {
    let mut hint_executor = BuiltinHintProcessor::new_empty();
    let cairo_run_config = cairo_run::CairoRunConfig {
        layout: "small",
        ..cairo_vm::cairo_run::CairoRunConfig::default()
    };
    cairo_run::cairo_run(
        include_bytes!("../cairo_programs/function_return.json"),
        &cairo_run_config,
        &mut hint_executor,
    )
    .expect("Couldn't run program");
}

#[test]
#[cfg_attr(target_arch = "wasm32", wasm_bindgen_test)]
fn cairo_run_function_return_if_print() {
    let mut hint_executor = BuiltinHintProcessor::new_empty();
    let cairo_run_config = cairo_run::CairoRunConfig {
        layout: "small",
        ..cairo_vm::cairo_run::CairoRunConfig::default()
    };
    cairo_run::cairo_run(
        include_bytes!("../cairo_programs/function_return_if_print.json"),
        &cairo_run_config,
        &mut hint_executor,
    )
    .expect("Couldn't run program");
}

#[test]
#[cfg_attr(target_arch = "wasm32", wasm_bindgen_test)]
fn cairo_run_function_return_to_variable() {
    let mut hint_executor = BuiltinHintProcessor::new_empty();
    let cairo_run_config = cairo_run::CairoRunConfig {
        layout: "small",
        ..cairo_vm::cairo_run::CairoRunConfig::default()
    };
    cairo_run::cairo_run(
        include_bytes!("../cairo_programs/function_return_to_variable.json"),
        &cairo_run_config,
        &mut hint_executor,
    )
    .expect("Couldn't run program");
}

#[test]
#[cfg_attr(target_arch = "wasm32", wasm_bindgen_test)]
fn cairo_run_if_and_prime() {
    let mut hint_executor = BuiltinHintProcessor::new_empty();
    let cairo_run_config = cairo_run::CairoRunConfig {
        layout: "small",
        ..cairo_vm::cairo_run::CairoRunConfig::default()
    };
    cairo_run::cairo_run(
        include_bytes!("../cairo_programs/if_and_prime.json"),
        &cairo_run_config,
        &mut hint_executor,
    )
    .expect("Couldn't run program");
}

#[test]
#[cfg_attr(target_arch = "wasm32", wasm_bindgen_test)]
fn cairo_run_if_in_function() {
    let mut hint_executor = BuiltinHintProcessor::new_empty();
    let cairo_run_config = cairo_run::CairoRunConfig {
        layout: "small",
        ..cairo_vm::cairo_run::CairoRunConfig::default()
    };
    cairo_run::cairo_run(
        include_bytes!("../cairo_programs/if_in_function.json"),
        &cairo_run_config,
        &mut hint_executor,
    )
    .expect("Couldn't run program");
}

#[test]
#[cfg_attr(target_arch = "wasm32", wasm_bindgen_test)]
fn cairo_run_if_list() {
    let mut hint_executor = BuiltinHintProcessor::new_empty();
    let cairo_run_config = cairo_run::CairoRunConfig {
        layout: "small",
        ..cairo_vm::cairo_run::CairoRunConfig::default()
    };
    cairo_run::cairo_run(
        include_bytes!("../cairo_programs/if_list.json"),
        &cairo_run_config,
        &mut hint_executor,
    )
    .expect("Couldn't run program");
}

#[test]
#[cfg_attr(target_arch = "wasm32", wasm_bindgen_test)]
fn cairo_run_jmp() {
    let mut hint_executor = BuiltinHintProcessor::new_empty();
    let cairo_run_config = cairo_run::CairoRunConfig {
        layout: "small",
        ..cairo_vm::cairo_run::CairoRunConfig::default()
    };
    cairo_run::cairo_run(
        include_bytes!("../cairo_programs/jmp.json"),
        &cairo_run_config,
        &mut hint_executor,
    )
    .expect("Couldn't run program");
}

#[test]
#[cfg_attr(target_arch = "wasm32", wasm_bindgen_test)]
fn cairo_run_jmp_if_condition() {
    let mut hint_executor = BuiltinHintProcessor::new_empty();
    let cairo_run_config = cairo_run::CairoRunConfig {
        layout: "small",
        ..cairo_vm::cairo_run::CairoRunConfig::default()
    };
    cairo_run::cairo_run(
        include_bytes!("../cairo_programs/jmp_if_condition.json"),
        &cairo_run_config,
        &mut hint_executor,
    )
    .expect("Couldn't run program");
}

#[test]
#[cfg_attr(target_arch = "wasm32", wasm_bindgen_test)]
fn cairo_run_pointers() {
    let mut hint_executor = BuiltinHintProcessor::new_empty();
    let cairo_run_config = cairo_run::CairoRunConfig {
        layout: "small",
        ..cairo_vm::cairo_run::CairoRunConfig::default()
    };
    cairo_run::cairo_run(
        include_bytes!("../cairo_programs/pointers.json"),
        &cairo_run_config,
        &mut hint_executor,
    )
    .expect("Couldn't run program");
}

#[test]
#[cfg_attr(target_arch = "wasm32", wasm_bindgen_test)]
fn cairo_run_print() {
    let mut hint_executor = BuiltinHintProcessor::new_empty();
    let cairo_run_config = cairo_run::CairoRunConfig {
        layout: "small",
        ..cairo_vm::cairo_run::CairoRunConfig::default()
    };
    cairo_run::cairo_run(
        include_bytes!("../cairo_programs/print.json"),
        &cairo_run_config,
        &mut hint_executor,
    )
    .expect("Couldn't run program");
}

#[test]
#[cfg_attr(target_arch = "wasm32", wasm_bindgen_test)]
fn cairo_run_return() {
    let mut hint_executor = BuiltinHintProcessor::new_empty();
    let cairo_run_config = cairo_run::CairoRunConfig {
        layout: "small",
        ..cairo_vm::cairo_run::CairoRunConfig::default()
    };
    cairo_run::cairo_run(
        include_bytes!("../cairo_programs/return.json"),
        &cairo_run_config,
        &mut hint_executor,
    )
    .expect("Couldn't run program");
}

#[test]
#[cfg_attr(target_arch = "wasm32", wasm_bindgen_test)]
fn cairo_run_reversed_register_instructions() {
    let mut hint_executor = BuiltinHintProcessor::new_empty();
    let cairo_run_config = cairo_run::CairoRunConfig {
        layout: "small",
        ..cairo_vm::cairo_run::CairoRunConfig::default()
    };
    cairo_run::cairo_run(
        include_bytes!("../cairo_programs/reversed_register_instructions.json"),
        &cairo_run_config,
        &mut hint_executor,
    )
    .expect("Couldn't run program");
}

#[test]
#[cfg_attr(target_arch = "wasm32", wasm_bindgen_test)]
fn cairo_run_simple_print() {
    let mut hint_executor = BuiltinHintProcessor::new_empty();
    let cairo_run_config = cairo_run::CairoRunConfig {
        layout: "small",
        ..cairo_vm::cairo_run::CairoRunConfig::default()
    };
    cairo_run::cairo_run(
        include_bytes!("../cairo_programs/simple_print.json"),
        &cairo_run_config,
        &mut hint_executor,
    )
    .expect("Couldn't run program");
}

#[test]
#[cfg_attr(target_arch = "wasm32", wasm_bindgen_test)]
fn cairo_run_test_addition_if() {
    let mut hint_executor = BuiltinHintProcessor::new_empty();
    let cairo_run_config = cairo_run::CairoRunConfig {
        layout: "small",
        ..cairo_vm::cairo_run::CairoRunConfig::default()
    };
    cairo_run::cairo_run(
        include_bytes!("../cairo_programs/test_addition_if.json"),
        &cairo_run_config,
        &mut hint_executor,
    )
    .expect("Couldn't run program");
}

#[test]
#[cfg_attr(target_arch = "wasm32", wasm_bindgen_test)]
fn cairo_run_test_reverse_if() {
    let mut hint_executor = BuiltinHintProcessor::new_empty();
    let cairo_run_config = cairo_run::CairoRunConfig {
        layout: "small",
        ..cairo_vm::cairo_run::CairoRunConfig::default()
    };
    cairo_run::cairo_run(
        include_bytes!("../cairo_programs/test_reverse_if.json"),
        &cairo_run_config,
        &mut hint_executor,
    )
    .expect("Couldn't run program");
}

#[test]
#[cfg_attr(target_arch = "wasm32", wasm_bindgen_test)]
fn cairo_run_test_subtraction_if() {
    let mut hint_executor = BuiltinHintProcessor::new_empty();
    let cairo_run_config = cairo_run::CairoRunConfig {
        layout: "small",
        ..cairo_vm::cairo_run::CairoRunConfig::default()
    };
    cairo_run::cairo_run(
        include_bytes!("../cairo_programs/test_subtraction_if.json"),
        &cairo_run_config,
        &mut hint_executor,
    )
    .expect("Couldn't run program");
}

#[test]
#[cfg_attr(target_arch = "wasm32", wasm_bindgen_test)]
fn cairo_run_use_imported_module() {
    let mut hint_executor = BuiltinHintProcessor::new_empty();
    let cairo_run_config = cairo_run::CairoRunConfig {
        layout: "all_cairo",
        ..cairo_vm::cairo_run::CairoRunConfig::default()
    };
    cairo_run::cairo_run(
        include_bytes!("../cairo_programs/use_imported_module.json"),
        &cairo_run_config,
        &mut hint_executor,
    )
    .expect("Couldn't run program");
}

#[test]
#[cfg_attr(target_arch = "wasm32", wasm_bindgen_test)]
fn cairo_run_bitwise_output() {
    let mut hint_executor = BuiltinHintProcessor::new_empty();
    let cairo_run_config = cairo_run::CairoRunConfig {
        layout: "all_cairo",
        ..cairo_vm::cairo_run::CairoRunConfig::default()
    };
    cairo_run::cairo_run(
        include_bytes!("../cairo_programs/bitwise_output.json"),
        &cairo_run_config,
        &mut hint_executor,
    )
    .expect("Couldn't run program");
}

#[test]
#[cfg_attr(target_arch = "wasm32", wasm_bindgen_test)]
fn cairo_run_bitwise_recursion() {
    let mut hint_executor = BuiltinHintProcessor::new_empty();
    let cairo_run_config = cairo_run::CairoRunConfig {
        layout: "all_cairo",
        ..cairo_vm::cairo_run::CairoRunConfig::default()
    };
    cairo_run::cairo_run(
        include_bytes!("../cairo_programs/bitwise_recursion.json"),
        &cairo_run_config,
        &mut hint_executor,
    )
    .expect("Couldn't run program");
}

#[test]
#[cfg_attr(target_arch = "wasm32", wasm_bindgen_test)]
fn cairo_run_integration() {
    let mut hint_executor = BuiltinHintProcessor::new_empty();
    let cairo_run_config = cairo_run::CairoRunConfig {
        layout: "all_cairo",
        ..cairo_vm::cairo_run::CairoRunConfig::default()
    };
    cairo_run::cairo_run(
        include_bytes!("../cairo_programs/integration.json"),
        &cairo_run_config,
        &mut hint_executor,
    )
    .expect("Couldn't run program");
}

#[test]
#[cfg_attr(target_arch = "wasm32", wasm_bindgen_test)]
fn cairo_run_integration_with_alloc_locals() {
    let mut hint_executor = BuiltinHintProcessor::new_empty();
    let cairo_run_config = cairo_run::CairoRunConfig {
        layout: "all_cairo",
        ..cairo_vm::cairo_run::CairoRunConfig::default()
    };
    cairo_run::cairo_run(
        include_bytes!("../cairo_programs/integration_with_alloc_locals.json"),
        &cairo_run_config,
        &mut hint_executor,
    )
    .expect("Couldn't run program");
}

#[test]
#[cfg_attr(target_arch = "wasm32", wasm_bindgen_test)]
fn cairo_run_compare_arrays() {
    let mut hint_executor = BuiltinHintProcessor::new_empty();
    let cairo_run_config = cairo_run::CairoRunConfig {
        layout: "all_cairo",
        ..cairo_vm::cairo_run::CairoRunConfig::default()
    };
    cairo_run::cairo_run(
        include_bytes!("../cairo_programs/compare_arrays.json"),
        &cairo_run_config,
        &mut hint_executor,
    )
    .expect("Couldn't run program");
}

#[test]
#[cfg_attr(target_arch = "wasm32", wasm_bindgen_test)]
fn cairo_run_compare_greater_array() {
    let mut hint_executor = BuiltinHintProcessor::new_empty();
    let cairo_run_config = cairo_run::CairoRunConfig {
        layout: "all_cairo",
        ..cairo_vm::cairo_run::CairoRunConfig::default()
    };
    cairo_run::cairo_run(
        include_bytes!("../cairo_programs/compare_greater_array.json"),
        &cairo_run_config,
        &mut hint_executor,
    )
    .expect("Couldn't run program");
}

#[test]
#[cfg_attr(target_arch = "wasm32", wasm_bindgen_test)]
fn cairo_run_compare_lesser_array() {
    let mut hint_executor = BuiltinHintProcessor::new_empty();
    let cairo_run_config = cairo_run::CairoRunConfig {
        layout: "all_cairo",
        ..cairo_vm::cairo_run::CairoRunConfig::default()
    };
    cairo_run::cairo_run(
        include_bytes!("../cairo_programs/compare_lesser_array.json"),
        &cairo_run_config,
        &mut hint_executor,
    )
    .expect("Couldn't run program");
}

#[test]
#[cfg_attr(target_arch = "wasm32", wasm_bindgen_test)]
fn cairo_run_assert_le_felt_hint() {
    let mut hint_executor = BuiltinHintProcessor::new_empty();
    let cairo_run_config = cairo_run::CairoRunConfig {
        layout: "all_cairo",
        ..cairo_vm::cairo_run::CairoRunConfig::default()
    };
    cairo_run::cairo_run(
        include_bytes!("../cairo_programs/assert_le_felt_hint.json"),
        &cairo_run_config,
        &mut hint_executor,
    )
    .expect("Couldn't run program");
}

#[test]
#[cfg_attr(target_arch = "wasm32", wasm_bindgen_test)]
fn cairo_run_assert_250_bit_element_array() {
    let mut hint_executor = BuiltinHintProcessor::new_empty();
    let cairo_run_config = cairo_run::CairoRunConfig {
        layout: "all_cairo",
        ..cairo_vm::cairo_run::CairoRunConfig::default()
    };
    cairo_run::cairo_run(
        include_bytes!("../cairo_programs/assert_250_bit_element_array.json"),
        &cairo_run_config,
        &mut hint_executor,
    )
    .expect("Couldn't run program");
}

#[test]
#[cfg_attr(target_arch = "wasm32", wasm_bindgen_test)]
fn cairo_abs_value() {
    let mut hint_executor = BuiltinHintProcessor::new_empty();
    let cairo_run_config = cairo_run::CairoRunConfig {
        layout: "all_cairo",
        ..cairo_vm::cairo_run::CairoRunConfig::default()
    };
    cairo_run::cairo_run(
        include_bytes!("../cairo_programs/abs_value_array.json"),
        &cairo_run_config,
        &mut hint_executor,
    )
    .expect("Couldn't run program");
}

#[test]
#[cfg_attr(target_arch = "wasm32", wasm_bindgen_test)]
fn cairo_run_compare_different_arrays() {
    let mut hint_executor = BuiltinHintProcessor::new_empty();
    let cairo_run_config = cairo_run::CairoRunConfig {
        layout: "all_cairo",
        ..cairo_vm::cairo_run::CairoRunConfig::default()
    };
    cairo_run::cairo_run(
        include_bytes!("../cairo_programs/compare_different_arrays.json"),
        &cairo_run_config,
        &mut hint_executor,
    )
    .expect("Couldn't run program");
}

#[test]
#[cfg_attr(target_arch = "wasm32", wasm_bindgen_test)]
fn cairo_run_assert_nn() {
    let mut hint_executor = BuiltinHintProcessor::new_empty();
    let cairo_run_config = cairo_run::CairoRunConfig {
        layout: "all_cairo",
        ..cairo_vm::cairo_run::CairoRunConfig::default()
    };
    cairo_run::cairo_run(
        include_bytes!("../cairo_programs/assert_nn.json"),
        &cairo_run_config,
        &mut hint_executor,
    )
    .expect("Couldn't run program");
}

#[test]
#[cfg_attr(target_arch = "wasm32", wasm_bindgen_test)]
fn cairo_run_sqrt() {
    let mut hint_executor = BuiltinHintProcessor::new_empty();
    let cairo_run_config = cairo_run::CairoRunConfig {
        layout: "all_cairo",
        ..cairo_vm::cairo_run::CairoRunConfig::default()
    };
    cairo_run::cairo_run(
        include_bytes!("../cairo_programs/sqrt.json"),
        &cairo_run_config,
        &mut hint_executor,
    )
    .expect("Couldn't run program");
}

#[test]
#[cfg_attr(target_arch = "wasm32", wasm_bindgen_test)]
fn cairo_run_assert_not_zero() {
    let mut hint_executor = BuiltinHintProcessor::new_empty();
    let cairo_run_config = cairo_run::CairoRunConfig {
        layout: "all_cairo",
        ..cairo_vm::cairo_run::CairoRunConfig::default()
    };
    cairo_run::cairo_run(
        include_bytes!("../cairo_programs/assert_not_zero.json"),
        &cairo_run_config,
        &mut hint_executor,
    )
    .expect("Couldn't run program");
}

#[test]
#[cfg_attr(target_arch = "wasm32", wasm_bindgen_test)]
fn cairo_run_split_int() {
    let mut hint_executor = BuiltinHintProcessor::new_empty();
    let cairo_run_config = cairo_run::CairoRunConfig {
        layout: "all_cairo",
        ..cairo_vm::cairo_run::CairoRunConfig::default()
    };
    cairo_run::cairo_run(
        include_bytes!("../cairo_programs/split_int.json"),
        &cairo_run_config,
        &mut hint_executor,
    )
    .expect("Couldn't run program");
}

#[test]
#[cfg_attr(target_arch = "wasm32", wasm_bindgen_test)]
fn cairo_run_split_int_big() {
    let mut hint_executor = BuiltinHintProcessor::new_empty();
    let cairo_run_config = cairo_run::CairoRunConfig {
        layout: "all_cairo",
        ..cairo_vm::cairo_run::CairoRunConfig::default()
    };
    cairo_run::cairo_run(
        include_bytes!("../cairo_programs/split_int_big.json"),
        &cairo_run_config,
        &mut hint_executor,
    )
    .expect("Couldn't run program");
}

#[test]
#[cfg_attr(target_arch = "wasm32", wasm_bindgen_test)]
fn cairo_run_split_felt() {
    let mut hint_executor = BuiltinHintProcessor::new_empty();
    let cairo_run_config = cairo_run::CairoRunConfig {
        layout: "all_cairo",
        ..cairo_vm::cairo_run::CairoRunConfig::default()
    };
    cairo_run::cairo_run(
        include_bytes!("../cairo_programs/split_felt.json"),
        &cairo_run_config,
        &mut hint_executor,
    )
    .expect("Couldn't run program");
}

#[test]
#[cfg_attr(target_arch = "wasm32", wasm_bindgen_test)]
fn cairo_run_math_cmp() {
    let mut hint_executor = BuiltinHintProcessor::new_empty();
    let cairo_run_config = cairo_run::CairoRunConfig {
        layout: "all_cairo",
        ..cairo_vm::cairo_run::CairoRunConfig::default()
    };
    cairo_run::cairo_run(
        include_bytes!("../cairo_programs/math_cmp.json"),
        &cairo_run_config,
        &mut hint_executor,
    )
    .expect("Couldn't run program");
}

#[test]
#[cfg_attr(target_arch = "wasm32", wasm_bindgen_test)]
fn cairo_run_unsigned_div_rem() {
    let mut hint_executor = BuiltinHintProcessor::new_empty();
    let cairo_run_config = cairo_run::CairoRunConfig {
        layout: "all_cairo",
        ..cairo_vm::cairo_run::CairoRunConfig::default()
    };
    cairo_run::cairo_run(
        include_bytes!("../cairo_programs/unsigned_div_rem.json"),
        &cairo_run_config,
        &mut hint_executor,
    )
    .expect("Couldn't run program");
}

#[test]
#[cfg_attr(target_arch = "wasm32", wasm_bindgen_test)]
fn cairo_run_signed_div_rem() {
    let mut hint_executor = BuiltinHintProcessor::new_empty();
    let cairo_run_config = cairo_run::CairoRunConfig {
        layout: "all_cairo",
        ..cairo_vm::cairo_run::CairoRunConfig::default()
    };
    cairo_run::cairo_run(
        include_bytes!("../cairo_programs/signed_div_rem.json"),
        &cairo_run_config,
        &mut hint_executor,
    )
    .expect("Couldn't run program");
}

#[test]
#[cfg_attr(target_arch = "wasm32", wasm_bindgen_test)]
fn cairo_run_assert_lt_felt() {
    let mut hint_executor = BuiltinHintProcessor::new_empty();
    let cairo_run_config = cairo_run::CairoRunConfig {
        layout: "all_cairo",
        ..cairo_vm::cairo_run::CairoRunConfig::default()
    };
    cairo_run::cairo_run(
        include_bytes!("../cairo_programs/assert_lt_felt.json"),
        &cairo_run_config,
        &mut hint_executor,
    )
    .expect("Couldn't run program");
}

#[test]
#[cfg_attr(target_arch = "wasm32", wasm_bindgen_test)]
fn cairo_run_memcpy() {
    let mut hint_executor = BuiltinHintProcessor::new_empty();
    let cairo_run_config = cairo_run::CairoRunConfig {
        layout: "all_cairo",
        ..cairo_vm::cairo_run::CairoRunConfig::default()
    };
    cairo_run::cairo_run(
        include_bytes!("../cairo_programs/memcpy_test.json"),
        &cairo_run_config,
        &mut hint_executor,
    )
    .expect("Couldn't run program");
}

#[test]
#[cfg_attr(target_arch = "wasm32", wasm_bindgen_test)]
fn cairo_run_memset() {
    let mut hint_executor = BuiltinHintProcessor::new_empty();
    let cairo_run_config = cairo_run::CairoRunConfig {
        layout: "all_cairo",
        ..cairo_vm::cairo_run::CairoRunConfig::default()
    };
    cairo_run::cairo_run(
        include_bytes!("../cairo_programs/memset.json"),
        &cairo_run_config,
        &mut hint_executor,
    )
    .expect("Couldn't run program");
}

#[test]
#[cfg_attr(target_arch = "wasm32", wasm_bindgen_test)]
fn cairo_run_pow() {
    let mut hint_executor = BuiltinHintProcessor::new_empty();
    let cairo_run_config = cairo_run::CairoRunConfig {
        layout: "all_cairo",
        ..cairo_vm::cairo_run::CairoRunConfig::default()
    };
    cairo_run::cairo_run(
        include_bytes!("../cairo_programs/pow.json"),
        &cairo_run_config,
        &mut hint_executor,
    )
    .expect("Couldn't run program");
}

#[test]
#[cfg_attr(target_arch = "wasm32", wasm_bindgen_test)]
fn cairo_run_dict() {
    let mut hint_executor = BuiltinHintProcessor::new_empty();
    let cairo_run_config = cairo_run::CairoRunConfig {
        layout: "all_cairo",
        ..cairo_vm::cairo_run::CairoRunConfig::default()
    };
    cairo_run::cairo_run(
        include_bytes!("../cairo_programs/dict.json"),
        &cairo_run_config,
        &mut hint_executor,
    )
    .expect("Couldn't run program");
}

#[test]
#[cfg_attr(target_arch = "wasm32", wasm_bindgen_test)]
fn cairo_run_dict_update() {
    let mut hint_executor = BuiltinHintProcessor::new_empty();
    let cairo_run_config = cairo_run::CairoRunConfig {
        layout: "all_cairo",
        ..cairo_vm::cairo_run::CairoRunConfig::default()
    };
    cairo_run::cairo_run(
        include_bytes!("../cairo_programs/dict_update.json"),
        &cairo_run_config,
        &mut hint_executor,
    )
    .expect("Couldn't run program");
}

#[test]
#[cfg_attr(target_arch = "wasm32", wasm_bindgen_test)]
fn cairo_run_uint256() {
    let mut hint_executor = BuiltinHintProcessor::new_empty();
    let cairo_run_config = cairo_run::CairoRunConfig {
        layout: "all_cairo",
        ..cairo_vm::cairo_run::CairoRunConfig::default()
    };
    cairo_run::cairo_run(
        include_bytes!("../cairo_programs/uint256.json"),
        &cairo_run_config,
        &mut hint_executor,
    )
    .expect("Couldn't run program");
}

#[test]
#[cfg_attr(target_arch = "wasm32", wasm_bindgen_test)]
fn cairo_run_find_element() {
    let mut hint_executor = BuiltinHintProcessor::new_empty();
    let cairo_run_config = cairo_run::CairoRunConfig {
        layout: "all_cairo",
        ..cairo_vm::cairo_run::CairoRunConfig::default()
    };
    cairo_run::cairo_run(
        include_bytes!("../cairo_programs/find_element.json"),
        &cairo_run_config,
        &mut hint_executor,
    )
    .expect("Couldn't run program");
}

#[test]
#[cfg_attr(target_arch = "wasm32", wasm_bindgen_test)]
fn cairo_run_search_sorted_lower() {
    let mut hint_executor = BuiltinHintProcessor::new_empty();
    let cairo_run_config = cairo_run::CairoRunConfig {
        layout: "all_cairo",
        ..cairo_vm::cairo_run::CairoRunConfig::default()
    };
    cairo_run::cairo_run(
        include_bytes!("../cairo_programs/search_sorted_lower.json"),
        &cairo_run_config,
        &mut hint_executor,
    )
    .expect("Couldn't run program");
}

#[test]
#[cfg_attr(target_arch = "wasm32", wasm_bindgen_test)]
fn cairo_run_usort() {
    let mut hint_executor = BuiltinHintProcessor::new_empty();
    let cairo_run_config = cairo_run::CairoRunConfig {
        layout: "all_cairo",
        ..cairo_vm::cairo_run::CairoRunConfig::default()
    };
    cairo_run::cairo_run(
        include_bytes!("../cairo_programs/usort.json"),
        &cairo_run_config,
        &mut hint_executor,
    )
    .expect("Couldn't run program");
}

#[test]
#[cfg_attr(target_arch = "wasm32", wasm_bindgen_test)]
fn cairo_run_usort_bad() {
    let mut hint_executor = BuiltinHintProcessor::new_empty();
    let cairo_run_config = cairo_run::CairoRunConfig {
        layout: "all_cairo",
        ..cairo_vm::cairo_run::CairoRunConfig::default()
    };
    let err = cairo_run::cairo_run(
        include_bytes!("../cairo_programs/bad_programs/bad_usort.json"),
        &cairo_run_config,
        &mut hint_executor,
    );
    assert!(err.is_err());
    assert!(err
        .err()
        .unwrap()
        .to_string()
        .contains("unexpected verify multiplicity fail: positions length != 0"));
}

#[test]
#[cfg_attr(target_arch = "wasm32", wasm_bindgen_test)]
fn cairo_run_dict_write_bad() {
    let mut hint_executor = BuiltinHintProcessor::new_empty();
    let cairo_run_config = cairo_run::CairoRunConfig {
        layout: "all_cairo",
        ..cairo_vm::cairo_run::CairoRunConfig::default()
    };
    assert!(cairo_run::cairo_run(
        include_bytes!("../cairo_programs/bad_programs/bad_dict_new.json"),
        &cairo_run_config,
        &mut hint_executor,
    )
    .is_err());

    let cairo_run_config = cairo_run::CairoRunConfig {
        layout: "all_cairo",
        ..cairo_vm::cairo_run::CairoRunConfig::default()
    };
    let err = cairo_run::cairo_run(
        include_bytes!("../cairo_programs/bad_programs/bad_dict_new.json"),
        &cairo_run_config,
        &mut hint_executor,
    )
    .err();
    assert!(err
        .unwrap()
        .to_string()
        .contains("Dict Error: Tried to create a dict whithout an initial dict"));
}

#[test]
#[cfg_attr(target_arch = "wasm32", wasm_bindgen_test)]
fn cairo_run_dict_update_bad() {
    let mut hint_executor = BuiltinHintProcessor::new_empty();
    let cairo_run_config = cairo_run::CairoRunConfig {
        layout: "all_cairo",
        ..cairo_vm::cairo_run::CairoRunConfig::default()
    };
    assert!(cairo_run::cairo_run(
        include_bytes!("../cairo_programs/bad_programs/bad_dict_update.json"),
        &cairo_run_config,
        &mut hint_executor,
    )
    .is_err());

    let cairo_run_config = cairo_run::CairoRunConfig {
        layout: "all_cairo",
        ..cairo_vm::cairo_run::CairoRunConfig::default()
    };
    let err = cairo_run::cairo_run(
        include_bytes!("../cairo_programs/bad_programs/bad_dict_update.json"),
        &cairo_run_config,
        &mut hint_executor,
    )
    .err();
    assert!(err.unwrap().to_string().contains(
        "Dict Error: Got the wrong value for dict_update, expected value: 3, got: 5 for key: 2"
    ));
}

#[test]
#[cfg_attr(target_arch = "wasm32", wasm_bindgen_test)]
fn cairo_run_squash_dict() {
    let mut hint_executor = BuiltinHintProcessor::new_empty();
    let cairo_run_config = cairo_run::CairoRunConfig {
        layout: "all_cairo",
        ..cairo_vm::cairo_run::CairoRunConfig::default()
    };
    cairo_run::cairo_run(
        include_bytes!("../cairo_programs/squash_dict.json"),
        &cairo_run_config,
        &mut hint_executor,
    )
    .expect("Couldn't run program");
}

#[test]
#[cfg_attr(target_arch = "wasm32", wasm_bindgen_test)]
fn cairo_run_dict_squash() {
    let mut hint_executor = BuiltinHintProcessor::new_empty();
    let cairo_run_config = cairo_run::CairoRunConfig {
        layout: "all_cairo",
        ..cairo_vm::cairo_run::CairoRunConfig::default()
    };
    cairo_run::cairo_run(
        include_bytes!("../cairo_programs/dict_squash.json"),
        &cairo_run_config,
        &mut hint_executor,
    )
    .expect("Couldn't run program");
}

#[test]
#[cfg_attr(target_arch = "wasm32", wasm_bindgen_test)]
fn cairo_run_set_add() {
    let mut hint_executor = BuiltinHintProcessor::new_empty();
    let cairo_run_config = cairo_run::CairoRunConfig {
        layout: "all_cairo",
        ..cairo_vm::cairo_run::CairoRunConfig::default()
    };
    cairo_run::cairo_run(
        include_bytes!("../cairo_programs/set_add.json"),
        &cairo_run_config,
        &mut hint_executor,
    )
    .expect("Couldn't run program");
}

#[test]
#[cfg_attr(target_arch = "wasm32", wasm_bindgen_test)]
fn cairo_run_secp() {
    let mut hint_executor = BuiltinHintProcessor::new_empty();
    let cairo_run_config = cairo_run::CairoRunConfig {
        layout: "all_cairo",
        ..cairo_vm::cairo_run::CairoRunConfig::default()
    };
    cairo_run::cairo_run(
        include_bytes!("../cairo_programs/secp.json"),
        &cairo_run_config,
        &mut hint_executor,
    )
    .expect("Couldn't run program");
}

#[test]
#[cfg_attr(target_arch = "wasm32", wasm_bindgen_test)]
fn cairo_run_signature() {
    let mut hint_executor = BuiltinHintProcessor::new_empty();
    let cairo_run_config = cairo_run::CairoRunConfig {
        layout: "all_cairo",
        ..cairo_vm::cairo_run::CairoRunConfig::default()
    };
    cairo_run::cairo_run(
        include_bytes!("../cairo_programs/signature.json"),
        &cairo_run_config,
        &mut hint_executor,
    )
    .expect("Couldn't run program");
}

#[test]
#[cfg_attr(target_arch = "wasm32", wasm_bindgen_test)]
fn cairo_run_secp_ec() {
    let mut hint_executor = BuiltinHintProcessor::new_empty();
    let cairo_run_config = cairo_run::CairoRunConfig {
        layout: "all_cairo",
        ..cairo_vm::cairo_run::CairoRunConfig::default()
    };
    cairo_run::cairo_run(
        include_bytes!("../cairo_programs/secp_ec.json"),
        &cairo_run_config,
        &mut hint_executor,
    )
    .expect("Couldn't run program");
}

#[test]
#[cfg_attr(target_arch = "wasm32", wasm_bindgen_test)]
fn cairo_run_blake2s_hello_world_hash() {
    let mut hint_executor = BuiltinHintProcessor::new_empty();
    let cairo_run_config = cairo_run::CairoRunConfig {
        layout: "all_cairo",
        ..cairo_vm::cairo_run::CairoRunConfig::default()
    };
    cairo_run::cairo_run(
        include_bytes!("../cairo_programs/blake2s_hello_world_hash.json"),
        &cairo_run_config,
        &mut hint_executor,
    )
    .expect("Couldn't run program");
}

#[test]
#[cfg_attr(target_arch = "wasm32", wasm_bindgen_test)]
fn cairo_run_finalize_blake2s() {
    let mut hint_executor = BuiltinHintProcessor::new_empty();
    let cairo_run_config = cairo_run::CairoRunConfig {
        layout: "all_cairo",
        ..cairo_vm::cairo_run::CairoRunConfig::default()
    };
    cairo_run::cairo_run(
        include_bytes!("../cairo_programs/finalize_blake2s.json"),
        &cairo_run_config,
        &mut hint_executor,
    )
    .expect("Couldn't run program");
}
#[test]
#[cfg_attr(target_arch = "wasm32", wasm_bindgen_test)]
fn cairo_run_unsafe_keccak() {
    let mut hint_executor = BuiltinHintProcessor::new_empty();
    let cairo_run_config = cairo_run::CairoRunConfig {
        layout: "all_cairo",
        ..cairo_vm::cairo_run::CairoRunConfig::default()
    };
    cairo_run::cairo_run(
        include_bytes!("../cairo_programs/unsafe_keccak.json"),
        &cairo_run_config,
        &mut hint_executor,
    )
    .expect("Couldn't run program");
}

#[test]
#[cfg_attr(target_arch = "wasm32", wasm_bindgen_test)]
fn cairo_run_blake2s_felts() {
    let mut hint_executor = BuiltinHintProcessor::new_empty();
    let cairo_run_config = cairo_run::CairoRunConfig {
        layout: "all_cairo",
        ..cairo_vm::cairo_run::CairoRunConfig::default()
    };
    cairo_run::cairo_run(
        include_bytes!("../cairo_programs/blake2s_felts.json"),
        &cairo_run_config,
        &mut hint_executor,
    )
    .expect("Couldn't run program");
}

#[test]
#[cfg_attr(target_arch = "wasm32", wasm_bindgen_test)]
fn cairo_run_unsafe_keccak_finalize() {
    let mut hint_executor = BuiltinHintProcessor::new_empty();
    let cairo_run_config = cairo_run::CairoRunConfig {
        layout: "all_cairo",
        ..cairo_vm::cairo_run::CairoRunConfig::default()
    };
    cairo_run::cairo_run(
        include_bytes!("../cairo_programs/unsafe_keccak_finalize.json"),
        &cairo_run_config,
        &mut hint_executor,
    )
    .expect("Couldn't run program");
}

#[test]
#[cfg_attr(target_arch = "wasm32", wasm_bindgen_test)]
fn cairo_run_keccak_add_uint256() {
    let mut hint_executor = BuiltinHintProcessor::new_empty();
    let cairo_run_config = cairo_run::CairoRunConfig {
        layout: "all_cairo",
        ..cairo_vm::cairo_run::CairoRunConfig::default()
    };
    cairo_run::cairo_run(
        include_bytes!("../cairo_programs/keccak_add_uint256.json"),
        &cairo_run_config,
        &mut hint_executor,
    )
    .expect("Couldn't run program");
}

#[test]
#[cfg_attr(target_arch = "wasm32", wasm_bindgen_test)]
fn cairo_run_private_keccak() {
    let mut hint_executor = BuiltinHintProcessor::new_empty();
    let cairo_run_config = cairo_run::CairoRunConfig {
        layout: "all_cairo",
        ..cairo_vm::cairo_run::CairoRunConfig::default()
    };
    cairo_run::cairo_run(
        include_bytes!("../cairo_programs/_keccak.json"),
        &cairo_run_config,
        &mut hint_executor,
    )
    .expect("Couldn't run program");
}

#[test]
#[cfg_attr(target_arch = "wasm32", wasm_bindgen_test)]
fn cairo_run_keccak_copy_inputs() {
    let mut hint_executor = BuiltinHintProcessor::new_empty();
    let cairo_run_config = cairo_run::CairoRunConfig {
        layout: "all_cairo",
        ..cairo_vm::cairo_run::CairoRunConfig::default()
    };
    cairo_run::cairo_run(
        include_bytes!("../cairo_programs/keccak_copy_inputs.json"),
        &cairo_run_config,
        &mut hint_executor,
    )
    .expect("Couldn't run program");
}

#[test]
#[cfg_attr(target_arch = "wasm32", wasm_bindgen_test)]
fn cairo_run_finalize_keccak() {
    let mut hint_executor = BuiltinHintProcessor::new_empty();
    let cairo_run_config = cairo_run::CairoRunConfig {
        layout: "all_cairo",
        ..cairo_vm::cairo_run::CairoRunConfig::default()
    };
    cairo_run::cairo_run(
        include_bytes!("../cairo_programs/cairo_finalize_keccak.json"),
        &cairo_run_config,
        &mut hint_executor,
    )
    .expect("Couldn't run program");
}

#[test]
#[cfg_attr(target_arch = "wasm32", wasm_bindgen_test)]
fn cairo_run_operations_with_data() {
    let mut hint_executor = BuiltinHintProcessor::new_empty();
    let cairo_run_config = cairo_run::CairoRunConfig {
        layout: "all_cairo",
        ..cairo_vm::cairo_run::CairoRunConfig::default()
    };
    cairo_run::cairo_run(
        include_bytes!("../cairo_programs/operations_with_data_structures.json"),
        &cairo_run_config,
        &mut hint_executor,
    )
    .expect("Couldn't run program");
}

#[test]
#[cfg_attr(target_arch = "wasm32", wasm_bindgen_test)]
fn cairo_run_sha256() {
    let mut hint_executor = BuiltinHintProcessor::new_empty();
    let cairo_run_config = cairo_run::CairoRunConfig {
        layout: "all_cairo",
        ..cairo_vm::cairo_run::CairoRunConfig::default()
    };
    cairo_run::cairo_run(
        include_bytes!("../cairo_programs/sha256.json"),
        &cairo_run_config,
        &mut hint_executor,
    )
    .expect("Couldn't run program");
}

#[test]
#[cfg_attr(target_arch = "wasm32", wasm_bindgen_test)]
fn cairo_run_math_cmp_and_pow_integration() {
    let mut hint_executor = BuiltinHintProcessor::new_empty();
    let cairo_run_config = cairo_run::CairoRunConfig {
        layout: "all_cairo",
        ..cairo_vm::cairo_run::CairoRunConfig::default()
    };
    cairo_run::cairo_run(
        include_bytes!("../cairo_programs/math_cmp_and_pow_integration_tests.json"),
        &cairo_run_config,
        &mut hint_executor,
    )
    .expect("Couldn't run program");
}

#[test]
#[cfg_attr(target_arch = "wasm32", wasm_bindgen_test)]
fn cairo_run_uint256_integration() {
    let mut hint_executor = BuiltinHintProcessor::new_empty();
    let cairo_run_config = cairo_run::CairoRunConfig {
        layout: "all_cairo",
        ..cairo_vm::cairo_run::CairoRunConfig::default()
    };
    cairo_run::cairo_run(
        include_bytes!("../cairo_programs/uint256_integration_tests.json"),
        &cairo_run_config,
        &mut hint_executor,
    )
    .expect("Couldn't run program");
}

#[test]
#[cfg_attr(target_arch = "wasm32", wasm_bindgen_test)]
fn cairo_run_set_integration() {
    let mut hint_executor = BuiltinHintProcessor::new_empty();
    let cairo_run_config = cairo_run::CairoRunConfig {
        layout: "all_cairo",
        ..cairo_vm::cairo_run::CairoRunConfig::default()
    };
    cairo_run::cairo_run(
        include_bytes!("../cairo_programs/set_integration_tests.json"),
        &cairo_run_config,
        &mut hint_executor,
    )
    .expect("Couldn't run program");
}

#[test]
#[cfg_attr(target_arch = "wasm32", wasm_bindgen_test)]
fn cairo_run_memory_module_integration() {
    let mut hint_executor = BuiltinHintProcessor::new_empty();
    let cairo_run_config = cairo_run::CairoRunConfig {
        layout: "all_cairo",
        ..cairo_vm::cairo_run::CairoRunConfig::default()
    };
    cairo_run::cairo_run(
        include_bytes!("../cairo_programs/memory_integration_tests.json"),
        &cairo_run_config,
        &mut hint_executor,
    )
    .expect("Couldn't run program");
}

#[test]
#[cfg_attr(target_arch = "wasm32", wasm_bindgen_test)]
fn cairo_run_dict_integration() {
    let mut hint_executor = BuiltinHintProcessor::new_empty();
    let cairo_run_config = cairo_run::CairoRunConfig {
        layout: "all_cairo",
        ..cairo_vm::cairo_run::CairoRunConfig::default()
    };
    cairo_run::cairo_run(
        include_bytes!("../cairo_programs/dict_integration_tests.json"),
        &cairo_run_config,
        &mut hint_executor,
    )
    .expect("Couldn't run program");
}

#[test]
#[cfg_attr(target_arch = "wasm32", wasm_bindgen_test)]
fn cairo_run_secp_integration() {
    let mut hint_executor = BuiltinHintProcessor::new_empty();
    let cairo_run_config = cairo_run::CairoRunConfig {
        layout: "all_cairo",
        ..cairo_vm::cairo_run::CairoRunConfig::default()
    };
    cairo_run::cairo_run(
        include_bytes!("../cairo_programs/secp_integration_tests.json"),
        &cairo_run_config,
        &mut hint_executor,
    )
    .expect("Couldn't run program");
}

#[test]
#[cfg_attr(target_arch = "wasm32", wasm_bindgen_test)]
fn cairo_run_keccak_integration() {
    let mut hint_executor = BuiltinHintProcessor::new_empty();
    let cairo_run_config = cairo_run::CairoRunConfig {
        layout: "all_cairo",
        ..cairo_vm::cairo_run::CairoRunConfig::default()
    };
    cairo_run::cairo_run(
        include_bytes!("../cairo_programs/keccak_integration_tests.json"),
        &cairo_run_config,
        &mut hint_executor,
    )
    .expect("Couldn't run program");
}

#[test]
#[cfg_attr(target_arch = "wasm32", wasm_bindgen_test)]
fn cairo_run_blake2s_integration() {
    let mut hint_executor = BuiltinHintProcessor::new_empty();
    let cairo_run_config = cairo_run::CairoRunConfig {
        layout: "all_cairo",
        ..cairo_vm::cairo_run::CairoRunConfig::default()
    };
    cairo_run::cairo_run(
        include_bytes!("../cairo_programs/blake2s_integration_tests.json"),
        &cairo_run_config,
        &mut hint_executor,
    )
    .expect("Couldn't run program");
}

#[test]
#[cfg_attr(target_arch = "wasm32", wasm_bindgen_test)]
fn cairo_run_relocate_segments() {
    let mut hint_executor = BuiltinHintProcessor::new_empty();
    let cairo_run_config = cairo_run::CairoRunConfig {
        layout: "small",
        ..cairo_vm::cairo_run::CairoRunConfig::default()
    };
    cairo_run::cairo_run(
        include_bytes!("../cairo_programs/relocate_segments.json"),
        &cairo_run_config,
        &mut hint_executor,
    )
    .expect("Couldn't run program");
}

#[test]
#[cfg_attr(target_arch = "wasm32", wasm_bindgen_test)]
fn cairo_run_error_msg_attr() {
    let mut hint_executor = BuiltinHintProcessor::new_empty();
    let cairo_run_config = cairo_run::CairoRunConfig {
        layout: "all_cairo",
        ..cairo_vm::cairo_run::CairoRunConfig::default()
    };
    let err = cairo_run::cairo_run(
        include_bytes!("../cairo_programs/bad_programs/error_msg_attr.json"),
        &cairo_run_config,
        &mut hint_executor,
    )
    .err()
    .unwrap();

    assert!(err.to_string().contains("SafeUint256: addition overflow"));
}

#[test]
#[cfg_attr(target_arch = "wasm32", wasm_bindgen_test)]
fn cairo_run_error_msg_attr_ap_based_reference() {
    let mut hint_executor = BuiltinHintProcessor::new_empty();
    let cairo_run_config = cairo_run::CairoRunConfig {
        layout: "all_cairo",
        ..cairo_vm::cairo_run::CairoRunConfig::default()
    };
    let err = cairo_run::cairo_run(
        include_bytes!("../cairo_programs/bad_programs/error_msg_attr_tempvar.json"),
        &cairo_run_config,
        &mut hint_executor,
    )
    .err()
    .unwrap();

    #[cfg(feature = "std")]
    assert_eq!(err.to_string(), String::from("Error message: SafeUint256: addition overflow: {x} (Cannot evaluate ap-based or complex references: ['x'])\ncairo_programs/bad_programs/error_msg_attr_tempvar.cairo:4:9: Error at pc=0:2:\nAn ASSERT_EQ instruction failed: 3 != 2.\n        assert x = 2;\n        ^***********^\n"));

    #[cfg(not(feature = "std"))]
    assert_eq!(err.to_string(), String::from("Error message: SafeUint256: addition overflow: {x} (Cannot evaluate ap-based or complex references: ['x'])\ncairo_programs/bad_programs/error_msg_attr_tempvar.cairo:4:9: Error at pc=0:2:\nAn ASSERT_EQ instruction failed: 3 != 2.\n"));
}

#[test]
#[cfg_attr(target_arch = "wasm32", wasm_bindgen_test)]
fn cairo_run_error_msg_attr_complex_reference() {
    let mut hint_executor = BuiltinHintProcessor::new_empty();
    let cairo_run_config = cairo_run::CairoRunConfig {
        layout: "all_cairo",
        ..cairo_vm::cairo_run::CairoRunConfig::default()
    };
    let err = cairo_run::cairo_run(
        include_bytes!("../cairo_programs/bad_programs/error_msg_attr_struct.json"),
        &cairo_run_config,
        &mut hint_executor,
    )
    .err()
    .unwrap();
    assert!(err.to_string().contains("Error message: Cats cannot have more than nine lives: {cat} (Cannot evaluate ap-based or complex references: ['cat'])"))
}

#[test]
#[cfg_attr(target_arch = "wasm32", wasm_bindgen_test)]
fn cairo_run_dict_store_cast_pointer() {
    let mut hint_executor = BuiltinHintProcessor::new_empty();
    let cairo_run_config = cairo_run::CairoRunConfig {
        layout: "small",
        ..cairo_vm::cairo_run::CairoRunConfig::default()
    };
    cairo_run::cairo_run(
        include_bytes!("../cairo_programs/dict_store_cast_ptr.json"),
        &cairo_run_config,
        &mut hint_executor,
    )
    .expect("Couldn't run program");
}

#[test]
#[cfg_attr(target_arch = "wasm32", wasm_bindgen_test)]
fn cairo_run_verify_signature_hint() {
    let mut hint_executor = BuiltinHintProcessor::new_empty();
    let cairo_run_config = cairo_run::CairoRunConfig {
        layout: "all_cairo",
        ..cairo_vm::cairo_run::CairoRunConfig::default()
    };
    cairo_run::cairo_run(
        include_bytes!("../cairo_programs/common_signature.json"),
        &cairo_run_config,
        &mut hint_executor,
    )
    .expect("Couldn't run program");
}

#[test]
#[cfg_attr(target_arch = "wasm32", wasm_bindgen_test)]
fn cairo_run_poseidon_builtin() {
    let mut hint_executor = BuiltinHintProcessor::new_empty();
    let cairo_run_config = cairo_run::CairoRunConfig {
        layout: "all_cairo",
        ..cairo_vm::cairo_run::CairoRunConfig::default()
    };
    cairo_run::cairo_run(
        include_bytes!("../cairo_programs/poseidon_builtin.json"),
        &cairo_run_config,
        &mut hint_executor,
    )
    .expect("Couldn't run program");
}

#[test]
#[cfg_attr(target_arch = "wasm32", wasm_bindgen_test)]
fn cairo_run_poseidon_hash() {
    let mut hint_executor = BuiltinHintProcessor::new_empty();
    let cairo_run_config = cairo_run::CairoRunConfig {
        layout: "all_cairo",
        ..cairo_vm::cairo_run::CairoRunConfig::default()
    };
    cairo_run::cairo_run(
        include_bytes!("../cairo_programs/poseidon_hash.json"),
        &cairo_run_config,
        &mut hint_executor,
    )
    .expect("Couldn't run program");
}

#[test]
fn cairo_run_keccak_builtin() {
    let mut hint_executor = BuiltinHintProcessor::new_empty();
    let cairo_run_config = cairo_run::CairoRunConfig {
        layout: "all_cairo",
        ..cairo_vm::cairo_run::CairoRunConfig::default()
    };
    cairo_run::cairo_run(
        include_bytes!("../cairo_programs/keccak_builtin.json"),
        &cairo_run_config,
        &mut hint_executor,
    )
    .expect("Couldn't run program");
}

#[test]
fn cairo_run_keccak_uint256() {
    let mut hint_executor = BuiltinHintProcessor::new_empty();
    let cairo_run_config = cairo_run::CairoRunConfig {
        layout: "all_cairo",
        ..cairo_vm::cairo_run::CairoRunConfig::default()
    };
    cairo_run::cairo_run(
<<<<<<< HEAD
        include_bytes!("../cairo_programs/keccak_builtin.json"),
=======
        include_bytes!("../cairo_programs/keccak_uint256.json"),
>>>>>>> 673afeb8
        &cairo_run_config,
        &mut hint_executor,
    )
    .expect("Couldn't run program");
}<|MERGE_RESOLUTION|>--- conflicted
+++ resolved
@@ -1464,11 +1464,7 @@
         ..cairo_vm::cairo_run::CairoRunConfig::default()
     };
     cairo_run::cairo_run(
-<<<<<<< HEAD
-        include_bytes!("../cairo_programs/keccak_builtin.json"),
-=======
         include_bytes!("../cairo_programs/keccak_uint256.json"),
->>>>>>> 673afeb8
         &cairo_run_config,
         &mut hint_executor,
     )
