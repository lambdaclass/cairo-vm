--- conflicted
+++ resolved
@@ -258,12 +258,12 @@
 }
 
 #[test]
-<<<<<<< HEAD
 fn cairo_run_finalize_blake2s() {
     cairo_run::cairo_run(Path::new("cairo_programs/finalize_blake2s.json"), false)
-=======
+        .expect("Couldn't run program");
+}
+#[test]
 fn cairo_run_unsafe_keccak() {
     cairo_run::cairo_run(Path::new("cairo_programs/unsafe_keccak.json"), false)
->>>>>>> 7a903b4e
         .expect("Couldn't run program");
 }