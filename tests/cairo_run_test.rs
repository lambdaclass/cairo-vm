--- conflicted
+++ resolved
@@ -1454,7 +1454,6 @@
         &mut hint_executor,
     )
     .expect("Couldn't run program");
-<<<<<<< HEAD
 }
 
 #[test]
@@ -1465,11 +1464,9 @@
         ..cairo_vm::cairo_run::CairoRunConfig::default()
     };
     cairo_run::cairo_run(
-        Path::new("cairo_programs/keccak_uint256.json"),
-        &cairo_run_config,
-        &mut hint_executor,
-    )
-    .expect("Couldn't run program");
-=======
->>>>>>> 110395c4
+        include_bytes!("cairo_programs/keccak_uint256.json"),
+        &cairo_run_config,
+        &mut hint_executor,
+    )
+    .expect("Couldn't run program");
 }