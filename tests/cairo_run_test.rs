--- conflicted
+++ resolved
@@ -1442,31 +1442,6 @@
 }
 
 #[test]
-<<<<<<< HEAD
-fn cairo_run_poseidon_builtin() {
-    let mut hint_executor = BuiltinHintProcessor::new_empty();
-    let cairo_run_config = cairo_run::CairoRunConfig {
-        layout: "all",
-        ..cairo_vm::cairo_run::CairoRunConfig::default()
-    };
-    cairo_run::cairo_run(
-        Path::new("cairo_programs/poseidon_builtin.json"),
-        &cairo_run_config,
-        &mut hint_executor,
-    )
-    .expect("Couldn't run program");
-}
-
-#[test]
-fn cairo_run_poseidon_hash() {
-    let mut hint_executor = BuiltinHintProcessor::new_empty();
-    let cairo_run_config = cairo_run::CairoRunConfig {
-        layout: "all",
-        ..cairo_vm::cairo_run::CairoRunConfig::default()
-    };
-    cairo_run::cairo_run(
-        Path::new("cairo_programs/poseidon_hash.json"),
-=======
 fn cairo_run_keccak_builtin() {
     let mut hint_executor = BuiltinHintProcessor::new_empty();
     let cairo_run_config = cairo_run::CairoRunConfig {
@@ -1475,7 +1450,6 @@
     };
     cairo_run::cairo_run(
         include_bytes!("cairo_programs/keccak_builtin.json"),
->>>>>>> fa673d6b
         &cairo_run_config,
         &mut hint_executor,
     )
