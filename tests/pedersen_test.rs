use std::path::Path;

use cairo_rs::{
    hint_processor::builtin_hint_processor::builtin_hint_processor_definition::BuiltinHintProcessor,
    types::program::Program,
    vm::trace::trace_entry::RelocatedTraceEntry,
    vm::{runners::cairo_runner::CairoRunner, vm_core::VirtualMachine},
};

#[test]
fn pedersen_integration_test() {
    let program = Program::from_file(Path::new("cairo_programs/pedersen_test.json"), Some("main"))
        .expect("Failed to deserialize program");
    let mut hint_processor = BuiltinHintProcessor::new_empty();
    let mut cairo_runner = CairoRunner::new(&program, "all", false).unwrap();
<<<<<<< HEAD
    let mut vm = VirtualMachine::new(
        BigInt::new(Sign::Plus, vec![1, 0, 0, 0, 0, 0, 17, 134217728]),
        true,
    );
=======
    let mut vm = VirtualMachine::new(true, Vec::new());
>>>>>>> 9bf61ea5
    let end = cairo_runner.initialize(&mut vm).unwrap();
    assert_eq!(
        cairo_runner.run_until_pc(end, &mut vm, &mut hint_processor),
        Ok(())
    );
    assert!(cairo_runner.relocate(&mut vm) == Ok(()), "Execution failed");

    let python_vm_relocated_trace: Vec<RelocatedTraceEntry> = vec![
        RelocatedTraceEntry {
            pc: 7,
            ap: 25,
            fp: 25,
        },
        RelocatedTraceEntry {
            pc: 8,
            ap: 26,
            fp: 25,
        },
        RelocatedTraceEntry {
            pc: 10,
            ap: 27,
            fp: 25,
        },
        RelocatedTraceEntry {
            pc: 12,
            ap: 28,
            fp: 25,
        },
        RelocatedTraceEntry {
            pc: 1,
            ap: 30,
            fp: 30,
        },
        RelocatedTraceEntry {
            pc: 2,
            ap: 30,
            fp: 30,
        },
        RelocatedTraceEntry {
            pc: 3,
            ap: 30,
            fp: 30,
        },
        RelocatedTraceEntry {
            pc: 5,
            ap: 31,
            fp: 30,
        },
        RelocatedTraceEntry {
            pc: 6,
            ap: 32,
            fp: 30,
        },
        RelocatedTraceEntry {
            pc: 14,
            ap: 32,
            fp: 25,
        },
        RelocatedTraceEntry {
            pc: 15,
            ap: 32,
            fp: 25,
        },
        RelocatedTraceEntry {
            pc: 17,
            ap: 33,
            fp: 25,
        },
        RelocatedTraceEntry {
            pc: 18,
            ap: 34,
            fp: 25,
        },
        RelocatedTraceEntry {
            pc: 19,
            ap: 35,
            fp: 25,
        },
    ];
    assert_eq!(
        cairo_runner.relocated_trace,
        Some(python_vm_relocated_trace)
    );
}<|MERGE_RESOLUTION|>--- conflicted
+++ resolved
@@ -13,14 +13,7 @@
         .expect("Failed to deserialize program");
     let mut hint_processor = BuiltinHintProcessor::new_empty();
     let mut cairo_runner = CairoRunner::new(&program, "all", false).unwrap();
-<<<<<<< HEAD
-    let mut vm = VirtualMachine::new(
-        BigInt::new(Sign::Plus, vec![1, 0, 0, 0, 0, 0, 17, 134217728]),
-        true,
-    );
-=======
-    let mut vm = VirtualMachine::new(true, Vec::new());
->>>>>>> 9bf61ea5
+    let mut vm = VirtualMachine::new(true);
     let end = cairo_runner.initialize(&mut vm).unwrap();
     assert_eq!(
         cairo_runner.run_until_pc(end, &mut vm, &mut hint_processor),
