--- conflicted
+++ resolved
@@ -2,17 +2,12 @@
 
 #### Upcoming Changes
 
-<<<<<<< HEAD
 * Implement hint on ec_recover.json whitelist [#1032](https://github.com/lambdaclass/cairo-rs/pull/1032):
-=======
-* Implement hints on field_arithmetic lib (Part 2) [#1004](https://github.com/lambdaclass/cairo-rs/pull/1004)
->>>>>>> 6e32e71c
 
     `BuiltinHintProcessor` now supports the following hint:
 
     ```python
     %{
-<<<<<<< HEAD
         from starkware.cairo.common.cairo_secp.secp_utils import pack
         from starkware.python.math_utils import div_mod, safe_div
 
@@ -23,7 +18,12 @@
     %}
     ```
 
-=======
+* Implement hints on field_arithmetic lib (Part 2) [#1004](https://github.com/lambdaclass/cairo-rs/pull/1004)
+
+    `BuiltinHintProcessor` now supports the following hint:
+
+    ```python
+    %{
         from starkware.python.math_utils import div_mod
 
         def split(num: int, num_bits_shift: int, length: int):
@@ -57,7 +57,6 @@
 * Optimizations for hash builtin [#1029](https://github.com/lambdaclass/cairo-rs/pull/1029):
   * Track the verified addresses by offset in a `Vec<bool>` rather than storing the address in a `Vec<Relocatable>`
 
->>>>>>> 6e32e71c
 * Add missing hint on vrf.json lib [#1000](https://github.com/lambdaclass/cairo-rs/pull/1000):
 
     `BuiltinHintProcessor` now supports the following hint:
