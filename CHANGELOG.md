--- conflicted
+++ resolved
@@ -6,10 +6,7 @@
 
 * perf: remove pointless iterator from rc limits tracking [#1316](https://github.com/lambdaclass/cairo-vm/pull/1316)
 
-<<<<<<< HEAD
 * feat: add `from_bytes_le` and `from_bytes_ne` methods [#1326](https://github.com/lambdaclass/cairo-vm/pull/1326)
-=======
->>>>>>> 2d5b2cce
 
 #### [0.8.2] - 2023-7-10
 
