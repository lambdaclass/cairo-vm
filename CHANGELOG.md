--- conflicted
+++ resolved
@@ -2,16 +2,14 @@
 
 #### Upcoming Changes
 
-<<<<<<< HEAD
 * feat(BREAKING): Use a cheatcode to relocate all dicts + Make temporary segment usage configurable [#1776](https://github.com/lambdaclass/cairo-vm/pull/1776)
   * Add the flags `segment_arena_validation` & `use_temporary_segments` to the `Cairo1HintProcessor` & `DictManagerExecScope` respectively. These flags will determine if real segments or temporary segments will be used when creating dictionaries.
   * `DictManagerExecScope::finalize_segment` no longer performs relocation and is ignored if `use_temporary_segments` is set to false.
   * Add method `DictManagerExecScope::relocate_all_dictionaries` that adds relocation rules for all tracked dictionaries, relocating them one next to the other in a new segment.
   * Add cheatcode `RelocateAllDictionaries` to the `Cairo1HintProcessor`, which calls the aforementioned method.
   * Add casm instruction to call the aforementioned cheatcode in `create_entry_code` if either `proof_mode` or `append_return_values` are set to true, and segment arena is present.
-=======
+
 * Bump `starknet-types-core` version + Use the lib's pedersen hash [#1734](https://github.com/lambdaclass/cairo-vm/pull/1734)
->>>>>>> 0f4cfc26
 
 * refactor: Add boolean method Cairo1RunConfig::copy_to_output + Update Doc [#1778](https://github.com/lambdaclass/cairo-vm/pull/1778)
 
