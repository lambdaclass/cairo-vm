--- conflicted
+++ resolved
@@ -2,18 +2,16 @@
 
 #### Upcoming Changes
 
-<<<<<<< HEAD
 * feat(BREAKING): [#1824](https://github.com/lambdaclass/cairo-vm/pull/1824):
     * Add support for dynamic layout
     * CLI change(BREAKING): The flag `cairo_layout_params_file` must be specified when using dynamic layout.
     * Signature change(BREAKING): Both `CairoRunner::new` and `CairoRunner::new_v2` now receive an `Option<CairoLayoutParams>`, used only with dynamic layout.
-=======
+
 * fix: Added the following VM fixes: [#1820](https://github.com/lambdaclass/cairo-vm/pull/1820)
   * Fix zero segment location.
   * Fix has_zero_segment naming.
   * Fix prover input.
   * Fix version reading when no version is supplied.
->>>>>>> 2a4213f3
 
 * chore: bump `cairo-lang-` dependencies to 2.7.1 [#1823](https://github.com/lambdaclass/cairo-vm/pull/1823)
 
