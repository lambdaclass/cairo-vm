## Cairo-VM Changelog

#### Upcoming Changes

<<<<<<< HEAD
* feat: Allow running instructions from pcs outside the program segement [#1493](https://github.com/lambdaclass/cairo-vm/pull/14923)
=======
* feat: Add HintProcessor::execute_hint_extensive + refactor hint_ranges [#1491](https://github.com/lambdaclass/cairo-vm/pull/1491)

  * Add trait method `HintProcessorLogic::execute_hint_extensive`:
    * This method has a similar behaviour to `HintProcessorLogic::execute_hint` but it also returns a `HintExtension` (type alias for `HashMap<Relocatable, Vec<Box<dyn Any>>>`) that can be used to extend the current map of hints used by the VM. This behaviour achieves what the `vm_load_data` primitive does for cairo-lang, and is needed to implement os hints.
    * This method is now used by the VM to execute hints instead of `execute_hint`, but it's default implementation calls `execute_hint`, so current implementors of the `HintProcessor` trait won't notice any change.

  * Signature changes:
    * `pub fn step_hint(&mut self, hint_executor: &mut dyn HintProcessor, exec_scopes: &mut ExecutionScopes, hint_datas: &mut Vec<Box<dyn Any>>, constants: &HashMap<String, Felt252>) -> Result<(), VirtualMachineError>` -> `pub fn step_hint(&mut self, hint_processor: &mut dyn HintProcessor, exec_scopes: &mut ExecutionScopes, hint_datas: &mut Vec<Box<dyn Any>>, hint_ranges: &mut HashMap<Relocatable, HintRange>, constants: &HashMap<String, Felt252>) -> Result<(), VirtualMachineError>`
    * `pub fn step(&mut self, hint_executor: &mut dyn HintProcessor, exec_scopes: &mut ExecutionScopes, hint_data: &[Box<dyn Any>], constants: &HashMap<String, Felt252>) -> Result<(), VirtualMachineError>` -> `pub fn step(&mut self, hint_processor: &mut dyn HintProcessor, exec_scopes: &mut ExecutionScopes, hint_datas: &mut Vec<Box<dyn Any>>, hint_ranges: &mut HashMap<Relocatable, HintRange>, constants: &HashMap<String, Felt252>) -> Result<(), VirtualMachineError>`
>>>>>>> 006666e2

* BREAKING: Partially Revert `Optimize trace relocation #906` [#1492](https://github.com/lambdaclass/cairo-vm/pull/1492)

  * Remove methods `VirtualMachine::get_relocated_trace`& `VirtualMachine::relocate_trace`.
  * Add `relocated_trace` field  & `relocate_trace` method to `CairoRunner`.
  * Swap `TraceEntry` for `RelocatedTraceEntry` type in `write_encoded_trace` & `PublicInput::new` signatures.
  * Now takes into account the program counter's segment index when building the execution trace instead of assuming it to be 0.

* feat: add debugging capabilities behind `print` feature flag. [#1476](https://github.com/lambdaclass/cairo-vm/pull/1476)

#### [0.9.1] - 2023-11-16

* chore: bump `cairo-lang-` dependencies to 2.3.1 [#1482](https://github.com/lambdaclass/cairo-vm/pull/1482), [#1483](https://github.com/lambdaclass/cairo-vm/pull/1483)

* feat: Make PublicInput fields public [#1474](https://github.com/lambdaclass/cairo-vm/pull/1474)

* chore: bump starknet-crypto to v0.6.1 [#1469](https://github.com/lambdaclass/cairo-vm/pull/1469)

* feat: Implement the Serialize and Deserialize methods for the Program struct [#1458](https://github.com/lambdaclass/cairo-vm/pull/1458)

* feat: Use only program builtins when running cairo 1 programs [#1457](https://github.com/lambdaclass/cairo-vm/pull/1457)

* feat: Use latest cairo-vm version in cairo1-run crate [#1455](https://github.com/lambdaclass/cairo-vm/pull/1455)

* feat: Implement a CLI to run cairo 1 programs [#1370](https://github.com/lambdaclass/cairo-vm/pull/1370)

* fix: Fix string code of `BLAKE2S_ADD_UINT256` hint [#1454](https://github.com/lambdaclass/cairo-vm/pull/1454)

#### [0.9.0] - 2023-10-03

* fix: Default to empty attributes vector when the field is missing from the program JSON [#1450](https://github.com/lambdaclass/cairo-vm/pull/1450)

* fix: Change serialization of CairoPieMemory to match Python's binary format [#1447](https://github.com/lambdaclass/cairo-vm/pull/1447)

* fix: Remove Deserialize derive from CairoPie and fix Serialize implementation to match Python's [#1444](https://github.com/lambdaclass/cairo-vm/pull/1444)

* fix: ec_recover hints no longer panic when divisor is 0 [#1433](https://github.com/lambdaclass/cairo-vm/pull/1433)

* feat: Implement the Serialize and Deserialize traits for the CairoPie struct [#1438](https://github.com/lambdaclass/cairo-vm/pull/1438)

* fix: Using UINT256_HINT no longer panics when b is greater than 2^256 [#1430](https://github.com/lambdaclass/cairo-vm/pull/1430)

* feat: Added a differential fuzzer for programs with whitelisted hints [#1358](https://github.com/lambdaclass/cairo-vm/pull/1358)

* fix(breaking): Change return type of `get_execution_resources` to `RunnerError` [#1398](https://github.com/lambdaclass/cairo-vm/pull/1398)

* Don't build wasm-demo in `build` target + add ci job to run the wasm demo [#1393](https://github.com/lambdaclass/cairo-vm/pull/1393)

    * Adds default-members to workspace
    * Crate `examples/wasm-demo` is no longer built during `make build`
    * `make check` no longer compiles the cairo file used in the wasm-demo
    * Removes Makefile targets `examples/wasm-demo/src/array_sum.json` & `example_program`
    * `wasm-demo` now uses the compiled cairo file in `cairo_programs` directory instead of its own copy

* feat: Add `Program::new_for_proof` [#1396](https://github.com/lambdaclass/cairo-vm/pull/1396)

#### [0.8.7] - 2023-8-28

* Add REDUCE_V2 hint [#1420](https://github.com/lambdaclass/cairo-vm/pull/1420):
    * Implement REDUCE_V2 hint
    * Rename hint REDUCE -> REDUCE_V1

* BREAKING: Add `disable_trace_padding` to `CairoRunConfig`[#1233](https://github.com/lambdaclass/cairo-rs/pull/1233)

* feat: Implement `CairoRunner.get_cairo_pie`[#1375](https://github.com/lambdaclass/cairo-vm/pull/1375)

* fix: Compare air_public_inputs against python vm + Fix how public memory is built [#391](https://github.com/lambdaclass/cairo-vm/pull/1391)

    BugFixes:

    *  `CairoRunner.finalize_segments` now builds the output builtin's public memory (if applicable).
    * `MemorySegmentManager.get_public_memory_addresses` logic fixed.
    * `MemorySegmentManager.finalize` no longer skips segments when their public memory is None

    Minor changes:

    * `VirtualMachine.get_public_memory_addresses` now strips the "_builtin" suffix from builtin names
    * `MemorySegmentAddresses.stop_address` renamed to `stop_ptr`

    Overall these changes make the the air public input file (obtained through the --air_public_input flag) equivalent to the ones outputted by the cairo-lang version

* fix: Fix `SPLIT_FELT` hint [#1387](https://github.com/lambdaclass/cairo-vm/pull/1387)

* refactor: combine `Program.hints` and `Program.hints_ranges` into custom collection [#1366](https://github.com/lambdaclass/cairo-vm/pull/1366)

* fix: Fix div_mod [#1383](https://github.com/lambdaclass/cairo-vm/pull/1383)

  * Fixes `div_mod` function so that it behaves like the cairo-lang version
  * Various functions in the `math_utils` crate can now return a `MathError` : `div_mod`, `ec_add`, `line_slope`, `ec_double`, `ec_double_slope`.
  * Fixes `UINT256_MUL_INV_MOD_P` hint so that it behaves like the python code.

#### [0.8.6] - 2023-8-11

* fix: Handle error in hint `UINT256_MUL_DIV_MOD` when divides by zero [#1367](https://github.com/lambdaclass/cairo-vm/pull/1367)

* Add HintError::SyscallError and VmErrors::HINT_ERROR_STR constant [#1357](https://github.com/lambdaclass/cairo-rs/pull/1357)

* feat: make *arbitrary* feature also enable a `proptest::arbitrary::Arbitrary` implementation for `Felt252` [#1355](https://github.com/lambdaclass/cairo-vm/pull/1355)

* fix: correctly display invalid signature error message [#1361](https://github.com/lambdaclass/cairo-vm/pull/1361)

#### [0.8.5] - 2023-7-31

* fix: `Program` comparison depending on `hints_ranges` ordering [#1351](https://github.com/lambdaclass/cairo-rs/pull/1351)

* feat: implement the `--air_public_input` flag to the runner for outputting public inputs into a file [#1268](https://github.com/lambdaclass/cairo-rs/pull/1268)

* fix: CLI errors bad formatting and handling

* perf: replace insertion with bit-setting in validated addresses [#1208](https://github.com/lambdaclass/cairo-vm/pull/1208)

* fix: return error when a parsed hint's PC is invalid [#1340](https://github.com/lambdaclass/cairo-vm/pull/1340)

* chore(deps): bump _cairo-lang_ dependencies to v2.1.0-rc2 [#1345](https://github.com/lambdaclass/cairo-vm/pull/1345)

* chore(examples): remove _wee_alloc_ dependency from _wasm-demo_ example and _ensure-no_std_ dummy crate [#1337](https://github.com/lambdaclass/cairo-vm/pull/1337)

* docs: improved crate documentation [#1334](https://github.com/lambdaclass/cairo-vm/pull/1334)

* chore!: made `deserialize_utils` module private [#1334](https://github.com/lambdaclass/cairo-vm/pull/1334)
  BREAKING:
  * `deserialize_utils` is no longer exported
  * functions `maybe_add_padding`, `parse_value`, and `take_until_unbalanced` are no longer exported
  * `ReferenceParseError` is no more

* perf: changed `ok_or` usage for `ok_or_else` in expensive cases [#1332](https://github.com/lambdaclass/cairo-vm/pull/1332)

* feat: updated the old WASM example and moved it to [`examples/wasm-demo`](examples/wasm-demo/) [#1315](https://github.com/lambdaclass/cairo-vm/pull/1315)

* feat(fuzzing): add `arbitrary` feature to enable arbitrary derive in `Program` and `CairoRunConfig` [#1306](https://github.com/lambdaclass/cairo-vm/pull/1306) [#1330](https://github.com/lambdaclass/cairo-vm/pull/1330)

* perf: remove pointless iterator from rc limits tracking [#1316](https://github.com/lambdaclass/cairo-vm/pull/1316)

* feat(felt): add `from_bytes_le` and `from_bytes_ne` methods to `Felt252` [#1326](https://github.com/lambdaclass/cairo-vm/pull/1326)

* perf: change `Program::shared_program_data::hints` from `HashMap<usize, Vec<Box<dyn Any>>>` to `Vec<Box<dyn Any>>` and refer to them as ranges stored in a `Vec<_>` indexed by PC with run time reductions of up to 12% [#931](https://github.com/lambdaclass/cairo-vm/pull/931)
  BREAKING:
  * `get_hint_dictionary(&self, &[HintReference], &mut dyn HintProcessor) -> Result<HashMap<usize, Vec<Box<dyn Any>>, VirtualMachineError>` ->
    `get_hint_data(self, &[HintReference], &mut dyn HintProcessor) -> Result<Vec<Box<dyn Any>, VirtualMachineError>`
  * Hook methods receive `&[Box<dyn Any>]` rather than `&HashMap<usize, Vec<Box<dyn Any>>>`

#### [0.8.4]
**YANKED**

#### [0.8.3]
**YANKED**

#### [0.8.2] - 2023-7-10

* chore: update dependencies, particularly lamdaworks 0.1.2 -> 0.1.3 [#1323](https://github.com/lambdaclass/cairo-vm/pull/1323)

* fix: fix `UINT256_MUL_DIV_MOD` hint [#1320](https://github.com/lambdaclass/cairo-vm/pull/1320)

* feat: add dependency installation script `install.sh` [#1298](https://github.com/lambdaclass/cairo-vm/pull/1298)

* fix: specify resolver version 2 in the virtual workspace's manifest [#1311](https://github.com/lambdaclass/cairo-vm/pull/1311)

* feat: add `lambdaworks-felt` feature to `cairo-vm-cli` [#1308](https://github.com/lambdaclass/cairo-vm/pull/1308)

* chore: update dependencies, particularly clap 3.2 -> 4.3 [#1309](https://github.com/lambdaclass/cairo-vm/pull/1309)
  * this removes dependency on _atty_, that's no longer mantained

* chore: remove unused dependencies [#1307](https://github.com/lambdaclass/cairo-vm/pull/1307)
  * rand_core
  * serde_bytes
  * rusty-hook (_dev-dependency_)

* chore: bump `cairo-lang-starknet` and `cairo-lang-casm` dependencies to 2.0.0 [#1313](https://github.com/lambdaclass/cairo-vm/pull/1313)

#### [0.8.1] - 2023-6-29

* chore: change mentions of *cairo-rs-py* to *cairo-vm-py* [#1296](https://github.com/lambdaclass/cairo-vm/pull/1296)

* rename github repo from https://github.com/lambdaclass/cairo-rs to https://github.com/lambdaclass/cairo-vm [#1289](https://github.com/lambdaclass/cairo-vm/pull/1289)

* fix(security): avoid OOM crashes when programs jump to very high invalid addresses [#1285](https://github.com/lambdaclass/cairo-vm/pull/1285)

* fix: add `to_bytes_be` to the felt when `lambdaworks-felt` feature is active [#1290](https://github.com/lambdaclass/cairo-vm/pull/1290)

* chore: mark `modpow` and `to_signed_bytes_le` as *deprecated* [#1290](https://github.com/lambdaclass/cairo-vm/pull/1290)

* fix: bump *lambdaworks-math* to latest version, that fixes no-std support [#1293](https://github.com/lambdaclass/cairo-vm/pull/1293)

* build: remove dependency to `thiserror` (use `thiserror-no-std/std` instead)

* chore: use LambdaWorks' implementation of bit operations for `Felt252` [#1291](https://github.com/lambdaclass/cairo-vm/pull/1291)

* update `cairo-lang-starknet` and `cairo-lang-casm` dependencies to v2.0.0-rc6 [#1299](https://github.com/lambdaclass/cairo-vm/pull/1299)

#### [0.8.0] - 2023-6-26

* feat: Add feature `lambdaworks-felt` to `felt` & `cairo-vm` crates [#1281](https://github.com/lambdaclass/cairo-vm/pull/1281)

    Changes under this feature:
  * `Felt252` now uses *LambdaWorks*' `FieldElement` internally
  * BREAKING: some methods of `Felt252` were removed, namely: `modpow` and `to_signed_bytes_le`

#### [0.7.0] - 2023-6-26

* BREAKING: Integrate `RunResources` logic into `HintProcessor` trait [#1274](https://github.com/lambdaclass/cairo-vm/pull/1274)
  * Rename trait `HintProcessor` to `HintProcessorLogic`
  * Add trait `ResourceTracker`
  * Trait `HintProcessor` is now `HintProcessor: HintProcessorLogic + ResourceTracker`
  * `BuiltinHintProcessor::new` & `Cairo1HintProcessor::new` now receive the argumet `run_resources: RunResources`
  * `HintProcessorLogic::execute_hint` no longer receives `run_resources: &mut RunResources`
  * Remove argument `run_resources: &mut RunResources` from `CairoRunner::run_until_pc` & `CairoRunner::run_from_entrypoint`

* build: remove unused implicit features from cairo-vm [#1266](https://github.com/lambdaclass/cairo-vm/pull/1266)


#### [0.6.1] - 2023-6-23

* fix: updated the `custom_hint_example` and added it to the workspace [#1258](https://github.com/lambdaclass/cairo-vm/pull/1258)

* Add path to cairo-vm README.md [#1276](https://github.com/lambdaclass/cairo-vm/pull/1276)

* fix: change error returned when subtracting two `MaybeRelocatable`s to better reflect the cause [#1271](https://github.com/lambdaclass/cairo-vm/pull/1271)

* fix: CLI error message when using --help [#1270](https://github.com/lambdaclass/cairo-vm/pull/1270)

#### [0.6.0] - 2023-6-18

* fix: `dibit` hint no longer fails when called with an `m` of zero [#1247](https://github.com/lambdaclass/cairo-vm/pull/1247)

* fix(security): avoid denial of service on malicious input exploiting the scientific notation parser [#1239](https://github.com/lambdaclass/cairo-vm/pull/1239)

* BREAKING: Change `RunResources` usage:
    * Modify field type `RunResources.n_steps: Option<usize>,`

    * Public Api Changes:
        *  CairoRunner::run_until_pc: Now receive a `&mut RunResources` instead of an `&mut Option<RunResources>`
        *  CairoRunner::run_from_entrypoint: Now receive a `&mut RunResources` instead of an `&mut Option<RunResources>`
        * VirtualMachine::Step: Add `&mut RunResources` as input
        * Trait HintProcessor::execute_hint: Add  `&mut RunResources` as an input

* perf: accumulate `min` and `max` instruction offsets during run to speed up range check [#1080](https://github.com/lambdaclass/cairo-vm/pull/)
  BREAKING: `Cairo_runner::get_perm_range_check_limits` no longer returns an error when called without trace enabled, as it no longer depends on it

* perf: process reference list on `Program` creation only [#1214](https://github.com/lambdaclass/cairo-vm/pull/1214)
  Also keep them in a `Vec<_>` instead of a `HashMap<_, _>` since it will be continuous anyway.
  BREAKING:
  * `HintProcessor::compile_hint` now receies a `&[HintReference]` rather than `&HashMap<usize, HintReference>`
  * Public `CairoRunner::get_reference_list` has been removed

* BREAKING: Add no_std compatibility to cairo-vm (cairo-1-hints feature still not supported)
    * Move the vm to its own directory and crate, different from the workspace [#1215](https://github.com/lambdaclass/cairo-vm/pull/1215)

    * Add an `ensure_no_std` crate that the CI will use to check that new changes don't revert `no_std` support [#1215](https://github.com/lambdaclass/cairo-vm/pull/1215) [#1232](https://github.com/lambdaclass/cairo-vm/pull/1232)

    * replace the use of `num-prime::is_prime` by a custom implementation, therefore restoring `no_std` compatibility [#1238](https://github.com/lambdaclass/cairo-vm/pull/1238)

#### [0.5.2] - 2023-6-12

* BREAKING: Compute `ExecutionResources.n_steps` without requiring trace [#1222](https://github.com/lambdaclass/cairo-vm/pull/1222)

  * `CairoRunner::get_execution_resources` return's `n_steps` field value is now set to `vm.current_step` instead of `0` if both `original_steps` and `trace` are set to `None`

* Add `RunResources::get_n_steps` method [#1225](https://github.com/lambdaclass/cairo-vm/pull/1225)

* refactor: simplify `mem_eq`

* fix: pin Cairo compiler version [#1220](https://github.com/lambdaclass/cairo-vm/pull/1220)

* perf: make `inner_rc_bound` a constant, improving performance of the range-check builtin

* fix: substraction of `MaybeRelocatable` always behaves as signed [#1218](https://github.com/lambdaclass/cairo-vm/pull/1218)

#### [0.5.1] - 2023-6-7

* fix: fix overflow for `QUAD_BIT` and `DI_BIT` hints [#1209](https://github.com/lambdaclass/cairo-vm/pull/1209)
  Fixes [#1205](https://github.com/lambdaclass/cairo-vm/issue/1205)

* fix: fix hints `UINT256_UNSIGNED_DIV_REM` && `UINT256_EXPANDED_UNSIGNED_DIV_REM` [#1203](https://github.com/lambdaclass/cairo-vm/pull/1203)

* bugfix: fix deserialization of scientific notation with fractional values [#1202](https://github.com/lambdaclass/cairo-vm/pull/1202)

* feat: implement `mem_eq` function to test for equality of two ranges in memory [#1198](https://github.com/lambdaclass/cairo-vm/pull/1198)

* perf: use `mem_eq` in `set_add` [#1198](https://github.com/lambdaclass/cairo-vm/pull/1198)

* feat: wrap big variants of `HintError`, `VirtualMachineError`, `RunnerError`, `MemoryError`, `MathError`, `InsufficientAllocatedCellsError` in `Box` [#1193](https://github.com/lambdaclass/cairo-vm/pull/1193)
  * BREAKING: all tuple variants of `HintError` with a single `Felt252` or multiple elements now receive a single `Box`

* Add `Program::builtins_len method` [#1194](https://github.com/lambdaclass/cairo-vm/pull/1194)

* fix: Handle the deserialization of serde_json::Number with scientific notation (e.g.: Number(1e27)) in felt_from_number function [#1188](https://github.com/lambdaclass/cairo-vm/pull/1188)

* feat: Add RunResources Struct [#1175](https://github.com/lambdaclass/cairo-vm/pull/1175)
  * BREAKING: Modify `CairoRunner::run_until_pc` arity. Add `run_resources: &mut Option<RunResources>` input
  * BREAKING: Modify `CairoRunner::run_from_entrypoint` arity. Add `run_resources: &mut Option<RunResources>` input

* fix: Fix 'as_int' conversion usage in hints `ASSERT_250_BIT` &  `SIGNED_DIV_REM` [#1191](https://github.com/lambdaclass/cairo-vm/pull/1191)


* bugfix: Use cairo constants in `ASSERT_250_BIT` hint [#1187](https://github.com/lambdaclass/cairo-vm/pull/1187)

* bugfix: Fix `EC_DOUBLE_ASSIGN_NEW_X_V2` hint not taking `SECP_P` value from the current execution scope [#1186](https://github.com/lambdaclass/cairo-vm/pull/1186)

* fix: Fix hint `BIGINT_PACK_DIV_MOD` [#1189](https://github.com/lambdaclass/cairo-vm/pull/1189)

* fix: Fix possible subtraction overflow in `QUAD_BIT` & `DI_BIT` hints [#1185](https://github.com/lambdaclass/cairo-vm/pull/1185)

  * These hints now return an error when ids.m equals zero

* fix: felt_from_number not properly returning parse errors [#1012](https://github.com/lambdaclass/cairo-vm/pull/1012)

* fix: Fix felt sqrt and Signed impl [#1150](https://github.com/lambdaclass/cairo-vm/pull/1150)

  * BREAKING: Fix `Felt252` methods `abs`, `signum`, `is_positive`, `is_negative` and `sqrt`
  * BREAKING: Remove function `math_utils::sqrt`(Now moved to `Felt252::sqrt`)

* feat: Add method `CairoRunner::initialize_function_runner_cairo_1` [#1151](https://github.com/lambdaclass/cairo-vm/pull/1151)

  * Add method `pub fn initialize_function_runner_cairo_1(
        &mut self,
        vm: &mut VirtualMachine,
        program_builtins: &[BuiltinName],
    ) -> Result<(), RunnerError>` to `CairoRunner`

  * BREAKING: Move field `builtins` from `SharedProgramData` to `Program`
  * BREAKING: Remove argument `add_segment_arena_builtin` from `CairoRunner::initialize_function_runner`, it is now always false
  * BREAKING: Add `segment_arena` enum variant to `BuiltinName`

* Fix implementation of `InitSquashData` and `ShouldSkipSquashLoop`

* Add more hints to `Cairo1HintProcessor` [#1171](https://github.com/lambdaclass/cairo-vm/pull/1171)
                                          [#1143](https://github.com/lambdaclass/cairo-vm/pull/1143)

    * `Cairo1HintProcessor` can now run the following hints:
        * Felt252DictEntryInit
        * Felt252DictEntryUpdate
        * GetCurrentAccessDelta
        * InitSquashData
        * AllocConstantSize
        * GetCurrentAccessIndex
        * ShouldContinueSquashLoop
        * FieldSqrt
        * Uint512DivMod

* Add some small considerations regarding Cairo 1 programs [#1144](https://github.com/lambdaclass/cairo-vm/pull/1144):

  * Ignore Casm and Sierra files
  * Add special flag to compile Cairo 1 programs

* Make the VM able to run `CasmContractClass` files under `cairo-1-hints` feature [#1098](https://github.com/lambdaclass/cairo-vm/pull/1098)

  * Implement `TryFrom<CasmContractClass> for Program`
  * Add `Cairo1HintProcessor`

#### 0.5.0
**YANKED**

#### [0.4.0] - 2023-05-12

* perf: insert elements from the tail in `load_data` so reallocation happens only once [#1117](https://github.com/lambdaclass/cairo-vm/pull/1117)

* Add `CairoRunner::get_program method` [#1123](https://github.com/lambdaclass/cairo-vm/pull/1123)

* Use to_signed_felt as function for felt252 as BigInt within [-P/2, P/2] range and use to_bigint as function for representation as BigInt. [#1100](https://github.com/lambdaclass/cairo-vm/pull/1100)

* Implement hint on field_arithmetic lib [#1090](https://github.com/lambdaclass/cairo-vm/pull/1090)

    `BuiltinHintProcessor` now supports the following hints:

    ```python
        %{
            def split(num: int, num_bits_shift: int, length: int):
                a = []
                for _ in range(length):
                    a.append( num & ((1 << num_bits_shift) - 1) )
                    num = num >> num_bits_shift
                return tuple(a)

            def pack(z, num_bits_shift: int) -> int:
                limbs = (z.d0, z.d1, z.d2)
                return sum(limb << (num_bits_shift * i) for i, limb in enumerate(limbs))

            a = pack(ids.a, num_bits_shift = 128)
            b = pack(ids.b, num_bits_shift = 128)
            p = pack(ids.p, num_bits_shift = 128)

            res = (a - b) % p


            res_split = split(res, num_bits_shift=128, length=3)

            ids.res.d0 = res_split[0]
            ids.res.d1 = res_split[1]
            ids.res.d2 = res_split[2]
        %}
    ```

* Add missing hint on cairo_secp lib [#1089](https://github.com/lambdaclass/cairo-vm/pull/1089):
    `BuiltinHintProcessor` now supports the following hint:

    ```python

    from starkware.cairo.common.cairo_secp.secp_utils import pack

    slope = pack(ids.slope, PRIME)
    x0 = pack(ids.point0.x, PRIME)
    x1 = pack(ids.point1.x, PRIME)
    y0 = pack(ids.point0.y, PRIME)

    value = new_x = (pow(slope, 2, SECP_P) - x0 - x1) % SECP_P
    ```

* Add missing hint on vrf.json whitelist [#1055](https://github.com/lambdaclass/cairo-vm/pull/1055):

     `BuiltinHintProcessor` now supports the following hint:

     ```python
    %{
        PRIME = 2**255 - 19
        II = pow(2, (PRIME - 1) // 4, PRIME)

        xx = ids.xx.low + (ids.xx.high<<128)
        x = pow(xx, (PRIME + 3) // 8, PRIME)
        if (x * x - xx) % PRIME != 0:
            x = (x * II) % PRIME
        if x % 2 != 0:
            x = PRIME - x
        ids.x.low = x & ((1<<128)-1)
        ids.x.high = x >> 128
    %}
    ```

* Implement hint variant for finalize_blake2s[#1072](https://github.com/lambdaclass/cairo-vm/pull/1072)

    `BuiltinHintProcessor` now supports the following hint:

     ```python
    %{
        # Add dummy pairs of input and output.
        from starkware.cairo.common.cairo_blake2s.blake2s_utils import IV, blake2s_compress

        _n_packed_instances = int(ids.N_PACKED_INSTANCES)
        assert 0 <= _n_packed_instances < 20
        _blake2s_input_chunk_size_felts = int(ids.BLAKE2S_INPUT_CHUNK_SIZE_FELTS)
        assert 0 <= _blake2s_input_chunk_size_felts < 100

        message = [0] * _blake2s_input_chunk_size_felts
        modified_iv = [IV[0] ^ 0x01010020] + IV[1:]
        output = blake2s_compress(
            message=message,
            h=modified_iv,
            t0=0,
            t1=0,
            f0=0xffffffff,
            f1=0,
        )
        padding = (message + modified_iv + [0, 0xffffffff] + output) * (_n_packed_instances - 1)
        segments.write_arg(ids.blake2s_ptr_end, padding)
        %}
        ```

* Implement fast_ec_add hint variant [#1087](https://github.com/lambdaclass/cairo-vm/pull/1087)

`BuiltinHintProcessor` now supports the following hint:

    ```python
    %{
        from starkware.cairo.common.cairo_secp.secp_utils import SECP_P, pack

        slope = pack(ids.slope, PRIME)
        x0 = pack(ids.pt0.x, PRIME)
        x1 = pack(ids.pt1.x, PRIME)
        y0 = pack(ids.pt0.y, PRIME)

        value = new_x = (pow(slope, 2, SECP_P) - x0 - x1) % SECP_P
    %}
    ```

* feat(hints): Add alternative string for hint IS_ZERO_PACK_EXTERNAL_SECP [#1082](https://github.com/lambdaclass/cairo-vm/pull/1082)

    `BuiltinHintProcessor` now supports the following hint:

    ```python
    %{
        from starkware.cairo.common.cairo_secp.secp_utils import pack
        x = pack(ids.x, PRIME) % SECP_P
    %}
    ```

* Add alternative hint code for ec_double hint [#1083](https://github.com/lambdaclass/cairo-vm/pull/1083)

    `BuiltinHintProcessor` now supports the following hint:

    ```python
    %{
        from starkware.cairo.common.cairo_secp.secp_utils import SECP_P, pack

        slope = pack(ids.slope, PRIME)
        x = pack(ids.pt.x, PRIME)
        y = pack(ids.pt.y, PRIME)

        value = new_x = (pow(slope, 2, SECP_P) - 2 * x) % SECP_P
    %}
    ```

* fix(security)!: avoid DoS on malicious insertion to memory [#1099](https://github.com/lambdaclass/cairo-vm/pull/1099)
    * A program could crash the library by attempting to insert a value at an address with a big offset; fixed by trying to reserve to check for allocation failure
    * A program could crash the program by exploiting an integer overflow when attempting to insert a value at an address with offset `usize::MAX`

    BREAKING: added a new error variant `MemoryError::VecCapacityExceeded`

* perf: specialize addition for `u64` and `Felt252` [#932](https://github.com/lambdaclass/cairo-vm/pull/932)
    * Avoids the creation of a new `Felt252` instance for additions with a very restricted valid range
    * This impacts specially the addition of `Relocatable` with `Felt252` values in `update_pc`, which take a significant amount of time in some benchmarks

* fix(starknet-crypto): bump version to `0.5.0` [#1088](https://github.com/lambdaclass/cairo-vm/pull/1088)
    * This includes the fix for a `panic!` in `ecdsa::verify`.
      See: [#365](https://github.com/xJonathanLEI/starknet-rs/issues/365) and [#366](https://github.com/xJonathanLEI/starknet-rs/pulls/366)

* feat(hints): Add alternative string for hint IS_ZERO_PACK [#1081](https://github.com/lambdaclass/cairo-vm/pull/1081)

    `BuiltinHintProcessor` now supports the following hint:

    ```python
    %{
        from starkware.cairo.common.cairo_secp.secp_utils import SECP_P, pack
        x = pack(ids.x, PRIME) % SECP_P
    %}

* Add missing hints `NewHint#55`, `NewHint#56`, and `NewHint#57` [#1077](https://github.com/lambdaclass/cairo-vm/issues/1077)

    `BuiltinHintProcessor` now supports the following hints:

    ```python
    from starkware.cairo.common.cairo_secp.secp_utils import pack
    SECP_P=2**255-19

    x = pack(ids.x, PRIME) % SECP_P
    ```

    ```python
    from starkware.cairo.common.cairo_secp.secp_utils import pack
    SECP_P=2**255-19

    value = pack(ids.x, PRIME) % SECP_P
    ```

    ```python
    SECP_P=2**255-19
    from starkware.python.math_utils import div_mod

    value = x_inv = div_mod(1, x, SECP_P)
    ```

* Implement hint for `starkware.cairo.common.cairo_keccak.keccak._copy_inputs` as described by whitelist `starknet/security/whitelists/cairo_keccak.json` [#1058](https://github.com/lambdaclass/cairo-vm/pull/1058)

    `BuiltinHintProcessor` now supports the following hint:

    ```python
    %{ ids.full_word = int(ids.n_bytes >= 8) %}
    ```

* perf: cache decoded instructions [#944](https://github.com/lambdaclass/cairo-vm/pull/944)
    * Creates a new cache field in `VirtualMachine` that stores the `Instruction` instances as they get decoded from memory, significantly reducing decoding overhead, with gains up to 9% in runtime according to benchmarks in the performance server

* Add alternative hint code for nondet_bigint3 hint [#1071](https://github.com/lambdaclass/cairo-vm/pull/1071)

    `BuiltinHintProcessor` now supports the following hint:

    ```python
    %{
        from starkware.cairo.common.cairo_secp.secp_utils import split
        segments.write_arg(ids.res.address_, split(value))
    %}
    ```

* Add missing hint on vrf.json lib [#1052](https://github.com/lambdaclass/cairo-vm/pull/1052):

    `BuiltinHintProcessor` now supports the following hint:

    ```python
    %{
        from starkware.cairo.common.cairo_secp.secp_utils import pack
        SECP_P = 2**255-19

        slope = pack(ids.slope, PRIME)
        x0 = pack(ids.point0.x, PRIME)
        x1 = pack(ids.point1.x, PRIME)
        y0 = pack(ids.point0.y, PRIME)

        value = new_x = (pow(slope, 2, SECP_P) - x0 - x1) % SECP_P
    %}
    ```

* Implement hint for cairo_sha256_arbitrary_input_length whitelist [#1091](https://github.com/lambdaclass/cairo-vm/pull/1091)

    `BuiltinHintProcessor` now supports the following hint:

    ```python
    %{
        from starkware.cairo.common.cairo_sha256.sha256_utils import (
            compute_message_schedule, sha2_compress_function)

        _sha256_input_chunk_size_felts = int(ids.SHA256_INPUT_CHUNK_SIZE_FELTS)
        assert 0 <= _sha256_input_chunk_size_felts < 100
        _sha256_state_size_felts = int(ids.SHA256_STATE_SIZE_FELTS)
        assert 0 <= _sha256_state_size_felts < 100
        w = compute_message_schedule(memory.get_range(
            ids.sha256_start, _sha256_input_chunk_size_felts))
        new_state = sha2_compress_function(memory.get_range(ids.state, _sha256_state_size_felts), w)
        segments.write_arg(ids.output, new_state)
    %}
    ```

* Add missing hint on vrf.json lib [#1053](https://github.com/lambdaclass/cairo-vm/pull/1053):

     `BuiltinHintProcessor` now supports the following hint:

     ```python
    %{
        from starkware.cairo.common.cairo_secp.secp_utils import SECP_P, pack
        SECP_P = 2**255-19

        slope = pack(ids.slope, PRIME)
        x = pack(ids.point.x, PRIME)
        y = pack(ids.point.y, PRIME)

        value = new_x = (pow(slope, 2, SECP_P) - 2 * x) % SECP_P
    %}
    ```

* Implement hint on 0.6.0.json whitelist [#1044](https://github.com/lambdaclass/cairo-vm/pull/1044):

     `BuiltinHintProcessor` now supports the following hints:

    ```python
    %{
       ids.a_lsb = ids.a & 1
       ids.b_lsb = ids.b & 1
    %}
    ```

* Implement hint for `starkware.cairo.common.cairo_keccak.keccak._block_permutation` as described by whitelist `starknet/security/whitelists/cairo_keccak.json` [#1046](https://github.com/lambdaclass/cairo-vm/pull/1046)

    `BuiltinHintProcessor` now supports the following hint:

    ```python
    %{
        from starkware.cairo.common.cairo_keccak.keccak_utils import keccak_func
        _keccak_state_size_felts = int(ids.KECCAK_STATE_SIZE_FELTS)
        assert 0 <= _keccak_state_size_felts < 100
        output_values = keccak_func(memory.get_range(
            ids.keccak_ptr_start, _keccak_state_size_felts))
        segments.write_arg(ids.output, output_values)
    %}
    ```

* Implement hint on cairo_blake2s whitelist [#1040](https://github.com/lambdaclass/cairo-vm/pull/1040)

    `BuiltinHintProcessor` now supports the following hint:

    ```python
    %{
        from starkware.cairo.common.cairo_blake2s.blake2s_utils import IV, blake2s_compress

        _blake2s_input_chunk_size_felts = int(ids.BLAKE2S_INPUT_CHUNK_SIZE_FELTS)
        assert 0 <= _blake2s_input_chunk_size_felts < 100

        new_state = blake2s_compress(
            message=memory.get_range(ids.blake2s_start, _blake2s_input_chunk_size_felts),
            h=[IV[0] ^ 0x01010020] + IV[1:],
            t0=ids.n_bytes,
            t1=0,
            f0=0xffffffff,
            f1=0,
        )

        segments.write_arg(ids.output, new_state)
    %}
    ```

* Implement hint on cairo_blake2s whitelist [#1039](https://github.com/lambdaclass/cairo-vm/pull/1039)

    `BuiltinHintProcessor` now supports the following hint:

    ```python

    %{
        # Add dummy pairs of input and output.
        from starkware.cairo.common.cairo_blake2s.blake2s_utils import IV, blake2s_compress

        _n_packed_instances = int(ids.N_PACKED_INSTANCES)
        assert 0 <= _n_packed_instances < 20
        _blake2s_input_chunk_size_felts = int(ids.BLAKE2S_INPUT_CHUNK_SIZE_FELTS)
        assert 0 <= _blake2s_input_chunk_size_felts < 100

        message = [0] * _blake2s_input_chunk_size_felts
        modified_iv = [IV[0] ^ 0x01010020] + IV[1:]
        output = blake2s_compress(
            message=message,
            h=modified_iv,
            t0=0,
            t1=0,
            f0=0xffffffff,
            f1=0,
        )
        padding = (modified_iv + message + [0, 0xffffffff] + output) * (_n_packed_instances - 1)
        segments.write_arg(ids.blake2s_ptr_end, padding)
    %}

* Add `Program::iter_identifiers(&self) -> Iterator<Item = (&str, &Identifier)>` to get an iterator over the program's identifiers [#1079](https://github.com/lambdaclass/cairo-vm/pull/1079)

* Implement hint on `assert_le_felt` for versions 0.6.0 and 0.8.2 [#1047](https://github.com/lambdaclass/cairo-vm/pull/1047):

     `BuiltinHintProcessor` now supports the following hints:

     ```python

     %{
        from starkware.cairo.common.math_utils import assert_integer
        assert_integer(ids.a)
        assert_integer(ids.b)
        assert (ids.a % PRIME) <= (ids.b % PRIME), \
            f'a = {ids.a % PRIME} is not less than or equal to b = {ids.b % PRIME}.'
    %}

     ```

     ```python

    %{
        from starkware.cairo.common.math_utils import assert_integer
        assert_integer(ids.a)
        assert_integer(ids.b)
        a = ids.a % PRIME
        b = ids.b % PRIME
        assert a <= b, f'a = {a} is not less than or equal to b = {b}.'

        ids.small_inputs = int(
            a < range_check_builtin.bound and (b - a) < range_check_builtin.bound)
    %}

     ```

* Add missing hints on whitelist [#1073](https://github.com/lambdaclass/cairo-vm/pull/1073):

    `BuiltinHintProcessor` now supports the following hints:

    ```python
        ids.is_250 = 1 if ids.addr < 2**250 else 0
    ```

    ```python
        # Verify the assumptions on the relationship between 2**250, ADDR_BOUND and PRIME.
        ADDR_BOUND = ids.ADDR_BOUND % PRIME
        assert (2**250 < ADDR_BOUND <= 2**251) and (2 * 2**250 < PRIME) and (
                ADDR_BOUND * 2 > PRIME), \
            'normalize_address() cannot be used with the current constants.'
        ids.is_small = 1 if ids.addr < ADDR_BOUND else 0
    ```

* Implement hint on ec_recover.json whitelist [#1038](https://github.com/lambdaclass/cairo-vm/pull/1038):

    `BuiltinHintProcessor` now supports the following hint:

    ```python
    %{
         value = k = product // m
    %}
    ```

* Implement hint on ec_recover.json whitelist [#1037](https://github.com/lambdaclass/cairo-vm/pull/1037):

    `BuiltinHintProcessor` now supports the following hint:

    ```python
    %{
        from starkware.cairo.common.cairo_secp.secp_utils import pack
        from starkware.python.math_utils import div_mod, safe_div

        a = pack(ids.a, PRIME)
        b = pack(ids.b, PRIME)
        product = a * b
        m = pack(ids.m, PRIME)

        value = res = product % m

    %}
    ```

* Implement hint for `starkware.cairo.common.cairo_keccak.keccak.finalize_keccak` as described by whitelist `starknet/security/whitelists/cairo_keccak.json` [#1041](https://github.com/lambdaclass/cairo-vm/pull/1041)

    `BuiltinHintProcessor` now supports the following hint:

    ```python
    %{
        # Add dummy pairs of input and output.
        _keccak_state_size_felts = int(ids.KECCAK_STATE_SIZE_FELTS)
        _block_size = int(ids.BLOCK_SIZE)
        assert 0 <= _keccak_state_size_felts < 100
        assert 0 <= _block_size < 1000
        inp = [0] * _keccak_state_size_felts
        padding = (inp + keccak_func(inp)) * _block_size
        segments.write_arg(ids.keccak_ptr_end, padding)
    %}
    ```

* Implement hint on ec_recover.json whitelist [#1036](https://github.com/lambdaclass/cairo-vm/pull/1036):

    `BuiltinHintProcessor` now supports the following hint:

    ```python

    %{
        from starkware.cairo.common.cairo_secp.secp_utils import pack
        from starkware.python.math_utils import div_mod, safe_div

        a = pack(ids.a, PRIME)
        b = pack(ids.b, PRIME)

        value = res = a - b
    %}

    ```

* Add missing hint on vrf.json lib [#1054](https://github.com/lambdaclass/cairo-vm/pull/1054):

    `BuiltinHintProcessor` now supports the following hint:

    ```python
        from starkware.cairo.common.cairo_secp.secp_utils import pack
        SECP_P = 2**255-19

        y = pack(ids.point.y, PRIME) % SECP_P
        # The modulo operation in python always returns a nonnegative number.
        value = (-y) % SECP_P
    ```

* Implement hint on ec_recover.json whitelist [#1032](https://github.com/lambdaclass/cairo-vm/pull/1032):

    `BuiltinHintProcessor` now supports the following hint:

    ```python
    %{
        from starkware.cairo.common.cairo_secp.secp_utils import pack
        from starkware.python.math_utils import div_mod, safe_div

        N = pack(ids.n, PRIME)
        x = pack(ids.x, PRIME) % N
        s = pack(ids.s, PRIME) % N,
        value = res = div_mod(x, s, N)
    %}
    ```

* Implement hints on field_arithmetic lib (Part 2) [#1004](https://github.com/lambdaclass/cairo-vm/pull/1004)

    `BuiltinHintProcessor` now supports the following hint:

    ```python
    %{
        from starkware.python.math_utils import div_mod

        def split(num: int, num_bits_shift: int, length: int):
            a = []
            for _ in range(length):
                a.append( num & ((1 << num_bits_shift) - 1) )
                num = num >> num_bits_shift
            return tuple(a)

        def pack(z, num_bits_shift: int) -> int:
            limbs = (z.d0, z.d1, z.d2)
            return sum(limb << (num_bits_shift * i) for i, limb in enumerate(limbs))

        a = pack(ids.a, num_bits_shift = 128)
        b = pack(ids.b, num_bits_shift = 128)
        p = pack(ids.p, num_bits_shift = 128)
        # For python3.8 and above the modular inverse can be computed as follows:
        # b_inverse_mod_p = pow(b, -1, p)
        # Instead we use the python3.7-friendly function div_mod from starkware.python.math_utils
        b_inverse_mod_p = div_mod(1, b, p)


        b_inverse_mod_p_split = split(b_inverse_mod_p, num_bits_shift=128, length=3)

        ids.b_inverse_mod_p.d0 = b_inverse_mod_p_split[0]
        ids.b_inverse_mod_p.d1 = b_inverse_mod_p_split[1]
        ids.b_inverse_mod_p.d2 = b_inverse_mod_p_split[2]
    %}
    ```

* Optimizations for hash builtin [#1029](https://github.com/lambdaclass/cairo-vm/pull/1029):
  * Track the verified addresses by offset in a `Vec<bool>` rather than storing the address in a `Vec<Relocatable>`

* Add missing hint on vrf.json whitelist [#1056](https://github.com/lambdaclass/cairo-vm/pull/1056):

    `BuiltinHintProcessor` now supports the following hint:

    ```python
    %{
        from starkware.python.math_utils import ec_double_slope
        from starkware.cairo.common.cairo_secp.secp_utils import pack
        SECP_P = 2**255-19

        # Compute the slope.
        x = pack(ids.point.x, PRIME)
        y = pack(ids.point.y, PRIME)
        value = slope = ec_double_slope(point=(x, y), alpha=42204101795669822316448953119945047945709099015225996174933988943478124189485, p=SECP_P)
    %}
    ```

* Add missing hint on vrf.json whitelist [#1035](https://github.com/lambdaclass/cairo-vm/pull/1035):

    `BuiltinHintProcessor` now supports the following hint:

    ```python
    %{
        from starkware.python.math_utils import line_slope
        from starkware.cairo.common.cairo_secp.secp_utils import pack
        SECP_P = 2**255-19
        # Compute the slope.
        x0 = pack(ids.point0.x, PRIME)
        y0 = pack(ids.point0.y, PRIME)
        x1 = pack(ids.point1.x, PRIME)
        y1 = pack(ids.point1.y, PRIME)
        value = slope = line_slope(point1=(x0, y0), point2=(x1, y1), p=SECP_P)
    %}
    ```

* Add missing hint on vrf.json whitelist [#1035](https://github.com/lambdaclass/cairo-vm/pull/1035):

    `BuiltinHintProcessor` now supports the following hint:

    ```python
    %{
        from starkware.cairo.common.cairo_secp.secp_utils import pack
        SECP_P = 2**255-19
        to_assert = pack(ids.val, PRIME)
        q, r = divmod(pack(ids.val, PRIME), SECP_P)
        assert r == 0, f"verify_zero: Invalid input {ids.val.d0, ids.val.d1, ids.val.d2}."
        ids.q = q % PRIME
    %}
    ```

* Add missing hint on vrf.json whitelist [#1000](https://github.com/lambdaclass/cairo-vm/pull/1000):

    `BuiltinHintProcessor` now supports the following hint:

    ```python
        def pack_512(u, num_bits_shift: int) -> int:
            limbs = (u.d0, u.d1, u.d2, u.d3)
            return sum(limb << (num_bits_shift * i) for i, limb in enumerate(limbs))

        x = pack_512(ids.x, num_bits_shift = 128)
        p = ids.p.low + (ids.p.high << 128)
        x_inverse_mod_p = pow(x,-1, p)

        x_inverse_mod_p_split = (x_inverse_mod_p & ((1 << 128) - 1), x_inverse_mod_p >> 128)

        ids.x_inverse_mod_p.low = x_inverse_mod_p_split[0]
        ids.x_inverse_mod_p.high = x_inverse_mod_p_split[1]
    ```

* BREAKING CHANGE: Fix `CairoRunner::get_memory_holes` [#1027](https://github.com/lambdaclass/cairo-vm/pull/1027):

  * Skip builtin segements when counting memory holes
  * Check amount of memory holes for all tests in cairo_run_test
  * Remove duplicated tests in cairo_run_test
  * BREAKING CHANGE: `MemorySegmentManager.get_memory_holes` now also receives the amount of builtins in the vm. Signature is now `pub fn get_memory_holes(&self, builtin_count: usize) -> Result<usize, MemoryError>`

* Add missing hints on cairo_secp lib [#1026](https://github.com/lambdaclass/cairo-vm/pull/1026):

    `BuiltinHintProcessor` now supports the following hints:

    ```python
    from starkware.cairo.common.cairo_secp.secp256r1_utils import SECP256R1_ALPHA as ALPHA
    ```
    and:

    ```python
    from starkware.cairo.common.cairo_secp.secp256r1_utils import SECP256R1_N as N
    ```

* Add missing hint on vrf.json lib [#1043](https://github.com/lambdaclass/cairo-vm/pull/1043):

    `BuiltinHintProcessor` now supports the following hint:

    ```python
        from starkware.python.math_utils import div_mod

        def split(a: int):
            return (a & ((1 << 128) - 1), a >> 128)

        def pack(z, num_bits_shift: int) -> int:
            limbs = (z.low, z.high)
            return sum(limb << (num_bits_shift * i) for i, limb in enumerate(limbs))

        a = pack(ids.a, 128)
        b = pack(ids.b, 128)
        p = pack(ids.p, 128)
        # For python3.8 and above the modular inverse can be computed as follows:
        # b_inverse_mod_p = pow(b, -1, p)
        # Instead we use the python3.7-friendly function div_mod from starkware.python.math_utils
        b_inverse_mod_p = div_mod(1, b, p)

        b_inverse_mod_p_split = split(b_inverse_mod_p)

        ids.b_inverse_mod_p.low = b_inverse_mod_p_split[0]
        ids.b_inverse_mod_p.high = b_inverse_mod_p_split[1]
    ```

* Add missing hints `NewHint#35` and `NewHint#36` [#975](https://github.com/lambdaclass/cairo-vm/issues/975)

    `BuiltinHintProcessor` now supports the following hint:

    ```python
    from starkware.cairo.common.cairo_secp.secp_utils import pack
    from starkware.cairo.common.math_utils import as_int
    from starkware.python.math_utils import div_mod, safe_div

    p = pack(ids.P, PRIME)
    x = pack(ids.x, PRIME) + as_int(ids.x.d3, PRIME) * ids.BASE ** 3 + as_int(ids.x.d4, PRIME) * ids.BASE ** 4
    y = pack(ids.y, PRIME)

    value = res = div_mod(x, y, p)
    ```

    ```python
    k = safe_div(res * y - x, p)
    value = k if k > 0 else 0 - k
    ids.flag = 1 if k > 0 else 0
    ```

* Add missing hint on cairo_secp lib [#1057](https://github.com/lambdaclass/cairo-vm/pull/1057):

    `BuiltinHintProcessor` now supports the following hint:

    ```python
        from starkware.cairo.common.cairo_secp.secp_utils import pack
        from starkware.python.math_utils import ec_double_slope

        # Compute the slope.
        x = pack(ids.point.x, PRIME)
        y = pack(ids.point.y, PRIME)
        value = slope = ec_double_slope(point=(x, y), alpha=ALPHA, p=SECP_P)
    ```

* Add missing hint on uint256_improvements lib [#1025](https://github.com/lambdaclass/cairo-vm/pull/1025):

    `BuiltinHintProcessor` now supports the following hint:

    ```python
        from starkware.python.math_utils import isqrt
        n = (ids.n.high << 128) + ids.n.low
        root = isqrt(n)
        assert 0 <= root < 2 ** 128
        ids.root = root
    ```

* Add missing hint on vrf.json lib [#1045](https://github.com/lambdaclass/cairo-vm/pull/1045):

    `BuiltinHintProcessor` now supports the following hint:

    ```python
        from starkware.python.math_utils import is_quad_residue, sqrt

        def split(a: int):
            return (a & ((1 << 128) - 1), a >> 128)

        def pack(z) -> int:
            return z.low + (z.high << 128)

        generator = pack(ids.generator)
        x = pack(ids.x)
        p = pack(ids.p)

        success_x = is_quad_residue(x, p)
        root_x = sqrt(x, p) if success_x else None
        success_gx = is_quad_residue(generator*x, p)
        root_gx = sqrt(generator*x, p) if success_gx else None

        # Check that one is 0 and the other is 1
        if x != 0:
            assert success_x + success_gx == 1

        # `None` means that no root was found, but we need to transform these into a felt no matter what
        if root_x == None:
            root_x = 0
        if root_gx == None:
            root_gx = 0
        ids.success_x = int(success_x)
        ids.success_gx = int(success_gx)
        split_root_x = split(root_x)
        # print('split root x', split_root_x)
        split_root_gx = split(root_gx)
        ids.sqrt_x.low = split_root_x[0]
        ids.sqrt_x.high = split_root_x[1]
        ids.sqrt_gx.low = split_root_gx[0]
        ids.sqrt_gx.high = split_root_gx[1]
    ```

* Add missing hint on uint256_improvements lib [#1024](https://github.com/lambdaclass/cairo-vm/pull/1024):

    `BuiltinHintProcessor` now supports the following hint:

    ```python
        res = ids.a + ids.b
        ids.carry = 1 if res >= ids.SHIFT else 0
    ```

* BREAKING CHANGE: move `Program::identifiers` to `SharedProgramData::identifiers` [#1023](https://github.com/lambdaclass/cairo-vm/pull/1023)
    * Optimizes `CairoRunner::new`, needed for sequencers and other workflows reusing the same `Program` instance across `CairoRunner`s
    * Breaking change: make all fields in `Program` and `SharedProgramData` `pub(crate)`, since we break by moving the field let's make it the last break for this struct
    * Add `Program::get_identifier(&self, id: &str) -> &Identifier` to get a single identifier by name

* Implement hints on field_arithmetic lib[#985](https://github.com/lambdaclass/cairo-vm/pull/983)

    `BuiltinHintProcessor` now supports the following hint:

    ```python
        %{
            from starkware.python.math_utils import is_quad_residue, sqrt

            def split(num: int, num_bits_shift: int = 128, length: int = 3):
                a = []
                for _ in range(length):
                    a.append( num & ((1 << num_bits_shift) - 1) )
                    num = num >> num_bits_shift
                return tuple(a)

            def pack(z, num_bits_shift: int = 128) -> int:
                limbs = (z.d0, z.d1, z.d2)
                return sum(limb << (num_bits_shift * i) for i, limb in enumerate(limbs))


            generator = pack(ids.generator)
            x = pack(ids.x)
            p = pack(ids.p)

            success_x = is_quad_residue(x, p)
            root_x = sqrt(x, p) if success_x else None

            success_gx = is_quad_residue(generator*x, p)
            root_gx = sqrt(generator*x, p) if success_gx else None

            # Check that one is 0 and the other is 1
            if x != 0:
                assert success_x + success_gx ==1

            # `None` means that no root was found, but we need to transform these into a felt no matter what
            if root_x == None:
                root_x = 0
            if root_gx == None:
                root_gx = 0
            ids.success_x = int(success_x)
            ids.success_gx = int(success_gx)
            split_root_x = split(root_x)
            split_root_gx = split(root_gx)
            ids.sqrt_x.d0 = split_root_x[0]
            ids.sqrt_x.d1 = split_root_x[1]
            ids.sqrt_x.d2 = split_root_x[2]
            ids.sqrt_gx.d0 = split_root_gx[0]
            ids.sqrt_gx.d1 = split_root_gx[1]
            ids.sqrt_gx.d2 = split_root_gx[2]
        %}
    ```

* Add missing hint on vrf.json lib [#1050](https://github.com/lambdaclass/cairo-vm/pull/1050):

    `BuiltinHintProcessor` now supports the following hint:

    ```python
        sum_low = ids.a.low + ids.b.low
        ids.carry_low = 1 if sum_low >= ids.SHIFT else 0
    ```

* Add missing hint on uint256_improvements lib [#1016](https://github.com/lambdaclass/cairo-vm/pull/1016):

    `BuiltinHintProcessor` now supports the following hint:

    ```python
        def split(num: int, num_bits_shift: int = 128, length: int = 2):
            a = []
            for _ in range(length):
                a.append( num & ((1 << num_bits_shift) - 1) )
                num = num >> num_bits_shift
            return tuple(a)

        def pack(z, num_bits_shift: int = 128) -> int:
            limbs = (z.low, z.high)
            return sum(limb << (num_bits_shift * i) for i, limb in enumerate(limbs))

        a = pack(ids.a)
        b = pack(ids.b)
        res = (a - b)%2**256
        res_split = split(res)
        ids.res.low = res_split[0]
        ids.res.high = res_split[1]
    ```

* Implement hint on vrf.json lib [#1049](https://github.com/lambdaclass/cairo-vm/pull/1049)

    `BuiltinHintProcessor` now supports the following hint:

    ```python
        def split(num: int, num_bits_shift: int, length: int):
            a = []
            for _ in range(length):
                a.append( num & ((1 << num_bits_shift) - 1) )
                num = num >> num_bits_shift
            return tuple(a)

        def pack(z, num_bits_shift: int) -> int:
            limbs = (z.d0, z.d1, z.d2)
            return sum(limb << (num_bits_shift * i) for i, limb in enumerate(limbs))

        def pack_extended(z, num_bits_shift: int) -> int:
            limbs = (z.d0, z.d1, z.d2, z.d3, z.d4, z.d5)
            return sum(limb << (num_bits_shift * i) for i, limb in enumerate(limbs))

        a = pack_extended(ids.a, num_bits_shift = 128)
        div = pack(ids.div, num_bits_shift = 128)

        quotient, remainder = divmod(a, div)

        quotient_split = split(quotient, num_bits_shift=128, length=6)

        ids.quotient.d0 = quotient_split[0]
        ids.quotient.d1 = quotient_split[1]
        ids.quotient.d2 = quotient_split[2]
        ids.quotient.d3 = quotient_split[3]
        ids.quotient.d4 = quotient_split[4]
        ids.quotient.d5 = quotient_split[5]

        remainder_split = split(remainder, num_bits_shift=128, length=3)
        ids.remainder.d0 = remainder_split[0]
        ids.remainder.d1 = remainder_split[1]
        ids.remainder.d2 = remainder_split[2]
    ```

    _Note: this hint is similar to the one in #983, but with some trailing whitespace removed_

* Add missing hint on vrf.json whitelist [#1030](https://github.com/lambdaclass/cairo-vm/pull/1030):

    `BuiltinHintProcessor` now supports the following hint:

    ```python
        def split(num: int, num_bits_shift: int, length: int):
            a = []
            for _ in range(length):
                a.append( num & ((1 << num_bits_shift) - 1) )
                num = num >> num_bits_shift
            return tuple(a)

        def pack(z, num_bits_shift: int) -> int:
            limbs = (z.low, z.high)
            return sum(limb << (num_bits_shift * i) for i, limb in enumerate(limbs))

        def pack_extended(z, num_bits_shift: int) -> int:
            limbs = (z.d0, z.d1, z.d2, z.d3)
            return sum(limb << (num_bits_shift * i) for i, limb in enumerate(limbs))

        x = pack_extended(ids.x, num_bits_shift = 128)
        div = pack(ids.div, num_bits_shift = 128)

        quotient, remainder = divmod(x, div)

        quotient_split = split(quotient, num_bits_shift=128, length=4)

        ids.quotient.d0 = quotient_split[0]
        ids.quotient.d1 = quotient_split[1]
        ids.quotient.d2 = quotient_split[2]
        ids.quotient.d3 = quotient_split[3]

        remainder_split = split(remainder, num_bits_shift=128, length=2)
        ids.remainder.low = remainder_split[0]
        ids.remainder.high = remainder_split[1]
    ```

* Add method `Program::data_len(&self) -> usize` to get the number of data cells in a given program [#1022](https://github.com/lambdaclass/cairo-vm/pull/1022)

* Add missing hint on uint256_improvements lib [#1013](https://github.com/lambdaclass/cairo-vm/pull/1013):

    `BuiltinHintProcessor` now supports the following hint:

    ```python
        a = (ids.a.high << 128) + ids.a.low
        div = (ids.div.b23 << 128) + ids.div.b01
        quotient, remainder = divmod(a, div)

        ids.quotient.low = quotient & ((1 << 128) - 1)
        ids.quotient.high = quotient >> 128
        ids.remainder.low = remainder & ((1 << 128) - 1)
        ids.remainder.high = remainder >> 128
    ```

* Add missing hint on cairo_secp lib [#1010](https://github.com/lambdaclass/cairo-vm/pull/1010):

    `BuiltinHintProcessor` now supports the following hint:

    ```python
        memory[ap] = int(x == 0)
    ```

* Implement hint on `get_felt_bitlength` [#993](https://github.com/lambdaclass/cairo-vm/pull/993)

  `BuiltinHintProcessor` now supports the following hint:
  ```python
  x = ids.x
  ids.bit_length = x.bit_length()
  ```
  Used by the [`Garaga` library function `get_felt_bitlength`](https://github.com/keep-starknet-strange/garaga/blob/249f8a372126b3a839f9c1e1080ea8c6f9374c0c/src/utils.cairo#L54)

* Add missing hint on cairo_secp lib [#1009](https://github.com/lambdaclass/cairo-vm/pull/1009):

    `BuiltinHintProcessor` now supports the following hint:

    ```python
        ids.dibit = ((ids.scalar_u >> ids.m) & 1) + 2 * ((ids.scalar_v >> ids.m) & 1)
    ```

* Add getters to read properties of a `Program` [#1017](https://github.com/lambdaclass/cairo-vm/pull/1017):
  * `prime(&self) -> &str`: get the prime associated to data in hex representation
  * `iter_data(&self) -> Iterator<Item = &MaybeRelocatable>`: get an iterator over all elements in the program data
  * `iter_builtins(&self) -> Iterator<Item = &BuiltinName>`: get an iterator over the names of required builtins

* Add missing hint on cairo_secp lib [#1008](https://github.com/lambdaclass/cairo-vm/pull/1008):

    `BuiltinHintProcessor` now supports the following hint:

    ```python
        ids.len_hi = max(ids.scalar_u.d2.bit_length(), ids.scalar_v.d2.bit_length())-1
    ```

* Update `starknet-crypto` to version `0.4.3` [#1011](https://github.com/lambdaclass/cairo-vm/pull/1011)
  * The new version carries an 85% reduction in execution time for ECDSA signature verification

* BREAKING CHANGE: refactor `Program` to optimize `Program::clone` [#999](https://github.com/lambdaclass/cairo-vm/pull/999)

    * Breaking change: many fields that were (unnecessarily) public become hidden by the refactor.

* BREAKING CHANGE: Add _builtin suffix to builtin names e.g.: output -> output_builtin [#1005](https://github.com/lambdaclass/cairo-vm/pull/1005)

* Implement hint on uint384_extension lib [#983](https://github.com/lambdaclass/cairo-vm/pull/983)

    `BuiltinHintProcessor` now supports the following hint:

    ```python
        def split(num: int, num_bits_shift: int, length: int):
            a = []
            for _ in range(length):
                a.append( num & ((1 << num_bits_shift) - 1) )
                num = num >> num_bits_shift
            return tuple(a)

        def pack(z, num_bits_shift: int) -> int:
            limbs = (z.d0, z.d1, z.d2)
            return sum(limb << (num_bits_shift * i) for i, limb in enumerate(limbs))

        def pack_extended(z, num_bits_shift: int) -> int:
            limbs = (z.d0, z.d1, z.d2, z.d3, z.d4, z.d5)
            return sum(limb << (num_bits_shift * i) for i, limb in enumerate(limbs))

        a = pack_extended(ids.a, num_bits_shift = 128)
        div = pack(ids.div, num_bits_shift = 128)

        quotient, remainder = divmod(a, div)

        quotient_split = split(quotient, num_bits_shift=128, length=6)

        ids.quotient.d0 = quotient_split[0]
        ids.quotient.d1 = quotient_split[1]
        ids.quotient.d2 = quotient_split[2]
        ids.quotient.d3 = quotient_split[3]
        ids.quotient.d4 = quotient_split[4]
        ids.quotient.d5 = quotient_split[5]

        remainder_split = split(remainder, num_bits_shift=128, length=3)
        ids.remainder.d0 = remainder_split[0]
        ids.remainder.d1 = remainder_split[1]
        ids.remainder.d2 = remainder_split[2]
    ```

* BREAKING CHANGE: optimization for instruction decoding [#942](https://github.com/lambdaclass/cairo-vm/pull/942):
    * Avoids copying immediate arguments to the `Instruction` structure, as they get inferred from the offset anyway
    * Breaking: removal of the field `Instruction::imm`

* Add missing `\n` character in traceback string [#997](https://github.com/lambdaclass/cairo-vm/pull/997)
    * BugFix: Add missing `\n` character after traceback lines when the filename is missing ("Unknown Location")

* 0.11 Support
    * Add missing hints [#1014](https://github.com/lambdaclass/cairo-vm/pull/1014):
        `BuiltinHintProcessor` now supports the following hints:
        ```python
            from starkware.cairo.common.cairo_secp.secp256r1_utils import SECP256R1_P as SECP_P
        ```
        and:
        ```python
            from starkware.cairo.common.cairo_secp.secp_utils import pack
            from starkware.python.math_utils import line_slope

            # Compute the slope.
            x0 = pack(ids.point0.x, PRIME)
            y0 = pack(ids.point0.y, PRIME)
            x1 = pack(ids.point1.x, PRIME)
            y1 = pack(ids.point1.y, PRIME)
            value = slope = line_slope(point1=(x0, y0), point2=(x1, y1), p=SECP_P)
        ```
    * Add missing hints on cairo_secp lib [#991](https://github.com/lambdaclass/cairo-vm/pull/991):
        `BuiltinHintProcessor` now supports the following hints:
        ```python
        from starkware.cairo.common.cairo_secp.secp_utils import pack
        from starkware.python.math_utils import div_mod, safe_div

        N = 0xfffffffffffffffffffffffffffffffebaaedce6af48a03bbfd25e8cd0364141
        x = pack(ids.x, PRIME) % N
        s = pack(ids.s, PRIME) % N
        value = res = div_mod(x, s, N)
        ```
        and:
        ```python
        value = k = safe_div(res * s - x, N)
        ```
    * Layouts update [#874](https://github.com/lambdaclass/cairo-vm/pull/874)
    * Keccak builtin updated [#873](https://github.com/lambdaclass/cairo-vm/pull/873), [#883](https://github.com/lambdaclass/cairo-vm/pull/883)
    * Changes to `ec_op` [#876](https://github.com/lambdaclass/cairo-vm/pull/876)
    * Poseidon builtin [#875](https://github.com/lambdaclass/cairo-vm/pull/875)
    * Renamed Felt to Felt252 [#899](https://github.com/lambdaclass/cairo-vm/pull/899)
    * Added SegmentArenaBuiltinRunner [#913](https://github.com/lambdaclass/cairo-vm/pull/913)
    * Added `program_segment_size` argument to `verify_secure_runner` & `run_from_entrypoint` [#928](https://github.com/lambdaclass/cairo-vm/pull/928)
    * Added dynamic layout [#879](https://github.com/lambdaclass/cairo-vm/pull/879)
    * `get_segment_size` was exposed [#934](https://github.com/lambdaclass/cairo-vm/pull/934)

* Add missing hint on cairo_secp lib [#1006](https://github.com/lambdaclass/cairo-vm/pull/1006):

    `BuiltinHintProcessor` now supports the following hint:

    ```python
        ids.quad_bit = (
            8 * ((ids.scalar_v >> ids.m) & 1)
            + 4 * ((ids.scalar_u >> ids.m) & 1)
            + 2 * ((ids.scalar_v >> (ids.m - 1)) & 1)
            + ((ids.scalar_u >> (ids.m - 1)) & 1)
        )
    ```

* Add missing hint on cairo_secp lib [#1003](https://github.com/lambdaclass/cairo-vm/pull/1003):

    `BuiltinHintProcessor` now supports the following hint:

    ```python
        from starkware.cairo.common.cairo_secp.secp_utils import pack

        x = pack(ids.x, PRIME) % SECP_P
    ```

* Add missing hint on cairo_secp lib [#996](https://github.com/lambdaclass/cairo-vm/pull/996):

    `BuiltinHintProcessor` now supports the following hint:

    ```python
        from starkware.python.math_utils import div_mod
        value = x_inv = div_mod(1, x, SECP_P)
    ```

* Add missing hints on cairo_secp lib [#994](https://github.com/lambdaclass/cairo-vm/pull/994):

    `BuiltinHintProcessor` now supports the following hints:

    ```python
        from starkware.cairo.common.cairo_secp.secp_utils import pack
        from starkware.python.math_utils import div_mod, safe_div

        a = pack(ids.a, PRIME)
        b = pack(ids.b, PRIME)
        value = res = div_mod(a, b, N)
    ```

    ```python
        value = k_plus_one = safe_div(res * b - a, N) + 1
    ```

* Add missing hint on cairo_secp lib [#992](https://github.com/lambdaclass/cairo-vm/pull/992):

    `BuiltinHintProcessor` now supports the following hint:

    ```python
        from starkware.cairo.common.cairo_secp.secp_utils import pack

        q, r = divmod(pack(ids.val, PRIME), SECP_P)
        assert r == 0, f"verify_zero: Invalid input {ids.val.d0, ids.val.d1, ids.val.d2}."
        ids.q = q % PRIME
    ```

* Add missing hint on cairo_secp lib [#990](https://github.com/lambdaclass/cairo-vm/pull/990):

    `BuiltinHintProcessor` now supports the following hint:

    ```python
        from starkware.cairo.common.cairo_secp.secp_utils import pack

        slope = pack(ids.slope, PRIME)
        x = pack(ids.point.x, PRIME)
        y = pack(ids.point.y, PRIME)

        value = new_x = (pow(slope, 2, SECP_P) - 2 * x) % SECP_P
    ```

* Add missing hint on cairo_secp lib [#989](https://github.com/lambdaclass/cairo-vm/pull/989):

    `BuiltinHintProcessor` now supports the following hint:

    ```python
        from starkware.cairo.common.cairo_secp.secp_utils import SECP_P
        q, r = divmod(pack(ids.val, PRIME), SECP_P)
        assert r == 0, f"verify_zero: Invalid input {ids.val.d0, ids.val.d1, ids.val.d2}."
        ids.q = q % PRIME
    ```

* Add missing hint on cairo_secp lib [#986](https://github.com/lambdaclass/cairo-vm/pull/986):

    `BuiltinHintProcessor` now supports the following hint:

    ```python
        from starkware.cairo.common.cairo_secp.secp_utils import SECP_P, pack
        from starkware.python.math_utils import div_mod

        # Compute the slope.
        x = pack(ids.pt.x, PRIME)
        y = pack(ids.pt.y, PRIME)
        value = slope = div_mod(3 * x ** 2, 2 * y, SECP_P)
    ```

* Add missing hint on cairo_secp lib [#984](https://github.com/lambdaclass/cairo-vm/pull/984):

    `BuiltinHintProcessor` now supports the following hint:

    ```python
        from starkware.cairo.common.cairo_secp.secp_utils import SECP_P, pack
        from starkware.python.math_utils import div_mod

        # Compute the slope.
        x0 = pack(ids.pt0.x, PRIME)
        y0 = pack(ids.pt0.y, PRIME)
        x1 = pack(ids.pt1.x, PRIME)
        y1 = pack(ids.pt1.y, PRIME)
        value = slope = div_mod(y0 - y1, x0 - x1, SECP_P)
    ```

* Implement hints on uint384 lib (Part 2) [#971](https://github.com/lambdaclass/cairo-vm/pull/971)

    `BuiltinHintProcessor` now supports the following hint:

    ```python
        memory[ap] = 1 if 0 <= (ids.a.d2 % PRIME) < 2 ** 127 else 0
    ```

 * Add alternative hint code for hint on _block_permutation used by 0.10.3 whitelist [#958](https://github.com/lambdaclass/cairo-vm/pull/958)

     `BuiltinHintProcessor` now supports the following hint:

    ```python
        from starkware.cairo.common.keccak_utils.keccak_utils import keccak_func
        _keccak_state_size_felts = int(ids.KECCAK_STATE_SIZE_FELTS)
        assert 0 <= _keccak_state_size_felts < 100

        output_values = keccak_func(memory.get_range(
            ids.keccak_ptr - _keccak_state_size_felts, _keccak_state_size_felts))
        segments.write_arg(ids.keccak_ptr, output_values)
    ```

* Make  hints code `src/hint_processor/builtin_hint_processor/hint_code.rs` public [#988](https://github.com/lambdaclass/cairo-vm/pull/988)

* Implement hints on uint384 lib (Part 1) [#960](https://github.com/lambdaclass/cairo-vm/pull/960)

    `BuiltinHintProcessor` now supports the following hints:

    ```python
        def split(num: int, num_bits_shift: int, length: int):
        a = []
        for _ in range(length):
            a.append( num & ((1 << num_bits_shift) - 1) )
            num = num >> num_bits_shift
        return tuple(a)

        def pack(z, num_bits_shift: int) -> int:
            limbs = (z.d0, z.d1, z.d2)
            return sum(limb << (num_bits_shift * i) for i, limb in enumerate(limbs))

        a = pack(ids.a, num_bits_shift = 128)
        div = pack(ids.div, num_bits_shift = 128)
        quotient, remainder = divmod(a, div)

        quotient_split = split(quotient, num_bits_shift=128, length=3)
        assert len(quotient_split) == 3

        ids.quotient.d0 = quotient_split[0]
        ids.quotient.d1 = quotient_split[1]
        ids.quotient.d2 = quotient_split[2]

        remainder_split = split(remainder, num_bits_shift=128, length=3)
        ids.remainder.d0 = remainder_split[0]
        ids.remainder.d1 = remainder_split[1]
        ids.remainder.d2 = remainder_split[2]
    ```

    ```python
        ids.low = ids.a & ((1<<128) - 1)
        ids.high = ids.a >> 128
    ```

    ```python
            sum_d0 = ids.a.d0 + ids.b.d0
        ids.carry_d0 = 1 if sum_d0 >= ids.SHIFT else 0
        sum_d1 = ids.a.d1 + ids.b.d1 + ids.carry_d0
        ids.carry_d1 = 1 if sum_d1 >= ids.SHIFT else 0
        sum_d2 = ids.a.d2 + ids.b.d2 + ids.carry_d1
        ids.carry_d2 = 1 if sum_d2 >= ids.SHIFT else 0
    ```

    ```python
        from starkware.python.math_utils import isqrt

        def split(num: int, num_bits_shift: int, length: int):
            a = []
            for _ in range(length):
                a.append( num & ((1 << num_bits_shift) - 1) )
                num = num >> num_bits_shift
            return tuple(a)

        def pack(z, num_bits_shift: int) -> int:
            limbs = (z.d0, z.d1, z.d2)
            return sum(limb << (num_bits_shift * i) for i, limb in enumerate(limbs))

        a = pack(ids.a, num_bits_shift=128)
        root = isqrt(a)
        assert 0 <= root < 2 ** 192
        root_split = split(root, num_bits_shift=128, length=3)
        ids.root.d0 = root_split[0]
        ids.root.d1 = root_split[1]
        ids.root.d2 = root_split[2]
    ```

* Re-export the `cairo-felt` crate as `cairo_vm::felt` [#981](https://github.com/lambdaclass/cairo-vm/pull/981)
  * Removes the need of explicitly importing `cairo-felt` in downstream projects
  and helps ensure there is no version mismatch caused by that

* Implement hint on `uint256_mul_div_mod`[#957](https://github.com/lambdaclass/cairo-vm/pull/957)

    `BuiltinHintProcessor` now supports the following hint:

    ```python
    a = (ids.a.high << 128) + ids.a.low
    b = (ids.b.high << 128) + ids.b.low
    div = (ids.div.high << 128) + ids.div.low
    quotient, remainder = divmod(a * b, div)

    ids.quotient_low.low = quotient & ((1 << 128) - 1)
    ids.quotient_low.high = (quotient >> 128) & ((1 << 128) - 1)
    ids.quotient_high.low = (quotient >> 256) & ((1 << 128) - 1)
    ids.quotient_high.high = quotient >> 384
    ids.remainder.low = remainder & ((1 << 128) - 1)
    ids.remainder.high = remainder >> 128"
    ```

    Used by the common library function `uint256_mul_div_mod`

#### [0.3.0-rc1] - 2023-04-13
* Derive Deserialize for ExecutionResources [#922](https://github.com/lambdaclass/cairo-vm/pull/922)
* Remove builtin names from VirtualMachine.builtin_runners [#921](https://github.com/lambdaclass/cairo-vm/pull/921)
* Implemented hints on common/ec.cairo [#888](https://github.com/lambdaclass/cairo-vm/pull/888)
* Changed `Memory.insert` argument types [#902](https://github.com/lambdaclass/cairo-vm/pull/902)
* feat: implemented `Deserialize` on Program by changing builtins field type to enum [#896](https://github.com/lambdaclass/cairo-vm/pull/896)
* Effective size computation from the VM exposed [#887](https://github.com/lambdaclass/cairo-vm/pull/887)
* Wasm32 Support! [#828](https://github.com/lambdaclass/cairo-vm/pull/828), [#893](https://github.com/lambdaclass/cairo-vm/pull/893)
* `MathError` added for math operation [#855](https://github.com/lambdaclass/cairo-vm/pull/855)
* Check for overflows in relocatable operations [#859](https://github.com/lambdaclass/cairo-vm/pull/859)
* Use `Relocatable` instead of `&MaybeRelocatable` in `load_data` and `get_range`[#860](https://github.com/lambdaclass/cairo-vm/pull/860) [#867](https://github.com/lambdaclass/cairo-vm/pull/867)
* Memory-related errors moved to `MemoryError` [#854](https://github.com/lambdaclass/cairo-vm/pull/854)
    * Removed unused error variants
    * Moved memory-related error variants to `MemoryError`
    * Changed memory getters to return `MemoryError` instead of `VirtualMachineError`
    * Changed all memory-related errors in hint from `HintError::Internal(VmError::...` to `HintError::Memory(MemoryError::...`
* feat: Builder pattern for `VirtualMachine` [#820](https://github.com/lambdaclass/cairo-vm/pull/820)
* Simplified `Memory::get` return type to `Option` [#852](https://github.com/lambdaclass/cairo-vm/pull/852)
* Improved idenitifier variable error handling [#851](https://github.com/lambdaclass/cairo-vm/pull/851)
* `CairoRunner::write_output` now prints missing and relocatable values [#853](https://github.com/lambdaclass/cairo-vm/pull/853)
* `VirtualMachineError::FailedToComputeOperands` error message expanded [#848](https://github.com/lambdaclass/cairo-vm/pull/848)
* Builtin names made public [#849](https://github.com/lambdaclass/cairo-vm/pull/849)
* `secure_run` flag moved to `CairoRunConfig` struct [#832](https://github.com/lambdaclass/cairo-vm/pull/832)
* `vm_core` error types revised and iimplemented `AddAssign` for `Relocatable` [#837](https://github.com/lambdaclass/cairo-vm/pull/837)
* `to_bigint` and `to_biguint` deprecated [#757](https://github.com/lambdaclass/cairo-vm/pull/757)
* `Memory` moved into `MemorySegmentManager` [#830](https://github.com/lambdaclass/cairo-vm/pull/830)
    * To reduce the complexity of the VM's memory and enforce proper usage (as the memory and its segment manager are now a "unified" entity)
    * Removed `memory` field from `VirtualMachine`
    * Added `memory` field to `MemorySegmentManager`
    * Removed `Memory` argument from methods where `MemorySegmentManager` is also an argument
    * Added test macro `segments` (an extension of the `memory` macro)
* `Display` trait added to Memory struct [#812](https://github.com/lambdaclass/cairo-vm/pull/812)
* feat: Extensible VirtualMachineError and removed PartialEq trait [#783](https://github.com/lambdaclass/cairo-vm/pull/783)
    * `VirtualMachineError::Other(anyhow::Error)` was added to allow to returning custom errors when using `cairo-vm`
    * The `PartialEq` trait was removed from the `VirtualMachineError` enum
* VM hooks added as a conditional feature [#761](https://github.com/lambdaclass/cairo-vm/pull/761)
    * Cairo-vm based testing tools such as cairo-foundry or those built by FuzzingLabs need access to the state of the VM at specific points during the execution.
    * This PR adds the possibility for users of the cairo-vm lib to execute their custom additional code during the program execution.
    * The Rust "feature" mechanism was used in order to guarantee that this ability is only available when the lib user needs it, and is not compiled when it's not required.
    * Three hooks were created:
        * before the first step
        * before each step
        * after each step
* ExecutionResource operations: add and substract [#774](https://github.com/lambdaclass/cairo-vm/pull/774), multiplication [#908](https://github.com/lambdaclass/cairo-vm/pull/908) , and `AddAssign` [#914](https://github.com/lambdaclass/cairo-vm/pull/914)

* Move `Memory` into `MemorySegmentManager` [#830](https://github.com/lambdaclass/cairo-vm/pull/830)
    * Structural changes:
        * Remove `memory: Memory` field from `VirtualMachine`
        * Add `memory: Memory` field to `MemorySegmentManager`
    * As a result of this, multiple public methods' signatures changed:
        * `BuiltinRunner` (and its inner enum types):
            * `initialize_segments(&mut self, segments: &mut MemorySegmentManager, memory: &mut Memory)` -> `initialize_segments(&mut self, segments: &mut MemorySegmentManager)`
            * `final_stack(&mut self, segments: &MemorySegmentManager, memory: &Memory, stack_pointer: Relocatable) -> Result<Relocatable, RunnerError>` -> `final_stack(&mut self, segments: &MemorySegmentManager, stack_pointer: Relocatable) -> Result<Relocatable, RunnerError>`
        * `MemorySegmentManager`
            * `add(&mut self, memory: &mut Memory) -> Relocatable` -> `add(&mut self) -> Relocatable`
            * `add_temporary_segment(&mut self, memory: &mut Memory) -> Relocatable` -> `add_temporary_segment(&mut self) -> Relocatable`
            * `load_data(&mut self, memory: &mut Memory, ptr: &MaybeRelocatable, data: &Vec<MaybeRelocatable>) -> Result<MaybeRelocatable, MemoryError>` -> `load_data(&mut self, ptr: &MaybeRelocatable, data: &Vec<MaybeRelocatable>) -> Result<MaybeRelocatable, MemoryError>`
            * `compute_effective_sizes(&mut self, memory: &Memory) -> &Vec<usize>` -> `compute_effective_sizes(&mut self) -> &Vec<usize>`
            * `gen_arg(&mut self, arg: &dyn Any, memory: &mut Memory) -> Result<MaybeRelocatable, VirtualMachineError>` -> `gen_arg(&mut self, arg: &dyn Any) -> Result<MaybeRelocatable, VirtualMachineError>`
            * `gen_cairo_arg(&mut self, arg: &CairoArg, memory: &mut Memory) -> Result<MaybeRelocatable, VirtualMachineError>` -> `gen_cairo_arg(&mut self, arg: &CairoArg) -> Result<MaybeRelocatable, VirtualMachineError>`
            * `write_arg(&mut self, memory: &mut Memory, ptr: &Relocatable, arg: &dyn Any) -> Result<MaybeRelocatable, MemoryError>` -> `write_arg(&mut self, ptr: &Relocatable, arg: &dyn Any) -> Result<MaybeRelocatable, MemoryError>`

* Refactor `Memory::relocate memory` [#784](https://github.com/lambdaclass/cairo-vm/pull/784)
    * Bugfixes:
        * `Memory::relocate_memory` now moves data in the temporary memory relocated by a relocation rule to the real memory
    * Aditional Notes:
        * When relocating temporary memory produces clashes with pre-existing values in the real memory, an InconsistentMemory error is returned instead of keeping the last inserted value. This differs from the original implementation.

* Restrict addresses to Relocatable + fix some error variants used in signature.rs [#792](https://github.com/lambdaclass/cairo-vm/pull/792)
    * Public Api Changes:
        * Change `ValidationRule` inner type to `Box<dyn Fn(&Memory, &Relocatable) -> Result<Vec<Relocatable>, MemoryError>>`.
        * Change `validated_addresses` field of `Memory` to `HashSet<Relocatable>`.
        * Change `validate_memory_cell(&mut self, address: &MaybeRelocatable) -> Result<(), MemoryError>` to `validate_memory_cell(&mut self, addr: &Relocatable) -> Result<(), MemoryError>`.

* Add `VmException` to `CairoRunner::run_from_entrypoint`[#775](https://github.com/lambdaclass/cairo-vm/pull/775)
    * Public Api Changes:
        * Change error return type of `CairoRunner::run_from_entrypoint` to `CairoRunError`.
        * Convert `VirtualMachineError`s outputed during the vm run to `VmException` in `CairoRunner::run_from_entrypoint`.
        * Make `VmException` fields public

* Fix `BuiltinRunner::final_stack` and remove quick fix [#778](https://github.com/lambdaclass/cairo-vm/pull/778)
    * Public Api changes:
        * Various changes to public `BuiltinRunner` method's signatures:
            * `final_stack(&self, vm: &VirtualMachine, pointer: Relocatable) -> Result<(Relocatable, usize), RunnerError>` to `final_stack(&mut self, segments: &MemorySegmentManager, memory: &Memory, pointer: Relocatable) -> Result<Relocatable,RunnerError>`.
            * `get_used_cells(&self, vm: &VirtualMachine) -> Result<usize, MemoryError>` to  `get_used_cells(&self, segments: &MemorySegmentManager) -> Result<usize, MemoryError>`.
            * `get_used_instances(&self, vm: &VirtualMachine) -> Result<usize, MemoryError>` to `get_used_instances(&self, segments: &MemorySegmentManager) -> Result<usize, MemoryError>`.
    * Bugfixes:
        * `BuiltinRunner::final_stack` now updates the builtin's stop_ptr instead of returning it. This replaces the bugfix on PR #768.

#### [0.1.3] - 2023-01-26
* Add secure_run flag + integrate verify_secure_runner into cairo-run [#771](https://github.com/lambdaclass/cairo-vm/pull/777)
    * Public Api changes:
        * Add command_line argument `secure_run`
        * Add argument `secure_run: Option<bool>` to `cairo_run`
        * `verify_secure_runner` is now called inside `cairo-run` when `secure_run` is set to true or when it not set and the run is not on `proof_mode`
    * Bugfixes:
        * `EcOpBuiltinRunner::deduce_memory_cell` now checks that both points are on the curve instead of only the first one
        * `EcOpBuiltinRunner::deduce_memory_cell` now returns the values of the point coordinates instead of the indices when a `PointNotOnCurve` error is returned

* Refactor `Refactor verify_secure_runner` [#768](https://github.com/lambdaclass/cairo-vm/pull/768)
    * Public Api changes:
        * Remove builtin name from the return value of `BuiltinRunner::get_memory_segment_addresses`
        * Simplify the return value of `CairoRunner::get_builtin_segments_info` to `Vec<(usize, usize)>`
        * CairoRunner::read_return_values now receives a mutable reference to VirtualMachine
    * Bugfixes:
        * CairoRunner::read_return_values now updates the `stop_ptr` of each builtin after calling `BuiltinRunner::final_stack`

* Use CairoArg enum instead of Any in CairoRunner::run_from_entrypoint [#686](https://github.com/lambdaclass/cairo-vm/pull/686)
    * Public Api changes:
        * Remove `Result` from `MaybeRelocatable::mod_floor`, it now returns a `MaybeRelocatable`
        * Add struct `CairoArg`
        * Change `arg` argument of `CairoRunner::run_from_entrypoint` from `Vec<&dyn Any>` to `&[&CairoArg]`
        * Remove argument `typed_args` from `CairoRunner::run_from_entrypoint`
        * Remove no longer used method `gen_typed_arg` from `VirtualMachine` & `MemorySegmentManager`
        * Add methods `MemorySegmentManager::gen_cairo_arg` & `MemorySegmentManager::write_simple_args` as typed counterparts to `MemorySegmentManager::gen_arg` & `MemorySegmentManager::write_arg`

#### [0.1.1] - 2023-01-11

* Add input file contents to traceback [#666](https://github.com/lambdaclass/cairo-vm/pull/666/files)
    * Public Api changes:
        * `VirtualMachineError` enum variants containing `MaybeRelocatable` and/or `Relocatable` values now use the `Display` format instead of `Debug` in their `Display` implementation
        * `get_traceback` now adds the source code line to each traceback entry
* Use hint location instead of instruction location when building VmExceptions from hint failure [#673](https://github.com/lambdaclass/cairo-vm/pull/673/files)
    * Public Api changes:
        * `hints` field added to `InstructionLocation`
        * `Program.instruction_locations` type changed from `Option<HashMap<usize, Location>>` to `Option<HashMap<usize, InstructionLocation>>`
        * `VirtualMachineError`s produced by `HintProcessor::execute_hint()` will be wrapped in a `VirtualMachineError::Hint` error containing their hint_index
        * `get_location()` now receives an an optional usize value `hint_index`, used to obtain hint locations
* Default implementation of compile_hint [#680](https://github.com/lambdaclass/cairo-vm/pull/680)
    * Internal changes:
        * Make the `compile_hint` implementation which was in the `BuiltinHintProcessor` the default implementation in the trait.
* Add new error type `HintError` [#676](https://github.com/lambdaclass/cairo-vm/pull/676)
    * Public Api changes:
        * `HintProcessor::execute_hint()` now returns a `HintError` instead of a `VirtualMachineError`
        * Helper functions on `hint_processor_utils.rs` now return a `HintError`
* Change the Dictionary used in dict hints to store MaybeRelocatable instead of BigInt [#687](https://github.com/lambdaclass/cairo-vm/pull/687)
    * Public Api changes:
        * `DictManager`, its dictionaries, and all dict module hints implemented in rust now use `MaybeRelocatable` for keys and values instead of `BigInt`
        * Add helper functions that allow extracting ids variables as `MaybeRelocatable`: `get_maybe_relocatable_from_var_name` & `get_maybe_relocatable_from_reference`
        * Change inner value type of dict-related `HintError` variants to `MaybeRelocatable`

* Implement `substitute_error_message_attribute_references` [#689] (https://github.com/lambdaclass/cairo-vm/pull/689)
    * Public Api changes:
        * Remove `error_message_attributes` field from `VirtualMachine`, and `VirtualMachine::new`
        * Add `flow_tracking_data` field to `Attribute`
        * `get_error_attr_value` now replaces the references in the error message with the corresponding cairo values.
        * Remove duplicated handling of error attribute messages leading to duplicated into in the final error display.
* Fix multiplicative inverse bug [#697](https://github.com/lambdaclass/cairo-vm/pull/697) [#698](https://github.com/lambdaclass/cairo-vm/pull/698). The VM was using integer division rather than prime field inverse when deducing `op0` or `op1` for the multiplication opcode

#### [0.1.0] - 2022-12-30
* Add traceback to VmException [#657](https://github.com/lambdaclass/cairo-vm/pull/657)
    * Public API changes:
        * `traceback` field added to `VmException` struct
        * `pub fn from_vm_error(runner: &CairoRunner, error: VirtualMachineError, pc: usize) -> Self` is now `pub fn from_vm_error(runner: &CairoRunner, vm: &VirtualMachine, error: VirtualMachineError) -> Self`
        * `pub fn get_location(pc: &usize, runner: &CairoRunner) -> Option<Location>` is now `pub fn get_location(pc: usize, runner: &CairoRunner) -> Option<Location>`
        * `pub fn decode_instruction(encoded_instr: i64, mut imm: Option<BigInt>) -> Result<instruction::Instruction, VirtualMachineError>` is now `pub fn decode_instruction(encoded_instr: i64, mut imm: Option<&BigInt>) -> Result<instruction::Instruction, VirtualMachineError>`
        * `VmException` fields' string format now mirrors their cairo-lang counterparts.<|MERGE_RESOLUTION|>--- conflicted
+++ resolved
@@ -2,9 +2,8 @@
 
 #### Upcoming Changes
 
-<<<<<<< HEAD
 * feat: Allow running instructions from pcs outside the program segement [#1493](https://github.com/lambdaclass/cairo-vm/pull/14923)
-=======
+
 * feat: Add HintProcessor::execute_hint_extensive + refactor hint_ranges [#1491](https://github.com/lambdaclass/cairo-vm/pull/1491)
 
   * Add trait method `HintProcessorLogic::execute_hint_extensive`:
@@ -14,7 +13,6 @@
   * Signature changes:
     * `pub fn step_hint(&mut self, hint_executor: &mut dyn HintProcessor, exec_scopes: &mut ExecutionScopes, hint_datas: &mut Vec<Box<dyn Any>>, constants: &HashMap<String, Felt252>) -> Result<(), VirtualMachineError>` -> `pub fn step_hint(&mut self, hint_processor: &mut dyn HintProcessor, exec_scopes: &mut ExecutionScopes, hint_datas: &mut Vec<Box<dyn Any>>, hint_ranges: &mut HashMap<Relocatable, HintRange>, constants: &HashMap<String, Felt252>) -> Result<(), VirtualMachineError>`
     * `pub fn step(&mut self, hint_executor: &mut dyn HintProcessor, exec_scopes: &mut ExecutionScopes, hint_data: &[Box<dyn Any>], constants: &HashMap<String, Felt252>) -> Result<(), VirtualMachineError>` -> `pub fn step(&mut self, hint_processor: &mut dyn HintProcessor, exec_scopes: &mut ExecutionScopes, hint_datas: &mut Vec<Box<dyn Any>>, hint_ranges: &mut HashMap<Relocatable, HintRange>, constants: &HashMap<String, Felt252>) -> Result<(), VirtualMachineError>`
->>>>>>> 006666e2
 
 * BREAKING: Partially Revert `Optimize trace relocation #906` [#1492](https://github.com/lambdaclass/cairo-vm/pull/1492)
 
