## Cairo-VM Changelog

#### Upcoming Changes

<<<<<<< HEAD
* Add missing hint on cairo_secp lib [#984]:

    `BuiltinHintProcessor` now supports the following hint:
    ```python
        from starkware.cairo.common.cairo_secp.secp_utils import SECP_P, pack
        from starkware.python.math_utils import div_mod

        # Compute the slope.
        x0 = pack(ids.pt0.x, PRIME)
        y0 = pack(ids.pt0.y, PRIME)
        x1 = pack(ids.pt1.x, PRIME)
        y1 = pack(ids.pt1.y, PRIME)
        value = slope = div_mod(y0 - y1, x0 - x1, SECP_P)
    ```

=======
* Implement hints on uint384 lib (Part 1) [#960](https://github.com/lambdaclass/cairo-rs/pull/960)

    `BuiltinHintProcessor` now supports the following hints:

    ```python
        def split(num: int, num_bits_shift: int, length: int):
        a = []
        for _ in range(length):
            a.append( num & ((1 << num_bits_shift) - 1) )
            num = num >> num_bits_shift
        return tuple(a)

        def pack(z, num_bits_shift: int) -> int:
            limbs = (z.d0, z.d1, z.d2)
            return sum(limb << (num_bits_shift * i) for i, limb in enumerate(limbs))

        a = pack(ids.a, num_bits_shift = 128)
        div = pack(ids.div, num_bits_shift = 128)
        quotient, remainder = divmod(a, div)

        quotient_split = split(quotient, num_bits_shift=128, length=3)
        assert len(quotient_split) == 3

        ids.quotient.d0 = quotient_split[0]
        ids.quotient.d1 = quotient_split[1]
        ids.quotient.d2 = quotient_split[2]

        remainder_split = split(remainder, num_bits_shift=128, length=3)
        ids.remainder.d0 = remainder_split[0]
        ids.remainder.d1 = remainder_split[1]
        ids.remainder.d2 = remainder_split[2]
    ```

    ```python
        ids.low = ids.a & ((1<<128) - 1)
        ids.high = ids.a >> 128
    ```

    ```python
            sum_d0 = ids.a.d0 + ids.b.d0
        ids.carry_d0 = 1 if sum_d0 >= ids.SHIFT else 0
        sum_d1 = ids.a.d1 + ids.b.d1 + ids.carry_d0
        ids.carry_d1 = 1 if sum_d1 >= ids.SHIFT else 0
        sum_d2 = ids.a.d2 + ids.b.d2 + ids.carry_d1
        ids.carry_d2 = 1 if sum_d2 >= ids.SHIFT else 0
    ```

    ```python
        def split(num: int, num_bits_shift: int, length: int):
            a = []
            for _ in range(length):
                a.append( num & ((1 << num_bits_shift) - 1) )
                num = num >> num_bits_shift
            return tuple(a)

        def pack(z, num_bits_shift: int) -> int:
            limbs = (z.d0, z.d1, z.d2)
            return sum(limb << (num_bits_shift * i) for i, limb in enumerate(limbs))

        def pack2(z, num_bits_shift: int) -> int:
            limbs = (z.b01, z.b23, z.b45)
            return sum(limb << (num_bits_shift * i) for i, limb in enumerate(limbs))

        a = pack(ids.a, num_bits_shift = 128)
        div = pack2(ids.div, num_bits_shift = 128)
        quotient, remainder = divmod(a, div)

        quotient_split = split(quotient, num_bits_shift=128, length=3)
        assert len(quotient_split) == 3

        ids.quotient.d0 = quotient_split[0]
        ids.quotient.d1 = quotient_split[1]
        ids.quotient.d2 = quotient_split[2]

        remainder_split = split(remainder, num_bits_shift=128, length=3)
        ids.remainder.d0 = remainder_split[0]
        ids.remainder.d1 = remainder_split[1]
        ids.remainder.d2 = remainder_split[2]
    ```

    ```python
        from starkware.python.math_utils import isqrt

        def split(num: int, num_bits_shift: int, length: int):
            a = []
            for _ in range(length):
                a.append( num & ((1 << num_bits_shift) - 1) )
                num = num >> num_bits_shift
            return tuple(a)

        def pack(z, num_bits_shift: int) -> int:
            limbs = (z.d0, z.d1, z.d2)
            return sum(limb << (num_bits_shift * i) for i, limb in enumerate(limbs))

        a = pack(ids.a, num_bits_shift=128)
        root = isqrt(a)
        assert 0 <= root < 2 ** 192
        root_split = split(root, num_bits_shift=128, length=3)
        ids.root.d0 = root_split[0]
        ids.root.d1 = root_split[1]
        ids.root.d2 = root_split[2]
    ```
>>>>>>> 1a188e77
* Implement hint on `uint256_mul_div_mod`[#957](https://github.com/lambdaclass/cairo-rs/pull/957)

    `BuiltinHintProcessor` now supports the following hint:

    ```python
    a = (ids.a.high << 128) + ids.a.low
    b = (ids.b.high << 128) + ids.b.low
    div = (ids.div.high << 128) + ids.div.low
    quotient, remainder = divmod(a * b, div)

    ids.quotient_low.low = quotient & ((1 << 128) - 1)
    ids.quotient_low.high = (quotient >> 128) & ((1 << 128) - 1)
    ids.quotient_high.low = (quotient >> 256) & ((1 << 128) - 1)
    ids.quotient_high.high = quotient >> 384
    ids.remainder.low = remainder & ((1 << 128) - 1)
    ids.remainder.high = remainder >> 128"
    ```

    Used by the common library function `uint256_mul_div_mod`

* Move `Memory` into `MemorySegmentManager` [#830](https://github.com/lambdaclass/cairo-rs/pull/830)
    * Structural changes:
        * Remove `memory: Memory` field from `VirtualMachine`
        * Add `memory: Memory` field to `MemorySegmentManager`
    * As a result of this, multiple public methods' signatures changed:
        * `BuiltinRunner` (and its inner enum types):
            * `initialize_segments(&mut self, segments: &mut MemorySegmentManager, memory: &mut Memory)` -> `initialize_segments(&mut self, segments: &mut MemorySegmentManager)`
            * `final_stack(&mut self, segments: &MemorySegmentManager, memory: &Memory, stack_pointer: Relocatable) -> Result<Relocatable, RunnerError>` -> `final_stack(&mut self, segments: &MemorySegmentManager, stack_pointer: Relocatable) -> Result<Relocatable, RunnerError>`
        * `MemorySegmentManager`
            * `add(&mut self, memory: &mut Memory) -> Relocatable` -> `add(&mut self) -> Relocatable`
            * `add_temporary_segment(&mut self, memory: &mut Memory) -> Relocatable` -> `add_temporary_segment(&mut self) -> Relocatable`
            * `load_data(&mut self, memory: &mut Memory, ptr: &MaybeRelocatable, data: &Vec<MaybeRelocatable>) -> Result<MaybeRelocatable, MemoryError>` -> `load_data(&mut self, ptr: &MaybeRelocatable, data: &Vec<MaybeRelocatable>) -> Result<MaybeRelocatable, MemoryError>`
            * `compute_effective_sizes(&mut self, memory: &Memory) -> &Vec<usize>` -> `compute_effective_sizes(&mut self) -> &Vec<usize>`
            * `gen_arg(&mut self, arg: &dyn Any, memory: &mut Memory) -> Result<MaybeRelocatable, VirtualMachineError>` -> `gen_arg(&mut self, arg: &dyn Any) -> Result<MaybeRelocatable, VirtualMachineError>`
            * `gen_cairo_arg(&mut self, arg: &CairoArg, memory: &mut Memory) -> Result<MaybeRelocatable, VirtualMachineError>` -> `gen_cairo_arg(&mut self, arg: &CairoArg) -> Result<MaybeRelocatable, VirtualMachineError>`
            * `write_arg(&mut self, memory: &mut Memory, ptr: &Relocatable, arg: &dyn Any) -> Result<MaybeRelocatable, MemoryError>` -> `write_arg(&mut self, ptr: &Relocatable, arg: &dyn Any) -> Result<MaybeRelocatable, MemoryError>`

* Refactor `Memory::relocate memory` [#784](https://github.com/lambdaclass/cairo-rs/pull/784)
    * Bugfixes:
        * `Memory::relocate_memory` now moves data in the temporary memory relocated by a relocation rule to the real memory
    * Aditional Notes:
        * When relocating temporary memory produces clashes with pre-existing values in the real memory, an InconsistentMemory error is returned instead of keeping the last inserted value. This differs from the original implementation.
        
* Restrict addresses to Relocatable + fix some error variants used in signature.rs [#792](https://github.com/lambdaclass/cairo-rs/pull/792)
    * Public Api Changes:
        * Change `ValidationRule` inner type to `Box<dyn Fn(&Memory, &Relocatable) -> Result<Vec<Relocatable>, MemoryError>>`.
        * Change `validated_addresses` field of `Memory` to `HashSet<Relocatable>`.
        * Change `validate_memory_cell(&mut self, address: &MaybeRelocatable) -> Result<(), MemoryError>` to `validate_memory_cell(&mut self, addr: &Relocatable) -> Result<(), MemoryError>`.

* Add `VmException` to `CairoRunner::run_from_entrypoint`[#775](https://github.com/lambdaclass/cairo-rs/pull/775)
    * Public Api Changes:
        * Change error return type of `CairoRunner::run_from_entrypoint` to `CairoRunError`.
        * Convert `VirtualMachineError`s outputed during the vm run to `VmException` in `CairoRunner::run_from_entrypoint`.
        * Make `VmException` fields public

* Fix `BuiltinRunner::final_stack` and remove quick fix [#778](https://github.com/lambdaclass/cairo-rs/pull/778)
    * Public Api changes:
        * Various changes to public `BuiltinRunner` method's signatures:
            * `final_stack(&self, vm: &VirtualMachine, pointer: Relocatable) -> Result<(Relocatable, usize), RunnerError>` to `final_stack(&mut self, segments: &MemorySegmentManager, memory: &Memory, pointer: Relocatable) -> Result<Relocatable,RunnerError>`.
            * `get_used_cells(&self, vm: &VirtualMachine) -> Result<usize, MemoryError>` to  `get_used_cells(&self, segments: &MemorySegmentManager) -> Result<usize, MemoryError>`.
            * `get_used_instances(&self, vm: &VirtualMachine) -> Result<usize, MemoryError>` to `get_used_instances(&self, segments: &MemorySegmentManager) -> Result<usize, MemoryError>`.
    * Bugfixes:
        * `BuiltinRunner::final_stack` now updates the builtin's stop_ptr instead of returning it. This replaces the bugfix on PR #768.

#### [0.1.3] - 2023-01-26
* Add secure_run flag + integrate verify_secure_runner into cairo-run [#771](https://github.com/lambdaclass/cairo-rs/pull/777)
    * Public Api changes:
        * Add command_line argument `secure_run`
        * Add argument `secure_run: Option<bool>` to `cairo_run`
        * `verify_secure_runner` is now called inside `cairo-run` when `secure_run` is set to true or when it not set and the run is not on `proof_mode`
    * Bugfixes:
        * `EcOpBuiltinRunner::deduce_memory_cell` now checks that both points are on the curve instead of only the first one
        * `EcOpBuiltinRunner::deduce_memory_cell` now returns the values of the point coordinates instead of the indices when a `PointNotOnCurve` error is returned

* Refactor `Refactor verify_secure_runner` [#768](https://github.com/lambdaclass/cairo-rs/pull/768)
    * Public Api changes:
        * Remove builtin name from the return value of `BuiltinRunner::get_memory_segment_addresses`
        * Simplify the return value of `CairoRunner::get_builtin_segments_info` to `Vec<(usize, usize)>`
        * CairoRunner::read_return_values now receives a mutable reference to VirtualMachine
    * Bugfixes:
        * CairoRunner::read_return_values now updates the `stop_ptr` of each builtin after calling `BuiltinRunner::final_stack`

* Use CairoArg enum instead of Any in CairoRunner::run_from_entrypoint [#686](https://github.com/lambdaclass/cairo-rs/pull/686)
    * Public Api changes:
        * Remove `Result` from `MaybeRelocatable::mod_floor`, it now returns a `MaybeRelocatable` 
        * Add struct `CairoArg`
        * Change `arg` argument of `CairoRunner::run_from_entrypoint` from `Vec<&dyn Any>` to `&[&CairoArg]`
        * Remove argument `typed_args` from `CairoRunner::run_from_entrypoint`
        * Remove no longer used method `gen_typed_arg` from `VirtualMachine` & `MemorySegmentManager`
        * Add methods `MemorySegmentManager::gen_cairo_arg` & `MemorySegmentManager::write_simple_args` as typed counterparts to `MemorySegmentManager::gen_arg` & `MemorySegmentManager::write_arg`
        
#### [0.1.1] - 2023-01-11

* Add input file contents to traceback [#666](https://github.com/lambdaclass/cairo-rs/pull/666/files)
    * Public Api changes:
        * `VirtualMachineError` enum variants containing `MaybeRelocatable` and/or `Relocatable` values now use the `Display` format instead of `Debug` in their `Display` implementation
        * `get_traceback` now adds the source code line to each traceback entry
* Use hint location instead of instruction location when building VmExceptions from hint failure [#673](https://github.com/lambdaclass/cairo-rs/pull/673/files)
    * Public Api changes:
        * `hints` field added to `InstructionLocation`
        * `Program.instruction_locations` type changed from `Option<HashMap<usize, Location>>` to `Option<HashMap<usize, InstructionLocation>>`
        * `VirtualMachineError`s produced by `HintProcessor::execute_hint()` will be wrapped in a `VirtualMachineError::Hint` error containing their hint_index
        * `get_location()` now receives an an optional usize value `hint_index`, used to obtain hint locations
* Default implementation of compile_hint [#680](https://github.com/lambdaclass/cairo-rs/pull/680)
    * Internal changes: 
        * Make the `compile_hint` implementation which was in the `BuiltinHintProcessor` the default implementation in the trait. 
* Add new error type `HintError` [#676](https://github.com/lambdaclass/cairo-rs/pull/676)
    * Public Api changes:
        * `HintProcessor::execute_hint()` now returns a `HintError` instead of a `VirtualMachineError`
        * Helper functions on `hint_processor_utils.rs` now return a `HintError`
* Change the Dictionary used in dict hints to store MaybeRelocatable instead of BigInt [#687](https://github.com/lambdaclass/cairo-rs/pull/687)
    * Public Api changes:
        * `DictManager`, its dictionaries, and all dict module hints implemented in rust now use `MaybeRelocatable` for keys and values instead of `BigInt`
        * Add helper functions that allow extracting ids variables as `MaybeRelocatable`: `get_maybe_relocatable_from_var_name` & `get_maybe_relocatable_from_reference`
        * Change inner value type of dict-related `HintError` variants to `MaybeRelocatable`
        
* Implement `substitute_error_message_attribute_references` [#689] (https://github.com/lambdaclass/cairo-rs/pull/689)
    * Public Api changes:
        * Remove `error_message_attributes` field from `VirtualMachine`, and `VirtualMachine::new`
        * Add `flow_tracking_data` field to `Attribute`
        * `get_error_attr_value` now replaces the references in the error message with the corresponding cairo values.
        * Remove duplicated handling of error attribute messages leading to duplicated into in the final error display.
* Fix multiplicative inverse bug [#697](https://github.com/lambdaclass/cairo-rs/pull/697) [#698](https://github.com/lambdaclass/cairo-rs/pull/698). The VM was using integer division rather than prime field inverse when deducing `op0` or `op1` for the multiplication opcode

#### [0.1.0] - 2022-12-30
* Add traceback to VmException [#657](https://github.com/lambdaclass/cairo-rs/pull/657)
    * Public API changes: 
        * `traceback` field added to `VmException` struct
        * `pub fn from_vm_error(runner: &CairoRunner, error: VirtualMachineError, pc: usize) -> Self` is now `pub fn from_vm_error(runner: &CairoRunner, vm: &VirtualMachine, error: VirtualMachineError) -> Self`
        * `pub fn get_location(pc: &usize, runner: &CairoRunner) -> Option<Location>` is now `pub fn get_location(pc: usize, runner: &CairoRunner) -> Option<Location>`
        * `pub fn decode_instruction(encoded_instr: i64, mut imm: Option<BigInt>) -> Result<instruction::Instruction, VirtualMachineError>` is now `pub fn decode_instruction(encoded_instr: i64, mut imm: Option<&BigInt>) -> Result<instruction::Instruction, VirtualMachineError>`
        * `VmExcepion` field's string format now mirror their cairo-lang conterparts.<|MERGE_RESOLUTION|>--- conflicted
+++ resolved
@@ -2,7 +2,6 @@
 
 #### Upcoming Changes
 
-<<<<<<< HEAD
 * Add missing hint on cairo_secp lib [#984]:
 
     `BuiltinHintProcessor` now supports the following hint:
@@ -18,7 +17,6 @@
         value = slope = div_mod(y0 - y1, x0 - x1, SECP_P)
     ```
 
-=======
 * Implement hints on uint384 lib (Part 1) [#960](https://github.com/lambdaclass/cairo-rs/pull/960)
 
     `BuiltinHintProcessor` now supports the following hints:
@@ -121,7 +119,7 @@
         ids.root.d1 = root_split[1]
         ids.root.d2 = root_split[2]
     ```
->>>>>>> 1a188e77
+
 * Implement hint on `uint256_mul_div_mod`[#957](https://github.com/lambdaclass/cairo-rs/pull/957)
 
     `BuiltinHintProcessor` now supports the following hint:
