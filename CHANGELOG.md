## Cairo-VM Changelog

#### Upcoming Changes

<<<<<<< HEAD
* breaking: Store constants in Hint Data [#2191](https://github.com/lambdaclass/cairo-vm/pull/2191)
=======
#### [2.4.0] - 2025-27-29

* chore: Bump types-rs to 0.2.0 [#2186](https://github.com/lambdaclass/cairo-vm/pull/2186)
>>>>>>> fd23bca5

#### [2.3.1] - 2025-07-29

* chore: Pin types-rs version to 0.1.8 [#2146](https://github.com/lambdaclass/cairo-vm/pull/2146)

#### [2.3.0] - 2025-07-28

* dev: make `VirtualMachine::get_traceback_entries` pub [#2144](https://github.com/lambdaclass/cairo-vm/pull/2144)

* chore: Pin types-rs version to the one set in lockfile [#2140](https://github.com/lambdaclass/cairo-vm/pull/2140)

#### [2.2.0] - 2025-05-28

* chore: update Rust required version to 1.87.0  [#2103](https://github.com/lambdaclass/cairo-vm/pull/2103)

* feat: implemented delete_unaccessed function [#2099](https://github.com/lambdaclass/cairo-vm/pull/2099)

* fix: also mark PC as accessed in run_instruction [#2106](https://github.com/lambdaclass/cairo-vm/pull/2106)

#### [2.1.0] - 2025-05-21

* chore: bump pip `cairo-lang` 0.13.5 [#1959](https://github.com/lambdaclass/cairo-vm/pull/1959)

* fix: Use Cairo prime instead of SECP_P in WRITE_DIVMOD_SEGMENT hint [#2078](https://github.com/lambdaclass/cairo-vm/pull/2078)

* feat: add support for alias identifiers destination in program serde [#2071](https://github.com/lambdaclass/cairo-vm/pull/2071)

* dev: add Memory::get_maybe_relocatable  [#2039](https://github.com/lambdaclass/cairo-vm/pull/2039)

* refactor: remove duplicated get_val function [#2065](https://github.com/lambdaclass/cairo-vm/pull/2065)

* fix: Always use a normal segment in first SegmentArena segment [#1845](https://github.com/lambdaclass/cairo-vm/pull/1845)

* chore: update cairo-lang dependencies to 2.12.0-dev.0 #[2040](https://github.com/lambdaclass/cairo-vm/pull/2040)

* feat: add get_current_step getter [#2034](https://github.com/lambdaclass/cairo-vm/pull/2034)

* feat: implement VirtualMachine::is_accessed [#2033](https://github.com/lambdaclass/cairo-vm/pull/2033)

* Refactor: Replaced HashMap with BTreeMap to guarantee deterministic ordering of the data [#2023] (https://github.com/lambdaclass/cairo-vm/pull/2023)

* fix: Updated the logic for collecting builtin segment data for prover input info, removing dependency on the existence of stop pointers. [#2022](https://github.com/lambdaclass/cairo-vm/pull/2022)

* fix: Keep None values in memory segments for the prover input info [#2021](https://github.com/lambdaclass/cairo-vm/pull/2021)

* refactor: Clap attribute macros from #[clap(...)] to #[arg(...)] and #[command(...)] in v4.x [#2003] (https://github.com/lambdaclass/cairo-vm/pull/2003)

* fix: Fix `WriteReturnFp` error due to a bad loading of initial gas [#2015](https://github.com/lambdaclass/cairo-vm/pull/2015)

* refactor: Replaces security anyhow errors with enum variants [#1946](https://github.com/lambdaclass/cairo-vm/pull/1946)

* fix: `mod_builtin_fill_memory` could be stuck in an infinite loop [#1975](https://github.com/lambdaclass/cairo-vm/issues/1975)

* feat: replace `thiserror-no-std` with `thiserror 2` [#1919](https://github.com/lambdaclass/cairo-vm/pull/1919)

* feat: Add `ProverInfo` and extract the relevant information for it from the runner [#2001](https://github.com/lambdaclass/cairo-vm/pull/2001)

#### [2.0.1] - 2025-03-17

* feat: Limited padding of builtin segments to >=16 [#1981](https://github.com/lambdaclass/cairo-vm/pull/1981)

* fix: Enforce `disable_trace_padding` used only in `proof_mode` [#1984](https://github.com/lambdaclass/cairo-vm/pull/1984)

* feat: adding option to simulate builtins [#1956](https://github.com/lambdaclass/cairo-vm/pull/1956)

* feat: adding `all_cairo_stwo` layout to vm [#1957](https://github.com/lambdaclass/cairo-vm/pull/1957)

* chore: update Rust required version to 1.85.0 [#1990](https://github.com/lambdaclass/cairo-vm/pull/1990)

* chore: Update fastecdsa python package [#1993](https://github.com/lambdaclass/cairo-vm/pull/1993)

* fix: Update wasm-bindgen to version 0.2.100 and unpin its version requirement [#1988](https://github.com/lambdaclass/cairo-vm/pull/1988)

#### [2.0.0] - 2025-02-26

* fix: Check overflow in cairo pie address calculation [#1945](https://github.com/lambdaclass/cairo-vm/pull/1945)

#### [2.0.0-rc5] - 2025-02-24

* fix: Fix Cairo Pie limiting the number of segments to 2^16 [#1960](https://github.com/lambdaclass/cairo-vm/pull/1960)
  * Implement `merge_extra_segments`

* feat: implement an opcode that computes QM31 arithmetics (add, sub, mul, div) in the VM [#1938](https://github.com/lambdaclass/cairo-vm/pull/1938)

* feat: add functions that compute packed reduced qm31 arithmetics to `math_utils` [#1944](https://github.com/lambdaclass/cairo-vm/pull/1944)

* feat: implement `Blake2sLastBlock` opcode in VM [#1932](https://github.com/lambdaclass/cairo-vm/pull/1932)

* feat: implement `Blake2s` opcode in VM [#1927](https://github.com/lambdaclass/cairo-vm/pull/1927)

* feat: remove `NonZeroReservedBits` from `VirtualMachineError` [#1948](https://github.com/lambdaclass/cairo-vm/pull/1948)

* feat: set `encoded_instruction` to be u128 for opcode_extensions to come [#1940](https://github.com/lambdaclass/cairo-vm/pull/1940)

* feat: add `get_u32_range` to `impl VirtualMachine` add `get_u32` and `get_u32_range` to `impl Memory` [#1936](https://github.com/lambdaclass/cairo-vm/pull/1936)

* feat: add the field `opcode_extension` to the structure of `Instruction` [#1933](https://github.com/lambdaclass/cairo-vm/pull/1933)

* fix(BREAKING): Fix no trace padding flow in proof mode [#1909](https://github.com/lambdaclass/cairo-vm/pull/1909)

* refactor: Limit ret opcode decodeing to Cairo0's standards. [#1925](https://github.com/lambdaclass/cairo-vm/pull/1925)

* feat: define HashMap of hint groups along with hint strings [#1943](https://github.com/lambdaclass/cairo-vm/pull/1943)

#### [2.0.0-rc4] - 2025-01-23

* feat: implement `kzg` data availability hints [#1887](https://github.com/lambdaclass/cairo-vm/pull/1887)

#### [2.0.0-rc3] - 2024-12-26

* chore: update cairo-lang dependencies to 2.10.0-rc.0 #[1901](https://github.com/lambdaclass/cairo-vm/pull/1901)

#### [2.0.0-rc2] - 2024-12-12

* feat: Add support for subtractions containing references as right hand side operands [#1898](https://github.com/lambdaclass/cairo-vm/pull/1898)

* fix: Change wildcard getrandom dependency.

* Update starknet-crypto to 0.7.3, removing the old FieldElement completly in favour of the new Felt (that is Copy).

* chore: update the cairo-vm version used in the readme

* chore: update cairo-lang dependencies to 2.9.2

* fix: replace `div_rem` with `div_mod_floor` in `verify_zero` hints [#1881](https://github.com/lambdaclass/cairo-vm/pull/1881)

* feat: Implement `SECP related` hints [#1829](https://github.com/lambdaclass/cairo-vm/pull/1829)

* chore: bump pip `cairo-lang` 0.13.3 [#1884](https://github.com/lambdaclass/cairo-vm/pull/1884)

* fix: [#1862](https://github.com/lambdaclass/cairo-vm/pull/1862):
  * Use MaybeRelocatable for relocation table

* chore: bump pip `cairo-lang` 0.13.3 [#1884](https://github.com/lambdaclass/cairo-vm/pull/1884)

* chore: [#1880](https://github.com/lambdaclass/cairo-vm/pull/1880):
  * Refactor vm crate to make it possible to use hint extension feature for nested programs with hints.

#### [2.0.0-rc1] - 2024-11-20

* feat: add `EvalCircuit` and `TestLessThanOrEqualAddress` hints [#1843](https://github.com/lambdaclass/cairo-vm/pull/1843)

* fix: [#1873](https://github.com/lambdaclass/cairo-vm/pull/1873)
  * Fix broken num-prime `is_prime` call
* fix: [#1868](https://github.com/lambdaclass/cairo-vm/pull/1855):
  * Adds logic to include the 3 new builtins in `builtin_segments` when serializing the output cairo pie's metadata.

* fix: [#1855](https://github.com/lambdaclass/cairo-vm/pull/1855):
  * Adds logic to skip pedersen additional data comparison when checking pie compatibility.

* serde: add `size` field to `Identifier` [#1861]https://github.com/lambdaclass/cairo-vm/pull/1861

#### [2.0.0-rc0] - 2024-10-22

* fix: [#1864](https://github.com/lambdaclass/cairo-vm/pull/1864):
    * Runner: include data from constants segment to the bytecode when assembling program

* chore: bump `cairo-lang-` dependencies to 2.9.0-dev.0 [#1858](https://github.com/lambdaclass/cairo-vm/pull/1858/files)

* chore: update Rust required version to 1.81.0 [#1857](https://github.com/lambdaclass/cairo-vm/pull/1857)

* fix: [#1851](https://github.com/lambdaclass/cairo-vm/pull/1851):
  * Fix unsorted signature and mod builtin outputs in air_private_input.

* feat(BREAKING): [#1824](https://github.com/lambdaclass/cairo-vm/pull/1824)[#1838](https://github.com/lambdaclass/cairo-vm/pull/1838):
    * Add support for dynamic layout
    * CLI change(BREAKING): The flag `cairo_layout_params_file` must be specified when using dynamic layout.
    * Signature change(BREAKING): Both `CairoRunner::new` and `CairoRunner::new_v2` now receive an `Option<CairoLayoutParams>`, used only with dynamic layout.

* fix: [#1841](https://github.com/lambdaclass/cairo-vm/pull/1841):
  * Fix modulo builtin to comply with prover constraints

* chore: bump pip `cairo-lang` 0.13.2 [#1827](https://github.com/lambdaclass/cairo-vm/pull/1827)

* chore: bump `cairo-lang-` dependencies to 2.8.0 [#1833](https://github.com/lambdaclass/cairo-vm/pull/1833/files)
  * chore: update Rust required version to 1.80.0

* fix: Added the following VM fixes: [#1820](https://github.com/lambdaclass/cairo-vm/pull/1820)
  * Fix zero segment location.
  * Fix has_zero_segment naming.
  * Fix prover input.
  * Fix version reading when no version is supplied.


* chore: bump `cairo-lang-` dependencies to 2.7.1 [#1823](https://github.com/lambdaclass/cairo-vm/pull/1823)

#### [1.0.1] - 2024-08-12

* fix(BREAKING): [#1818](https://github.com/lambdaclass/cairo-vm/pull/1818):
  * Fix `MemorySegmentManager::add_zero_segment` function when resizing a segment
  * Signature change(BREAKING): `MemorySegmentManager::get_memory_holes` now receives `builtin_segment_indexes: HashSet<usize>`

* fix(BREAKING): Replace `CairoRunner` method `initialize_all_builtins` with `initialize_program_builtins`. Now it only initializes program builtins instead of all of them

#### [1.0.0] - 2024-08-01

* chore: bump `cairo-lang-` dependencies to 2.7.0 [#1813](https://github.com/lambdaclass/cairo-vm/pull/1813)

* fix(BREAKING): Don't assume output builtin is first when counting memory holes

  * Logic change: Memory hole counting no longer asumes that the output builtin ocuppies the first builtin segment if present
  * Signature change: `MemorySegmentManager` method `get_memory_holes` now receives the index of the output builtin (as an `Option<usize>`) instead of the boolean argument `has_output_builtin`[#1811](https://github.com/lambdaclass/cairo-vm/pull/1811)

* fix: ambiguous keccak module name use on external contexts [#1809](https://github.com/lambdaclass/cairo-vm/pull/1809)

#### [1.0.0-rc6] - 2024-07-22

* chore: bump `cairo-lang-` dependencies to 2.7.0-rc.3 [#1807](https://github.com/lambdaclass/cairo-vm/pull/1807)
  * chore: update Rust required version to 1.76.0

#### [1.0.0-rc5] - 2024-07-13

* fix: Fixed deserialization of negative numbers in scientific notation [#1804](https://github.com/lambdaclass/cairo-vm/pull/1804)

#### [1.0.0-rc4] - 2024-07-05

* chore: bump `cairo-lang-` dependencies to 2.6.4 [#1799](https://github.com/lambdaclass/cairo-vm/pull/1799)
  * fix: revert breaking change on public input serialization

* fix: Remove validation of CairoPie memory values [#1783](https://github.com/lambdaclass/cairo-vm/pull/1783)

* fix: Handle `GasBuiltin` in cairo1-run crate [#1789](https://github.com/lambdaclass/cairo-vm/pull/1789)
  * Load `initial_gas` into vm instead of creating it via instructions.
  * Fix bug affecting programs with input arguments and gas builtin.

* fix: Change (de)serialization of CairoPie's `OutputBuiltinAdditionalData`'s `PublicMemoryPage` to vectors of length 2. [#1781](https://github.com/lambdaclass/cairo-vm/pull/1781)

* fix: Fixed deserialization issue when signature additional data is empty, and the name of the builtin range_check96 [#1785](https://github.com/lambdaclass/cairo-vm/pull/1785)

* refactor + bugfix: Improve arg handling for cairo1-run [#1782](https://github.com/lambdaclass/cairo-vm/pull/1782)
  * Now uses ascii whitespace as separator, preventing errors when using newlines in args file
  * No longer gets stuck on improperly-formatted arrays
  * Returns an informative clap error upon invalid felt strings instead of unwrapping

* fix: Ignore memory order when comparing instances of `CairoPieMemory` [#1780](https://github.com/lambdaclass/cairo-vm/pull/1780)

* feat: Add `EXCESS_BALANCE` hint [#1777](https://github.com/lambdaclass/cairo-vm/pull/1777)

* feat(BREAKING): Use a cheatcode to relocate all dicts + Make temporary segment usage configurable [#1776](https://github.com/lambdaclass/cairo-vm/pull/1776)
  * Add the flags `segment_arena_validation` & `use_temporary_segments` to the `Cairo1HintProcessor` & `DictManagerExecScope` respectively. These flags will determine if real segments or temporary segments will be used when creating dictionaries.
  * `DictManagerExecScope::finalize_segment` no longer performs relocation and is ignored if `use_temporary_segments` is set to false.
  * Add method `DictManagerExecScope::relocate_all_dictionaries` that adds relocation rules for all tracked dictionaries, relocating them one next to the other in a new segment.
  * Add cheatcode `RelocateAllDictionaries` to the `Cairo1HintProcessor`, which calls the aforementioned method.
  * Add casm instruction to call the aforementioned cheatcode in `create_entry_code` if either `proof_mode` or `append_return_values` are set to true, and segment arena is present.

* Bump `starknet-types-core` version + Use the lib's pedersen hash [#1734](https://github.com/lambdaclass/cairo-vm/pull/1734)

* refactor: Add boolean method Cairo1RunConfig::copy_to_output + Update Doc [#1778](https://github.com/lambdaclass/cairo-vm/pull/1778)

* feat: Filter implicit arguments from return value in cairo1-run crate [#1775](https://github.com/lambdaclass/cairo-vm/pull/1775)

* feat(BREAKING): Serialize inputs into output segment in cairo1-run crate:
  * Checks that only `Array<Felt252>` can be received by the program main function when running with with either `--proof_mode` or `--append_return_values`.
  * Copies the input value to the output segment right after the output in the format `[array_len, arr[0], arr[1],.., arr[n]]`.

                  * feat: specify initial value for `exec_scopes` in `cairo_run_program` [1772](https://github.com/lambdaclass/cairo-vm/pull/1772)

* fix: make MemorySegmentManager.finalize() public [#1771](https://github.com/lambdaclass/cairo-vm/pull/1771)

* feat: load Cairo PIE from bytes [#1773](https://github.com/lambdaclass/cairo-vm/pull/1773)

* feat(BREAKING): Serialize `Array<Felt252>` return value into output segment in cairo1-run crate:
  * Checks that only `PanicResult<Array<Felt252>>` or `Array<Felt252>` can be returned by the program when running with either `--proof_mode` or `--append_return_values`.
  * Serializes return values into the output segment under the previous conditions following the format:
    * `PanicResult<Array<Felt252>>` -> `[panic_flag, array_len, arr[0], arr[1],.., arr[n]]`
    * `<Array<Felt252>` -> `[array_len, arr[0], arr[1],.., arr[n]]`

* feat: Handle `BoundedInt` variant in `serialize_output`, `cairo1-run` crate  [#1768](https://github.com/lambdaclass/cairo-vm/pull/1768)

* fix: make `OutputBuiltinState` public [#1769](https://github.com/lambdaclass/cairo-vm/pull/1769)

* feat: Load arguments into VM instead of creating them via instructions in cairo1-run [#1759](https://github.com/lambdaclass/cairo-vm/pull/1759)

#### [1.0.0-rc3] - 2024-05-14

* bugfix: Fix handling of return values wrapped in `PanicResult` in cairo1-run crate [#1763](https://github.com/lambdaclass/cairo-vm/pull/1763)

* refactor(BREAKING): Move the VM back to the CairoRunner [#1743](https://github.com/lambdaclass/cairo-vm/pull/1743)
  * `CairoRunner` has a new public field `vm: VirtualMachine`
  * `CairoRunner` no longer derives `Debug`
  * `CairoRunner` methods `new_v2` & `new` take an extra boolean argument `trace_enabled`.
  * Functions `cairo_run` , `cairo_run_program` & `cairo_run_fuzzed_program` from `vm` crate and `cairo_run_program` from `cairo1-run` crate now return only `CairoRunner` instead of `(CairoRunner, VirtualMachine)`
  * `CairoRunner` methods no longer take a reference to `VirtualMachine`. Methods that took an immutable reference to self and a mutable reference to the VM now take a mutable reference to self. Affected methods:
    * `initialize`
    * `initialize_builtins`
    * `initialize_all_builtins`
    * `initialize_segments`
    * `initialize_state`
    * `initialize_function_entrypoint`
    * `initialize_state`
    * `initialize_main_entrypoint`
    * `initialize_vm`
    * `run_until_pc`
    * `run_for_steps`
    * `run_until_steps`
    * `run_until_power_of_2`
    * `get_perm_range_check_limits`
    * `check_range_check_usage`
    * `get_memory_holes`
    * `check_diluted_check_usage`
    * `end_run`
    * `relocate_trace`
    * `relocate_memory`
    * `relocate`
    * `get_builtin_segments_info`
    * `get_builtin_segments_info_for_pie`
    * `get_execution_resources`
    * `finalize_segments`
    * `run_from_entrypoint`
    * `check_used_cells`
    * `check_memory_usage`
    * `initialize_function_runner_cairo_1`
    * `initialize_function_runner`
    * `read_return_values`
    * `get_builtins_final_stack`
    * `get_cairo_pie`
    * `get_air_public_input`
    * `get_air_private_input`
    * `get_memory_segment_addresses`
  * Functions & methods taking a reference to `CairoRunner` & `VirtualMachine` now only take a reference to `CairoRunner`:
    * `start_tracer`
    * `VmException::from_vm_error`
    * `get_error_attr_value`
    * `get_traceback`
    * `verify_secure_runner`
  * [hooks feature] `BeforeFirstStepHookFunc` dyn Fn no longer takes a mutable reference to `CairoRunner`, along with `VirtualMachine::execute_before_first_step`.

* fix: add support for arrays shorter than 2 as arguments for cairo1-run [#1737](https://github.com/lambdaclass/cairo-vm/pull/1737)

* bugfix: Fix BuiltinRunner::final_stack for SegmentArena[#1747](https://github.com/lambdaclass/cairo-vm/pull/1747)

* feat: unify `arbitrary`, `hooks`, `print` and `skip_next_instruction_hint` features as a single `test_utils` feature [#1755](https://github.com/lambdaclass/cairo-vm/pull/1755)
  * BREAKING: removed the above features

* bugfix: cairo1-run CLI: Set finalize_builtins to true when using --air_public_input flag [#1744](https://github.com/lambdaclass/cairo-vm/pull/1752)

* feat: Add hint `U256InvModN` to `Cairo1HintProcessor` [#1744](https://github.com/lambdaclass/cairo-vm/pull/1744)

* perf: use a more compact representation for `MemoryCell` [#1672](https://github.com/lambdaclass/cairo-vm/pull/1672)
  * BREAKING: `Memory::get_value` will now always return `Cow::Owned` variants, code that relied on `Cow::Borrowed` may break

#### [1.0.0-rc2] - 2024-05-02

* `cairo1-run` CLI: Allow loading arguments from file[#1739](https://github.com/lambdaclass/cairo-vm/pull/1739)

* BREAKING: Remove unused `CairoRunner` field `original_steps`[#1742](https://github.com/lambdaclass/cairo-vm/pull/1742)

* feat: Add `--run_from_cairo_pie` to `cairo-vm-cli` + workflow [#1730](https://github.com/lambdaclass/cairo-vm/pull/1730)

* Serialize directly into writer in `CairoPie::write_zip_file`[#1736](https://github.com/lambdaclass/cairo-vm/pull/1736)

* feat: Add support for cairo1 run with segements arena validation.
  * Refactored the runner CASM code generation to user a more high level builder.
  * Added segment merging of the dictionary segments.
  * Added validation of the generated segment arena in cairo1 run.

* refactor: Add `lib.rs` to cairo1-run[#1714](https://github.com/lambdaclass/cairo-vm/pull/1714)

* feat: Implement `CairoPie::read_zip_file`[#1729](https://github.com/lambdaclass/cairo-vm/pull/1729)

* feat: Bump to 2.6.3 + Remove gas checks[#1709](https://github.com/lambdaclass/cairo-vm/pull/1709)
  * Bump cairo_lang crates & corelib to v2.6.3
  * Disable gas checks when compiling to sierra & casm
  * Add `Known bugs & issues` segment to README, poining out issues derived from the removal of gas checks and cairo v2.6.3

* feat: Implement running from `CairoPie`[#1720](https://github.com/lambdaclass/cairo-vm/pull/1720)
  * Add function `cairo_run_pie`
  * Add `CairoPie` methods `run_validity_checks` & `check_pie_compatibility`
  * Add `Program` method `from_stripped_program`

* bugfix: Don't assume outer deref when fetching integer values from references[#1732](https://github.com/lambdaclass/cairo-vm/pull/1732)

* feat: Implement `extend_additional_data` for `BuiltinRunner`[#1726](https://github.com/lambdaclass/cairo-vm/pull/1726)

* BREAKING: Set dynamic params as null by default on air public input [#1716](https://github.com/lambdaclass/cairo-vm/pull/1716)
  * `PublicInput` field `layout_params` renamed to `dynamic_params` & type changed from`&'a CairoLayout` to `()`.

* feat: `cairo1-run` accepts Sierra programs [#1719](https://github.com/lambdaclass/cairo-vm/pull/1719)

* refactor(BREAKING): Use `BuiltinName` enum instead of string representation [#1722](https://github.com/lambdaclass/cairo-vm/pull/1722)
  * `BuiltinName` moved from `crate::serde::deserialize_program` module to `crate::types::builtin_name`.
    * Implement `BuiltinName` methods `to_str`, `to_str_with_suffix`, `from_str` & `from_str_with_suffix`.
  * Remove `BuiltinName` method `name`.
  * All builtin-related error variants now store `BuiltinName` instead of `&'static str` or `String`.
  * Remove constants: `OUTPUT_BUILTIN_NAME`, `HASH_BUILTIN_NAME`, `RANGE_CHECK_BUILTIN_NAME`,`RANGE_CHECK_96_BUILTIN_NAME`, `SIGNATURE_BUILTIN_NAME`, `BITWISE_BUILTIN_NAME`, `EC_OP_BUILTIN_NAME`, `KECCAK_BUILTIN_NAME`, `POSEIDON_BUILTIN_NAME`, `SEGMENT_ARENA_BUILTIN_NAME`, `ADD_MOD_BUILTIN_NAME` &
`MUL_MOD_BUILTIN_NAME`.
  * Remove `BuiltinRunner` & `ModBuiltinRunner` method `identifier`
  * Structs containing string representation of builtin names now use `BuiltinName` instead:
    * `AirPrivateInput(pub HashMap<&'static str, Vec<PrivateInput>>)` ->  `AirPrivateInput(pub HashMap<BuiltinName, Vec<PrivateInput>>)`.
    * `CairoPieMetadata` field `additional_data`: `HashMap<String, BuiltinAdditionalData>,` -> `CairoPieAdditionalData` with `CairoPieAdditionalData(pub HashMap<BuiltinName, BuiltinAdditionalData>)`
    * `CairoPieMetadata` field `builtin_segments`: `HashMap<String, SegmentInfo>` -> `HashMap<BuiltinName, SegmentInfo>`.
    * `ExecutiobResources` field `builtin_instance_counter`: `HashMap<String, usize>` -> `HashMap<BuiltinName, usize>`
  * Methods returning string representation of builtin names now use `BuiltinName` instead:
    * `BuiltinRunner`, `ModBuiltinRunner` & `RangeCheckBuiltinRunner` method `name`: `&'static str` -> `BuiltinName`.
    * `CairoRunner` method `get_builtin_segment_info_for_pie`: `Result<HashMap<String, cairo_pie::SegmentInfo>, RunnerError>` -> `Result<HashMap<BuiltinName, cairo_pie::SegmentInfo>, RunnerError>`

  Notes: Serialization of vm outputs that now contain `BuiltinName` & `Display` implementation of `BuiltinName` have not been affected by this PR

* feat: Add `recursive_with_poseidon` layout[#1724](https://github.com/lambdaclass/cairo-vm/pull/1724)

* refactor(BREAKING): Use an enum to represent layout name[#1715](https://github.com/lambdaclass/cairo-vm/pull/1715)
  * Add enum `LayoutName` to represent cairo layout names.
  * `CairoRunConfig`, `Cairo1RunConfig` & `CairoRunner` field `layout` type changed from `String` to `LayoutName`.
  * `CairoLayout` field `name` type changed from `String` to `LayoutName`.

* fix(BREAKING): Remove unsafe impl of `Add<usize> for &'a Relocatable`[#1718](https://github.com/lambdaclass/cairo-vm/pull/1718)

* fix(BREAKING): Handle triple dereference references[#1708](https://github.com/lambdaclass/cairo-vm/pull/1708)
  * Replace `ValueAddress` boolean field `dereference` with boolean fields `outer_dereference` & `inner_dereference`
  * Replace `HintReference` boolean field `dereference` with boolean fields `outer_dereference` & `inner_dereference`
  * Reference parsing now handles the case of dereferences inside the cast. Aka references of type `cast([A + B], type)` such as `cast([[fp + 2] + 2], felt)`.

* Bump `starknet-types-core` version + Use the lib's pedersen hash [#1692](https://github.com/lambdaclass/cairo-vm/pull/1692)

* refactor: Remove unused code & use constants whenever possible for builtin instance definitions[#1707](https://github.com/lambdaclass/cairo-vm/pull/1707)

* feat: missing EC hints for Starknet OS 0.13.1 [#1706](https://github.com/lambdaclass/cairo-vm/pull/1706)

* fix(BREAKING): Use program builtins in `initialize_main_entrypoint` & `read_return_values`[#1703](https://github.com/lambdaclass/cairo-vm/pull/1703)
  * `initialize_main_entrypoint` now iterates over the program builtins when building the stack & inserts 0 for any missing builtin
  * `read_return_values` now only computes the final stack of the builtins in the program
  * BREAKING: `read_return_values` now takes a boolean argument `allow_missing_builtins`
  * Added method `BuiltinRunner::identifier` to get the `BuiltinName` of each builtin
  * BREAKING: `OutputBuiltinRunner::get_public_memory` now takes a reference to `MemorySegmentManager`
  * BREAKING: method `VirtualMachine::get_memory_segment_addresses` moved to `CairoRunner::get_memory_segment_addresses`

* feat(BREAKING): Add range_check96 builtin[#1698](https://github.com/lambdaclass/cairo-vm/pull/1698)
  * Add the new `range_check96` builtin to the `all_cairo` layout.
  * `RangeCheckBuiltinRunner` changes:
    * Remove field `n_parts`, replacing it with const generic `N_PARTS`.
    * Remome `n_parts` argument form method `new`.
    * Remove field `_bound`, replacing it with public method `bound`.
    * Add public methods `name` & `n_parts`.

* feat(BREAKING): Add mod builtin [#1673](https://github.com/lambdaclass/cairo-vm/pull/1673)

  Main Changes:
  * Add the new `ModBuiltinRunner`, implementing the builtins `add_mod` & `mul_mod`
  * Adds `add_mod` & `mul_mod` to the `all_cairo` & `dynamic` layouts under the `mod_builtin` feature flag. This will be added to the main code in a future update.
  * Add method `VirtualMachine::fill_memory` in order to perform the new builtin's main logic from within hints
  * Add hints to run arithmetic circuits using `add_mod` and/or `mul_mod` builtins

  Other Changes:
  * BREAKING: BuiltinRunner method signature change from
  `air_private_input(&self, memory: &Memory) -> Vec<PrivateInput>` to `pub fn air_private_input(&self, segments: &MemorySegmentManager) -> Vec<PrivateInput>`
  * Add `MayleRelocatable::sub_usize`
  * Implement `Add<u32> for Relocatable`
  * Add `Memory::get_usize`
  * BREAKING: Clean up unused/duplicated code from builtins module:
    * Remove unused method `get_memory_segment_addresses` from all builtin runners & the enum
    * Remove empty implementations of `deduce_memory_cell` & `add_validation_rules` from all builtin runners
    * Remove duplicated implementation of `final_stack` from all builtin runners except output and move it to the enum implementation

* bugfix(BREAKING): Handle off2 immediate case in `get_integer_from_reference`[#1701](https://github.com/lambdaclass/cairo-vm/pull/1701)
  * `get_integer_from_reference` & `get_integer_from_var_name` output changed from `Result<Cow<'a, Felt252>, HintError>` to `Result<Felt252, HintError>`

* feat: Reorganized builtins to be in the top of stack at the end of a run (Cairo1).

* BREAKING: Remove `CairoRunner::add_additional_hash_builtin` & `VirtualMachine::disable_trace`[#1658](https://github.com/lambdaclass/cairo-vm/pull/1658)

* feat: output builtin add_attribute method [#1691](https://github.com/lambdaclass/cairo-vm/pull/1691)

* feat: add a method to retrieve the output builtin from the VM [#1690](https://github.com/lambdaclass/cairo-vm/pull/1690)

* feat: Add zero segment [#1668](https://github.com/lambdaclass/cairo-vm/pull/1668)

* feat: Bump cairo_lang to 0.13.1 in testing env [#1687](https://github.com/lambdaclass/cairo-vm/pull/1687)

* feat(BREAKING): Use return type info from sierra when serializing return values in cairo1-run crate [#1665](https://github.com/lambdaclass/cairo-vm/pull/1665)
  * Removed public function `serialize_output`.
  * Add field `serialize_output` to `Cairo1RunConfig`.
  * Function `cairo_run_program` now returns an extra `Option<String>` value with the serialized output if `serialize_output` is enabled in the config.
  * Output serialization improved as it now uses the sierra program data to identify return value's types.

* feat: Create hyper_threading crate to benchmark the `cairo-vm` in a hyper-threaded environment [#1679](https://github.com/lambdaclass/cairo-vm/pull/1679)

* feat: add a `--tracer` option which hosts a web server that shows the line by line execution of cairo code along with memory registers [#1265](https://github.com/lambdaclass/cairo-vm/pull/1265)

* feat: Fix error handling in `initialize_state`[#1657](https://github.com/lambdaclass/cairo-vm/pull/1657)

* feat: Make air public inputs deserializable [#1657](https://github.com/lambdaclass/cairo-vm/pull/1648)

* feat: Show only layout builtins in air private input [#1651](https://github.com/lambdaclass/cairo-vm/pull/1651)

* feat: Sort builtin segment info upon serialization for Cairo PIE [#1654](https://github.com/lambdaclass/cairo-vm/pull/1654)

* feat: Fix output serialization for cairo 1 [#1645](https://github.com/lambdaclass/cairo-vm/pull/1645)
  * Reverts changes added by #1630
  * Extends the serialization of Arrays added by the `print_output` flag to Spans and Dictionaries
  * Now dereferences references upon serialization

* feat: Add flag to append return values to output segment when not running in proof_mode [#1646](https://github.com/lambdaclass/cairo-vm/pull/1646)
  * Adds the flag `append_return_values` to both the CLI and `Cairo1RunConfig` struct.
  * Enabling flag will add the output builtin and the necessary instructions to append the return values to the output builtin's memory segment.

* feat: Compute program hash chain [#1647](https://github.com/lambdaclass/cairo-vm/pull/1647)

* feat: Add cairo1-run output pretty-printing for felts, arrays/spans and dicts [#1630](https://github.com/lambdaclass/cairo-vm/pull/1630)

* feat: output builtin features for bootloader support [#1580](https://github.com/lambdaclass/cairo-vm/pull/1580)

#### [1.0.0-rc1] - 2024-02-23

* Bump `starknet-types-core` dependency version to 0.0.9 [#1628](https://github.com/lambdaclass/cairo-vm/pull/1628)

* feat: Implement `Display` for `MemorySegmentManager`[#1606](https://github.com/lambdaclass/cairo-vm/pull/1606)

* fix: make Felt252DictEntryUpdate work with MaybeRelocatable instead of only Felt [#1624](https://github.com/lambdaclass/cairo-vm/pull/1624).

* chore: bump `cairo-lang-` dependencies to 2.5.4 [#1629](https://github.com/lambdaclass/cairo-vm/pull/1629)

* chore: bump `cairo-lang-` dependencies to 2.5.3 [#1596](https://github.com/lambdaclass/cairo-vm/pull/1596)

* refactor: Refactor `cairo1-run` crate [#1601](https://github.com/lambdaclass/cairo-vm/pull/1601)
  * Add function `cairo_run_program` & struct `Cairo1RunConfig` in `cairo1-run::cairo_run` module.
  * Function `serialize_output` & structs `FuncArg` and `Error` in crate `cairo1-run` are now public.

* feat(BREAKING): Add `allow_missing_builtins` flag [#1600](https://github.com/lambdaclass/cairo-vm/pull/1600)

    This new flag will skip the check that all builtins used by the program need to be present in the selected layout if enabled. It will also be enabled by default when running in proof_mode.

  * Add `allow_missing_builtins` flag to `cairo-vm-cli` crate
  * Add `allow_missing_builtins` field to `CairoRunConfig` struct
  * Add `allow_missing_builtins` boolean argument to `CairoRunner` methods `initialize` & `initialize_builtins`

* feat: Append return values to the output segment when running cairo1-run in proof_mode [#1597](https://github.com/lambdaclass/cairo-vm/pull/1597)
  * Add instructions to the proof_mode header to copy return values to the output segment before initiating the infinite loop
  * Output builtin is now always included when running cairo 1 programs in proof_mode

* feat: deserialize AIR private input [#1589](https://github.com/lambdaclass/cairo-vm/pull/1589)

* feat(BREAKING): Remove unecessary conversion functions between `Felt` & `BigUint`/`BigInt` [#1562](https://github.com/lambdaclass/cairo-vm/pull/1562)
  * Remove the following functions:
    * felt_from_biguint
    * felt_from_bigint
    * felt_to_biguint
    * felt_to_bigint

* perf: optimize instruction cache allocations by using `VirtualMachine::load_data` [#1441](https://github.com/lambdaclass/cairo-vm/pull/1441)

* feat: Add `print_output` flag to `cairo-1` crate [#1575] (https://github.com/lambdaclass/cairo-vm/pull/1575)

* bugfixes(BREAKING): Fix memory hole count inconsistencies #[1585] (https://github.com/lambdaclass/cairo-vm/pull/1585)
  * Output builtin memory segment is no longer skipped when counting memory holes
  * Temporary memory cells now keep their accessed status when relocated
  * BREAKING: Signature change: `get_memory_holes(&self, builtin_count: usize) -> Result<usize, MemoryError>` ->  `get_memory_holes(&self, builtin_count: usize,  has_output_builtin: bool) -> Result<usize, MemoryError>`

* feat: Add `cairo_pie_output` flag to `cairo1-run` [#1581] (https://github.com/lambdaclass/cairo-vm/pull/1581)

* feat: Add `cairo_pie_output` flag to `cairo_vm_cli` [#1578] (https://github.com/lambdaclass/cairo-vm/pull/1578)
  * Fix serialization of CairoPie to be fully compatible with the python version
  * Add `CairoPie::write_zip_file`
  * Move handling of required and exclusive arguments in `cairo-vm-cli` to struct definition using clap derives

* feat: Add doc + default impl for ResourceTracker trait [#1576] (https://github.com/lambdaclass/cairo-vm/pull/1576)

* feat: Add `air_private_input` flag to `cairo1-run` [#1559] (https://github.com/lambdaclass/cairo-vm/pull/1559)

* feat: Add `args` flag to `cairo1-run` [#1551] (https://github.com/lambdaclass/cairo-vm/pull/1551)

* feat: Add `air_public_input` flag to `cairo1-run` [#1539] (https://github.com/lambdaclass/cairo-vm/pull/1539)

* feat: Implement air_private_input [#1552](https://github.com/lambdaclass/cairo-vm/pull/1552)

* feat: Add `proof_mode` flag to `cairo1-run` [#1537] (https://github.com/lambdaclass/cairo-vm/pull/1537)
  * The cairo1-run crate no longer compiles and executes in proof_mode by default
  * Add flag `proof_mode` to cairo1-run crate. Activating this flag will enable proof_mode compilation and execution

* dev: bump cairo 1 compiler dep to 2.4 [#1530](https://github.com/lambdaclass/cairo-vm/pull/1530)

#### [1.0.0-rc0] - 2024-1-5

* feat: Use `ProjectivePoint` from types-rs in ec_op builtin impl [#1532](https://github.com/lambdaclass/cairo-vm/pull/1532)

* feat(BREAKING): Replace `cairo-felt` crate with `starknet-types-core` (0.0.5) [#1408](https://github.com/lambdaclass/cairo-vm/pull/1408)

* feat(BREAKING): Add Cairo 1 proof mode compilation and execution [#1517] (https://github.com/lambdaclass/cairo-vm/pull/1517)
    * In the cairo1-run crate, now the Cairo 1 Programs are compiled and executed in proof-mode
    * BREAKING: Remove `CairoRunner.proof_mode: bool` field and replace it with `CairoRunner.runner_mode: RunnerMode`

* perf: Add `extensive_hints` feature to prevent performance regression for the common use-case [#1503] (https://github.com/lambdaclass/cairo-vm/pull/1503)

  * Gates changes added by #1491 under the feature flag `extensive_hints`

* chore: remove cancel-duplicates workflow [#1497](https://github.com/lambdaclass/cairo-vm/pull/1497)

* feat: Handle `pc`s outside of program segment in `VmException` [#1501] (https://github.com/lambdaclass/cairo-vm/pull/1501)

  * `VmException` now shows the full pc value instead of just the offset (`VmException.pc` field type changed to `Relocatable`)
  * `VmException.traceback` now shows the full pc value for each entry instead of hardcoding its index to 0.
  * Disable debug information for errors produced when `pc` is outside of the program segment (segment_index != 0). `VmException` fields `inst_location` & `error_attr_value` will be `None` in such case.

* feat: Allow running instructions from pcs outside the program segement [#1493](https://github.com/lambdaclass/cairo-vm/pull/1493)

* BREAKING: Partially Revert `Optimize trace relocation #906` [#1492](https://github.com/lambdaclass/cairo-vm/pull/1492)

  * Remove methods `VirtualMachine::get_relocated_trace`& `VirtualMachine::relocate_trace`.
  * Add `relocated_trace` field  & `relocate_trace` method to `CairoRunner`.
  * Swap `TraceEntry` for `RelocatedTraceEntry` type in `write_encoded_trace` & `PublicInput::new` signatures.
  * Now takes into account the program counter's segment index when building the execution trace instead of assuming it to be 0.

* feat: Add HintProcessor::execute_hint_extensive + refactor hint_ranges [#1491](https://github.com/lambdaclass/cairo-vm/pull/1491)

  * Add trait method `HintProcessorLogic::execute_hint_extensive`:
    * This method has a similar behaviour to `HintProcessorLogic::execute_hint` but it also returns a `HintExtension` (type alias for `HashMap<Relocatable, Vec<Box<dyn Any>>>`) that can be used to extend the current map of hints used by the VM. This behaviour achieves what the `vm_load_data` primitive does for cairo-lang, and is needed to implement os hints.
    * This method is now used by the VM to execute hints instead of `execute_hint`, but it's default implementation calls `execute_hint`, so current implementors of the `HintProcessor` trait won't notice any change.

  * Signature changes:
    * `pub fn step_hint(&mut self, hint_executor: &mut dyn HintProcessor, exec_scopes: &mut ExecutionScopes, hint_datas: &mut Vec<Box<dyn Any>>, constants: &HashMap<String, Felt252>) -> Result<(), VirtualMachineError>` -> `pub fn step_hint(&mut self, hint_processor: &mut dyn HintProcessor, exec_scopes: &mut ExecutionScopes, hint_datas: &mut Vec<Box<dyn Any>>, hint_ranges: &mut HashMap<Relocatable, HintRange>, constants: &HashMap<String, Felt252>) -> Result<(), VirtualMachineError>`
    * `pub fn step(&mut self, hint_executor: &mut dyn HintProcessor, exec_scopes: &mut ExecutionScopes, hint_data: &[Box<dyn Any>], constants: &HashMap<String, Felt252>) -> Result<(), VirtualMachineError>` -> `pub fn step(&mut self, hint_processor: &mut dyn HintProcessor, exec_scopes: &mut ExecutionScopes, hint_datas: &mut Vec<Box<dyn Any>>, hint_ranges: &mut HashMap<Relocatable, HintRange>, constants: &HashMap<String, Felt252>) -> Result<(), VirtualMachineError>`

* feat: add debugging capabilities behind `print` feature flag. [#1476](https://github.com/lambdaclass/cairo-vm/pull/1476)

* feat: add `cairo_run_program` function that takes a `Program` as an arg. [#1496](https://github.com/lambdaclass/cairo-vm/pull/1496)

#### [0.9.1] - 2023-11-16

* chore: bump `cairo-lang-` dependencies to 2.3.1 [#1482](https://github.com/lambdaclass/cairo-vm/pull/1482), [#1483](https://github.com/lambdaclass/cairo-vm/pull/1483)

* feat: Make PublicInput fields public [#1474](https://github.com/lambdaclass/cairo-vm/pull/1474)

* chore: bump starknet-crypto to v0.6.1 [#1469](https://github.com/lambdaclass/cairo-vm/pull/1469)

* feat: Implement the Serialize and Deserialize methods for the Program struct [#1458](https://github.com/lambdaclass/cairo-vm/pull/1458)

* feat: Use only program builtins when running cairo 1 programs [#1457](https://github.com/lambdaclass/cairo-vm/pull/1457)

* feat: Use latest cairo-vm version in cairo1-run crate [#1455](https://github.com/lambdaclass/cairo-vm/pull/1455)

* feat: Implement a CLI to run cairo 1 programs [#1370](https://github.com/lambdaclass/cairo-vm/pull/1370)

* fix: Fix string code of `BLAKE2S_ADD_UINT256` hint [#1454](https://github.com/lambdaclass/cairo-vm/pull/1454)

#### [0.9.0] - 2023-10-03

* fix: Default to empty attributes vector when the field is missing from the program JSON [#1450](https://github.com/lambdaclass/cairo-vm/pull/1450)

* fix: Change serialization of CairoPieMemory to match Python's binary format [#1447](https://github.com/lambdaclass/cairo-vm/pull/1447)

* fix: Remove Deserialize derive from CairoPie and fix Serialize implementation to match Python's [#1444](https://github.com/lambdaclass/cairo-vm/pull/1444)

* fix: ec_recover hints no longer panic when divisor is 0 [#1433](https://github.com/lambdaclass/cairo-vm/pull/1433)

* feat: Implement the Serialize and Deserialize traits for the CairoPie struct [#1438](https://github.com/lambdaclass/cairo-vm/pull/1438)

* fix: Using UINT256_HINT no longer panics when b is greater than 2^256 [#1430](https://github.com/lambdaclass/cairo-vm/pull/1430)

* feat: Added a differential fuzzer for programs with whitelisted hints [#1358](https://github.com/lambdaclass/cairo-vm/pull/1358)

* fix(breaking): Change return type of `get_execution_resources` to `RunnerError` [#1398](https://github.com/lambdaclass/cairo-vm/pull/1398)

* Don't build wasm-demo in `build` target + add ci job to run the wasm demo [#1393](https://github.com/lambdaclass/cairo-vm/pull/1393)

    * Adds default-members to workspace
    * Crate `examples/wasm-demo` is no longer built during `make build`
    * `make check` no longer compiles the cairo file used in the wasm-demo
    * Removes Makefile targets `examples/wasm-demo/src/array_sum.json` & `example_program`
    * `wasm-demo` now uses the compiled cairo file in `cairo_programs` directory instead of its own copy

* feat: Add `Program::new_for_proof` [#1396](https://github.com/lambdaclass/cairo-vm/pull/1396)

#### [0.8.7] - 2023-8-28

* Add REDUCE_V2 hint [#1420](https://github.com/lambdaclass/cairo-vm/pull/1420):
    * Implement REDUCE_V2 hint
    * Rename hint REDUCE -> REDUCE_V1

* BREAKING: Add `disable_trace_padding` to `CairoRunConfig`[#1233](https://github.com/lambdaclass/cairo-rs/pull/1233)

* feat: Implement `CairoRunner.get_cairo_pie`[#1375](https://github.com/lambdaclass/cairo-vm/pull/1375)

* fix: Compare air_public_inputs against python vm + Fix how public memory is built [#391](https://github.com/lambdaclass/cairo-vm/pull/1391)

    BugFixes:

    *  `CairoRunner.finalize_segments` now builds the output builtin's public memory (if applicable).
    * `MemorySegmentManager.get_public_memory_addresses` logic fixed.
    * `MemorySegmentManager.finalize` no longer skips segments when their public memory is None

    Minor changes:

    * `VirtualMachine.get_public_memory_addresses` now strips the "_builtin" suffix from builtin names
    * `MemorySegmentAddresses.stop_address` renamed to `stop_ptr`

    Overall these changes make the the air public input file (obtained through the --air_public_input flag) equivalent to the ones outputted by the cairo-lang version

* fix: Fix `SPLIT_FELT` hint [#1387](https://github.com/lambdaclass/cairo-vm/pull/1387)

* refactor: combine `Program.hints` and `Program.hints_ranges` into custom collection [#1366](https://github.com/lambdaclass/cairo-vm/pull/1366)

* fix: Fix div_mod [#1383](https://github.com/lambdaclass/cairo-vm/pull/1383)

  * Fixes `div_mod` function so that it behaves like the cairo-lang version
  * Various functions in the `math_utils` crate can now return a `MathError` : `div_mod`, `ec_add`, `line_slope`, `ec_double`, `ec_double_slope`.
  * Fixes `UINT256_MUL_INV_MOD_P` hint so that it behaves like the python code.

#### [0.8.6] - 2023-8-11

* fix: Handle error in hint `UINT256_MUL_DIV_MOD` when divides by zero [#1367](https://github.com/lambdaclass/cairo-vm/pull/1367)

* Add HintError::SyscallError and VmErrors::HINT_ERROR_STR constant [#1357](https://github.com/lambdaclass/cairo-rs/pull/1357)

* feat: make *arbitrary* feature also enable a `proptest::arbitrary::Arbitrary` implementation for `Felt252` [#1355](https://github.com/lambdaclass/cairo-vm/pull/1355)

* fix: correctly display invalid signature error message [#1361](https://github.com/lambdaclass/cairo-vm/pull/1361)

#### [0.8.5] - 2023-7-31

* fix: `Program` comparison depending on `hints_ranges` ordering [#1351](https://github.com/lambdaclass/cairo-rs/pull/1351)

* feat: implement the `--air_public_input` flag to the runner for outputting public inputs into a file [#1268](https://github.com/lambdaclass/cairo-rs/pull/1268)

* fix: CLI errors bad formatting and handling

* perf: replace insertion with bit-setting in validated addresses [#1208](https://github.com/lambdaclass/cairo-vm/pull/1208)

* fix: return error when a parsed hint's PC is invalid [#1340](https://github.com/lambdaclass/cairo-vm/pull/1340)

* chore(deps): bump _cairo-lang_ dependencies to v2.1.0-rc2 [#1345](https://github.com/lambdaclass/cairo-vm/pull/1345)

* chore(examples): remove _wee_alloc_ dependency from _wasm-demo_ example and _ensure-no_std_ dummy crate [#1337](https://github.com/lambdaclass/cairo-vm/pull/1337)

* docs: improved crate documentation [#1334](https://github.com/lambdaclass/cairo-vm/pull/1334)

* chore!: made `deserialize_utils` module private [#1334](https://github.com/lambdaclass/cairo-vm/pull/1334)
  BREAKING:
  * `deserialize_utils` is no longer exported
  * functions `maybe_add_padding`, `parse_value`, and `take_until_unbalanced` are no longer exported
  * `ReferenceParseError` is no more

* perf: changed `ok_or` usage for `ok_or_else` in expensive cases [#1332](https://github.com/lambdaclass/cairo-vm/pull/1332)

* feat: updated the old WASM example and moved it to [`examples/wasm-demo`](examples/wasm-demo/) [#1315](https://github.com/lambdaclass/cairo-vm/pull/1315)

* feat(fuzzing): add `arbitrary` feature to enable arbitrary derive in `Program` and `CairoRunConfig` [#1306](https://github.com/lambdaclass/cairo-vm/pull/1306) [#1330](https://github.com/lambdaclass/cairo-vm/pull/1330)

* perf: remove pointless iterator from rc limits tracking [#1316](https://github.com/lambdaclass/cairo-vm/pull/1316)

* feat(felt): add `from_bytes_le` and `from_bytes_ne` methods to `Felt252` [#1326](https://github.com/lambdaclass/cairo-vm/pull/1326)

* perf: change `Program::shared_program_data::hints` from `HashMap<usize, Vec<Box<dyn Any>>>` to `Vec<Box<dyn Any>>` and refer to them as ranges stored in a `Vec<_>` indexed by PC with run time reductions of up to 12% [#931](https://github.com/lambdaclass/cairo-vm/pull/931)
  BREAKING:
  * `get_hint_dictionary(&self, &[HintReference], &mut dyn HintProcessor) -> Result<HashMap<usize, Vec<Box<dyn Any>>, VirtualMachineError>` ->
    `get_hint_data(self, &[HintReference], &mut dyn HintProcessor) -> Result<Vec<Box<dyn Any>, VirtualMachineError>`
  * Hook methods receive `&[Box<dyn Any>]` rather than `&HashMap<usize, Vec<Box<dyn Any>>>`

#### [0.8.4]
**YANKED**

#### [0.8.3]
**YANKED**

#### [0.8.2] - 2023-7-10

* chore: update dependencies, particularly lamdaworks 0.1.2 -> 0.1.3 [#1323](https://github.com/lambdaclass/cairo-vm/pull/1323)

* fix: fix `UINT256_MUL_DIV_MOD` hint [#1320](https://github.com/lambdaclass/cairo-vm/pull/1320)

* feat: add dependency installation script `install.sh` [#1298](https://github.com/lambdaclass/cairo-vm/pull/1298)

* fix: specify resolver version 2 in the virtual workspace's manifest [#1311](https://github.com/lambdaclass/cairo-vm/pull/1311)

* feat: add `lambdaworks-felt` feature to `cairo-vm-cli` [#1308](https://github.com/lambdaclass/cairo-vm/pull/1308)

* chore: update dependencies, particularly clap 3.2 -> 4.3 [#1309](https://github.com/lambdaclass/cairo-vm/pull/1309)
  * this removes dependency on _atty_, that's no longer mantained

* chore: remove unused dependencies [#1307](https://github.com/lambdaclass/cairo-vm/pull/1307)
  * rand_core
  * serde_bytes
  * rusty-hook (_dev-dependency_)

* chore: bump `cairo-lang-starknet` and `cairo-lang-casm` dependencies to 2.0.0 [#1313](https://github.com/lambdaclass/cairo-vm/pull/1313)

#### [0.8.1] - 2023-6-29

* chore: change mentions of *cairo-rs-py* to *cairo-vm-py* [#1296](https://github.com/lambdaclass/cairo-vm/pull/1296)

* rename github repo from https://github.com/lambdaclass/cairo-rs to https://github.com/lambdaclass/cairo-vm [#1289](https://github.com/lambdaclass/cairo-vm/pull/1289)

* fix(security): avoid OOM crashes when programs jump to very high invalid addresses [#1285](https://github.com/lambdaclass/cairo-vm/pull/1285)

* fix: add `to_bytes_be` to the felt when `lambdaworks-felt` feature is active [#1290](https://github.com/lambdaclass/cairo-vm/pull/1290)

* chore: mark `modpow` and `to_signed_bytes_le` as *deprecated* [#1290](https://github.com/lambdaclass/cairo-vm/pull/1290)

* fix: bump *lambdaworks-math* to latest version, that fixes no-std support [#1293](https://github.com/lambdaclass/cairo-vm/pull/1293)

* build: remove dependency to `thiserror` (use `thiserror-no-std/std` instead)

* chore: use LambdaWorks' implementation of bit operations for `Felt252` [#1291](https://github.com/lambdaclass/cairo-vm/pull/1291)

* update `cairo-lang-starknet` and `cairo-lang-casm` dependencies to v2.0.0-rc6 [#1299](https://github.com/lambdaclass/cairo-vm/pull/1299)

#### [0.8.0] - 2023-6-26

* feat: Add feature `lambdaworks-felt` to `felt` & `cairo-vm` crates [#1281](https://github.com/lambdaclass/cairo-vm/pull/1281)

    Changes under this feature:
  * `Felt252` now uses *LambdaWorks*' `FieldElement` internally
  * BREAKING: some methods of `Felt252` were removed, namely: `modpow` and `to_signed_bytes_le`

#### [0.7.0] - 2023-6-26

* BREAKING: Integrate `RunResources` logic into `HintProcessor` trait [#1274](https://github.com/lambdaclass/cairo-vm/pull/1274)
  * Rename trait `HintProcessor` to `HintProcessorLogic`
  * Add trait `ResourceTracker`
  * Trait `HintProcessor` is now `HintProcessor: HintProcessorLogic + ResourceTracker`
  * `BuiltinHintProcessor::new` & `Cairo1HintProcessor::new` now receive the argumet `run_resources: RunResources`
  * `HintProcessorLogic::execute_hint` no longer receives `run_resources: &mut RunResources`
  * Remove argument `run_resources: &mut RunResources` from `CairoRunner::run_until_pc` & `CairoRunner::run_from_entrypoint`

* build: remove unused implicit features from cairo-vm [#1266](https://github.com/lambdaclass/cairo-vm/pull/1266)


#### [0.6.1] - 2023-6-23

* fix: updated the `custom_hint_example` and added it to the workspace [#1258](https://github.com/lambdaclass/cairo-vm/pull/1258)

* Add path to cairo-vm README.md [#1276](https://github.com/lambdaclass/cairo-vm/pull/1276)

* fix: change error returned when subtracting two `MaybeRelocatable`s to better reflect the cause [#1271](https://github.com/lambdaclass/cairo-vm/pull/1271)

* fix: CLI error message when using --help [#1270](https://github.com/lambdaclass/cairo-vm/pull/1270)

#### [0.6.0] - 2023-6-18

* fix: `dibit` hint no longer fails when called with an `m` of zero [#1247](https://github.com/lambdaclass/cairo-vm/pull/1247)

* fix(security): avoid denial of service on malicious input exploiting the scientific notation parser [#1239](https://github.com/lambdaclass/cairo-vm/pull/1239)

* BREAKING: Change `RunResources` usage:
    * Modify field type `RunResources.n_steps: Option<usize>,`

    * Public Api Changes:
        *  CairoRunner::run_until_pc: Now receive a `&mut RunResources` instead of an `&mut Option<RunResources>`
        *  CairoRunner::run_from_entrypoint: Now receive a `&mut RunResources` instead of an `&mut Option<RunResources>`
        * VirtualMachine::Step: Add `&mut RunResources` as input
        * Trait HintProcessor::execute_hint: Add  `&mut RunResources` as an input

* perf: accumulate `min` and `max` instruction offsets during run to speed up range check [#1080](https://github.com/lambdaclass/cairo-vm/pull/)
  BREAKING: `Cairo_runner::get_perm_range_check_limits` no longer returns an error when called without trace enabled, as it no longer depends on it

* perf: process reference list on `Program` creation only [#1214](https://github.com/lambdaclass/cairo-vm/pull/1214)
  Also keep them in a `Vec<_>` instead of a `HashMap<_, _>` since it will be continuous anyway.
  BREAKING:
  * `HintProcessor::compile_hint` now receies a `&[HintReference]` rather than `&HashMap<usize, HintReference>`
  * Public `CairoRunner::get_reference_list` has been removed

* BREAKING: Add no_std compatibility to cairo-vm (cairo-1-hints feature still not supported)
    * Move the vm to its own directory and crate, different from the workspace [#1215](https://github.com/lambdaclass/cairo-vm/pull/1215)

    * Add an `ensure_no_std` crate that the CI will use to check that new changes don't revert `no_std` support [#1215](https://github.com/lambdaclass/cairo-vm/pull/1215) [#1232](https://github.com/lambdaclass/cairo-vm/pull/1232)

    * replace the use of `num-prime::is_prime` by a custom implementation, therefore restoring `no_std` compatibility [#1238](https://github.com/lambdaclass/cairo-vm/pull/1238)

#### [0.5.2] - 2023-6-12

* BREAKING: Compute `ExecutionResources.n_steps` without requiring trace [#1222](https://github.com/lambdaclass/cairo-vm/pull/1222)

  * `CairoRunner::get_execution_resources` return's `n_steps` field value is now set to `vm.current_step` instead of `0` if both `original_steps` and `trace` are set to `None`

* Add `RunResources::get_n_steps` method [#1225](https://github.com/lambdaclass/cairo-vm/pull/1225)

* refactor: simplify `mem_eq`

* fix: pin Cairo compiler version [#1220](https://github.com/lambdaclass/cairo-vm/pull/1220)

* perf: make `inner_rc_bound` a constant, improving performance of the range-check builtin

* fix: substraction of `MaybeRelocatable` always behaves as signed [#1218](https://github.com/lambdaclass/cairo-vm/pull/1218)

#### [0.5.1] - 2023-6-7

* fix: fix overflow for `QUAD_BIT` and `DI_BIT` hints [#1209](https://github.com/lambdaclass/cairo-vm/pull/1209)
  Fixes [#1205](https://github.com/lambdaclass/cairo-vm/issue/1205)

* fix: fix hints `UINT256_UNSIGNED_DIV_REM` && `UINT256_EXPANDED_UNSIGNED_DIV_REM` [#1203](https://github.com/lambdaclass/cairo-vm/pull/1203)

* bugfix: fix deserialization of scientific notation with fractional values [#1202](https://github.com/lambdaclass/cairo-vm/pull/1202)

* feat: implement `mem_eq` function to test for equality of two ranges in memory [#1198](https://github.com/lambdaclass/cairo-vm/pull/1198)

* perf: use `mem_eq` in `set_add` [#1198](https://github.com/lambdaclass/cairo-vm/pull/1198)

* feat: wrap big variants of `HintError`, `VirtualMachineError`, `RunnerError`, `MemoryError`, `MathError`, `InsufficientAllocatedCellsError` in `Box` [#1193](https://github.com/lambdaclass/cairo-vm/pull/1193)
  * BREAKING: all tuple variants of `HintError` with a single `Felt252` or multiple elements now receive a single `Box`

* Add `Program::builtins_len method` [#1194](https://github.com/lambdaclass/cairo-vm/pull/1194)

* fix: Handle the deserialization of serde_json::Number with scientific notation (e.g.: Number(1e27)) in felt_from_number function [#1188](https://github.com/lambdaclass/cairo-vm/pull/1188)

* feat: Add RunResources Struct [#1175](https://github.com/lambdaclass/cairo-vm/pull/1175)
  * BREAKING: Modify `CairoRunner::run_until_pc` arity. Add `run_resources: &mut Option<RunResources>` input
  * BREAKING: Modify `CairoRunner::run_from_entrypoint` arity. Add `run_resources: &mut Option<RunResources>` input

* fix: Fix 'as_int' conversion usage in hints `ASSERT_250_BIT` &  `SIGNED_DIV_REM` [#1191](https://github.com/lambdaclass/cairo-vm/pull/1191)


* bugfix: Use cairo constants in `ASSERT_250_BIT` hint [#1187](https://github.com/lambdaclass/cairo-vm/pull/1187)

* bugfix: Fix `EC_DOUBLE_ASSIGN_NEW_X_V2` hint not taking `SECP_P` value from the current execution scope [#1186](https://github.com/lambdaclass/cairo-vm/pull/1186)

* fix: Fix hint `BIGINT_PACK_DIV_MOD` [#1189](https://github.com/lambdaclass/cairo-vm/pull/1189)

* fix: Fix possible subtraction overflow in `QUAD_BIT` & `DI_BIT` hints [#1185](https://github.com/lambdaclass/cairo-vm/pull/1185)

  * These hints now return an error when ids.m equals zero

* fix: felt_from_number not properly returning parse errors [#1012](https://github.com/lambdaclass/cairo-vm/pull/1012)

* fix: Fix felt sqrt and Signed impl [#1150](https://github.com/lambdaclass/cairo-vm/pull/1150)

  * BREAKING: Fix `Felt252` methods `abs`, `signum`, `is_positive`, `is_negative` and `sqrt`
  * BREAKING: Remove function `math_utils::sqrt`(Now moved to `Felt252::sqrt`)

* feat: Add method `CairoRunner::initialize_function_runner_cairo_1` [#1151](https://github.com/lambdaclass/cairo-vm/pull/1151)

  * Add method `pub fn initialize_function_runner_cairo_1(
        &mut self,
        vm: &mut VirtualMachine,
        program_builtins: &[BuiltinName],
    ) -> Result<(), RunnerError>` to `CairoRunner`

  * BREAKING: Move field `builtins` from `SharedProgramData` to `Program`
  * BREAKING: Remove argument `add_segment_arena_builtin` from `CairoRunner::initialize_function_runner`, it is now always false
  * BREAKING: Add `segment_arena` enum variant to `BuiltinName`

* Fix implementation of `InitSquashData` and `ShouldSkipSquashLoop`

* Add more hints to `Cairo1HintProcessor` [#1171](https://github.com/lambdaclass/cairo-vm/pull/1171)
                                          [#1143](https://github.com/lambdaclass/cairo-vm/pull/1143)

    * `Cairo1HintProcessor` can now run the following hints:
        * Felt252DictEntryInit
        * Felt252DictEntryUpdate
        * GetCurrentAccessDelta
        * InitSquashData
        * AllocConstantSize
        * GetCurrentAccessIndex
        * ShouldContinueSquashLoop
        * FieldSqrt
        * Uint512DivMod

* Add some small considerations regarding Cairo 1 programs [#1144](https://github.com/lambdaclass/cairo-vm/pull/1144):

  * Ignore Casm and Sierra files
  * Add special flag to compile Cairo 1 programs

* Make the VM able to run `CasmContractClass` files under `cairo-1-hints` feature [#1098](https://github.com/lambdaclass/cairo-vm/pull/1098)

  * Implement `TryFrom<CasmContractClass> for Program`
  * Add `Cairo1HintProcessor`

#### 0.5.0
**YANKED**

#### [0.4.0] - 2023-05-12

* perf: insert elements from the tail in `load_data` so reallocation happens only once [#1117](https://github.com/lambdaclass/cairo-vm/pull/1117)

* Add `CairoRunner::get_program method` [#1123](https://github.com/lambdaclass/cairo-vm/pull/1123)

* Use to_signed_felt as function for felt252 as BigInt within [-P/2, P/2] range and use to_bigint as function for representation as BigInt. [#1100](https://github.com/lambdaclass/cairo-vm/pull/1100)

* Implement hint on field_arithmetic lib [#1090](https://github.com/lambdaclass/cairo-vm/pull/1090)

    `BuiltinHintProcessor` now supports the following hints:

    ```python
        %{
            def split(num: int, num_bits_shift: int, length: int):
                a = []
                for _ in range(length):
                    a.append( num & ((1 << num_bits_shift) - 1) )
                    num = num >> num_bits_shift
                return tuple(a)

            def pack(z, num_bits_shift: int) -> int:
                limbs = (z.d0, z.d1, z.d2)
                return sum(limb << (num_bits_shift * i) for i, limb in enumerate(limbs))

            a = pack(ids.a, num_bits_shift = 128)
            b = pack(ids.b, num_bits_shift = 128)
            p = pack(ids.p, num_bits_shift = 128)

            res = (a - b) % p


            res_split = split(res, num_bits_shift=128, length=3)

            ids.res.d0 = res_split[0]
            ids.res.d1 = res_split[1]
            ids.res.d2 = res_split[2]
        %}
    ```

* Add missing hint on cairo_secp lib [#1089](https://github.com/lambdaclass/cairo-vm/pull/1089):
    `BuiltinHintProcessor` now supports the following hint:

    ```python

    from starkware.cairo.common.cairo_secp.secp_utils import pack

    slope = pack(ids.slope, PRIME)
    x0 = pack(ids.point0.x, PRIME)
    x1 = pack(ids.point1.x, PRIME)
    y0 = pack(ids.point0.y, PRIME)

    value = new_x = (pow(slope, 2, SECP_P) - x0 - x1) % SECP_P
    ```

* Add missing hint on vrf.json whitelist [#1055](https://github.com/lambdaclass/cairo-vm/pull/1055):

     `BuiltinHintProcessor` now supports the following hint:

     ```python
    %{
        PRIME = 2**255 - 19
        II = pow(2, (PRIME - 1) // 4, PRIME)

        xx = ids.xx.low + (ids.xx.high<<128)
        x = pow(xx, (PRIME + 3) // 8, PRIME)
        if (x * x - xx) % PRIME != 0:
            x = (x * II) % PRIME
        if x % 2 != 0:
            x = PRIME - x
        ids.x.low = x & ((1<<128)-1)
        ids.x.high = x >> 128
    %}
    ```

* Implement hint variant for finalize_blake2s[#1072](https://github.com/lambdaclass/cairo-vm/pull/1072)

    `BuiltinHintProcessor` now supports the following hint:

     ```python
    %{
        # Add dummy pairs of input and output.
        from starkware.cairo.common.cairo_blake2s.blake2s_utils import IV, blake2s_compress

        _n_packed_instances = int(ids.N_PACKED_INSTANCES)
        assert 0 <= _n_packed_instances < 20
        _blake2s_input_chunk_size_felts = int(ids.BLAKE2S_INPUT_CHUNK_SIZE_FELTS)
        assert 0 <= _blake2s_input_chunk_size_felts < 100

        message = [0] * _blake2s_input_chunk_size_felts
        modified_iv = [IV[0] ^ 0x01010020] + IV[1:]
        output = blake2s_compress(
            message=message,
            h=modified_iv,
            t0=0,
            t1=0,
            f0=0xffffffff,
            f1=0,
        )
        padding = (message + modified_iv + [0, 0xffffffff] + output) * (_n_packed_instances - 1)
        segments.write_arg(ids.blake2s_ptr_end, padding)
        %}
        ```

* Implement fast_ec_add hint variant [#1087](https://github.com/lambdaclass/cairo-vm/pull/1087)

`BuiltinHintProcessor` now supports the following hint:

    ```python
    %{
        from starkware.cairo.common.cairo_secp.secp_utils import SECP_P, pack

        slope = pack(ids.slope, PRIME)
        x0 = pack(ids.pt0.x, PRIME)
        x1 = pack(ids.pt1.x, PRIME)
        y0 = pack(ids.pt0.y, PRIME)

        value = new_x = (pow(slope, 2, SECP_P) - x0 - x1) % SECP_P
    %}
    ```

* feat(hints): Add alternative string for hint IS_ZERO_PACK_EXTERNAL_SECP [#1082](https://github.com/lambdaclass/cairo-vm/pull/1082)

    `BuiltinHintProcessor` now supports the following hint:

    ```python
    %{
        from starkware.cairo.common.cairo_secp.secp_utils import pack
        x = pack(ids.x, PRIME) % SECP_P
    %}
    ```

* Add alternative hint code for ec_double hint [#1083](https://github.com/lambdaclass/cairo-vm/pull/1083)

    `BuiltinHintProcessor` now supports the following hint:

    ```python
    %{
        from starkware.cairo.common.cairo_secp.secp_utils import SECP_P, pack

        slope = pack(ids.slope, PRIME)
        x = pack(ids.pt.x, PRIME)
        y = pack(ids.pt.y, PRIME)

        value = new_x = (pow(slope, 2, SECP_P) - 2 * x) % SECP_P
    %}
    ```

* fix(security)!: avoid DoS on malicious insertion to memory [#1099](https://github.com/lambdaclass/cairo-vm/pull/1099)
    * A program could crash the library by attempting to insert a value at an address with a big offset; fixed by trying to reserve to check for allocation failure
    * A program could crash the program by exploiting an integer overflow when attempting to insert a value at an address with offset `usize::MAX`

    BREAKING: added a new error variant `MemoryError::VecCapacityExceeded`

* perf: specialize addition for `u64` and `Felt252` [#932](https://github.com/lambdaclass/cairo-vm/pull/932)
    * Avoids the creation of a new `Felt252` instance for additions with a very restricted valid range
    * This impacts specially the addition of `Relocatable` with `Felt252` values in `update_pc`, which take a significant amount of time in some benchmarks

* fix(starknet-crypto): bump version to `0.5.0` [#1088](https://github.com/lambdaclass/cairo-vm/pull/1088)
    * This includes the fix for a `panic!` in `ecdsa::verify`.
      See: [#365](https://github.com/xJonathanLEI/starknet-rs/issues/365) and [#366](https://github.com/xJonathanLEI/starknet-rs/pulls/366)

* feat(hints): Add alternative string for hint IS_ZERO_PACK [#1081](https://github.com/lambdaclass/cairo-vm/pull/1081)

    `BuiltinHintProcessor` now supports the following hint:

    ```python
    %{
        from starkware.cairo.common.cairo_secp.secp_utils import SECP_P, pack
        x = pack(ids.x, PRIME) % SECP_P
    %}

* Add missing hints `NewHint#55`, `NewHint#56`, and `NewHint#57` [#1077](https://github.com/lambdaclass/cairo-vm/issues/1077)

    `BuiltinHintProcessor` now supports the following hints:

    ```python
    from starkware.cairo.common.cairo_secp.secp_utils import pack
    SECP_P=2**255-19

    x = pack(ids.x, PRIME) % SECP_P
    ```

    ```python
    from starkware.cairo.common.cairo_secp.secp_utils import pack
    SECP_P=2**255-19

    value = pack(ids.x, PRIME) % SECP_P
    ```

    ```python
    SECP_P=2**255-19
    from starkware.python.math_utils import div_mod

    value = x_inv = div_mod(1, x, SECP_P)
    ```

* Implement hint for `starkware.cairo.common.cairo_keccak.keccak._copy_inputs` as described by whitelist `starknet/security/whitelists/cairo_keccak.json` [#1058](https://github.com/lambdaclass/cairo-vm/pull/1058)

    `BuiltinHintProcessor` now supports the following hint:

    ```python
    %{ ids.full_word = int(ids.n_bytes >= 8) %}
    ```

* perf: cache decoded instructions [#944](https://github.com/lambdaclass/cairo-vm/pull/944)
    * Creates a new cache field in `VirtualMachine` that stores the `Instruction` instances as they get decoded from memory, significantly reducing decoding overhead, with gains up to 9% in runtime according to benchmarks in the performance server

* Add alternative hint code for nondet_bigint3 hint [#1071](https://github.com/lambdaclass/cairo-vm/pull/1071)

    `BuiltinHintProcessor` now supports the following hint:

    ```python
    %{
        from starkware.cairo.common.cairo_secp.secp_utils import split
        segments.write_arg(ids.res.address_, split(value))
    %}
    ```

* Add missing hint on vrf.json lib [#1052](https://github.com/lambdaclass/cairo-vm/pull/1052):

    `BuiltinHintProcessor` now supports the following hint:

    ```python
    %{
        from starkware.cairo.common.cairo_secp.secp_utils import pack
        SECP_P = 2**255-19

        slope = pack(ids.slope, PRIME)
        x0 = pack(ids.point0.x, PRIME)
        x1 = pack(ids.point1.x, PRIME)
        y0 = pack(ids.point0.y, PRIME)

        value = new_x = (pow(slope, 2, SECP_P) - x0 - x1) % SECP_P
    %}
    ```

* Implement hint for cairo_sha256_arbitrary_input_length whitelist [#1091](https://github.com/lambdaclass/cairo-vm/pull/1091)

    `BuiltinHintProcessor` now supports the following hint:

    ```python
    %{
        from starkware.cairo.common.cairo_sha256.sha256_utils import (
            compute_message_schedule, sha2_compress_function)

        _sha256_input_chunk_size_felts = int(ids.SHA256_INPUT_CHUNK_SIZE_FELTS)
        assert 0 <= _sha256_input_chunk_size_felts < 100
        _sha256_state_size_felts = int(ids.SHA256_STATE_SIZE_FELTS)
        assert 0 <= _sha256_state_size_felts < 100
        w = compute_message_schedule(memory.get_range(
            ids.sha256_start, _sha256_input_chunk_size_felts))
        new_state = sha2_compress_function(memory.get_range(ids.state, _sha256_state_size_felts), w)
        segments.write_arg(ids.output, new_state)
    %}
    ```

* Add missing hint on vrf.json lib [#1053](https://github.com/lambdaclass/cairo-vm/pull/1053):

     `BuiltinHintProcessor` now supports the following hint:

     ```python
    %{
        from starkware.cairo.common.cairo_secp.secp_utils import SECP_P, pack
        SECP_P = 2**255-19

        slope = pack(ids.slope, PRIME)
        x = pack(ids.point.x, PRIME)
        y = pack(ids.point.y, PRIME)

        value = new_x = (pow(slope, 2, SECP_P) - 2 * x) % SECP_P
    %}
    ```

* Implement hint on 0.6.0.json whitelist [#1044](https://github.com/lambdaclass/cairo-vm/pull/1044):

     `BuiltinHintProcessor` now supports the following hints:

    ```python
    %{
       ids.a_lsb = ids.a & 1
       ids.b_lsb = ids.b & 1
    %}
    ```

* Implement hint for `starkware.cairo.common.cairo_keccak.keccak._block_permutation` as described by whitelist `starknet/security/whitelists/cairo_keccak.json` [#1046](https://github.com/lambdaclass/cairo-vm/pull/1046)

    `BuiltinHintProcessor` now supports the following hint:

    ```python
    %{
        from starkware.cairo.common.cairo_keccak.keccak_utils import keccak_func
        _keccak_state_size_felts = int(ids.KECCAK_STATE_SIZE_FELTS)
        assert 0 <= _keccak_state_size_felts < 100
        output_values = keccak_func(memory.get_range(
            ids.keccak_ptr_start, _keccak_state_size_felts))
        segments.write_arg(ids.output, output_values)
    %}
    ```

* Implement hint on cairo_blake2s whitelist [#1040](https://github.com/lambdaclass/cairo-vm/pull/1040)

    `BuiltinHintProcessor` now supports the following hint:

    ```python
    %{
        from starkware.cairo.common.cairo_blake2s.blake2s_utils import IV, blake2s_compress

        _blake2s_input_chunk_size_felts = int(ids.BLAKE2S_INPUT_CHUNK_SIZE_FELTS)
        assert 0 <= _blake2s_input_chunk_size_felts < 100

        new_state = blake2s_compress(
            message=memory.get_range(ids.blake2s_start, _blake2s_input_chunk_size_felts),
            h=[IV[0] ^ 0x01010020] + IV[1:],
            t0=ids.n_bytes,
            t1=0,
            f0=0xffffffff,
            f1=0,
        )

        segments.write_arg(ids.output, new_state)
    %}
    ```

* Implement hint on cairo_blake2s whitelist [#1039](https://github.com/lambdaclass/cairo-vm/pull/1039)

    `BuiltinHintProcessor` now supports the following hint:

    ```python

    %{
        # Add dummy pairs of input and output.
        from starkware.cairo.common.cairo_blake2s.blake2s_utils import IV, blake2s_compress

        _n_packed_instances = int(ids.N_PACKED_INSTANCES)
        assert 0 <= _n_packed_instances < 20
        _blake2s_input_chunk_size_felts = int(ids.BLAKE2S_INPUT_CHUNK_SIZE_FELTS)
        assert 0 <= _blake2s_input_chunk_size_felts < 100

        message = [0] * _blake2s_input_chunk_size_felts
        modified_iv = [IV[0] ^ 0x01010020] + IV[1:]
        output = blake2s_compress(
            message=message,
            h=modified_iv,
            t0=0,
            t1=0,
            f0=0xffffffff,
            f1=0,
        )
        padding = (modified_iv + message + [0, 0xffffffff] + output) * (_n_packed_instances - 1)
        segments.write_arg(ids.blake2s_ptr_end, padding)
    %}

* Add `Program::iter_identifiers(&self) -> Iterator<Item = (&str, &Identifier)>` to get an iterator over the program's identifiers [#1079](https://github.com/lambdaclass/cairo-vm/pull/1079)

* Implement hint on `assert_le_felt` for versions 0.6.0 and 0.8.2 [#1047](https://github.com/lambdaclass/cairo-vm/pull/1047):

     `BuiltinHintProcessor` now supports the following hints:

     ```python

     %{
        from starkware.cairo.common.math_utils import assert_integer
        assert_integer(ids.a)
        assert_integer(ids.b)
        assert (ids.a % PRIME) <= (ids.b % PRIME), \
            f'a = {ids.a % PRIME} is not less than or equal to b = {ids.b % PRIME}.'
    %}

     ```

     ```python

    %{
        from starkware.cairo.common.math_utils import assert_integer
        assert_integer(ids.a)
        assert_integer(ids.b)
        a = ids.a % PRIME
        b = ids.b % PRIME
        assert a <= b, f'a = {a} is not less than or equal to b = {b}.'

        ids.small_inputs = int(
            a < range_check_builtin.bound and (b - a) < range_check_builtin.bound)
    %}

     ```

* Add missing hints on whitelist [#1073](https://github.com/lambdaclass/cairo-vm/pull/1073):

    `BuiltinHintProcessor` now supports the following hints:

    ```python
        ids.is_250 = 1 if ids.addr < 2**250 else 0
    ```

    ```python
        # Verify the assumptions on the relationship between 2**250, ADDR_BOUND and PRIME.
        ADDR_BOUND = ids.ADDR_BOUND % PRIME
        assert (2**250 < ADDR_BOUND <= 2**251) and (2 * 2**250 < PRIME) and (
                ADDR_BOUND * 2 > PRIME), \
            'normalize_address() cannot be used with the current constants.'
        ids.is_small = 1 if ids.addr < ADDR_BOUND else 0
    ```

* Implement hint on ec_recover.json whitelist [#1038](https://github.com/lambdaclass/cairo-vm/pull/1038):

    `BuiltinHintProcessor` now supports the following hint:

    ```python
    %{
         value = k = product // m
    %}
    ```

* Implement hint on ec_recover.json whitelist [#1037](https://github.com/lambdaclass/cairo-vm/pull/1037):

    `BuiltinHintProcessor` now supports the following hint:

    ```python
    %{
        from starkware.cairo.common.cairo_secp.secp_utils import pack
        from starkware.python.math_utils import div_mod, safe_div

        a = pack(ids.a, PRIME)
        b = pack(ids.b, PRIME)
        product = a * b
        m = pack(ids.m, PRIME)

        value = res = product % m

    %}
    ```

* Implement hint for `starkware.cairo.common.cairo_keccak.keccak.finalize_keccak` as described by whitelist `starknet/security/whitelists/cairo_keccak.json` [#1041](https://github.com/lambdaclass/cairo-vm/pull/1041)

    `BuiltinHintProcessor` now supports the following hint:

    ```python
    %{
        # Add dummy pairs of input and output.
        _keccak_state_size_felts = int(ids.KECCAK_STATE_SIZE_FELTS)
        _block_size = int(ids.BLOCK_SIZE)
        assert 0 <= _keccak_state_size_felts < 100
        assert 0 <= _block_size < 1000
        inp = [0] * _keccak_state_size_felts
        padding = (inp + keccak_func(inp)) * _block_size
        segments.write_arg(ids.keccak_ptr_end, padding)
    %}
    ```

* Implement hint on ec_recover.json whitelist [#1036](https://github.com/lambdaclass/cairo-vm/pull/1036):

    `BuiltinHintProcessor` now supports the following hint:

    ```python

    %{
        from starkware.cairo.common.cairo_secp.secp_utils import pack
        from starkware.python.math_utils import div_mod, safe_div

        a = pack(ids.a, PRIME)
        b = pack(ids.b, PRIME)

        value = res = a - b
    %}

    ```

* Add missing hint on vrf.json lib [#1054](https://github.com/lambdaclass/cairo-vm/pull/1054):

    `BuiltinHintProcessor` now supports the following hint:

    ```python
        from starkware.cairo.common.cairo_secp.secp_utils import pack
        SECP_P = 2**255-19

        y = pack(ids.point.y, PRIME) % SECP_P
        # The modulo operation in python always returns a nonnegative number.
        value = (-y) % SECP_P
    ```

* Implement hint on ec_recover.json whitelist [#1032](https://github.com/lambdaclass/cairo-vm/pull/1032):

    `BuiltinHintProcessor` now supports the following hint:

    ```python
    %{
        from starkware.cairo.common.cairo_secp.secp_utils import pack
        from starkware.python.math_utils import div_mod, safe_div

        N = pack(ids.n, PRIME)
        x = pack(ids.x, PRIME) % N
        s = pack(ids.s, PRIME) % N,
        value = res = div_mod(x, s, N)
    %}
    ```

* Implement hints on field_arithmetic lib (Part 2) [#1004](https://github.com/lambdaclass/cairo-vm/pull/1004)

    `BuiltinHintProcessor` now supports the following hint:

    ```python
    %{
        from starkware.python.math_utils import div_mod

        def split(num: int, num_bits_shift: int, length: int):
            a = []
            for _ in range(length):
                a.append( num & ((1 << num_bits_shift) - 1) )
                num = num >> num_bits_shift
            return tuple(a)

        def pack(z, num_bits_shift: int) -> int:
            limbs = (z.d0, z.d1, z.d2)
            return sum(limb << (num_bits_shift * i) for i, limb in enumerate(limbs))

        a = pack(ids.a, num_bits_shift = 128)
        b = pack(ids.b, num_bits_shift = 128)
        p = pack(ids.p, num_bits_shift = 128)
        # For python3.8 and above the modular inverse can be computed as follows:
        # b_inverse_mod_p = pow(b, -1, p)
        # Instead we use the python3.7-friendly function div_mod from starkware.python.math_utils
        b_inverse_mod_p = div_mod(1, b, p)


        b_inverse_mod_p_split = split(b_inverse_mod_p, num_bits_shift=128, length=3)

        ids.b_inverse_mod_p.d0 = b_inverse_mod_p_split[0]
        ids.b_inverse_mod_p.d1 = b_inverse_mod_p_split[1]
        ids.b_inverse_mod_p.d2 = b_inverse_mod_p_split[2]
    %}
    ```

* Optimizations for hash builtin [#1029](https://github.com/lambdaclass/cairo-vm/pull/1029):
  * Track the verified addresses by offset in a `Vec<bool>` rather than storing the address in a `Vec<Relocatable>`

* Add missing hint on vrf.json whitelist [#1056](https://github.com/lambdaclass/cairo-vm/pull/1056):

    `BuiltinHintProcessor` now supports the following hint:

    ```python
    %{
        from starkware.python.math_utils import ec_double_slope
        from starkware.cairo.common.cairo_secp.secp_utils import pack
        SECP_P = 2**255-19

        # Compute the slope.
        x = pack(ids.point.x, PRIME)
        y = pack(ids.point.y, PRIME)
        value = slope = ec_double_slope(point=(x, y), alpha=42204101795669822316448953119945047945709099015225996174933988943478124189485, p=SECP_P)
    %}
    ```

* Add missing hint on vrf.json whitelist [#1035](https://github.com/lambdaclass/cairo-vm/pull/1035):

    `BuiltinHintProcessor` now supports the following hint:

    ```python
    %{
        from starkware.python.math_utils import line_slope
        from starkware.cairo.common.cairo_secp.secp_utils import pack
        SECP_P = 2**255-19
        # Compute the slope.
        x0 = pack(ids.point0.x, PRIME)
        y0 = pack(ids.point0.y, PRIME)
        x1 = pack(ids.point1.x, PRIME)
        y1 = pack(ids.point1.y, PRIME)
        value = slope = line_slope(point1=(x0, y0), point2=(x1, y1), p=SECP_P)
    %}
    ```

* Add missing hint on vrf.json whitelist [#1035](https://github.com/lambdaclass/cairo-vm/pull/1035):

    `BuiltinHintProcessor` now supports the following hint:

    ```python
    %{
        from starkware.cairo.common.cairo_secp.secp_utils import pack
        SECP_P = 2**255-19
        to_assert = pack(ids.val, PRIME)
        q, r = divmod(pack(ids.val, PRIME), SECP_P)
        assert r == 0, f"verify_zero: Invalid input {ids.val.d0, ids.val.d1, ids.val.d2}."
        ids.q = q % PRIME
    %}
    ```

* Add missing hint on vrf.json whitelist [#1000](https://github.com/lambdaclass/cairo-vm/pull/1000):

    `BuiltinHintProcessor` now supports the following hint:

    ```python
        def pack_512(u, num_bits_shift: int) -> int:
            limbs = (u.d0, u.d1, u.d2, u.d3)
            return sum(limb << (num_bits_shift * i) for i, limb in enumerate(limbs))

        x = pack_512(ids.x, num_bits_shift = 128)
        p = ids.p.low + (ids.p.high << 128)
        x_inverse_mod_p = pow(x,-1, p)

        x_inverse_mod_p_split = (x_inverse_mod_p & ((1 << 128) - 1), x_inverse_mod_p >> 128)

        ids.x_inverse_mod_p.low = x_inverse_mod_p_split[0]
        ids.x_inverse_mod_p.high = x_inverse_mod_p_split[1]
    ```

* BREAKING CHANGE: Fix `CairoRunner::get_memory_holes` [#1027](https://github.com/lambdaclass/cairo-vm/pull/1027):

  * Skip builtin segements when counting memory holes
  * Check amount of memory holes for all tests in cairo_run_test
  * Remove duplicated tests in cairo_run_test
  * BREAKING CHANGE: `MemorySegmentManager.get_memory_holes` now also receives the amount of builtins in the vm. Signature is now `pub fn get_memory_holes(&self, builtin_count: usize) -> Result<usize, MemoryError>`

* Add missing hints on cairo_secp lib [#1026](https://github.com/lambdaclass/cairo-vm/pull/1026):

    `BuiltinHintProcessor` now supports the following hints:

    ```python
    from starkware.cairo.common.cairo_secp.secp256r1_utils import SECP256R1_ALPHA as ALPHA
    ```
    and:

    ```python
    from starkware.cairo.common.cairo_secp.secp256r1_utils import SECP256R1_N as N
    ```

* Add missing hint on vrf.json lib [#1043](https://github.com/lambdaclass/cairo-vm/pull/1043):

    `BuiltinHintProcessor` now supports the following hint:

    ```python
        from starkware.python.math_utils import div_mod

        def split(a: int):
            return (a & ((1 << 128) - 1), a >> 128)

        def pack(z, num_bits_shift: int) -> int:
            limbs = (z.low, z.high)
            return sum(limb << (num_bits_shift * i) for i, limb in enumerate(limbs))

        a = pack(ids.a, 128)
        b = pack(ids.b, 128)
        p = pack(ids.p, 128)
        # For python3.8 and above the modular inverse can be computed as follows:
        # b_inverse_mod_p = pow(b, -1, p)
        # Instead we use the python3.7-friendly function div_mod from starkware.python.math_utils
        b_inverse_mod_p = div_mod(1, b, p)

        b_inverse_mod_p_split = split(b_inverse_mod_p)

        ids.b_inverse_mod_p.low = b_inverse_mod_p_split[0]
        ids.b_inverse_mod_p.high = b_inverse_mod_p_split[1]
    ```

* Add missing hints `NewHint#35` and `NewHint#36` [#975](https://github.com/lambdaclass/cairo-vm/issues/975)

    `BuiltinHintProcessor` now supports the following hint:

    ```python
    from starkware.cairo.common.cairo_secp.secp_utils import pack
    from starkware.cairo.common.math_utils import as_int
    from starkware.python.math_utils import div_mod, safe_div

    p = pack(ids.P, PRIME)
    x = pack(ids.x, PRIME) + as_int(ids.x.d3, PRIME) * ids.BASE ** 3 + as_int(ids.x.d4, PRIME) * ids.BASE ** 4
    y = pack(ids.y, PRIME)

    value = res = div_mod(x, y, p)
    ```

    ```python
    k = safe_div(res * y - x, p)
    value = k if k > 0 else 0 - k
    ids.flag = 1 if k > 0 else 0
    ```

* Add missing hint on cairo_secp lib [#1057](https://github.com/lambdaclass/cairo-vm/pull/1057):

    `BuiltinHintProcessor` now supports the following hint:

    ```python
        from starkware.cairo.common.cairo_secp.secp_utils import pack
        from starkware.python.math_utils import ec_double_slope

        # Compute the slope.
        x = pack(ids.point.x, PRIME)
        y = pack(ids.point.y, PRIME)
        value = slope = ec_double_slope(point=(x, y), alpha=ALPHA, p=SECP_P)
    ```

* Add missing hint on uint256_improvements lib [#1025](https://github.com/lambdaclass/cairo-vm/pull/1025):

    `BuiltinHintProcessor` now supports the following hint:

    ```python
        from starkware.python.math_utils import isqrt
        n = (ids.n.high << 128) + ids.n.low
        root = isqrt(n)
        assert 0 <= root < 2 ** 128
        ids.root = root
    ```

* Add missing hint on vrf.json lib [#1045](https://github.com/lambdaclass/cairo-vm/pull/1045):

    `BuiltinHintProcessor` now supports the following hint:

    ```python
        from starkware.python.math_utils import is_quad_residue, sqrt

        def split(a: int):
            return (a & ((1 << 128) - 1), a >> 128)

        def pack(z) -> int:
            return z.low + (z.high << 128)

        generator = pack(ids.generator)
        x = pack(ids.x)
        p = pack(ids.p)

        success_x = is_quad_residue(x, p)
        root_x = sqrt(x, p) if success_x else None
        success_gx = is_quad_residue(generator*x, p)
        root_gx = sqrt(generator*x, p) if success_gx else None

        # Check that one is 0 and the other is 1
        if x != 0:
            assert success_x + success_gx == 1

        # `None` means that no root was found, but we need to transform these into a felt no matter what
        if root_x == None:
            root_x = 0
        if root_gx == None:
            root_gx = 0
        ids.success_x = int(success_x)
        ids.success_gx = int(success_gx)
        split_root_x = split(root_x)
        # print('split root x', split_root_x)
        split_root_gx = split(root_gx)
        ids.sqrt_x.low = split_root_x[0]
        ids.sqrt_x.high = split_root_x[1]
        ids.sqrt_gx.low = split_root_gx[0]
        ids.sqrt_gx.high = split_root_gx[1]
    ```

* Add missing hint on uint256_improvements lib [#1024](https://github.com/lambdaclass/cairo-vm/pull/1024):

    `BuiltinHintProcessor` now supports the following hint:

    ```python
        res = ids.a + ids.b
        ids.carry = 1 if res >= ids.SHIFT else 0
    ```

* BREAKING CHANGE: move `Program::identifiers` to `SharedProgramData::identifiers` [#1023](https://github.com/lambdaclass/cairo-vm/pull/1023)
    * Optimizes `CairoRunner::new`, needed for sequencers and other workflows reusing the same `Program` instance across `CairoRunner`s
    * Breaking change: make all fields in `Program` and `SharedProgramData` `pub(crate)`, since we break by moving the field let's make it the last break for this struct
    * Add `Program::get_identifier(&self, id: &str) -> &Identifier` to get a single identifier by name

* Implement hints on field_arithmetic lib[#985](https://github.com/lambdaclass/cairo-vm/pull/983)

    `BuiltinHintProcessor` now supports the following hint:

    ```python
        %{
            from starkware.python.math_utils import is_quad_residue, sqrt

            def split(num: int, num_bits_shift: int = 128, length: int = 3):
                a = []
                for _ in range(length):
                    a.append( num & ((1 << num_bits_shift) - 1) )
                    num = num >> num_bits_shift
                return tuple(a)

            def pack(z, num_bits_shift: int = 128) -> int:
                limbs = (z.d0, z.d1, z.d2)
                return sum(limb << (num_bits_shift * i) for i, limb in enumerate(limbs))


            generator = pack(ids.generator)
            x = pack(ids.x)
            p = pack(ids.p)

            success_x = is_quad_residue(x, p)
            root_x = sqrt(x, p) if success_x else None

            success_gx = is_quad_residue(generator*x, p)
            root_gx = sqrt(generator*x, p) if success_gx else None

            # Check that one is 0 and the other is 1
            if x != 0:
                assert success_x + success_gx ==1

            # `None` means that no root was found, but we need to transform these into a felt no matter what
            if root_x == None:
                root_x = 0
            if root_gx == None:
                root_gx = 0
            ids.success_x = int(success_x)
            ids.success_gx = int(success_gx)
            split_root_x = split(root_x)
            split_root_gx = split(root_gx)
            ids.sqrt_x.d0 = split_root_x[0]
            ids.sqrt_x.d1 = split_root_x[1]
            ids.sqrt_x.d2 = split_root_x[2]
            ids.sqrt_gx.d0 = split_root_gx[0]
            ids.sqrt_gx.d1 = split_root_gx[1]
            ids.sqrt_gx.d2 = split_root_gx[2]
        %}
    ```

* Add missing hint on vrf.json lib [#1050](https://github.com/lambdaclass/cairo-vm/pull/1050):

    `BuiltinHintProcessor` now supports the following hint:

    ```python
        sum_low = ids.a.low + ids.b.low
        ids.carry_low = 1 if sum_low >= ids.SHIFT else 0
    ```

* Add missing hint on uint256_improvements lib [#1016](https://github.com/lambdaclass/cairo-vm/pull/1016):

    `BuiltinHintProcessor` now supports the following hint:

    ```python
        def split(num: int, num_bits_shift: int = 128, length: int = 2):
            a = []
            for _ in range(length):
                a.append( num & ((1 << num_bits_shift) - 1) )
                num = num >> num_bits_shift
            return tuple(a)

        def pack(z, num_bits_shift: int = 128) -> int:
            limbs = (z.low, z.high)
            return sum(limb << (num_bits_shift * i) for i, limb in enumerate(limbs))

        a = pack(ids.a)
        b = pack(ids.b)
        res = (a - b)%2**256
        res_split = split(res)
        ids.res.low = res_split[0]
        ids.res.high = res_split[1]
    ```

* Implement hint on vrf.json lib [#1049](https://github.com/lambdaclass/cairo-vm/pull/1049)

    `BuiltinHintProcessor` now supports the following hint:

    ```python
        def split(num: int, num_bits_shift: int, length: int):
            a = []
            for _ in range(length):
                a.append( num & ((1 << num_bits_shift) - 1) )
                num = num >> num_bits_shift
            return tuple(a)

        def pack(z, num_bits_shift: int) -> int:
            limbs = (z.d0, z.d1, z.d2)
            return sum(limb << (num_bits_shift * i) for i, limb in enumerate(limbs))

        def pack_extended(z, num_bits_shift: int) -> int:
            limbs = (z.d0, z.d1, z.d2, z.d3, z.d4, z.d5)
            return sum(limb << (num_bits_shift * i) for i, limb in enumerate(limbs))

        a = pack_extended(ids.a, num_bits_shift = 128)
        div = pack(ids.div, num_bits_shift = 128)

        quotient, remainder = divmod(a, div)

        quotient_split = split(quotient, num_bits_shift=128, length=6)

        ids.quotient.d0 = quotient_split[0]
        ids.quotient.d1 = quotient_split[1]
        ids.quotient.d2 = quotient_split[2]
        ids.quotient.d3 = quotient_split[3]
        ids.quotient.d4 = quotient_split[4]
        ids.quotient.d5 = quotient_split[5]

        remainder_split = split(remainder, num_bits_shift=128, length=3)
        ids.remainder.d0 = remainder_split[0]
        ids.remainder.d1 = remainder_split[1]
        ids.remainder.d2 = remainder_split[2]
    ```

    _Note: this hint is similar to the one in #983, but with some trailing whitespace removed_

* Add missing hint on vrf.json whitelist [#1030](https://github.com/lambdaclass/cairo-vm/pull/1030):

    `BuiltinHintProcessor` now supports the following hint:

    ```python
        def split(num: int, num_bits_shift: int, length: int):
            a = []
            for _ in range(length):
                a.append( num & ((1 << num_bits_shift) - 1) )
                num = num >> num_bits_shift
            return tuple(a)

        def pack(z, num_bits_shift: int) -> int:
            limbs = (z.low, z.high)
            return sum(limb << (num_bits_shift * i) for i, limb in enumerate(limbs))

        def pack_extended(z, num_bits_shift: int) -> int:
            limbs = (z.d0, z.d1, z.d2, z.d3)
            return sum(limb << (num_bits_shift * i) for i, limb in enumerate(limbs))

        x = pack_extended(ids.x, num_bits_shift = 128)
        div = pack(ids.div, num_bits_shift = 128)

        quotient, remainder = divmod(x, div)

        quotient_split = split(quotient, num_bits_shift=128, length=4)

        ids.quotient.d0 = quotient_split[0]
        ids.quotient.d1 = quotient_split[1]
        ids.quotient.d2 = quotient_split[2]
        ids.quotient.d3 = quotient_split[3]

        remainder_split = split(remainder, num_bits_shift=128, length=2)
        ids.remainder.low = remainder_split[0]
        ids.remainder.high = remainder_split[1]
    ```

* Add method `Program::data_len(&self) -> usize` to get the number of data cells in a given program [#1022](https://github.com/lambdaclass/cairo-vm/pull/1022)

* Add missing hint on uint256_improvements lib [#1013](https://github.com/lambdaclass/cairo-vm/pull/1013):

    `BuiltinHintProcessor` now supports the following hint:

    ```python
        a = (ids.a.high << 128) + ids.a.low
        div = (ids.div.b23 << 128) + ids.div.b01
        quotient, remainder = divmod(a, div)

        ids.quotient.low = quotient & ((1 << 128) - 1)
        ids.quotient.high = quotient >> 128
        ids.remainder.low = remainder & ((1 << 128) - 1)
        ids.remainder.high = remainder >> 128
    ```

* Add missing hint on cairo_secp lib [#1010](https://github.com/lambdaclass/cairo-vm/pull/1010):

    `BuiltinHintProcessor` now supports the following hint:

    ```python
        memory[ap] = int(x == 0)
    ```

* Implement hint on `get_felt_bitlength` [#993](https://github.com/lambdaclass/cairo-vm/pull/993)

  `BuiltinHintProcessor` now supports the following hint:
  ```python
  x = ids.x
  ids.bit_length = x.bit_length()
  ```
  Used by the [`Garaga` library function `get_felt_bitlength`](https://github.com/keep-starknet-strange/garaga/blob/249f8a372126b3a839f9c1e1080ea8c6f9374c0c/src/utils.cairo#L54)

* Add missing hint on cairo_secp lib [#1009](https://github.com/lambdaclass/cairo-vm/pull/1009):

    `BuiltinHintProcessor` now supports the following hint:

    ```python
        ids.dibit = ((ids.scalar_u >> ids.m) & 1) + 2 * ((ids.scalar_v >> ids.m) & 1)
    ```

* Add getters to read properties of a `Program` [#1017](https://github.com/lambdaclass/cairo-vm/pull/1017):
  * `prime(&self) -> &str`: get the prime associated to data in hex representation
  * `iter_data(&self) -> Iterator<Item = &MaybeRelocatable>`: get an iterator over all elements in the program data
  * `iter_builtins(&self) -> Iterator<Item = &BuiltinName>`: get an iterator over the names of required builtins

* Add missing hint on cairo_secp lib [#1008](https://github.com/lambdaclass/cairo-vm/pull/1008):

    `BuiltinHintProcessor` now supports the following hint:

    ```python
        ids.len_hi = max(ids.scalar_u.d2.bit_length(), ids.scalar_v.d2.bit_length())-1
    ```

* Update `starknet-crypto` to version `0.4.3` [#1011](https://github.com/lambdaclass/cairo-vm/pull/1011)
  * The new version carries an 85% reduction in execution time for ECDSA signature verification

* BREAKING CHANGE: refactor `Program` to optimize `Program::clone` [#999](https://github.com/lambdaclass/cairo-vm/pull/999)

    * Breaking change: many fields that were (unnecessarily) public become hidden by the refactor.

* BREAKING CHANGE: Add _builtin suffix to builtin names e.g.: output -> output_builtin [#1005](https://github.com/lambdaclass/cairo-vm/pull/1005)

* Implement hint on uint384_extension lib [#983](https://github.com/lambdaclass/cairo-vm/pull/983)

    `BuiltinHintProcessor` now supports the following hint:

    ```python
        def split(num: int, num_bits_shift: int, length: int):
            a = []
            for _ in range(length):
                a.append( num & ((1 << num_bits_shift) - 1) )
                num = num >> num_bits_shift
            return tuple(a)

        def pack(z, num_bits_shift: int) -> int:
            limbs = (z.d0, z.d1, z.d2)
            return sum(limb << (num_bits_shift * i) for i, limb in enumerate(limbs))

        def pack_extended(z, num_bits_shift: int) -> int:
            limbs = (z.d0, z.d1, z.d2, z.d3, z.d4, z.d5)
            return sum(limb << (num_bits_shift * i) for i, limb in enumerate(limbs))

        a = pack_extended(ids.a, num_bits_shift = 128)
        div = pack(ids.div, num_bits_shift = 128)

        quotient, remainder = divmod(a, div)

        quotient_split = split(quotient, num_bits_shift=128, length=6)

        ids.quotient.d0 = quotient_split[0]
        ids.quotient.d1 = quotient_split[1]
        ids.quotient.d2 = quotient_split[2]
        ids.quotient.d3 = quotient_split[3]
        ids.quotient.d4 = quotient_split[4]
        ids.quotient.d5 = quotient_split[5]

        remainder_split = split(remainder, num_bits_shift=128, length=3)
        ids.remainder.d0 = remainder_split[0]
        ids.remainder.d1 = remainder_split[1]
        ids.remainder.d2 = remainder_split[2]
    ```

* BREAKING CHANGE: optimization for instruction decoding [#942](https://github.com/lambdaclass/cairo-vm/pull/942):
    * Avoids copying immediate arguments to the `Instruction` structure, as they get inferred from the offset anyway
    * Breaking: removal of the field `Instruction::imm`

* Add missing `\n` character in traceback string [#997](https://github.com/lambdaclass/cairo-vm/pull/997)
    * BugFix: Add missing `\n` character after traceback lines when the filename is missing ("Unknown Location")

* 0.11 Support
    * Add missing hints [#1014](https://github.com/lambdaclass/cairo-vm/pull/1014):
        `BuiltinHintProcessor` now supports the following hints:
        ```python
            from starkware.cairo.common.cairo_secp.secp256r1_utils import SECP256R1_P as SECP_P
        ```
        and:
        ```python
            from starkware.cairo.common.cairo_secp.secp_utils import pack
            from starkware.python.math_utils import line_slope

            # Compute the slope.
            x0 = pack(ids.point0.x, PRIME)
            y0 = pack(ids.point0.y, PRIME)
            x1 = pack(ids.point1.x, PRIME)
            y1 = pack(ids.point1.y, PRIME)
            value = slope = line_slope(point1=(x0, y0), point2=(x1, y1), p=SECP_P)
        ```
    * Add missing hints on cairo_secp lib [#991](https://github.com/lambdaclass/cairo-vm/pull/991):
        `BuiltinHintProcessor` now supports the following hints:
        ```python
        from starkware.cairo.common.cairo_secp.secp_utils import pack
        from starkware.python.math_utils import div_mod, safe_div

        N = 0xfffffffffffffffffffffffffffffffebaaedce6af48a03bbfd25e8cd0364141
        x = pack(ids.x, PRIME) % N
        s = pack(ids.s, PRIME) % N
        value = res = div_mod(x, s, N)
        ```
        and:
        ```python
        value = k = safe_div(res * s - x, N)
        ```
    * Layouts update [#874](https://github.com/lambdaclass/cairo-vm/pull/874)
    * Keccak builtin updated [#873](https://github.com/lambdaclass/cairo-vm/pull/873), [#883](https://github.com/lambdaclass/cairo-vm/pull/883)
    * Changes to `ec_op` [#876](https://github.com/lambdaclass/cairo-vm/pull/876)
    * Poseidon builtin [#875](https://github.com/lambdaclass/cairo-vm/pull/875)
    * Renamed Felt to Felt252 [#899](https://github.com/lambdaclass/cairo-vm/pull/899)
    * Added SegmentArenaBuiltinRunner [#913](https://github.com/lambdaclass/cairo-vm/pull/913)
    * Added `program_segment_size` argument to `verify_secure_runner` & `run_from_entrypoint` [#928](https://github.com/lambdaclass/cairo-vm/pull/928)
    * Added dynamic layout [#879](https://github.com/lambdaclass/cairo-vm/pull/879)
    * `get_segment_size` was exposed [#934](https://github.com/lambdaclass/cairo-vm/pull/934)

* Add missing hint on cairo_secp lib [#1006](https://github.com/lambdaclass/cairo-vm/pull/1006):

    `BuiltinHintProcessor` now supports the following hint:

    ```python
        ids.quad_bit = (
            8 * ((ids.scalar_v >> ids.m) & 1)
            + 4 * ((ids.scalar_u >> ids.m) & 1)
            + 2 * ((ids.scalar_v >> (ids.m - 1)) & 1)
            + ((ids.scalar_u >> (ids.m - 1)) & 1)
        )
    ```

* Add missing hint on cairo_secp lib [#1003](https://github.com/lambdaclass/cairo-vm/pull/1003):

    `BuiltinHintProcessor` now supports the following hint:

    ```python
        from starkware.cairo.common.cairo_secp.secp_utils import pack

        x = pack(ids.x, PRIME) % SECP_P
    ```

* Add missing hint on cairo_secp lib [#996](https://github.com/lambdaclass/cairo-vm/pull/996):

    `BuiltinHintProcessor` now supports the following hint:

    ```python
        from starkware.python.math_utils import div_mod
        value = x_inv = div_mod(1, x, SECP_P)
    ```

* Add missing hints on cairo_secp lib [#994](https://github.com/lambdaclass/cairo-vm/pull/994):

    `BuiltinHintProcessor` now supports the following hints:

    ```python
        from starkware.cairo.common.cairo_secp.secp_utils import pack
        from starkware.python.math_utils import div_mod, safe_div

        a = pack(ids.a, PRIME)
        b = pack(ids.b, PRIME)
        value = res = div_mod(a, b, N)
    ```

    ```python
        value = k_plus_one = safe_div(res * b - a, N) + 1
    ```

* Add missing hint on cairo_secp lib [#992](https://github.com/lambdaclass/cairo-vm/pull/992):

    `BuiltinHintProcessor` now supports the following hint:

    ```python
        from starkware.cairo.common.cairo_secp.secp_utils import pack

        q, r = divmod(pack(ids.val, PRIME), SECP_P)
        assert r == 0, f"verify_zero: Invalid input {ids.val.d0, ids.val.d1, ids.val.d2}."
        ids.q = q % PRIME
    ```

* Add missing hint on cairo_secp lib [#990](https://github.com/lambdaclass/cairo-vm/pull/990):

    `BuiltinHintProcessor` now supports the following hint:

    ```python
        from starkware.cairo.common.cairo_secp.secp_utils import pack

        slope = pack(ids.slope, PRIME)
        x = pack(ids.point.x, PRIME)
        y = pack(ids.point.y, PRIME)

        value = new_x = (pow(slope, 2, SECP_P) - 2 * x) % SECP_P
    ```

* Add missing hint on cairo_secp lib [#989](https://github.com/lambdaclass/cairo-vm/pull/989):

    `BuiltinHintProcessor` now supports the following hint:

    ```python
        from starkware.cairo.common.cairo_secp.secp_utils import SECP_P
        q, r = divmod(pack(ids.val, PRIME), SECP_P)
        assert r == 0, f"verify_zero: Invalid input {ids.val.d0, ids.val.d1, ids.val.d2}."
        ids.q = q % PRIME
    ```

* Add missing hint on cairo_secp lib [#986](https://github.com/lambdaclass/cairo-vm/pull/986):

    `BuiltinHintProcessor` now supports the following hint:

    ```python
        from starkware.cairo.common.cairo_secp.secp_utils import SECP_P, pack
        from starkware.python.math_utils import div_mod

        # Compute the slope.
        x = pack(ids.pt.x, PRIME)
        y = pack(ids.pt.y, PRIME)
        value = slope = div_mod(3 * x ** 2, 2 * y, SECP_P)
    ```

* Add missing hint on cairo_secp lib [#984](https://github.com/lambdaclass/cairo-vm/pull/984):

    `BuiltinHintProcessor` now supports the following hint:

    ```python
        from starkware.cairo.common.cairo_secp.secp_utils import SECP_P, pack
        from starkware.python.math_utils import div_mod

        # Compute the slope.
        x0 = pack(ids.pt0.x, PRIME)
        y0 = pack(ids.pt0.y, PRIME)
        x1 = pack(ids.pt1.x, PRIME)
        y1 = pack(ids.pt1.y, PRIME)
        value = slope = div_mod(y0 - y1, x0 - x1, SECP_P)
    ```

* Implement hints on uint384 lib (Part 2) [#971](https://github.com/lambdaclass/cairo-vm/pull/971)

    `BuiltinHintProcessor` now supports the following hint:

    ```python
        memory[ap] = 1 if 0 <= (ids.a.d2 % PRIME) < 2 ** 127 else 0
    ```

 * Add alternative hint code for hint on _block_permutation used by 0.10.3 whitelist [#958](https://github.com/lambdaclass/cairo-vm/pull/958)

     `BuiltinHintProcessor` now supports the following hint:

    ```python
        from starkware.cairo.common.keccak_utils.keccak_utils import keccak_func
        _keccak_state_size_felts = int(ids.KECCAK_STATE_SIZE_FELTS)
        assert 0 <= _keccak_state_size_felts < 100

        output_values = keccak_func(memory.get_range(
            ids.keccak_ptr - _keccak_state_size_felts, _keccak_state_size_felts))
        segments.write_arg(ids.keccak_ptr, output_values)
    ```

* Make  hints code `src/hint_processor/builtin_hint_processor/hint_code.rs` public [#988](https://github.com/lambdaclass/cairo-vm/pull/988)

* Implement hints on uint384 lib (Part 1) [#960](https://github.com/lambdaclass/cairo-vm/pull/960)

    `BuiltinHintProcessor` now supports the following hints:

    ```python
        def split(num: int, num_bits_shift: int, length: int):
        a = []
        for _ in range(length):
            a.append( num & ((1 << num_bits_shift) - 1) )
            num = num >> num_bits_shift
        return tuple(a)

        def pack(z, num_bits_shift: int) -> int:
            limbs = (z.d0, z.d1, z.d2)
            return sum(limb << (num_bits_shift * i) for i, limb in enumerate(limbs))

        a = pack(ids.a, num_bits_shift = 128)
        div = pack(ids.div, num_bits_shift = 128)
        quotient, remainder = divmod(a, div)

        quotient_split = split(quotient, num_bits_shift=128, length=3)
        assert len(quotient_split) == 3

        ids.quotient.d0 = quotient_split[0]
        ids.quotient.d1 = quotient_split[1]
        ids.quotient.d2 = quotient_split[2]

        remainder_split = split(remainder, num_bits_shift=128, length=3)
        ids.remainder.d0 = remainder_split[0]
        ids.remainder.d1 = remainder_split[1]
        ids.remainder.d2 = remainder_split[2]
    ```

    ```python
        ids.low = ids.a & ((1<<128) - 1)
        ids.high = ids.a >> 128
    ```

    ```python
            sum_d0 = ids.a.d0 + ids.b.d0
        ids.carry_d0 = 1 if sum_d0 >= ids.SHIFT else 0
        sum_d1 = ids.a.d1 + ids.b.d1 + ids.carry_d0
        ids.carry_d1 = 1 if sum_d1 >= ids.SHIFT else 0
        sum_d2 = ids.a.d2 + ids.b.d2 + ids.carry_d1
        ids.carry_d2 = 1 if sum_d2 >= ids.SHIFT else 0
    ```

    ```python
        from starkware.python.math_utils import isqrt

        def split(num: int, num_bits_shift: int, length: int):
            a = []
            for _ in range(length):
                a.append( num & ((1 << num_bits_shift) - 1) )
                num = num >> num_bits_shift
            return tuple(a)

        def pack(z, num_bits_shift: int) -> int:
            limbs = (z.d0, z.d1, z.d2)
            return sum(limb << (num_bits_shift * i) for i, limb in enumerate(limbs))

        a = pack(ids.a, num_bits_shift=128)
        root = isqrt(a)
        assert 0 <= root < 2 ** 192
        root_split = split(root, num_bits_shift=128, length=3)
        ids.root.d0 = root_split[0]
        ids.root.d1 = root_split[1]
        ids.root.d2 = root_split[2]
    ```

* Re-export the `cairo-felt` crate as `cairo_vm::felt` [#981](https://github.com/lambdaclass/cairo-vm/pull/981)
  * Removes the need of explicitly importing `cairo-felt` in downstream projects
  and helps ensure there is no version mismatch caused by that

* Implement hint on `uint256_mul_div_mod`[#957](https://github.com/lambdaclass/cairo-vm/pull/957)

    `BuiltinHintProcessor` now supports the following hint:

    ```python
    a = (ids.a.high << 128) + ids.a.low
    b = (ids.b.high << 128) + ids.b.low
    div = (ids.div.high << 128) + ids.div.low
    quotient, remainder = divmod(a * b, div)

    ids.quotient_low.low = quotient & ((1 << 128) - 1)
    ids.quotient_low.high = (quotient >> 128) & ((1 << 128) - 1)
    ids.quotient_high.low = (quotient >> 256) & ((1 << 128) - 1)
    ids.quotient_high.high = quotient >> 384
    ids.remainder.low = remainder & ((1 << 128) - 1)
    ids.remainder.high = remainder >> 128"
    ```

    Used by the common library function `uint256_mul_div_mod`

#### [0.3.0-rc1] - 2023-04-13
* Derive Deserialize for ExecutionResources [#922](https://github.com/lambdaclass/cairo-vm/pull/922)
* Remove builtin names from VirtualMachine.builtin_runners [#921](https://github.com/lambdaclass/cairo-vm/pull/921)
* Implemented hints on common/ec.cairo [#888](https://github.com/lambdaclass/cairo-vm/pull/888)
* Changed `Memory.insert` argument types [#902](https://github.com/lambdaclass/cairo-vm/pull/902)
* feat: implemented `Deserialize` on Program by changing builtins field type to enum [#896](https://github.com/lambdaclass/cairo-vm/pull/896)
* Effective size computation from the VM exposed [#887](https://github.com/lambdaclass/cairo-vm/pull/887)
* Wasm32 Support! [#828](https://github.com/lambdaclass/cairo-vm/pull/828), [#893](https://github.com/lambdaclass/cairo-vm/pull/893)
* `MathError` added for math operation [#855](https://github.com/lambdaclass/cairo-vm/pull/855)
* Check for overflows in relocatable operations [#859](https://github.com/lambdaclass/cairo-vm/pull/859)
* Use `Relocatable` instead of `&MaybeRelocatable` in `load_data` and `get_range`[#860](https://github.com/lambdaclass/cairo-vm/pull/860) [#867](https://github.com/lambdaclass/cairo-vm/pull/867)
* Memory-related errors moved to `MemoryError` [#854](https://github.com/lambdaclass/cairo-vm/pull/854)
    * Removed unused error variants
    * Moved memory-related error variants to `MemoryError`
    * Changed memory getters to return `MemoryError` instead of `VirtualMachineError`
    * Changed all memory-related errors in hint from `HintError::Internal(VmError::...` to `HintError::Memory(MemoryError::...`
* feat: Builder pattern for `VirtualMachine` [#820](https://github.com/lambdaclass/cairo-vm/pull/820)
* Simplified `Memory::get` return type to `Option` [#852](https://github.com/lambdaclass/cairo-vm/pull/852)
* Improved idenitifier variable error handling [#851](https://github.com/lambdaclass/cairo-vm/pull/851)
* `CairoRunner::write_output` now prints missing and relocatable values [#853](https://github.com/lambdaclass/cairo-vm/pull/853)
* `VirtualMachineError::FailedToComputeOperands` error message expanded [#848](https://github.com/lambdaclass/cairo-vm/pull/848)
* Builtin names made public [#849](https://github.com/lambdaclass/cairo-vm/pull/849)
* `secure_run` flag moved to `CairoRunConfig` struct [#832](https://github.com/lambdaclass/cairo-vm/pull/832)
* `vm_core` error types revised and iimplemented `AddAssign` for `Relocatable` [#837](https://github.com/lambdaclass/cairo-vm/pull/837)
* `to_bigint` and `to_biguint` deprecated [#757](https://github.com/lambdaclass/cairo-vm/pull/757)
* `Memory` moved into `MemorySegmentManager` [#830](https://github.com/lambdaclass/cairo-vm/pull/830)
    * To reduce the complexity of the VM's memory and enforce proper usage (as the memory and its segment manager are now a "unified" entity)
    * Removed `memory` field from `VirtualMachine`
    * Added `memory` field to `MemorySegmentManager`
    * Removed `Memory` argument from methods where `MemorySegmentManager` is also an argument
    * Added test macro `segments` (an extension of the `memory` macro)
* `Display` trait added to Memory struct [#812](https://github.com/lambdaclass/cairo-vm/pull/812)
* feat: Extensible VirtualMachineError and removed PartialEq trait [#783](https://github.com/lambdaclass/cairo-vm/pull/783)
    * `VirtualMachineError::Other(anyhow::Error)` was added to allow to returning custom errors when using `cairo-vm`
    * The `PartialEq` trait was removed from the `VirtualMachineError` enum
* VM hooks added as a conditional feature [#761](https://github.com/lambdaclass/cairo-vm/pull/761)
    * Cairo-vm based testing tools such as cairo-foundry or those built by FuzzingLabs need access to the state of the VM at specific points during the execution.
    * This PR adds the possibility for users of the cairo-vm lib to execute their custom additional code during the program execution.
    * The Rust "feature" mechanism was used in order to guarantee that this ability is only available when the lib user needs it, and is not compiled when it's not required.
    * Three hooks were created:
        * before the first step
        * before each step
        * after each step
* ExecutionResource operations: add and substract [#774](https://github.com/lambdaclass/cairo-vm/pull/774), multiplication [#908](https://github.com/lambdaclass/cairo-vm/pull/908) , and `AddAssign` [#914](https://github.com/lambdaclass/cairo-vm/pull/914)

* Move `Memory` into `MemorySegmentManager` [#830](https://github.com/lambdaclass/cairo-vm/pull/830)
    * Structural changes:
        * Remove `memory: Memory` field from `VirtualMachine`
        * Add `memory: Memory` field to `MemorySegmentManager`
    * As a result of this, multiple public methods' signatures changed:
        * `BuiltinRunner` (and its inner enum types):
            * `initialize_segments(&mut self, segments: &mut MemorySegmentManager, memory: &mut Memory)` -> `initialize_segments(&mut self, segments: &mut MemorySegmentManager)`
            * `final_stack(&mut self, segments: &MemorySegmentManager, memory: &Memory, stack_pointer: Relocatable) -> Result<Relocatable, RunnerError>` -> `final_stack(&mut self, segments: &MemorySegmentManager, stack_pointer: Relocatable) -> Result<Relocatable, RunnerError>`
        * `MemorySegmentManager`
            * `add(&mut self, memory: &mut Memory) -> Relocatable` -> `add(&mut self) -> Relocatable`
            * `add_temporary_segment(&mut self, memory: &mut Memory) -> Relocatable` -> `add_temporary_segment(&mut self) -> Relocatable`
            * `load_data(&mut self, memory: &mut Memory, ptr: &MaybeRelocatable, data: &Vec<MaybeRelocatable>) -> Result<MaybeRelocatable, MemoryError>` -> `load_data(&mut self, ptr: &MaybeRelocatable, data: &Vec<MaybeRelocatable>) -> Result<MaybeRelocatable, MemoryError>`
            * `compute_effective_sizes(&mut self, memory: &Memory) -> &Vec<usize>` -> `compute_effective_sizes(&mut self) -> &Vec<usize>`
            * `gen_arg(&mut self, arg: &dyn Any, memory: &mut Memory) -> Result<MaybeRelocatable, VirtualMachineError>` -> `gen_arg(&mut self, arg: &dyn Any) -> Result<MaybeRelocatable, VirtualMachineError>`
            * `gen_cairo_arg(&mut self, arg: &CairoArg, memory: &mut Memory) -> Result<MaybeRelocatable, VirtualMachineError>` -> `gen_cairo_arg(&mut self, arg: &CairoArg) -> Result<MaybeRelocatable, VirtualMachineError>`
            * `write_arg(&mut self, memory: &mut Memory, ptr: &Relocatable, arg: &dyn Any) -> Result<MaybeRelocatable, MemoryError>` -> `write_arg(&mut self, ptr: &Relocatable, arg: &dyn Any) -> Result<MaybeRelocatable, MemoryError>`

* Refactor `Memory::relocate memory` [#784](https://github.com/lambdaclass/cairo-vm/pull/784)
    * Bugfixes:
        * `Memory::relocate_memory` now moves data in the temporary memory relocated by a relocation rule to the real memory
    * Aditional Notes:
        * When relocating temporary memory produces clashes with pre-existing values in the real memory, an InconsistentMemory error is returned instead of keeping the last inserted value. This differs from the original implementation.

* Restrict addresses to Relocatable + fix some error variants used in signature.rs [#792](https://github.com/lambdaclass/cairo-vm/pull/792)
    * Public Api Changes:
        * Change `ValidationRule` inner type to `Box<dyn Fn(&Memory, &Relocatable) -> Result<Vec<Relocatable>, MemoryError>>`.
        * Change `validated_addresses` field of `Memory` to `HashSet<Relocatable>`.
        * Change `validate_memory_cell(&mut self, address: &MaybeRelocatable) -> Result<(), MemoryError>` to `validate_memory_cell(&mut self, addr: &Relocatable) -> Result<(), MemoryError>`.

* Add `VmException` to `CairoRunner::run_from_entrypoint`[#775](https://github.com/lambdaclass/cairo-vm/pull/775)
    * Public Api Changes:
        * Change error return type of `CairoRunner::run_from_entrypoint` to `CairoRunError`.
        * Convert `VirtualMachineError`s outputed during the vm run to `VmException` in `CairoRunner::run_from_entrypoint`.
        * Make `VmException` fields public

* Fix `BuiltinRunner::final_stack` and remove quick fix [#778](https://github.com/lambdaclass/cairo-vm/pull/778)
    * Public Api changes:
        * Various changes to public `BuiltinRunner` method's signatures:
            * `final_stack(&self, vm: &VirtualMachine, pointer: Relocatable) -> Result<(Relocatable, usize), RunnerError>` to `final_stack(&mut self, segments: &MemorySegmentManager, memory: &Memory, pointer: Relocatable) -> Result<Relocatable,RunnerError>`.
            * `get_used_cells(&self, vm: &VirtualMachine) -> Result<usize, MemoryError>` to  `get_used_cells(&self, segments: &MemorySegmentManager) -> Result<usize, MemoryError>`.
            * `get_used_instances(&self, vm: &VirtualMachine) -> Result<usize, MemoryError>` to `get_used_instances(&self, segments: &MemorySegmentManager) -> Result<usize, MemoryError>`.
    * Bugfixes:
        * `BuiltinRunner::final_stack` now updates the builtin's stop_ptr instead of returning it. This replaces the bugfix on PR #768.

#### [0.1.3] - 2023-01-26
* Add secure_run flag + integrate verify_secure_runner into cairo-run [#771](https://github.com/lambdaclass/cairo-vm/pull/777)
    * Public Api changes:
        * Add command_line argument `secure_run`
        * Add argument `secure_run: Option<bool>` to `cairo_run`
        * `verify_secure_runner` is now called inside `cairo-run` when `secure_run` is set to true or when it not set and the run is not on `proof_mode`
    * Bugfixes:
        * `EcOpBuiltinRunner::deduce_memory_cell` now checks that both points are on the curve instead of only the first one
        * `EcOpBuiltinRunner::deduce_memory_cell` now returns the values of the point coordinates instead of the indices when a `PointNotOnCurve` error is returned

* Refactor `Refactor verify_secure_runner` [#768](https://github.com/lambdaclass/cairo-vm/pull/768)
    * Public Api changes:
        * Remove builtin name from the return value of `BuiltinRunner::get_memory_segment_addresses`
        * Simplify the return value of `CairoRunner::get_builtin_segments_info` to `Vec<(usize, usize)>`
        * CairoRunner::read_return_values now receives a mutable reference to VirtualMachine
    * Bugfixes:
        * CairoRunner::read_return_values now updates the `stop_ptr` of each builtin after calling `BuiltinRunner::final_stack`

* Use CairoArg enum instead of Any in CairoRunner::run_from_entrypoint [#686](https://github.com/lambdaclass/cairo-vm/pull/686)
    * Public Api changes:
        * Remove `Result` from `MaybeRelocatable::mod_floor`, it now returns a `MaybeRelocatable`
        * Add struct `CairoArg`
        * Change `arg` argument of `CairoRunner::run_from_entrypoint` from `Vec<&dyn Any>` to `&[&CairoArg]`
        * Remove argument `typed_args` from `CairoRunner::run_from_entrypoint`
        * Remove no longer used method `gen_typed_arg` from `VirtualMachine` & `MemorySegmentManager`
        * Add methods `MemorySegmentManager::gen_cairo_arg` & `MemorySegmentManager::write_simple_args` as typed counterparts to `MemorySegmentManager::gen_arg` & `MemorySegmentManager::write_arg`

#### [0.1.1] - 2023-01-11

* Add input file contents to traceback [#666](https://github.com/lambdaclass/cairo-vm/pull/666/files)
    * Public Api changes:
        * `VirtualMachineError` enum variants containing `MaybeRelocatable` and/or `Relocatable` values now use the `Display` format instead of `Debug` in their `Display` implementation
        * `get_traceback` now adds the source code line to each traceback entry
* Use hint location instead of instruction location when building VmExceptions from hint failure [#673](https://github.com/lambdaclass/cairo-vm/pull/673/files)
    * Public Api changes:
        * `hints` field added to `InstructionLocation`
        * `Program.instruction_locations` type changed from `Option<HashMap<usize, Location>>` to `Option<HashMap<usize, InstructionLocation>>`
        * `VirtualMachineError`s produced by `HintProcessor::execute_hint()` will be wrapped in a `VirtualMachineError::Hint` error containing their hint_index
        * `get_location()` now receives an an optional usize value `hint_index`, used to obtain hint locations
* Default implementation of compile_hint [#680](https://github.com/lambdaclass/cairo-vm/pull/680)
    * Internal changes:
        * Make the `compile_hint` implementation which was in the `BuiltinHintProcessor` the default implementation in the trait.
* Add new error type `HintError` [#676](https://github.com/lambdaclass/cairo-vm/pull/676)
    * Public Api changes:
        * `HintProcessor::execute_hint()` now returns a `HintError` instead of a `VirtualMachineError`
        * Helper functions on `hint_processor_utils.rs` now return a `HintError`
* Change the Dictionary used in dict hints to store MaybeRelocatable instead of BigInt [#687](https://github.com/lambdaclass/cairo-vm/pull/687)
    * Public Api changes:
        * `DictManager`, its dictionaries, and all dict module hints implemented in rust now use `MaybeRelocatable` for keys and values instead of `BigInt`
        * Add helper functions that allow extracting ids variables as `MaybeRelocatable`: `get_maybe_relocatable_from_var_name` & `get_maybe_relocatable_from_reference`
        * Change inner value type of dict-related `HintError` variants to `MaybeRelocatable`

* Implement `substitute_error_message_attribute_references` [#689] (https://github.com/lambdaclass/cairo-vm/pull/689)
    * Public Api changes:
        * Remove `error_message_attributes` field from `VirtualMachine`, and `VirtualMachine::new`
        * Add `flow_tracking_data` field to `Attribute`
        * `get_error_attr_value` now replaces the references in the error message with the corresponding cairo values.
        * Remove duplicated handling of error attribute messages leading to duplicated into in the final error display.
* Fix multiplicative inverse bug [#697](https://github.com/lambdaclass/cairo-vm/pull/697) [#698](https://github.com/lambdaclass/cairo-vm/pull/698). The VM was using integer division rather than prime field inverse when deducing `op0` or `op1` for the multiplication opcode

#### [0.1.0] - 2022-12-30
* Add traceback to VmException [#657](https://github.com/lambdaclass/cairo-vm/pull/657)
    * Public API changes:
        * `traceback` field added to `VmException` struct
        * `pub fn from_vm_error(runner: &CairoRunner, error: VirtualMachineError, pc: usize) -> Self` is now `pub fn from_vm_error(runner: &CairoRunner, vm: &VirtualMachine, error: VirtualMachineError) -> Self`
        * `pub fn get_location(pc: &usize, runner: &CairoRunner) -> Option<Location>` is now `pub fn get_location(pc: usize, runner: &CairoRunner) -> Option<Location>`
        * `pub fn decode_instruction(encoded_instr: i64, mut imm: Option<BigInt>) -> Result<instruction::Instruction, VirtualMachineError>` is now `pub fn decode_instruction(encoded_instr: i64, mut imm: Option<&BigInt>) -> Result<instruction::Instruction, VirtualMachineError>`
        * `VmException` fields' string format now mirrors their cairo-lang counterparts.<|MERGE_RESOLUTION|>--- conflicted
+++ resolved
@@ -2,13 +2,11 @@
 
 #### Upcoming Changes
 
-<<<<<<< HEAD
 * breaking: Store constants in Hint Data [#2191](https://github.com/lambdaclass/cairo-vm/pull/2191)
-=======
+
 #### [2.4.0] - 2025-27-29
 
 * chore: Bump types-rs to 0.2.0 [#2186](https://github.com/lambdaclass/cairo-vm/pull/2186)
->>>>>>> fd23bca5
 
 #### [2.3.1] - 2025-07-29
 
