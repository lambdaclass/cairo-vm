## Cairo-VM Changelog

#### Upcoming Changes

<<<<<<< HEAD
* feat(hints): Add alternative string for hint IS_ZERO_PACK [#1081](https://github.com/lambdaclass/cairo-rs/pull/1081)

    `BuiltinHintProcessor` now supports the following hint:

    ```python
    %{
        from starkware.cairo.common.cairo_secp.secp_utils import SECP_P, pack
        x = pack(ids.x, PRIME) % SECP_P
    %}
=======
* Implement hint for `starkware.cairo.common.cairo_keccak.keccak._copy_inputs` as described by whitelist `starknet/security/whitelists/cairo_keccak.json` [#1058](https://github.com/lambdaclass/cairo-rs/pull/1058)

`BuiltinHintProcessor` now supports the following hint:

    ```python
    %{ ids.full_word = int(ids.n_bytes >= 8) %}
>>>>>>> 514bd836
    ```

* Add alternative hint code for nondet_bigint3 hint [#1071](https://github.com/lambdaclass/cairo-rs/pull/1071)

    `BuiltinHintProcessor` now supports the following hint:

    ```python
    %{
        from starkware.cairo.common.cairo_secp.secp_utils import split
        segments.write_arg(ids.res.address_, split(value))
    %}
    ```

* Add missing hint on vrf.json lib [#1052](https://github.com/lambdaclass/cairo-rs/pull/1052):

    `BuiltinHintProcessor` now supports the following hint:

    ```python
    %{
        from starkware.cairo.common.cairo_secp.secp_utils import pack
        SECP_P = 2**255-19

        slope = pack(ids.slope, PRIME)
        x0 = pack(ids.point0.x, PRIME)
        x1 = pack(ids.point1.x, PRIME)
        y0 = pack(ids.point0.y, PRIME)

        value = new_x = (pow(slope, 2, SECP_P) - x0 - x1) % SECP_P
    ```

* Add missing hint on vrf.json lib [#1053](https://github.com/lambdaclass/cairo-rs/pull/1053):

     `BuiltinHintProcessor` now supports the following hint:

     ```python
    %{
        from starkware.cairo.common.cairo_secp.secp_utils import SECP_P, pack
        SECP_P = 2**255-19

        slope = pack(ids.slope, PRIME)
        x = pack(ids.point.x, PRIME)
        y = pack(ids.point.y, PRIME)

        value = new_x = (pow(slope, 2, SECP_P) - 2 * x) % SECP_P
    %}
    ```

* Implement hint on 0.6.0.json whitelist [#1044](https://github.com/lambdaclass/cairo-rs/pull/1044):

     `BuiltinHintProcessor` now supports the following hints:

    ```
    %{
       ids.a_lsb = ids.a & 1
       ids.b_lsb = ids.b & 1
    %}
    ```

* Implement hint for `starkware.cairo.common.cairo_keccak.keccak._block_permutation` as described by whitelist `starknet/security/whitelists/cairo_keccak.json` [#1046](https://github.com/lambdaclass/cairo-rs/pull/1046)

    `BuiltinHintProcessor` now supports the following hint:

    ```python
    %{
        from starkware.cairo.common.cairo_keccak.keccak_utils import keccak_func
        _keccak_state_size_felts = int(ids.KECCAK_STATE_SIZE_FELTS)
        assert 0 <= _keccak_state_size_felts < 100
        output_values = keccak_func(memory.get_range(
            ids.keccak_ptr_start, _keccak_state_size_felts))
        segments.write_arg(ids.output, output_values)
    %}
    ```

* Implement hint on cairo_blake2s whitelist [#1040](https://github.com/lambdaclass/cairo-rs/pull/1040)

    `BuiltinHintProcessor` now supports the following hint:

    ```python
    %{
        from starkware.cairo.common.cairo_blake2s.blake2s_utils import IV, blake2s_compress

        _blake2s_input_chunk_size_felts = int(ids.BLAKE2S_INPUT_CHUNK_SIZE_FELTS)
        assert 0 <= _blake2s_input_chunk_size_felts < 100

        new_state = blake2s_compress(
            message=memory.get_range(ids.blake2s_start, _blake2s_input_chunk_size_felts),
            h=[IV[0] ^ 0x01010020] + IV[1:],
            t0=ids.n_bytes,
            t1=0,
            f0=0xffffffff,
            f1=0,
        )

        segments.write_arg(ids.output, new_state)
    %}
    ```

* Implement hint on cairo_blake2s whitelist [#1039](https://github.com/lambdaclass/cairo-rs/pull/1039)

    `BuiltinHintProcessor` now supports the following hint:

    ```python

    %{
        # Add dummy pairs of input and output.
        from starkware.cairo.common.cairo_blake2s.blake2s_utils import IV, blake2s_compress

        _n_packed_instances = int(ids.N_PACKED_INSTANCES)
        assert 0 <= _n_packed_instances < 20
        _blake2s_input_chunk_size_felts = int(ids.BLAKE2S_INPUT_CHUNK_SIZE_FELTS)
        assert 0 <= _blake2s_input_chunk_size_felts < 100

        message = [0] * _blake2s_input_chunk_size_felts
        modified_iv = [IV[0] ^ 0x01010020] + IV[1:]
        output = blake2s_compress(
            message=message,
            h=modified_iv,
            t0=0,
            t1=0,
            f0=0xffffffff,
            f1=0,
        )
        padding = (modified_iv + message + [0, 0xffffffff] + output) * (_n_packed_instances - 1)
        segments.write_arg(ids.blake2s_ptr_end, padding)
    %}

* Add `Program::iter_identifiers(&self) -> Iterator<Item = (&str, &Identifier)>` to get an iterator over the program's identifiers [#1079](https://github.com/lambdaclass/cairo-rs/pull/1079)

* Implement hint on `assert_le_felt` for versions 0.6.0 and 0.8.2 [#1047](https://github.com/lambdaclass/cairo-rs/pull/1047):

     `BuiltinHintProcessor` now supports the following hints:

     ```python

     %{
        from starkware.cairo.common.math_utils import assert_integer
        assert_integer(ids.a)
        assert_integer(ids.b)
        assert (ids.a % PRIME) <= (ids.b % PRIME), \
            f'a = {ids.a % PRIME} is not less than or equal to b = {ids.b % PRIME}.'
    %}

     ```

     ```python

    %{
        from starkware.cairo.common.math_utils import assert_integer
        assert_integer(ids.a)
        assert_integer(ids.b)
        a = ids.a % PRIME
        b = ids.b % PRIME
        assert a <= b, f'a = {a} is not less than or equal to b = {b}.'

        ids.small_inputs = int(
            a < range_check_builtin.bound and (b - a) < range_check_builtin.bound)
    %}

     ```

* Add missing hints on whitelist [#1073](https://github.com/lambdaclass/cairo-rs/pull/1073):

    `BuiltinHintProcessor` now supports the following hints:

    ```python
        ids.is_250 = 1 if ids.addr < 2**250 else 0
    ```

    ```python
        # Verify the assumptions on the relationship between 2**250, ADDR_BOUND and PRIME.
        ADDR_BOUND = ids.ADDR_BOUND % PRIME
        assert (2**250 < ADDR_BOUND <= 2**251) and (2 * 2**250 < PRIME) and (
                ADDR_BOUND * 2 > PRIME), \
            'normalize_address() cannot be used with the current constants.'
        ids.is_small = 1 if ids.addr < ADDR_BOUND else 0
    ```

* Implement hint on ec_recover.json whitelist [#1038](https://github.com/lambdaclass/cairo-rs/pull/1038):

    `BuiltinHintProcessor` now supports the following hint:

    ```python
    %{
         value = k = product // m
    %}
    ```

* Implement hint on ec_recover.json whitelist [#1037](https://github.com/lambdaclass/cairo-rs/pull/1037):

    `BuiltinHintProcessor` now supports the following hint:

    ```python
    %{
        from starkware.cairo.common.cairo_secp.secp_utils import pack
        from starkware.python.math_utils import div_mod, safe_div

        a = pack(ids.a, PRIME)
        b = pack(ids.b, PRIME)
        product = a * b
        m = pack(ids.m, PRIME)

        value = res = product % m

    %}
    ```

* Implement hint for `starkware.cairo.common.cairo_keccak.keccak.finalize_keccak` as described by whitelist `starknet/security/whitelists/cairo_keccak.json` [#1041](https://github.com/lambdaclass/cairo-rs/pull/1041)

    `BuiltinHintProcessor` now supports the following hint:

    ```python
    %{
        # Add dummy pairs of input and output.
        _keccak_state_size_felts = int(ids.KECCAK_STATE_SIZE_FELTS)
        _block_size = int(ids.BLOCK_SIZE)
        assert 0 <= _keccak_state_size_felts < 100
        assert 0 <= _block_size < 1000
        inp = [0] * _keccak_state_size_felts
        padding = (inp + keccak_func(inp)) * _block_size
        segments.write_arg(ids.keccak_ptr_end, padding)
    %}
    ```

* Implement hint on ec_recover.json whitelist [#1036](https://github.com/lambdaclass/cairo-rs/pull/1036):

    `BuiltinHintProcessor` now supports the following hint:

    ```python

    %{
        from starkware.cairo.common.cairo_secp.secp_utils import pack
        from starkware.python.math_utils import div_mod, safe_div

        a = pack(ids.a, PRIME)
        b = pack(ids.b, PRIME)
        value = res = a - b
    %}

    ```

* Add missing hint on vrf.json lib [#1054](https://github.com/lambdaclass/cairo-rs/pull/1054):

    `BuiltinHintProcessor` now supports the following hint:

    ```python
        from starkware.cairo.common.cairo_secp.secp_utils import pack
        SECP_P = 2**255-19

        y = pack(ids.point.y, PRIME) % SECP_P
        # The modulo operation in python always returns a nonnegative number.
        value = (-y) % SECP_P
    ```

* Implement hint on ec_recover.json whitelist [#1032](https://github.com/lambdaclass/cairo-rs/pull/1032):

    `BuiltinHintProcessor` now supports the following hint:

    ```python
    %{
        from starkware.cairo.common.cairo_secp.secp_utils import pack
        from starkware.python.math_utils import div_mod, safe_div

        N = pack(ids.n, PRIME)
        x = pack(ids.x, PRIME) % N
        s = pack(ids.s, PRIME) % N,
        value = res = div_mod(x, s, N)
    %}
    ```

* Implement hints on field_arithmetic lib (Part 2) [#1004](https://github.com/lambdaclass/cairo-rs/pull/1004)

    `BuiltinHintProcessor` now supports the following hint:

    ```python
    %{
        from starkware.python.math_utils import div_mod

        def split(num: int, num_bits_shift: int, length: int):
            a = []
            for _ in range(length):
                a.append( num & ((1 << num_bits_shift) - 1) )
                num = num >> num_bits_shift
            return tuple(a)

        def pack(z, num_bits_shift: int) -> int:
            limbs = (z.d0, z.d1, z.d2)
            return sum(limb << (num_bits_shift * i) for i, limb in enumerate(limbs))

        a = pack(ids.a, num_bits_shift = 128)
        b = pack(ids.b, num_bits_shift = 128)
        p = pack(ids.p, num_bits_shift = 128)
        # For python3.8 and above the modular inverse can be computed as follows:
        # b_inverse_mod_p = pow(b, -1, p)
        # Instead we use the python3.7-friendly function div_mod from starkware.python.math_utils
        b_inverse_mod_p = div_mod(1, b, p)


        b_inverse_mod_p_split = split(b_inverse_mod_p, num_bits_shift=128, length=3)

        ids.b_inverse_mod_p.d0 = b_inverse_mod_p_split[0]
        ids.b_inverse_mod_p.d1 = b_inverse_mod_p_split[1]
        ids.b_inverse_mod_p.d2 = b_inverse_mod_p_split[2]
    %}
    ```

* Optimizations for hash builtin [#1029](https://github.com/lambdaclass/cairo-rs/pull/1029):
  * Track the verified addresses by offset in a `Vec<bool>` rather than storing the address in a `Vec<Relocatable>`

* Add missing hint on vrf.json whitelist [#1056](https://github.com/lambdaclass/cairo-rs/pull/1056):

    `BuiltinHintProcessor` now supports the following hint:

    ```python
    %{
        from starkware.python.math_utils import ec_double_slope
        from starkware.cairo.common.cairo_secp.secp_utils import pack
        SECP_P = 2**255-19

        # Compute the slope.
        x = pack(ids.point.x, PRIME)
        y = pack(ids.point.y, PRIME)
        value = slope = ec_double_slope(point=(x, y), alpha=42204101795669822316448953119945047945709099015225996174933988943478124189485, p=SECP_P)
    %}
    ```

* Add missing hint on vrf.json whitelist [#1035](https://github.com/lambdaclass/cairo-rs/pull/1035):

    `BuiltinHintProcessor` now supports the following hint:

    ```python
    %{
        from starkware.python.math_utils import line_slope
        from starkware.cairo.common.cairo_secp.secp_utils import pack
        SECP_P = 2**255-19
        # Compute the slope.
        x0 = pack(ids.point0.x, PRIME)
        y0 = pack(ids.point0.y, PRIME)
        x1 = pack(ids.point1.x, PRIME)
        y1 = pack(ids.point1.y, PRIME)
        value = slope = line_slope(point1=(x0, y0), point2=(x1, y1), p=SECP_P)
    %}
    ```

* Add missing hint on vrf.json whitelist [#1035](https://github.com/lambdaclass/cairo-rs/pull/1035):

    `BuiltinHintProcessor` now supports the following hint:

    ```python
    %{
        from starkware.cairo.common.cairo_secp.secp_utils import pack
        SECP_P = 2**255-19
        to_assert = pack(ids.val, PRIME)
        q, r = divmod(pack(ids.val, PRIME), SECP_P)
        assert r == 0, f"verify_zero: Invalid input {ids.val.d0, ids.val.d1, ids.val.d2}."
        ids.q = q % PRIME
    %}
    ```

* Add missing hint on vrf.json whitelist [#1000](https://github.com/lambdaclass/cairo-rs/pull/1000):

    `BuiltinHintProcessor` now supports the following hint:

    ```python
        def pack_512(u, num_bits_shift: int) -> int:
            limbs = (u.d0, u.d1, u.d2, u.d3)
            return sum(limb << (num_bits_shift * i) for i, limb in enumerate(limbs))

        x = pack_512(ids.x, num_bits_shift = 128)
        p = ids.p.low + (ids.p.high << 128)
        x_inverse_mod_p = pow(x,-1, p) 

        x_inverse_mod_p_split = (x_inverse_mod_p & ((1 << 128) - 1), x_inverse_mod_p >> 128)

        ids.x_inverse_mod_p.low = x_inverse_mod_p_split[0]
        ids.x_inverse_mod_p.high = x_inverse_mod_p_split[1]
    ```

* BREAKING CHANGE: Fix `CairoRunner::get_memory_holes` [#1027](https://github.com/lambdaclass/cairo-rs/pull/1027):

  * Skip builtin segements when counting memory holes
  * Check amount of memory holes for all tests in cairo_run_test
  * Remove duplicated tests in cairo_run_test
  * BREAKING CHANGE: `MemorySegmentManager.get_memory_holes` now also receives the amount of builtins in the vm. Signature is now `pub fn get_memory_holes(&self, builtin_count: usize) -> Result<usize, MemoryError>`

* Add missing hints on cairo_secp lib [#1026](https://github.com/lambdaclass/cairo-rs/pull/1026):

    `BuiltinHintProcessor` now supports the following hints:

    ```python
    from starkware.cairo.common.cairo_secp.secp256r1_utils import SECP256R1_ALPHA as ALPHA
    ```
    and:

    ```python
    from starkware.cairo.common.cairo_secp.secp256r1_utils import SECP256R1_N as N
    ```

* Add missing hint on vrf.json lib [#1043](https://github.com/lambdaclass/cairo-rs/pull/1043):

    `BuiltinHintProcessor` now supports the following hint:

    ```python
        from starkware.python.math_utils import div_mod

        def split(a: int):
            return (a & ((1 << 128) - 1), a >> 128)

        def pack(z, num_bits_shift: int) -> int:
            limbs = (z.low, z.high)
            return sum(limb << (num_bits_shift * i) for i, limb in enumerate(limbs))

        a = pack(ids.a, 128)
        b = pack(ids.b, 128)
        p = pack(ids.p, 128)
        # For python3.8 and above the modular inverse can be computed as follows:
        # b_inverse_mod_p = pow(b, -1, p)
        # Instead we use the python3.7-friendly function div_mod from starkware.python.math_utils
        b_inverse_mod_p = div_mod(1, b, p)

        b_inverse_mod_p_split = split(b_inverse_mod_p)

        ids.b_inverse_mod_p.low = b_inverse_mod_p_split[0]
        ids.b_inverse_mod_p.high = b_inverse_mod_p_split[1]
    ```

* Add missing hints `NewHint#35` and `NewHint#36` [#975](https://github.com/lambdaclass/cairo-rs/issues/975)

    `BuiltinHintProcessor` now supports the following hint:

    ```python
    from starkware.cairo.common.cairo_secp.secp_utils import pack
    from starkware.cairo.common.math_utils import as_int
    from starkware.python.math_utils import div_mod, safe_div

    p = pack(ids.P, PRIME)
    x = pack(ids.x, PRIME) + as_int(ids.x.d3, PRIME) * ids.BASE ** 3 + as_int(ids.x.d4, PRIME) * ids.BASE ** 4
    y = pack(ids.y, PRIME)

    value = res = div_mod(x, y, p)
    ```

    ```python
    k = safe_div(res * y - x, p)
    value = k if k > 0 else 0 - k
    ids.flag = 1 if k > 0 else 0
    ```

* Add missing hint on cairo_secp lib [#1057](https://github.com/lambdaclass/cairo-rs/pull/1057):

    `BuiltinHintProcessor` now supports the following hint:

    ```python
        from starkware.cairo.common.cairo_secp.secp_utils import pack
        from starkware.python.math_utils import ec_double_slope

        # Compute the slope.
        x = pack(ids.point.x, PRIME)
        y = pack(ids.point.y, PRIME)
        value = slope = ec_double_slope(point=(x, y), alpha=ALPHA, p=SECP_P)
    ```

* Add missing hint on uint256_improvements lib [#1025](https://github.com/lambdaclass/cairo-rs/pull/1025):

    `BuiltinHintProcessor` now supports the following hint:

    ```python
        from starkware.python.math_utils import isqrt
        n = (ids.n.high << 128) + ids.n.low
        root = isqrt(n)
        assert 0 <= root < 2 ** 128
        ids.root = root
    ```

* Add missing hint on vrf.json lib [#1045](https://github.com/lambdaclass/cairo-rs/pull/1045):

    `BuiltinHintProcessor` now supports the following hint:

    ```python
        from starkware.python.math_utils import is_quad_residue, sqrt

        def split(a: int):
            return (a & ((1 << 128) - 1), a >> 128)

        def pack(z) -> int:
            return z.low + (z.high << 128)

        generator = pack(ids.generator)
        x = pack(ids.x)
        p = pack(ids.p)

        success_x = is_quad_residue(x, p)
        root_x = sqrt(x, p) if success_x else None
        success_gx = is_quad_residue(generator*x, p)
        root_gx = sqrt(generator*x, p) if success_gx else None

        # Check that one is 0 and the other is 1
        if x != 0:
            assert success_x + success_gx == 1

        # `None` means that no root was found, but we need to transform these into a felt no matter what
        if root_x == None:
            root_x = 0
        if root_gx == None:
            root_gx = 0
        ids.success_x = int(success_x)
        ids.success_gx = int(success_gx)
        split_root_x = split(root_x)
        # print('split root x', split_root_x)
        split_root_gx = split(root_gx)
        ids.sqrt_x.low = split_root_x[0]
        ids.sqrt_x.high = split_root_x[1]
        ids.sqrt_gx.low = split_root_gx[0]
        ids.sqrt_gx.high = split_root_gx[1]
    ```

* Add missing hint on uint256_improvements lib [#1024](https://github.com/lambdaclass/cairo-rs/pull/1024):

    `BuiltinHintProcessor` now supports the following hint:

    ```python
        res = ids.a + ids.b
        ids.carry = 1 if res >= ids.SHIFT else 0
    ```

* BREAKING CHANGE: move `Program::identifiers` to `SharedProgramData::identifiers` [#1023](https://github.com/lambdaclass/cairo-rs/pull/1023)
    * Optimizes `CairoRunner::new`, needed for sequencers and other workflows reusing the same `Program` instance across `CairoRunner`s
    * Breaking change: make all fields in `Program` and `SharedProgramData` `pub(crate)`, since we break by moving the field let's make it the last break for this struct
    * Add `Program::get_identifier(&self, id: &str) -> &Identifier` to get a single identifier by name

* Implement hints on field_arithmetic lib[#985](https://github.com/lambdaclass/cairo-rs/pull/983)

    `BuiltinHintProcessor` now supports the following hint:

    ```python
        %{
            from starkware.python.math_utils import is_quad_residue, sqrt

            def split(num: int, num_bits_shift: int = 128, length: int = 3):
                a = []
                for _ in range(length):
                    a.append( num & ((1 << num_bits_shift) - 1) )
                    num = num >> num_bits_shift
                return tuple(a)

            def pack(z, num_bits_shift: int = 128) -> int:
                limbs = (z.d0, z.d1, z.d2)
                return sum(limb << (num_bits_shift * i) for i, limb in enumerate(limbs))


            generator = pack(ids.generator)
            x = pack(ids.x)
            p = pack(ids.p)

            success_x = is_quad_residue(x, p)
            root_x = sqrt(x, p) if success_x else None

            success_gx = is_quad_residue(generator*x, p)
            root_gx = sqrt(generator*x, p) if success_gx else None

            # Check that one is 0 and the other is 1
            if x != 0:
                assert success_x + success_gx ==1

            # `None` means that no root was found, but we need to transform these into a felt no matter what
            if root_x == None:
                root_x = 0
            if root_gx == None:
                root_gx = 0
            ids.success_x = int(success_x)
            split_root_x = split(root_x)
            split_root_gx = split(root_gx)
            ids.sqrt_x.d0 = split_root_x[0]
            ids.sqrt_x.d1 = split_root_x[1]
            ids.sqrt_x.d2 = split_root_x[2]
            ids.sqrt_gx.d0 = split_root_gx[0]
            ids.sqrt_gx.d1 = split_root_gx[1]
            ids.sqrt_gx.d2 = split_root_gx[2]
        %}
    ```

* Add missing hint on vrf.json lib [#1050](https://github.com/lambdaclass/cairo-rs/pull/1050):

    `BuiltinHintProcessor` now supports the following hint:

    ```python
        sum_low = ids.a.low + ids.b.low
        ids.carry_low = 1 if sum_low >= ids.SHIFT else 0
    ```

* Add missing hint on uint256_improvements lib [#1016](https://github.com/lambdaclass/cairo-rs/pull/1016):

    `BuiltinHintProcessor` now supports the following hint:

    ```python
        def split(num: int, num_bits_shift: int = 128, length: int = 2):
            a = []
            for _ in range(length):
                a.append( num & ((1 << num_bits_shift) - 1) )
                num = num >> num_bits_shift
            return tuple(a)

        def pack(z, num_bits_shift: int = 128) -> int:
            limbs = (z.low, z.high)
            return sum(limb << (num_bits_shift * i) for i, limb in enumerate(limbs))

        a = pack(ids.a)
        b = pack(ids.b)
        res = (a - b)%2**256
        res_split = split(res)
        ids.res.low = res_split[0]
        ids.res.high = res_split[1]
    ```

* Implement hint on vrf.json lib [#1049](https://github.com/lambdaclass/cairo-rs/pull/1049)

    `BuiltinHintProcessor` now supports the following hint:
    
    ```python
        def split(num: int, num_bits_shift: int, length: int):
            a = []
            for _ in range(length):
                a.append( num & ((1 << num_bits_shift) - 1) )
                num = num >> num_bits_shift
            return tuple(a)

        def pack(z, num_bits_shift: int) -> int:
            limbs = (z.d0, z.d1, z.d2)
            return sum(limb << (num_bits_shift * i) for i, limb in enumerate(limbs))

        def pack_extended(z, num_bits_shift: int) -> int:
            limbs = (z.d0, z.d1, z.d2, z.d3, z.d4, z.d5)
            return sum(limb << (num_bits_shift * i) for i, limb in enumerate(limbs))

        a = pack_extended(ids.a, num_bits_shift = 128)
        div = pack(ids.div, num_bits_shift = 128)

        quotient, remainder = divmod(a, div)

        quotient_split = split(quotient, num_bits_shift=128, length=6)

        ids.quotient.d0 = quotient_split[0]
        ids.quotient.d1 = quotient_split[1]
        ids.quotient.d2 = quotient_split[2]
        ids.quotient.d3 = quotient_split[3]
        ids.quotient.d4 = quotient_split[4]
        ids.quotient.d5 = quotient_split[5]

        remainder_split = split(remainder, num_bits_shift=128, length=3)
        ids.remainder.d0 = remainder_split[0]
        ids.remainder.d1 = remainder_split[1]
        ids.remainder.d2 = remainder_split[2]
    ```

    _Note: this hint is similar to the one in #983, but with some trailing whitespace removed_

* Add missing hint on vrf.json whitelist [#1030](https://github.com/lambdaclass/cairo-rs/pull/1030):

    `BuiltinHintProcessor` now supports the following hint:

    ```python
        def split(num: int, num_bits_shift: int, length: int):
            a = []
            for _ in range(length):
                a.append( num & ((1 << num_bits_shift) - 1) )
                num = num >> num_bits_shift
            return tuple(a)

        def pack(z, num_bits_shift: int) -> int:
            limbs = (z.low, z.high)
            return sum(limb << (num_bits_shift * i) for i, limb in enumerate(limbs))

        def pack_extended(z, num_bits_shift: int) -> int:
            limbs = (z.d0, z.d1, z.d2, z.d3)
            return sum(limb << (num_bits_shift * i) for i, limb in enumerate(limbs))

        x = pack_extended(ids.x, num_bits_shift = 128)
        div = pack(ids.div, num_bits_shift = 128)

        quotient, remainder = divmod(x, div)

        quotient_split = split(quotient, num_bits_shift=128, length=4)

        ids.quotient.d0 = quotient_split[0]
        ids.quotient.d1 = quotient_split[1]
        ids.quotient.d2 = quotient_split[2]
        ids.quotient.d3 = quotient_split[3]

        remainder_split = split(remainder, num_bits_shift=128, length=2)
        ids.remainder.low = remainder_split[0]
        ids.remainder.high = remainder_split[1]
    ```

* Add method `Program::data_len(&self) -> usize` to get the number of data cells in a given program [#1022](https://github.com/lambdaclass/cairo-rs/pull/1022)

* Add missing hint on uint256_improvements lib [#1013](https://github.com/lambdaclass/cairo-rs/pull/1013):

    `BuiltinHintProcessor` now supports the following hint:

    ```python
        a = (ids.a.high << 128) + ids.a.low
        div = (ids.div.b23 << 128) + ids.div.b01
        quotient, remainder = divmod(a, div)

        ids.quotient.low = quotient & ((1 << 128) - 1)
        ids.quotient.high = quotient >> 128
        ids.remainder.low = remainder & ((1 << 128) - 1)
        ids.remainder.high = remainder >> 128
    ```

* Add missing hint on cairo_secp lib [#1010](https://github.com/lambdaclass/cairo-rs/pull/1010):

    `BuiltinHintProcessor` now supports the following hint:

    ```python
        memory[ap] = int(x == 0)
    ```

* Implement hint on `get_felt_bitlength` [#993](https://github.com/lambdaclass/cairo-rs/pull/993)

  `BuiltinHintProcessor` now supports the following hint:
  ```python
  x = ids.x
  ids.bit_length = x.bit_length()
  ```
  Used by the [`Garaga` library function `get_felt_bitlength`](https://github.com/keep-starknet-strange/garaga/blob/249f8a372126b3a839f9c1e1080ea8c6f9374c0c/src/utils.cairo#L54)

* Add missing hint on cairo_secp lib [#1009](https://github.com/lambdaclass/cairo-rs/pull/1009):

    `BuiltinHintProcessor` now supports the following hint:

    ```python
        ids.dibit = ((ids.scalar_u >> ids.m) & 1) + 2 * ((ids.scalar_v >> ids.m) & 1)
    ```

* Add getters to read properties of a `Program` [#1017](https://github.com/lambdaclass/cairo-rs/pull/1017):
  * `prime(&self) -> &str`: get the prime associated to data in hex representation
  * `iter_data(&self) -> Iterator<Item = &MaybeRelocatable>`: get an iterator over all elements in the program data
  * `iter_builtins(&self) -> Iterator<Item = &BuiltinName>`: get an iterator over the names of required builtins

* Add missing hint on cairo_secp lib [#1008](https://github.com/lambdaclass/cairo-rs/pull/1008):

    `BuiltinHintProcessor` now supports the following hint:

    ```python
        ids.len_hi = max(ids.scalar_u.d2.bit_length(), ids.scalar_v.d2.bit_length())-1
    ```

* Update `starknet-crypto` to version `0.4.3` [#1011](https://github.com/lambdaclass/cairo-rs/pull/1011)
  * The new version carries an 85% reduction in execution time for ECDSA signature verification

* BREAKING CHANGE: refactor `Program` to optimize `Program::clone` [#999](https://github.com/lambdaclass/cairo-rs/pull/999)

    * Breaking change: many fields that were (unnecessarily) public become hidden by the refactor.

* BREAKING CHANGE: Add _builtin suffix to builtin names e.g.: output -> output_builtin [#1005](https://github.com/lambdaclass/cairo-rs/pull/1005)

* Implement hint on uint384_extension lib [#983](https://github.com/lambdaclass/cairo-rs/pull/983)

    `BuiltinHintProcessor` now supports the following hint:
    
    ```python
        def split(num: int, num_bits_shift: int, length: int):
            a = []
            for _ in range(length):
                a.append( num & ((1 << num_bits_shift) - 1) )
                num = num >> num_bits_shift 
            return tuple(a)

        def pack(z, num_bits_shift: int) -> int:
            limbs = (z.d0, z.d1, z.d2)
            return sum(limb << (num_bits_shift * i) for i, limb in enumerate(limbs))
            
        def pack_extended(z, num_bits_shift: int) -> int:
            limbs = (z.d0, z.d1, z.d2, z.d3, z.d4, z.d5)
            return sum(limb << (num_bits_shift * i) for i, limb in enumerate(limbs))

        a = pack_extended(ids.a, num_bits_shift = 128)
        div = pack(ids.div, num_bits_shift = 128)

        quotient, remainder = divmod(a, div)

        quotient_split = split(quotient, num_bits_shift=128, length=6)

        ids.quotient.d0 = quotient_split[0]
        ids.quotient.d1 = quotient_split[1]
        ids.quotient.d2 = quotient_split[2]
        ids.quotient.d3 = quotient_split[3]
        ids.quotient.d4 = quotient_split[4]
        ids.quotient.d5 = quotient_split[5]

        remainder_split = split(remainder, num_bits_shift=128, length=3)
        ids.remainder.d0 = remainder_split[0]
        ids.remainder.d1 = remainder_split[1]
        ids.remainder.d2 = remainder_split[2]
    ```

* Add missing `\n` character in traceback string [#997](https://github.com/lambdaclass/cairo-rs/pull/997)
    * BugFix: Add missing `\n` character after traceback lines when the filename is missing ("Unknown Location")

* 0.11 Support
    * Add missing hints [#1014](https://github.com/lambdaclass/cairo-rs/pull/1014):
        `BuiltinHintProcessor` now supports the following hints:
        ```python
            from starkware.cairo.common.cairo_secp.secp256r1_utils import SECP256R1_P as SECP_P 
        ```
        and: 
        ```python
            from starkware.cairo.common.cairo_secp.secp_utils import pack
            from starkware.python.math_utils import line_slope
            
            # Compute the slope.
            x0 = pack(ids.point0.x, PRIME)
            y0 = pack(ids.point0.y, PRIME)
            x1 = pack(ids.point1.x, PRIME)
            y1 = pack(ids.point1.y, PRIME)
            value = slope = line_slope(point1=(x0, y0), point2=(x1, y1), p=SECP_P)
        ```
    * Add missing hints on cairo_secp lib [#991](https://github.com/lambdaclass/cairo-rs/pull/991):
        `BuiltinHintProcessor` now supports the following hints:
        ```python
        from starkware.cairo.common.cairo_secp.secp_utils import pack
        from starkware.python.math_utils import div_mod, safe_div

        N = 0xfffffffffffffffffffffffffffffffebaaedce6af48a03bbfd25e8cd0364141
        x = pack(ids.x, PRIME) % N
        s = pack(ids.s, PRIME) % N
        value = res = div_mod(x, s, N)
        ```
        and: 
        ```python
        value = k = safe_div(res * s - x, N)
        ```
    * Layouts update [#874](https://github.com/lambdaclass/cairo-rs/pull/874)
    * Keccak builtin updated [#873](https://github.com/lambdaclass/cairo-rs/pull/873), [#883](https://github.com/lambdaclass/cairo-rs/pull/883)
    * Changes to `ec_op` [#876](https://github.com/lambdaclass/cairo-rs/pull/876)
    * Poseidon builtin [#875](https://github.com/lambdaclass/cairo-rs/pull/875)
    * Renamed Felt to Felt252 [#899](https://github.com/lambdaclass/cairo-rs/pull/899)
    * Added SegmentArenaBuiltinRunner [#913](https://github.com/lambdaclass/cairo-rs/pull/913)
    * Added `program_segment_size` argument to `verify_secure_runner` & `run_from_entrypoint` [#928](https://github.com/lambdaclass/cairo-rs/pull/928)
    * Added dynamic layout [#879](https://github.com/lambdaclass/cairo-rs/pull/879)
    * `get_segment_size` was exposed [#934](https://github.com/lambdaclass/cairo-rs/pull/934)

* Add missing hint on cairo_secp lib [#1006](https://github.com/lambdaclass/cairo-rs/pull/1006):

    `BuiltinHintProcessor` now supports the following hint:

    ```python
        ids.quad_bit = (
            8 * ((ids.scalar_v >> ids.m) & 1)
            + 4 * ((ids.scalar_u >> ids.m) & 1)
            + 2 * ((ids.scalar_v >> (ids.m - 1)) & 1)
            + ((ids.scalar_u >> (ids.m - 1)) & 1)
        )
    ```

* Add missing hint on cairo_secp lib [#1003](https://github.com/lambdaclass/cairo-rs/pull/1003):

    `BuiltinHintProcessor` now supports the following hint:

    ```python
        from starkware.cairo.common.cairo_secp.secp_utils import pack

        x = pack(ids.x, PRIME) % SECP_P
    ```

* Add missing hint on cairo_secp lib [#996](https://github.com/lambdaclass/cairo-rs/pull/996):

    `BuiltinHintProcessor` now supports the following hint:

    ```python
        from starkware.python.math_utils import div_mod
        value = x_inv = div_mod(1, x, SECP_P)
    ```

* Add missing hints on cairo_secp lib [#994](https://github.com/lambdaclass/cairo-rs/pull/994):

    `BuiltinHintProcessor` now supports the following hints:

    ```python
        from starkware.cairo.common.cairo_secp.secp_utils import pack
        from starkware.python.math_utils import div_mod, safe_div

        a = pack(ids.a, PRIME)
        b = pack(ids.b, PRIME)
        value = res = div_mod(a, b, N)
    ```

    ```python
        value = k_plus_one = safe_div(res * b - a, N) + 1
    ```

* Add missing hint on cairo_secp lib [#992](https://github.com/lambdaclass/cairo-rs/pull/992):

    `BuiltinHintProcessor` now supports the following hint:

    ```python
        from starkware.cairo.common.cairo_secp.secp_utils import pack

        q, r = divmod(pack(ids.val, PRIME), SECP_P)
        assert r == 0, f"verify_zero: Invalid input {ids.val.d0, ids.val.d1, ids.val.d2}."
        ids.q = q % PRIME
    ```

* Add missing hint on cairo_secp lib [#990](https://github.com/lambdaclass/cairo-rs/pull/990):

    `BuiltinHintProcessor` now supports the following hint:

    ```python
        from starkware.cairo.common.cairo_secp.secp_utils import pack

        slope = pack(ids.slope, PRIME)
        x = pack(ids.point.x, PRIME)
        y = pack(ids.point.y, PRIME)

        value = new_x = (pow(slope, 2, SECP_P) - 2 * x) % SECP_P
    ```

* Add missing hint on cairo_secp lib [#989](https://github.com/lambdaclass/cairo-rs/pull/989):

    `BuiltinHintProcessor` now supports the following hint:

    ```python
        from starkware.cairo.common.cairo_secp.secp_utils import SECP_P
        q, r = divmod(pack(ids.val, PRIME), SECP_P)
        assert r == 0, f"verify_zero: Invalid input {ids.val.d0, ids.val.d1, ids.val.d2}."
        ids.q = q % PRIME
    ```

* Add missing hint on cairo_secp lib [#986](https://github.com/lambdaclass/cairo-rs/pull/986):

    `BuiltinHintProcessor` now supports the following hint:

    ```python
        from starkware.cairo.common.cairo_secp.secp_utils import SECP_P, pack
        from starkware.python.math_utils import div_mod

        # Compute the slope.
        x = pack(ids.pt.x, PRIME)
        y = pack(ids.pt.y, PRIME)
        value = slope = div_mod(3 * x ** 2, 2 * y, SECP_P)
    ```

* Add missing hint on cairo_secp lib [#984](https://github.com/lambdaclass/cairo-rs/pull/984):

    `BuiltinHintProcessor` now supports the following hint:

    ```python
        from starkware.cairo.common.cairo_secp.secp_utils import SECP_P, pack
        from starkware.python.math_utils import div_mod

        # Compute the slope.
        x0 = pack(ids.pt0.x, PRIME)
        y0 = pack(ids.pt0.y, PRIME)
        x1 = pack(ids.pt1.x, PRIME)
        y1 = pack(ids.pt1.y, PRIME)
        value = slope = div_mod(y0 - y1, x0 - x1, SECP_P)
    ```

* Implement hints on uint384 lib (Part 2) [#971](https://github.com/lambdaclass/cairo-rs/pull/971)

    `BuiltinHintProcessor` now supports the following hint:

    ```python
        memory[ap] = 1 if 0 <= (ids.a.d2 % PRIME) < 2 ** 127 else 0
    ```

 * Add alternative hint code for hint on _block_permutation used by 0.10.3 whitelist [#958](https://github.com/lambdaclass/cairo-rs/pull/958)

     `BuiltinHintProcessor` now supports the following hint:

    ```python
        from starkware.cairo.common.keccak_utils.keccak_utils import keccak_func
        _keccak_state_size_felts = int(ids.KECCAK_STATE_SIZE_FELTS)
        assert 0 <= _keccak_state_size_felts < 100

        output_values = keccak_func(memory.get_range(
            ids.keccak_ptr - _keccak_state_size_felts, _keccak_state_size_felts))
        segments.write_arg(ids.keccak_ptr, output_values)
    ```

* Make  hints code `src/hint_processor/builtin_hint_processor/hint_code.rs` public [#988](https://github.com/lambdaclass/cairo-rs/pull/988)

* Implement hints on uint384 lib (Part 1) [#960](https://github.com/lambdaclass/cairo-rs/pull/960)

    `BuiltinHintProcessor` now supports the following hints:

    ```python
        def split(num: int, num_bits_shift: int, length: int):
        a = []
        for _ in range(length):
            a.append( num & ((1 << num_bits_shift) - 1) )
            num = num >> num_bits_shift
        return tuple(a)

        def pack(z, num_bits_shift: int) -> int:
            limbs = (z.d0, z.d1, z.d2)
            return sum(limb << (num_bits_shift * i) for i, limb in enumerate(limbs))

        a = pack(ids.a, num_bits_shift = 128)
        div = pack(ids.div, num_bits_shift = 128)
        quotient, remainder = divmod(a, div)

        quotient_split = split(quotient, num_bits_shift=128, length=3)
        assert len(quotient_split) == 3

        ids.quotient.d0 = quotient_split[0]
        ids.quotient.d1 = quotient_split[1]
        ids.quotient.d2 = quotient_split[2]

        remainder_split = split(remainder, num_bits_shift=128, length=3)
        ids.remainder.d0 = remainder_split[0]
        ids.remainder.d1 = remainder_split[1]
        ids.remainder.d2 = remainder_split[2]
    ```

    ```python
        ids.low = ids.a & ((1<<128) - 1)
        ids.high = ids.a >> 128
    ```

    ```python
            sum_d0 = ids.a.d0 + ids.b.d0
        ids.carry_d0 = 1 if sum_d0 >= ids.SHIFT else 0
        sum_d1 = ids.a.d1 + ids.b.d1 + ids.carry_d0
        ids.carry_d1 = 1 if sum_d1 >= ids.SHIFT else 0
        sum_d2 = ids.a.d2 + ids.b.d2 + ids.carry_d1
        ids.carry_d2 = 1 if sum_d2 >= ids.SHIFT else 0
    ```

    ```python
        def split(num: int, num_bits_shift: int, length: int):
            a = []
            for _ in range(length):
                a.append( num & ((1 << num_bits_shift) - 1) )
                num = num >> num_bits_shift
            return tuple(a)

        def pack(z, num_bits_shift: int) -> int:
            limbs = (z.d0, z.d1, z.d2)
            return sum(limb << (num_bits_shift * i) for i, limb in enumerate(limbs))

        def pack2(z, num_bits_shift: int) -> int:
            limbs = (z.b01, z.b23, z.b45)
            return sum(limb << (num_bits_shift * i) for i, limb in enumerate(limbs))

        a = pack(ids.a, num_bits_shift = 128)
        div = pack2(ids.div, num_bits_shift = 128)
        quotient, remainder = divmod(a, div)

        quotient_split = split(quotient, num_bits_shift=128, length=3)
        assert len(quotient_split) == 3

        ids.quotient.d0 = quotient_split[0]
        ids.quotient.d1 = quotient_split[1]
        ids.quotient.d2 = quotient_split[2]

        remainder_split = split(remainder, num_bits_shift=128, length=3)
        ids.remainder.d0 = remainder_split[0]
        ids.remainder.d1 = remainder_split[1]
        ids.remainder.d2 = remainder_split[2]
    ```

    ```python
        from starkware.python.math_utils import isqrt

        def split(num: int, num_bits_shift: int, length: int):
            a = []
            for _ in range(length):
                a.append( num & ((1 << num_bits_shift) - 1) )
                num = num >> num_bits_shift
            return tuple(a)

        def pack(z, num_bits_shift: int) -> int:
            limbs = (z.d0, z.d1, z.d2)
            return sum(limb << (num_bits_shift * i) for i, limb in enumerate(limbs))

        a = pack(ids.a, num_bits_shift=128)
        root = isqrt(a)
        assert 0 <= root < 2 ** 192
        root_split = split(root, num_bits_shift=128, length=3)
        ids.root.d0 = root_split[0]
        ids.root.d1 = root_split[1]
        ids.root.d2 = root_split[2]
    ```

* Re-export the `cairo-felt` crate as `cairo_vm::felt` [#981](https://github.com/lambdaclass/cairo-rs/pull/981)
  * Removes the need of explicitly importing `cairo-felt` in downstream projects
  and helps ensure there is no version mismatch caused by that

* Implement hint on `uint256_mul_div_mod`[#957](https://github.com/lambdaclass/cairo-rs/pull/957)

    `BuiltinHintProcessor` now supports the following hint:

    ```python
    a = (ids.a.high << 128) + ids.a.low
    b = (ids.b.high << 128) + ids.b.low
    div = (ids.div.high << 128) + ids.div.low
    quotient, remainder = divmod(a * b, div)

    ids.quotient_low.low = quotient & ((1 << 128) - 1)
    ids.quotient_low.high = (quotient >> 128) & ((1 << 128) - 1)
    ids.quotient_high.low = (quotient >> 256) & ((1 << 128) - 1)
    ids.quotient_high.high = quotient >> 384
    ids.remainder.low = remainder & ((1 << 128) - 1)
    ids.remainder.high = remainder >> 128"
    ```

    Used by the common library function `uint256_mul_div_mod`

#### [0.3.0-rc1] - 2023-04-13
* Derive Deserialize for ExecutionResources [#922](https://github.com/lambdaclass/cairo-rs/pull/922)
* Remove builtin names from VirtualMachine.builtin_runners [#921](https://github.com/lambdaclass/cairo-rs/pull/921)
* Implemented hints on common/ec.cairo [#888](https://github.com/lambdaclass/cairo-rs/pull/888)
* Changed `Memory.insert` argument types [#902](https://github.com/lambdaclass/cairo-rs/pull/902)
* feat: implemented `Deserialize` on Program by changing builtins field type to enum [#896](https://github.com/lambdaclass/cairo-rs/pull/896)
* Effective size computation from the VM exposed [#887](https://github.com/lambdaclass/cairo-rs/pull/887)
* Wasm32 Support! [#828](https://github.com/lambdaclass/cairo-rs/pull/828), [#893](https://github.com/lambdaclass/cairo-rs/pull/893)
* `MathError` added for math operation [#855](https://github.com/lambdaclass/cairo-rs/pull/855)
* Check for overflows in relocatable operations [#859](https://github.com/lambdaclass/cairo-rs/pull/859)
* Use `Relocatable` instead of `&MaybeRelocatable` in `load_data` and `get_range`[#860](https://github.com/lambdaclass/cairo-rs/pull/860) [#867](https://github.com/lambdaclass/cairo-rs/pull/867)
* Memory-related errors moved to `MemoryError` [#854](https://github.com/lambdaclass/cairo-rs/pull/854)
    * Removed unused error variants
    * Moved memory-related error variants to `MemoryError`
    * Changed memory getters to return `MemoryError` instead of `VirtualMachineError`
    * Changed all memory-related errors in hint from `HintError::Internal(VmError::...` to `HintError::Memory(MemoryError::...`
* feat: Builder pattern for `VirtualMachine` [#820](https://github.com/lambdaclass/cairo-rs/pull/820)
* Simplified `Memory::get` return type to `Option` [#852](https://github.com/lambdaclass/cairo-rs/pull/852)
* Improved idenitifier variable error handling [#851](https://github.com/lambdaclass/cairo-rs/pull/851)
* `CairoRunner::write_output` now prints missing and relocatable values [#853](https://github.com/lambdaclass/cairo-rs/pull/853)
* `VirtualMachineError::FailedToComputeOperands` error message expanded [#848](https://github.com/lambdaclass/cairo-rs/pull/848)
* Builtin names made public [#849](https://github.com/lambdaclass/cairo-rs/pull/849)
* `secure_run` flag moved to `CairoRunConfig` struct [#832](https://github.com/lambdaclass/cairo-rs/pull/832)
* `vm_core` error types revised and iimplemented `AddAssign` for `Relocatable` [#837](https://github.com/lambdaclass/cairo-rs/pull/837)
* `to_bigint` and `to_biguint` deprecated [#757](https://github.com/lambdaclass/cairo-rs/pull/757)
* `Memory` moved into `MemorySegmentManager` [#830](https://github.com/lambdaclass/cairo-rs/pull/830)
    * To reduce the complexity of the VM's memory and enforce proper usage (as the memory and its segment manager are now a "unified" entity)
    * Removed `memory` field from `VirtualMachine`
    * Added `memory` field to `MemorySegmentManager`
    * Removed `Memory` argument from methods where `MemorySegmentManager` is also an argument
    * Added test macro `segments` (an extension of the `memory` macro)
* `Display` trait added to Memory struct [#812](https://github.com/lambdaclass/cairo-rs/pull/812)
* feat: Extensible VirtualMachineError and removed PartialEq trait [#783](https://github.com/lambdaclass/cairo-rs/pull/783)
    * `VirtualMachineError::Other(anyhow::Error)` was added to allow to returning custom errors when using `cairo-rs`
    * The `PartialEq` trait was removed from the `VirtualMachineError` enum
* VM hooks added as a conditional feature [#761](https://github.com/lambdaclass/cairo-rs/pull/761)
    * Cairo-rs based testing tools such as cairo-foundry or those built by FuzzingLabs need access to the state of the VM at specific points during the execution.
    * This PR adds the possibility for users of the cairo-rs lib to execute their custom additional code during the program execution.
    * The Rust "feature" mechanism was used in order to guarantee that this ability is only available when the lib user needs it, and is not compiled when it's not required.
    * Three hooks were created:
        * before the first step
        * before each step
        * after each step
* ExecutionResource operations: add and substract [#774](https://github.com/lambdaclass/cairo-rs/pull/774), multiplication [#908](https://github.com/lambdaclass/cairo-rs/pull/908) , and `AddAssign` [#914](https://github.com/lambdaclass/cairo-rs/pull/914)

* Move `Memory` into `MemorySegmentManager` [#830](https://github.com/lambdaclass/cairo-rs/pull/830)
    * Structural changes:
        * Remove `memory: Memory` field from `VirtualMachine`
        * Add `memory: Memory` field to `MemorySegmentManager`
    * As a result of this, multiple public methods' signatures changed:
        * `BuiltinRunner` (and its inner enum types):
            * `initialize_segments(&mut self, segments: &mut MemorySegmentManager, memory: &mut Memory)` -> `initialize_segments(&mut self, segments: &mut MemorySegmentManager)`
            * `final_stack(&mut self, segments: &MemorySegmentManager, memory: &Memory, stack_pointer: Relocatable) -> Result<Relocatable, RunnerError>` -> `final_stack(&mut self, segments: &MemorySegmentManager, stack_pointer: Relocatable) -> Result<Relocatable, RunnerError>`
        * `MemorySegmentManager`
            * `add(&mut self, memory: &mut Memory) -> Relocatable` -> `add(&mut self) -> Relocatable`
            * `add_temporary_segment(&mut self, memory: &mut Memory) -> Relocatable` -> `add_temporary_segment(&mut self) -> Relocatable`
            * `load_data(&mut self, memory: &mut Memory, ptr: &MaybeRelocatable, data: &Vec<MaybeRelocatable>) -> Result<MaybeRelocatable, MemoryError>` -> `load_data(&mut self, ptr: &MaybeRelocatable, data: &Vec<MaybeRelocatable>) -> Result<MaybeRelocatable, MemoryError>`
            * `compute_effective_sizes(&mut self, memory: &Memory) -> &Vec<usize>` -> `compute_effective_sizes(&mut self) -> &Vec<usize>`
            * `gen_arg(&mut self, arg: &dyn Any, memory: &mut Memory) -> Result<MaybeRelocatable, VirtualMachineError>` -> `gen_arg(&mut self, arg: &dyn Any) -> Result<MaybeRelocatable, VirtualMachineError>`
            * `gen_cairo_arg(&mut self, arg: &CairoArg, memory: &mut Memory) -> Result<MaybeRelocatable, VirtualMachineError>` -> `gen_cairo_arg(&mut self, arg: &CairoArg) -> Result<MaybeRelocatable, VirtualMachineError>`
            * `write_arg(&mut self, memory: &mut Memory, ptr: &Relocatable, arg: &dyn Any) -> Result<MaybeRelocatable, MemoryError>` -> `write_arg(&mut self, ptr: &Relocatable, arg: &dyn Any) -> Result<MaybeRelocatable, MemoryError>`

* Refactor `Memory::relocate memory` [#784](https://github.com/lambdaclass/cairo-rs/pull/784)
    * Bugfixes:
        * `Memory::relocate_memory` now moves data in the temporary memory relocated by a relocation rule to the real memory
    * Aditional Notes:
        * When relocating temporary memory produces clashes with pre-existing values in the real memory, an InconsistentMemory error is returned instead of keeping the last inserted value. This differs from the original implementation.

* Restrict addresses to Relocatable + fix some error variants used in signature.rs [#792](https://github.com/lambdaclass/cairo-rs/pull/792)
    * Public Api Changes:
        * Change `ValidationRule` inner type to `Box<dyn Fn(&Memory, &Relocatable) -> Result<Vec<Relocatable>, MemoryError>>`.
        * Change `validated_addresses` field of `Memory` to `HashSet<Relocatable>`.
        * Change `validate_memory_cell(&mut self, address: &MaybeRelocatable) -> Result<(), MemoryError>` to `validate_memory_cell(&mut self, addr: &Relocatable) -> Result<(), MemoryError>`.

* Add `VmException` to `CairoRunner::run_from_entrypoint`[#775](https://github.com/lambdaclass/cairo-rs/pull/775)
    * Public Api Changes:
        * Change error return type of `CairoRunner::run_from_entrypoint` to `CairoRunError`.
        * Convert `VirtualMachineError`s outputed during the vm run to `VmException` in `CairoRunner::run_from_entrypoint`.
        * Make `VmException` fields public

* Fix `BuiltinRunner::final_stack` and remove quick fix [#778](https://github.com/lambdaclass/cairo-rs/pull/778)
    * Public Api changes:
        * Various changes to public `BuiltinRunner` method's signatures:
            * `final_stack(&self, vm: &VirtualMachine, pointer: Relocatable) -> Result<(Relocatable, usize), RunnerError>` to `final_stack(&mut self, segments: &MemorySegmentManager, memory: &Memory, pointer: Relocatable) -> Result<Relocatable,RunnerError>`.
            * `get_used_cells(&self, vm: &VirtualMachine) -> Result<usize, MemoryError>` to  `get_used_cells(&self, segments: &MemorySegmentManager) -> Result<usize, MemoryError>`.
            * `get_used_instances(&self, vm: &VirtualMachine) -> Result<usize, MemoryError>` to `get_used_instances(&self, segments: &MemorySegmentManager) -> Result<usize, MemoryError>`.
    * Bugfixes:
        * `BuiltinRunner::final_stack` now updates the builtin's stop_ptr instead of returning it. This replaces the bugfix on PR #768.

#### [0.1.3] - 2023-01-26
* Add secure_run flag + integrate verify_secure_runner into cairo-run [#771](https://github.com/lambdaclass/cairo-rs/pull/777)
    * Public Api changes:
        * Add command_line argument `secure_run`
        * Add argument `secure_run: Option<bool>` to `cairo_run`
        * `verify_secure_runner` is now called inside `cairo-run` when `secure_run` is set to true or when it not set and the run is not on `proof_mode`
    * Bugfixes:
        * `EcOpBuiltinRunner::deduce_memory_cell` now checks that both points are on the curve instead of only the first one
        * `EcOpBuiltinRunner::deduce_memory_cell` now returns the values of the point coordinates instead of the indices when a `PointNotOnCurve` error is returned

* Refactor `Refactor verify_secure_runner` [#768](https://github.com/lambdaclass/cairo-rs/pull/768)
    * Public Api changes:
        * Remove builtin name from the return value of `BuiltinRunner::get_memory_segment_addresses`
        * Simplify the return value of `CairoRunner::get_builtin_segments_info` to `Vec<(usize, usize)>`
        * CairoRunner::read_return_values now receives a mutable reference to VirtualMachine
    * Bugfixes:
        * CairoRunner::read_return_values now updates the `stop_ptr` of each builtin after calling `BuiltinRunner::final_stack`

* Use CairoArg enum instead of Any in CairoRunner::run_from_entrypoint [#686](https://github.com/lambdaclass/cairo-rs/pull/686)
    * Public Api changes:
        * Remove `Result` from `MaybeRelocatable::mod_floor`, it now returns a `MaybeRelocatable`
        * Add struct `CairoArg`
        * Change `arg` argument of `CairoRunner::run_from_entrypoint` from `Vec<&dyn Any>` to `&[&CairoArg]`
        * Remove argument `typed_args` from `CairoRunner::run_from_entrypoint`
        * Remove no longer used method `gen_typed_arg` from `VirtualMachine` & `MemorySegmentManager`
        * Add methods `MemorySegmentManager::gen_cairo_arg` & `MemorySegmentManager::write_simple_args` as typed counterparts to `MemorySegmentManager::gen_arg` & `MemorySegmentManager::write_arg`

#### [0.1.1] - 2023-01-11

* Add input file contents to traceback [#666](https://github.com/lambdaclass/cairo-rs/pull/666/files)
    * Public Api changes:
        * `VirtualMachineError` enum variants containing `MaybeRelocatable` and/or `Relocatable` values now use the `Display` format instead of `Debug` in their `Display` implementation
        * `get_traceback` now adds the source code line to each traceback entry
* Use hint location instead of instruction location when building VmExceptions from hint failure [#673](https://github.com/lambdaclass/cairo-rs/pull/673/files)
    * Public Api changes:
        * `hints` field added to `InstructionLocation`
        * `Program.instruction_locations` type changed from `Option<HashMap<usize, Location>>` to `Option<HashMap<usize, InstructionLocation>>`
        * `VirtualMachineError`s produced by `HintProcessor::execute_hint()` will be wrapped in a `VirtualMachineError::Hint` error containing their hint_index
        * `get_location()` now receives an an optional usize value `hint_index`, used to obtain hint locations
* Default implementation of compile_hint [#680](https://github.com/lambdaclass/cairo-rs/pull/680)
    * Internal changes:
        * Make the `compile_hint` implementation which was in the `BuiltinHintProcessor` the default implementation in the trait.
* Add new error type `HintError` [#676](https://github.com/lambdaclass/cairo-rs/pull/676)
    * Public Api changes:
        * `HintProcessor::execute_hint()` now returns a `HintError` instead of a `VirtualMachineError`
        * Helper functions on `hint_processor_utils.rs` now return a `HintError`
* Change the Dictionary used in dict hints to store MaybeRelocatable instead of BigInt [#687](https://github.com/lambdaclass/cairo-rs/pull/687)
    * Public Api changes:
        * `DictManager`, its dictionaries, and all dict module hints implemented in rust now use `MaybeRelocatable` for keys and values instead of `BigInt`
        * Add helper functions that allow extracting ids variables as `MaybeRelocatable`: `get_maybe_relocatable_from_var_name` & `get_maybe_relocatable_from_reference`
        * Change inner value type of dict-related `HintError` variants to `MaybeRelocatable`

* Implement `substitute_error_message_attribute_references` [#689] (https://github.com/lambdaclass/cairo-rs/pull/689)
    * Public Api changes:
        * Remove `error_message_attributes` field from `VirtualMachine`, and `VirtualMachine::new`
        * Add `flow_tracking_data` field to `Attribute`
        * `get_error_attr_value` now replaces the references in the error message with the corresponding cairo values.
        * Remove duplicated handling of error attribute messages leading to duplicated into in the final error display.
* Fix multiplicative inverse bug [#697](https://github.com/lambdaclass/cairo-rs/pull/697) [#698](https://github.com/lambdaclass/cairo-rs/pull/698). The VM was using integer division rather than prime field inverse when deducing `op0` or `op1` for the multiplication opcode

#### [0.1.0] - 2022-12-30
* Add traceback to VmException [#657](https://github.com/lambdaclass/cairo-rs/pull/657)
    * Public API changes:
        * `traceback` field added to `VmException` struct
        * `pub fn from_vm_error(runner: &CairoRunner, error: VirtualMachineError, pc: usize) -> Self` is now `pub fn from_vm_error(runner: &CairoRunner, vm: &VirtualMachine, error: VirtualMachineError) -> Self`
        * `pub fn get_location(pc: &usize, runner: &CairoRunner) -> Option<Location>` is now `pub fn get_location(pc: usize, runner: &CairoRunner) -> Option<Location>`
        * `pub fn decode_instruction(encoded_instr: i64, mut imm: Option<BigInt>) -> Result<instruction::Instruction, VirtualMachineError>` is now `pub fn decode_instruction(encoded_instr: i64, mut imm: Option<&BigInt>) -> Result<instruction::Instruction, VirtualMachineError>`
        * `VmException` fields' string format now mirrors their cairo-lang counterparts.<|MERGE_RESOLUTION|>--- conflicted
+++ resolved
@@ -2,7 +2,6 @@
 
 #### Upcoming Changes
 
-<<<<<<< HEAD
 * feat(hints): Add alternative string for hint IS_ZERO_PACK [#1081](https://github.com/lambdaclass/cairo-rs/pull/1081)
 
     `BuiltinHintProcessor` now supports the following hint:
@@ -12,14 +11,13 @@
         from starkware.cairo.common.cairo_secp.secp_utils import SECP_P, pack
         x = pack(ids.x, PRIME) % SECP_P
     %}
-=======
+    
 * Implement hint for `starkware.cairo.common.cairo_keccak.keccak._copy_inputs` as described by whitelist `starknet/security/whitelists/cairo_keccak.json` [#1058](https://github.com/lambdaclass/cairo-rs/pull/1058)
 
 `BuiltinHintProcessor` now supports the following hint:
 
     ```python
     %{ ids.full_word = int(ids.n_bytes >= 8) %}
->>>>>>> 514bd836
     ```
 
 * Add alternative hint code for nondet_bigint3 hint [#1071](https://github.com/lambdaclass/cairo-rs/pull/1071)
