--- conflicted
+++ resolved
@@ -2,14 +2,14 @@
 
 #### Upcoming Changes
 
-<<<<<<< HEAD
 * Implement hints on uint384 lib (Part 2) [#971](https://github.com/lambdaclass/cairo-rs/pull/971)
 
     `BuiltinHintProcessor` now supports the following hint:
 
     ```python
         memory[ap] = 1 if 0 <= (ids.a.d2 % PRIME) < 2 ** 127 else 0
-=======
+    ```
+
 * Implement hints on uint384 lib (Part 1) [#960](https://github.com/lambdaclass/cairo-rs/pull/960)
 
     `BuiltinHintProcessor` now supports the following hints:
@@ -111,7 +111,6 @@
         ids.root.d0 = root_split[0]
         ids.root.d1 = root_split[1]
         ids.root.d2 = root_split[2]
->>>>>>> 51c7dc3b
     ```
 
 * Move `Memory` into `MemorySegmentManager` [#830](https://github.com/lambdaclass/cairo-rs/pull/830)
