## Cairo-VM Changelog

#### Upcoming Changes

* feat: Limited padding of builtin segments to >=16 [#1981](https://github.com/lambdaclass/cairo-vm/pull/1981)

* fix: Enforce `disable_trace_padding` used only in `proof_mode` [#1984](https://github.com/lambdaclass/cairo-vm/pull/1984)

* feat: adding option to simulate builtins [#1956](https://github.com/lambdaclass/cairo-vm/pull/1956)

* feat: adding `all_cairo_stwo` layout to vm [#1957](https://github.com/lambdaclass/cairo-vm/pull/1957)

* chore: update Rust required version to 1.85.0 [#1990](https://github.com/lambdaclass/cairo-vm/pull/1990)

* chore: Update fastecdsa python package [#1993](https://github.com/lambdaclass/cairo-vm/pull/1993)

<<<<<<< HEAD
* fix: `mod_builtin_fill_memory` could be stuck in an infinite loop [#1975](https://github.com/lambdaclass/cairo-vm/issues/1975)
=======
* fix: Update wasm-bindgen to version 0.2.100 and unpin its version requirement [#1988](https://github.com/lambdaclass/cairo-vm/pull/1988)
>>>>>>> 60c1fa0f

#### [2.0.0] - 2025-02-26

* fix: Check overflow in cairo pie address calculation [#1945](https://github.com/lambdaclass/cairo-vm/pull/1945)

#### [2.0.0-rc5] - 2025-02-24

* fix: Fix Cairo Pie limiting the number of segments to 2^16 [#1960](https://github.com/lambdaclass/cairo-vm/pull/1960)
  * Implement `merge_extra_segments`

* feat: implement an opcode that computes QM31 arithmetics (add, sub, mul, div) in the VM [#1938](https://github.com/lambdaclass/cairo-vm/pull/1938)

* feat: add functions that compute packed reduced qm31 arithmetics to `math_utils` [#1944](https://github.com/lambdaclass/cairo-vm/pull/1944)

* feat: implement `Blake2sLastBlock` opcode in VM [#1932](https://github.com/lambdaclass/cairo-vm/pull/1932)

* feat: implement `Blake2s` opcode in VM [#1927](https://github.com/lambdaclass/cairo-vm/pull/1927)

* feat: remove `NonZeroReservedBits` from `VirtualMachineError` [#1948](https://github.com/lambdaclass/cairo-vm/pull/1948)

* feat: set `encoded_instruction` to be u128 for opcode_extensions to come [#1940](https://github.com/lambdaclass/cairo-vm/pull/1940)

* feat: add `get_u32_range` to `impl VirtualMachine` add `get_u32` and `get_u32_range` to `impl Memory` [#1936](https://github.com/lambdaclass/cairo-vm/pull/1936)

* feat: add the field `opcode_extension` to the structure of `Instruction` [#1933](https://github.com/lambdaclass/cairo-vm/pull/1933)

* fix(BREAKING): Fix no trace padding flow in proof mode [#1909](https://github.com/lambdaclass/cairo-vm/pull/1909)

* refactor: Limit ret opcode decodeing to Cairo0's standards. [#1925](https://github.com/lambdaclass/cairo-vm/pull/1925)

* feat: define HashMap of hint groups along with hint strings [#1943](https://github.com/lambdaclass/cairo-vm/pull/1943)

#### [2.0.0-rc4] - 2025-01-23

* feat: implement `kzg` data availability hints [#1887](https://github.com/lambdaclass/cairo-vm/pull/1887)

#### [2.0.0-rc3] - 2024-12-26

* chore: update cairo-lang dependencies to 2.10.0-rc.0 #[1901](https://github.com/lambdaclass/cairo-vm/pull/1901)

#### [2.0.0-rc2] - 2024-12-12

* feat: Add support for subtractions containing references as right hand side operands [#1898](https://github.com/lambdaclass/cairo-vm/pull/1898)

* fix: Change wildcard getrandom dependency.

* Update starknet-crypto to 0.7.3, removing the old FieldElement completly in favour of the new Felt (that is Copy).

* chore: update the cairo-vm version used in the readme

* chore: update cairo-lang dependencies to 2.9.2

* fix: replace `div_rem` with `div_mod_floor` in `verify_zero` hints [#1881](https://github.com/lambdaclass/cairo-vm/pull/1881)

* feat: Implement `SECP related` hints [#1829](https://github.com/lambdaclass/cairo-vm/pull/1829)

* chore: bump pip `cairo-lang` 0.13.3 [#1884](https://github.com/lambdaclass/cairo-vm/pull/1884)

* fix: [#1862](https://github.com/lambdaclass/cairo-vm/pull/1862):
  * Use MaybeRelocatable for relocation table

* chore: bump pip `cairo-lang` 0.13.3 [#1884](https://github.com/lambdaclass/cairo-vm/pull/1884)

* chore: [#1880](https://github.com/lambdaclass/cairo-vm/pull/1880):
  * Refactor vm crate to make it possible to use hint extension feature for nested programs with hints.

#### [2.0.0-rc1] - 2024-11-20

* feat: add `EvalCircuit` and `TestLessThanOrEqualAddress` hints [#1843](https://github.com/lambdaclass/cairo-vm/pull/1843)

* fix: [#1873](https://github.com/lambdaclass/cairo-vm/pull/1873)
  * Fix broken num-prime `is_prime` call
* fix: [#1868](https://github.com/lambdaclass/cairo-vm/pull/1855):
  * Adds logic to include the 3 new builtins in `builtin_segments` when serializing the output cairo pie's metadata.

* fix: [#1855](https://github.com/lambdaclass/cairo-vm/pull/1855):
  * Adds logic to skip pedersen additional data comparison when checking pie compatibility.

* serde: add `size` field to `Identifier` [#1861]https://github.com/lambdaclass/cairo-vm/pull/1861

#### [2.0.0-rc0] - 2024-10-22

* fix: [#1864](https://github.com/lambdaclass/cairo-vm/pull/1864):
    * Runner: include data from constants segment to the bytecode when assembling program

* chore: bump `cairo-lang-` dependencies to 2.9.0-dev.0 [#1858](https://github.com/lambdaclass/cairo-vm/pull/1858/files)

* chore: update Rust required version to 1.81.0 [#1857](https://github.com/lambdaclass/cairo-vm/pull/1857)

* fix: [#1851](https://github.com/lambdaclass/cairo-vm/pull/1851):
  * Fix unsorted signature and mod builtin outputs in air_private_input.

* feat(BREAKING): [#1824](https://github.com/lambdaclass/cairo-vm/pull/1824)[#1838](https://github.com/lambdaclass/cairo-vm/pull/1838):
    * Add support for dynamic layout
    * CLI change(BREAKING): The flag `cairo_layout_params_file` must be specified when using dynamic layout.
    * Signature change(BREAKING): Both `CairoRunner::new` and `CairoRunner::new_v2` now receive an `Option<CairoLayoutParams>`, used only with dynamic layout.

* fix: [#1841](https://github.com/lambdaclass/cairo-vm/pull/1841):
  * Fix modulo builtin to comply with prover constraints

* chore: bump pip `cairo-lang` 0.13.2 [#1827](https://github.com/lambdaclass/cairo-vm/pull/1827)

* chore: bump `cairo-lang-` dependencies to 2.8.0 [#1833](https://github.com/lambdaclass/cairo-vm/pull/1833/files)
  * chore: update Rust required version to 1.80.0

* fix: Added the following VM fixes: [#1820](https://github.com/lambdaclass/cairo-vm/pull/1820)
  * Fix zero segment location.
  * Fix has_zero_segment naming.
  * Fix prover input.
  * Fix version reading when no version is supplied.


* chore: bump `cairo-lang-` dependencies to 2.7.1 [#1823](https://github.com/lambdaclass/cairo-vm/pull/1823)

#### [1.0.1] - 2024-08-12

* fix(BREAKING): [#1818](https://github.com/lambdaclass/cairo-vm/pull/1818):
  * Fix `MemorySegmentManager::add_zero_segment` function when resizing a segment
  * Signature change(BREAKING): `MemorySegmentManager::get_memory_holes` now receives `builtin_segment_indexes: HashSet<usize>`

* fix(BREAKING): Replace `CairoRunner` method `initialize_all_builtins` with `initialize_program_builtins`. Now it only initializes program builtins instead of all of them

#### [1.0.0] - 2024-08-01

* chore: bump `cairo-lang-` dependencies to 2.7.0 [#1813](https://github.com/lambdaclass/cairo-vm/pull/1813)

* fix(BREAKING): Don't assume output builtin is first when counting memory holes

  * Logic change: Memory hole counting no longer asumes that the output builtin ocuppies the first builtin segment if present
  * Signature change: `MemorySegmentManager` method `get_memory_holes` now receives the index of the output builtin (as an `Option<usize>`) instead of the boolean argument `has_output_builtin`[#1811](https://github.com/lambdaclass/cairo-vm/pull/1811)

* fix: ambiguous keccak module name use on external contexts [#1809](https://github.com/lambdaclass/cairo-vm/pull/1809)

#### [1.0.0-rc6] - 2024-07-22

* chore: bump `cairo-lang-` dependencies to 2.7.0-rc.3 [#1807](https://github.com/lambdaclass/cairo-vm/pull/1807)
  * chore: update Rust required version to 1.76.0

#### [1.0.0-rc5] - 2024-07-13

* fix: Fixed deserialization of negative numbers in scientific notation [#1804](https://github.com/lambdaclass/cairo-vm/pull/1804)

#### [1.0.0-rc4] - 2024-07-05

* chore: bump `cairo-lang-` dependencies to 2.6.4 [#1799](https://github.com/lambdaclass/cairo-vm/pull/1799)
  * fix: revert breaking change on public input serialization

* fix: Remove validation of CairoPie memory values [#1783](https://github.com/lambdaclass/cairo-vm/pull/1783)

* fix: Handle `GasBuiltin` in cairo1-run crate [#1789](https://github.com/lambdaclass/cairo-vm/pull/1789)
  * Load `initial_gas` into vm instead of creating it via instructions.
  * Fix bug affecting programs with input arguments and gas builtin.

* fix: Change (de)serialization of CairoPie's `OutputBuiltinAdditionalData`'s `PublicMemoryPage` to vectors of length 2. [#1781](https://github.com/lambdaclass/cairo-vm/pull/1781)

* fix: Fixed deserialization issue when signature additional data is empty, and the name of the builtin range_check96 [#1785](https://github.com/lambdaclass/cairo-vm/pull/1785)

* refactor + bugfix: Improve arg handling for cairo1-run [#1782](https://github.com/lambdaclass/cairo-vm/pull/1782)
  * Now uses ascii whitespace as separator, preventing errors when using newlines in args file
  * No longer gets stuck on improperly-formatted arrays
  * Returns an informative clap error upon invalid felt strings instead of unwrapping

* fix: Ignore memory order when comparing instances of `CairoPieMemory` [#1780](https://github.com/lambdaclass/cairo-vm/pull/1780)

* feat: Add `EXCESS_BALANCE` hint [#1777](https://github.com/lambdaclass/cairo-vm/pull/1777)

* feat(BREAKING): Use a cheatcode to relocate all dicts + Make temporary segment usage configurable [#1776](https://github.com/lambdaclass/cairo-vm/pull/1776)
  * Add the flags `segment_arena_validation` & `use_temporary_segments` to the `Cairo1HintProcessor` & `DictManagerExecScope` respectively. These flags will determine if real segments or temporary segments will be used when creating dictionaries.
  * `DictManagerExecScope::finalize_segment` no longer performs relocation and is ignored if `use_temporary_segments` is set to false.
  * Add method `DictManagerExecScope::relocate_all_dictionaries` that adds relocation rules for all tracked dictionaries, relocating them one next to the other in a new segment.
  * Add cheatcode `RelocateAllDictionaries` to the `Cairo1HintProcessor`, which calls the aforementioned method.
  * Add casm instruction to call the aforementioned cheatcode in `create_entry_code` if either `proof_mode` or `append_return_values` are set to true, and segment arena is present.

* Bump `starknet-types-core` version + Use the lib's pedersen hash [#1734](https://github.com/lambdaclass/cairo-vm/pull/1734)

* refactor: Add boolean method Cairo1RunConfig::copy_to_output + Update Doc [#1778](https://github.com/lambdaclass/cairo-vm/pull/1778)

* feat: Filter implicit arguments from return value in cairo1-run crate [#1775](https://github.com/lambdaclass/cairo-vm/pull/1775)

* feat(BREAKING): Serialize inputs into output segment in cairo1-run crate:
  * Checks that only `Array<Felt252>` can be received by the program main function when running with with either `--proof_mode` or `--append_return_values`.
  * Copies the input value to the output segment right after the output in the format `[array_len, arr[0], arr[1],.., arr[n]]`.

                  * feat: specify initial value for `exec_scopes` in `cairo_run_program` [1772](https://github.com/lambdaclass/cairo-vm/pull/1772)

* fix: make MemorySegmentManager.finalize() public [#1771](https://github.com/lambdaclass/cairo-vm/pull/1771)

* feat: load Cairo PIE from bytes [#1773](https://github.com/lambdaclass/cairo-vm/pull/1773)

* feat(BREAKING): Serialize `Array<Felt252>` return value into output segment in cairo1-run crate:
  * Checks that only `PanicResult<Array<Felt252>>` or `Array<Felt252>` can be returned by the program when running with either `--proof_mode` or `--append_return_values`.
  * Serializes return values into the output segment under the previous conditions following the format:
    * `PanicResult<Array<Felt252>>` -> `[panic_flag, array_len, arr[0], arr[1],.., arr[n]]`
    * `<Array<Felt252>` -> `[array_len, arr[0], arr[1],.., arr[n]]`

* feat: Handle `BoundedInt` variant in `serialize_output`, `cairo1-run` crate  [#1768](https://github.com/lambdaclass/cairo-vm/pull/1768)

* fix: make `OutputBuiltinState` public [#1769](https://github.com/lambdaclass/cairo-vm/pull/1769)

* feat: Load arguments into VM instead of creating them via instructions in cairo1-run [#1759](https://github.com/lambdaclass/cairo-vm/pull/1759)

#### [1.0.0-rc3] - 2024-05-14

* bugfix: Fix handling of return values wrapped in `PanicResult` in cairo1-run crate [#1763](https://github.com/lambdaclass/cairo-vm/pull/1763)

* refactor(BREAKING): Move the VM back to the CairoRunner [#1743](https://github.com/lambdaclass/cairo-vm/pull/1743)
  * `CairoRunner` has a new public field `vm: VirtualMachine`
  * `CairoRunner` no longer derives `Debug`
  * `CairoRunner` methods `new_v2` & `new` take an extra boolean argument `trace_enabled`.
  * Functions `cairo_run` , `cairo_run_program` & `cairo_run_fuzzed_program` from `vm` crate and `cairo_run_program` from `cairo1-run` crate now return only `CairoRunner` instead of `(CairoRunner, VirtualMachine)`
  * `CairoRunner` methods no longer take a reference to `VirtualMachine`. Methods that took an immutable reference to self and a mutable reference to the VM now take a mutable reference to self. Affected methods:
    * `initialize`
    * `initialize_builtins`
    * `initialize_all_builtins`
    * `initialize_segments`
    * `initialize_state`
    * `initialize_function_entrypoint`
    * `initialize_state`
    * `initialize_main_entrypoint`
    * `initialize_vm`
    * `run_until_pc`
    * `run_for_steps`
    * `run_until_steps`
    * `run_until_power_of_2`
    * `get_perm_range_check_limits`
    * `check_range_check_usage`
    * `get_memory_holes`
    * `check_diluted_check_usage`
    * `end_run`
    * `relocate_trace`
    * `relocate_memory`
    * `relocate`
    * `get_builtin_segments_info`
    * `get_builtin_segments_info_for_pie`
    * `get_execution_resources`
    * `finalize_segments`
    * `run_from_entrypoint`
    * `check_used_cells`
    * `check_memory_usage`
    * `initialize_function_runner_cairo_1`
    * `initialize_function_runner`
    * `read_return_values`
    * `get_builtins_final_stack`
    * `get_cairo_pie`
    * `get_air_public_input`
    * `get_air_private_input`
    * `get_memory_segment_addresses`
  * Functions & methods taking a reference to `CairoRunner` & `VirtualMachine` now only take a reference to `CairoRunner`:
    * `start_tracer`
    * `VmException::from_vm_error`
    * `get_error_attr_value`
    * `get_traceback`
    * `verify_secure_runner`
  * [hooks feature] `BeforeFirstStepHookFunc` dyn Fn no longer takes a mutable reference to `CairoRunner`, along with `VirtualMachine::execute_before_first_step`.

* fix: add support for arrays shorter than 2 as arguments for cairo1-run [#1737](https://github.com/lambdaclass/cairo-vm/pull/1737)

* bugfix: Fix BuiltinRunner::final_stack for SegmentArena[#1747](https://github.com/lambdaclass/cairo-vm/pull/1747)

* feat: unify `arbitrary`, `hooks`, `print` and `skip_next_instruction_hint` features as a single `test_utils` feature [#1755](https://github.com/lambdaclass/cairo-vm/pull/1755)
  * BREAKING: removed the above features

* bugfix: cairo1-run CLI: Set finalize_builtins to true when using --air_public_input flag [#1744](https://github.com/lambdaclass/cairo-vm/pull/1752)

* feat: Add hint `U256InvModN` to `Cairo1HintProcessor` [#1744](https://github.com/lambdaclass/cairo-vm/pull/1744)

* perf: use a more compact representation for `MemoryCell` [#1672](https://github.com/lambdaclass/cairo-vm/pull/1672)
  * BREAKING: `Memory::get_value` will now always return `Cow::Owned` variants, code that relied on `Cow::Borrowed` may break

#### [1.0.0-rc2] - 2024-05-02

* `cairo1-run` CLI: Allow loading arguments from file[#1739](https://github.com/lambdaclass/cairo-vm/pull/1739)

* BREAKING: Remove unused `CairoRunner` field `original_steps`[#1742](https://github.com/lambdaclass/cairo-vm/pull/1742)

* feat: Add `--run_from_cairo_pie` to `cairo-vm-cli` + workflow [#1730](https://github.com/lambdaclass/cairo-vm/pull/1730)

* Serialize directly into writer in `CairoPie::write_zip_file`[#1736](https://github.com/lambdaclass/cairo-vm/pull/1736)

* feat: Add support for cairo1 run with segements arena validation.
  * Refactored the runner CASM code generation to user a more high level builder.
  * Added segment merging of the dictionary segments.
  * Added validation of the generated segment arena in cairo1 run.

* refactor: Add `lib.rs` to cairo1-run[#1714](https://github.com/lambdaclass/cairo-vm/pull/1714)

* feat: Implement `CairoPie::read_zip_file`[#1729](https://github.com/lambdaclass/cairo-vm/pull/1729)

* feat: Bump to 2.6.3 + Remove gas checks[#1709](https://github.com/lambdaclass/cairo-vm/pull/1709)
  * Bump cairo_lang crates & corelib to v2.6.3
  * Disable gas checks when compiling to sierra & casm
  * Add `Known bugs & issues` segment to README, poining out issues derived from the removal of gas checks and cairo v2.6.3

* feat: Implement running from `CairoPie`[#1720](https://github.com/lambdaclass/cairo-vm/pull/1720)
  * Add function `cairo_run_pie`
  * Add `CairoPie` methods `run_validity_checks` & `check_pie_compatibility`
  * Add `Program` method `from_stripped_program`

* bugfix: Don't assume outer deref when fetching integer values from references[#1732](https://github.com/lambdaclass/cairo-vm/pull/1732)

* feat: Implement `extend_additional_data` for `BuiltinRunner`[#1726](https://github.com/lambdaclass/cairo-vm/pull/1726)

* BREAKING: Set dynamic params as null by default on air public input [#1716](https://github.com/lambdaclass/cairo-vm/pull/1716)
  * `PublicInput` field `layout_params` renamed to `dynamic_params` & type changed from`&'a CairoLayout` to `()`.

* feat: `cairo1-run` accepts Sierra programs [#1719](https://github.com/lambdaclass/cairo-vm/pull/1719)

* refactor(BREAKING): Use `BuiltinName` enum instead of string representation [#1722](https://github.com/lambdaclass/cairo-vm/pull/1722)
  * `BuiltinName` moved from `crate::serde::deserialize_program` module to `crate::types::builtin_name`.
    * Implement `BuiltinName` methods `to_str`, `to_str_with_suffix`, `from_str` & `from_str_with_suffix`.
  * Remove `BuiltinName` method `name`.
  * All builtin-related error variants now store `BuiltinName` instead of `&'static str` or `String`.
  * Remove constants: `OUTPUT_BUILTIN_NAME`, `HASH_BUILTIN_NAME`, `RANGE_CHECK_BUILTIN_NAME`,`RANGE_CHECK_96_BUILTIN_NAME`, `SIGNATURE_BUILTIN_NAME`, `BITWISE_BUILTIN_NAME`, `EC_OP_BUILTIN_NAME`, `KECCAK_BUILTIN_NAME`, `POSEIDON_BUILTIN_NAME`, `SEGMENT_ARENA_BUILTIN_NAME`, `ADD_MOD_BUILTIN_NAME` &
`MUL_MOD_BUILTIN_NAME`.
  * Remove `BuiltinRunner` & `ModBuiltinRunner` method `identifier`
  * Structs containing string representation of builtin names now use `BuiltinName` instead:
    * `AirPrivateInput(pub HashMap<&'static str, Vec<PrivateInput>>)` ->  `AirPrivateInput(pub HashMap<BuiltinName, Vec<PrivateInput>>)`.
    * `CairoPieMetadata` field `additional_data`: `HashMap<String, BuiltinAdditionalData>,` -> `CairoPieAdditionalData` with `CairoPieAdditionalData(pub HashMap<BuiltinName, BuiltinAdditionalData>)`
    * `CairoPieMetadata` field `builtin_segments`: `HashMap<String, SegmentInfo>` -> `HashMap<BuiltinName, SegmentInfo>`.
    * `ExecutiobResources` field `builtin_instance_counter`: `HashMap<String, usize>` -> `HashMap<BuiltinName, usize>`
  * Methods returning string representation of builtin names now use `BuiltinName` instead:
    * `BuiltinRunner`, `ModBuiltinRunner` & `RangeCheckBuiltinRunner` method `name`: `&'static str` -> `BuiltinName`.
    * `CairoRunner` method `get_builtin_segment_info_for_pie`: `Result<HashMap<String, cairo_pie::SegmentInfo>, RunnerError>` -> `Result<HashMap<BuiltinName, cairo_pie::SegmentInfo>, RunnerError>`

  Notes: Serialization of vm outputs that now contain `BuiltinName` & `Display` implementation of `BuiltinName` have not been affected by this PR

* feat: Add `recursive_with_poseidon` layout[#1724](https://github.com/lambdaclass/cairo-vm/pull/1724)

* refactor(BREAKING): Use an enum to represent layout name[#1715](https://github.com/lambdaclass/cairo-vm/pull/1715)
  * Add enum `LayoutName` to represent cairo layout names.
  * `CairoRunConfig`, `Cairo1RunConfig` & `CairoRunner` field `layout` type changed from `String` to `LayoutName`.
  * `CairoLayout` field `name` type changed from `String` to `LayoutName`.

* fix(BREAKING): Remove unsafe impl of `Add<usize> for &'a Relocatable`[#1718](https://github.com/lambdaclass/cairo-vm/pull/1718)

* fix(BREAKING): Handle triple dereference references[#1708](https://github.com/lambdaclass/cairo-vm/pull/1708)
  * Replace `ValueAddress` boolean field `dereference` with boolean fields `outer_dereference` & `inner_dereference`
  * Replace `HintReference` boolean field `dereference` with boolean fields `outer_dereference` & `inner_dereference`
  * Reference parsing now handles the case of dereferences inside the cast. Aka references of type `cast([A + B], type)` such as `cast([[fp + 2] + 2], felt)`.

* Bump `starknet-types-core` version + Use the lib's pedersen hash [#1692](https://github.com/lambdaclass/cairo-vm/pull/1692)

* refactor: Remove unused code & use constants whenever possible for builtin instance definitions[#1707](https://github.com/lambdaclass/cairo-vm/pull/1707)

* feat: missing EC hints for Starknet OS 0.13.1 [#1706](https://github.com/lambdaclass/cairo-vm/pull/1706)

* fix(BREAKING): Use program builtins in `initialize_main_entrypoint` & `read_return_values`[#1703](https://github.com/lambdaclass/cairo-vm/pull/1703)
  * `initialize_main_entrypoint` now iterates over the program builtins when building the stack & inserts 0 for any missing builtin
  * `read_return_values` now only computes the final stack of the builtins in the program
  * BREAKING: `read_return_values` now takes a boolean argument `allow_missing_builtins`
  * Added method `BuiltinRunner::identifier` to get the `BuiltinName` of each builtin
  * BREAKING: `OutputBuiltinRunner::get_public_memory` now takes a reference to `MemorySegmentManager`
  * BREAKING: method `VirtualMachine::get_memory_segment_addresses` moved to `CairoRunner::get_memory_segment_addresses`

* feat(BREAKING): Add range_check96 builtin[#1698](https://github.com/lambdaclass/cairo-vm/pull/1698)
  * Add the new `range_check96` builtin to the `all_cairo` layout.
  * `RangeCheckBuiltinRunner` changes:
    * Remove field `n_parts`, replacing it with const generic `N_PARTS`.
    * Remome `n_parts` argument form method `new`.
    * Remove field `_bound`, replacing it with public method `bound`.
    * Add public methods `name` & `n_parts`.

* feat(BREAKING): Add mod builtin [#1673](https://github.com/lambdaclass/cairo-vm/pull/1673)

  Main Changes:
  * Add the new `ModBuiltinRunner`, implementing the builtins `add_mod` & `mul_mod`
  * Adds `add_mod` & `mul_mod` to the `all_cairo` & `dynamic` layouts under the `mod_builtin` feature flag. This will be added to the main code in a future update.
  * Add method `VirtualMachine::fill_memory` in order to perform the new builtin's main logic from within hints
  * Add hints to run arithmetic circuits using `add_mod` and/or `mul_mod` builtins

  Other Changes:
  * BREAKING: BuiltinRunner method signature change from
  `air_private_input(&self, memory: &Memory) -> Vec<PrivateInput>` to `pub fn air_private_input(&self, segments: &MemorySegmentManager) -> Vec<PrivateInput>`
  * Add `MayleRelocatable::sub_usize`
  * Implement `Add<u32> for Relocatable`
  * Add `Memory::get_usize`
  * BREAKING: Clean up unused/duplicated code from builtins module:
    * Remove unused method `get_memory_segment_addresses` from all builtin runners & the enum
    * Remove empty implementations of `deduce_memory_cell` & `add_validation_rules` from all builtin runners
    * Remove duplicated implementation of `final_stack` from all builtin runners except output and move it to the enum implementation

* bugfix(BREAKING): Handle off2 immediate case in `get_integer_from_reference`[#1701](https://github.com/lambdaclass/cairo-vm/pull/1701)
  * `get_integer_from_reference` & `get_integer_from_var_name` output changed from `Result<Cow<'a, Felt252>, HintError>` to `Result<Felt252, HintError>`

* feat: Reorganized builtins to be in the top of stack at the end of a run (Cairo1).

* BREAKING: Remove `CairoRunner::add_additional_hash_builtin` & `VirtualMachine::disable_trace`[#1658](https://github.com/lambdaclass/cairo-vm/pull/1658)

* feat: output builtin add_attribute method [#1691](https://github.com/lambdaclass/cairo-vm/pull/1691)

* feat: add a method to retrieve the output builtin from the VM [#1690](https://github.com/lambdaclass/cairo-vm/pull/1690)

* feat: Add zero segment [#1668](https://github.com/lambdaclass/cairo-vm/pull/1668)

* feat: Bump cairo_lang to 0.13.1 in testing env [#1687](https://github.com/lambdaclass/cairo-vm/pull/1687)

* feat(BREAKING): Use return type info from sierra when serializing return values in cairo1-run crate [#1665](https://github.com/lambdaclass/cairo-vm/pull/1665)
  * Removed public function `serialize_output`.
  * Add field `serialize_output` to `Cairo1RunConfig`.
  * Function `cairo_run_program` now returns an extra `Option<String>` value with the serialized output if `serialize_output` is enabled in the config.
  * Output serialization improved as it now uses the sierra program data to identify return value's types.

* feat: Create hyper_threading crate to benchmark the `cairo-vm` in a hyper-threaded environment [#1679](https://github.com/lambdaclass/cairo-vm/pull/1679)

* feat: add a `--tracer` option which hosts a web server that shows the line by line execution of cairo code along with memory registers [#1265](https://github.com/lambdaclass/cairo-vm/pull/1265)

* feat: Fix error handling in `initialize_state`[#1657](https://github.com/lambdaclass/cairo-vm/pull/1657)

* feat: Make air public inputs deserializable [#1657](https://github.com/lambdaclass/cairo-vm/pull/1648)

* feat: Show only layout builtins in air private input [#1651](https://github.com/lambdaclass/cairo-vm/pull/1651)

* feat: Sort builtin segment info upon serialization for Cairo PIE [#1654](https://github.com/lambdaclass/cairo-vm/pull/1654)

* feat: Fix output serialization for cairo 1 [#1645](https://github.com/lambdaclass/cairo-vm/pull/1645)
  * Reverts changes added by #1630
  * Extends the serialization of Arrays added by the `print_output` flag to Spans and Dictionaries
  * Now dereferences references upon serialization

* feat: Add flag to append return values to output segment when not running in proof_mode [#1646](https://github.com/lambdaclass/cairo-vm/pull/1646)
  * Adds the flag `append_return_values` to both the CLI and `Cairo1RunConfig` struct.
  * Enabling flag will add the output builtin and the necessary instructions to append the return values to the output builtin's memory segment.

* feat: Compute program hash chain [#1647](https://github.com/lambdaclass/cairo-vm/pull/1647)

* feat: Add cairo1-run output pretty-printing for felts, arrays/spans and dicts [#1630](https://github.com/lambdaclass/cairo-vm/pull/1630)

* feat: output builtin features for bootloader support [#1580](https://github.com/lambdaclass/cairo-vm/pull/1580)

#### [1.0.0-rc1] - 2024-02-23

* Bump `starknet-types-core` dependency version to 0.0.9 [#1628](https://github.com/lambdaclass/cairo-vm/pull/1628)

* feat: Implement `Display` for `MemorySegmentManager`[#1606](https://github.com/lambdaclass/cairo-vm/pull/1606)

* fix: make Felt252DictEntryUpdate work with MaybeRelocatable instead of only Felt [#1624](https://github.com/lambdaclass/cairo-vm/pull/1624).

* chore: bump `cairo-lang-` dependencies to 2.5.4 [#1629](https://github.com/lambdaclass/cairo-vm/pull/1629)

* chore: bump `cairo-lang-` dependencies to 2.5.3 [#1596](https://github.com/lambdaclass/cairo-vm/pull/1596)

* refactor: Refactor `cairo1-run` crate [#1601](https://github.com/lambdaclass/cairo-vm/pull/1601)
  * Add function `cairo_run_program` & struct `Cairo1RunConfig` in `cairo1-run::cairo_run` module.
  * Function `serialize_output` & structs `FuncArg` and `Error` in crate `cairo1-run` are now public.

* feat(BREAKING): Add `allow_missing_builtins` flag [#1600](https://github.com/lambdaclass/cairo-vm/pull/1600)

    This new flag will skip the check that all builtins used by the program need to be present in the selected layout if enabled. It will also be enabled by default when running in proof_mode.

  * Add `allow_missing_builtins` flag to `cairo-vm-cli` crate
  * Add `allow_missing_builtins` field to `CairoRunConfig` struct
  * Add `allow_missing_builtins` boolean argument to `CairoRunner` methods `initialize` & `initialize_builtins`

* feat: Append return values to the output segment when running cairo1-run in proof_mode [#1597](https://github.com/lambdaclass/cairo-vm/pull/1597)
  * Add instructions to the proof_mode header to copy return values to the output segment before initiating the infinite loop
  * Output builtin is now always included when running cairo 1 programs in proof_mode

* feat: deserialize AIR private input [#1589](https://github.com/lambdaclass/cairo-vm/pull/1589)

* feat(BREAKING): Remove unecessary conversion functions between `Felt` & `BigUint`/`BigInt` [#1562](https://github.com/lambdaclass/cairo-vm/pull/1562)
  * Remove the following functions:
    * felt_from_biguint
    * felt_from_bigint
    * felt_to_biguint
    * felt_to_bigint

* perf: optimize instruction cache allocations by using `VirtualMachine::load_data` [#1441](https://github.com/lambdaclass/cairo-vm/pull/1441)

* feat: Add `print_output` flag to `cairo-1` crate [#1575] (https://github.com/lambdaclass/cairo-vm/pull/1575)

* bugfixes(BREAKING): Fix memory hole count inconsistencies #[1585] (https://github.com/lambdaclass/cairo-vm/pull/1585)
  * Output builtin memory segment is no longer skipped when counting memory holes
  * Temporary memory cells now keep their accessed status when relocated
  * BREAKING: Signature change: `get_memory_holes(&self, builtin_count: usize) -> Result<usize, MemoryError>` ->  `get_memory_holes(&self, builtin_count: usize,  has_output_builtin: bool) -> Result<usize, MemoryError>`

* feat: Add `cairo_pie_output` flag to `cairo1-run` [#1581] (https://github.com/lambdaclass/cairo-vm/pull/1581)

* feat: Add `cairo_pie_output` flag to `cairo_vm_cli` [#1578] (https://github.com/lambdaclass/cairo-vm/pull/1578)
  * Fix serialization of CairoPie to be fully compatible with the python version
  * Add `CairoPie::write_zip_file`
  * Move handling of required and exclusive arguments in `cairo-vm-cli` to struct definition using clap derives

* feat: Add doc + default impl for ResourceTracker trait [#1576] (https://github.com/lambdaclass/cairo-vm/pull/1576)

* feat: Add `air_private_input` flag to `cairo1-run` [#1559] (https://github.com/lambdaclass/cairo-vm/pull/1559)

* feat: Add `args` flag to `cairo1-run` [#1551] (https://github.com/lambdaclass/cairo-vm/pull/1551)

* feat: Add `air_public_input` flag to `cairo1-run` [#1539] (https://github.com/lambdaclass/cairo-vm/pull/1539)

* feat: Implement air_private_input [#1552](https://github.com/lambdaclass/cairo-vm/pull/1552)

* feat: Add `proof_mode` flag to `cairo1-run` [#1537] (https://github.com/lambdaclass/cairo-vm/pull/1537)
  * The cairo1-run crate no longer compiles and executes in proof_mode by default
  * Add flag `proof_mode` to cairo1-run crate. Activating this flag will enable proof_mode compilation and execution

* dev: bump cairo 1 compiler dep to 2.4 [#1530](https://github.com/lambdaclass/cairo-vm/pull/1530)

#### [1.0.0-rc0] - 2024-1-5

* feat: Use `ProjectivePoint` from types-rs in ec_op builtin impl [#1532](https://github.com/lambdaclass/cairo-vm/pull/1532)

* feat(BREAKING): Replace `cairo-felt` crate with `starknet-types-core` (0.0.5) [#1408](https://github.com/lambdaclass/cairo-vm/pull/1408)

* feat(BREAKING): Add Cairo 1 proof mode compilation and execution [#1517] (https://github.com/lambdaclass/cairo-vm/pull/1517)
    * In the cairo1-run crate, now the Cairo 1 Programs are compiled and executed in proof-mode
    * BREAKING: Remove `CairoRunner.proof_mode: bool` field and replace it with `CairoRunner.runner_mode: RunnerMode`

* perf: Add `extensive_hints` feature to prevent performance regression for the common use-case [#1503] (https://github.com/lambdaclass/cairo-vm/pull/1503)

  * Gates changes added by #1491 under the feature flag `extensive_hints`

* chore: remove cancel-duplicates workflow [#1497](https://github.com/lambdaclass/cairo-vm/pull/1497)

* feat: Handle `pc`s outside of program segment in `VmException` [#1501] (https://github.com/lambdaclass/cairo-vm/pull/1501)

  * `VmException` now shows the full pc value instead of just the offset (`VmException.pc` field type changed to `Relocatable`)
  * `VmException.traceback` now shows the full pc value for each entry instead of hardcoding its index to 0.
  * Disable debug information for errors produced when `pc` is outside of the program segment (segment_index != 0). `VmException` fields `inst_location` & `error_attr_value` will be `None` in such case.

* feat: Allow running instructions from pcs outside the program segement [#1493](https://github.com/lambdaclass/cairo-vm/pull/1493)

* BREAKING: Partially Revert `Optimize trace relocation #906` [#1492](https://github.com/lambdaclass/cairo-vm/pull/1492)

  * Remove methods `VirtualMachine::get_relocated_trace`& `VirtualMachine::relocate_trace`.
  * Add `relocated_trace` field  & `relocate_trace` method to `CairoRunner`.
  * Swap `TraceEntry` for `RelocatedTraceEntry` type in `write_encoded_trace` & `PublicInput::new` signatures.
  * Now takes into account the program counter's segment index when building the execution trace instead of assuming it to be 0.

* feat: Add HintProcessor::execute_hint_extensive + refactor hint_ranges [#1491](https://github.com/lambdaclass/cairo-vm/pull/1491)

  * Add trait method `HintProcessorLogic::execute_hint_extensive`:
    * This method has a similar behaviour to `HintProcessorLogic::execute_hint` but it also returns a `HintExtension` (type alias for `HashMap<Relocatable, Vec<Box<dyn Any>>>`) that can be used to extend the current map of hints used by the VM. This behaviour achieves what the `vm_load_data` primitive does for cairo-lang, and is needed to implement os hints.
    * This method is now used by the VM to execute hints instead of `execute_hint`, but it's default implementation calls `execute_hint`, so current implementors of the `HintProcessor` trait won't notice any change.

  * Signature changes:
    * `pub fn step_hint(&mut self, hint_executor: &mut dyn HintProcessor, exec_scopes: &mut ExecutionScopes, hint_datas: &mut Vec<Box<dyn Any>>, constants: &HashMap<String, Felt252>) -> Result<(), VirtualMachineError>` -> `pub fn step_hint(&mut self, hint_processor: &mut dyn HintProcessor, exec_scopes: &mut ExecutionScopes, hint_datas: &mut Vec<Box<dyn Any>>, hint_ranges: &mut HashMap<Relocatable, HintRange>, constants: &HashMap<String, Felt252>) -> Result<(), VirtualMachineError>`
    * `pub fn step(&mut self, hint_executor: &mut dyn HintProcessor, exec_scopes: &mut ExecutionScopes, hint_data: &[Box<dyn Any>], constants: &HashMap<String, Felt252>) -> Result<(), VirtualMachineError>` -> `pub fn step(&mut self, hint_processor: &mut dyn HintProcessor, exec_scopes: &mut ExecutionScopes, hint_datas: &mut Vec<Box<dyn Any>>, hint_ranges: &mut HashMap<Relocatable, HintRange>, constants: &HashMap<String, Felt252>) -> Result<(), VirtualMachineError>`

* feat: add debugging capabilities behind `print` feature flag. [#1476](https://github.com/lambdaclass/cairo-vm/pull/1476)

* feat: add `cairo_run_program` function that takes a `Program` as an arg. [#1496](https://github.com/lambdaclass/cairo-vm/pull/1496)

#### [0.9.1] - 2023-11-16

* chore: bump `cairo-lang-` dependencies to 2.3.1 [#1482](https://github.com/lambdaclass/cairo-vm/pull/1482), [#1483](https://github.com/lambdaclass/cairo-vm/pull/1483)

* feat: Make PublicInput fields public [#1474](https://github.com/lambdaclass/cairo-vm/pull/1474)

* chore: bump starknet-crypto to v0.6.1 [#1469](https://github.com/lambdaclass/cairo-vm/pull/1469)

* feat: Implement the Serialize and Deserialize methods for the Program struct [#1458](https://github.com/lambdaclass/cairo-vm/pull/1458)

* feat: Use only program builtins when running cairo 1 programs [#1457](https://github.com/lambdaclass/cairo-vm/pull/1457)

* feat: Use latest cairo-vm version in cairo1-run crate [#1455](https://github.com/lambdaclass/cairo-vm/pull/1455)

* feat: Implement a CLI to run cairo 1 programs [#1370](https://github.com/lambdaclass/cairo-vm/pull/1370)

* fix: Fix string code of `BLAKE2S_ADD_UINT256` hint [#1454](https://github.com/lambdaclass/cairo-vm/pull/1454)

#### [0.9.0] - 2023-10-03

* fix: Default to empty attributes vector when the field is missing from the program JSON [#1450](https://github.com/lambdaclass/cairo-vm/pull/1450)

* fix: Change serialization of CairoPieMemory to match Python's binary format [#1447](https://github.com/lambdaclass/cairo-vm/pull/1447)

* fix: Remove Deserialize derive from CairoPie and fix Serialize implementation to match Python's [#1444](https://github.com/lambdaclass/cairo-vm/pull/1444)

* fix: ec_recover hints no longer panic when divisor is 0 [#1433](https://github.com/lambdaclass/cairo-vm/pull/1433)

* feat: Implement the Serialize and Deserialize traits for the CairoPie struct [#1438](https://github.com/lambdaclass/cairo-vm/pull/1438)

* fix: Using UINT256_HINT no longer panics when b is greater than 2^256 [#1430](https://github.com/lambdaclass/cairo-vm/pull/1430)

* feat: Added a differential fuzzer for programs with whitelisted hints [#1358](https://github.com/lambdaclass/cairo-vm/pull/1358)

* fix(breaking): Change return type of `get_execution_resources` to `RunnerError` [#1398](https://github.com/lambdaclass/cairo-vm/pull/1398)

* Don't build wasm-demo in `build` target + add ci job to run the wasm demo [#1393](https://github.com/lambdaclass/cairo-vm/pull/1393)

    * Adds default-members to workspace
    * Crate `examples/wasm-demo` is no longer built during `make build`
    * `make check` no longer compiles the cairo file used in the wasm-demo
    * Removes Makefile targets `examples/wasm-demo/src/array_sum.json` & `example_program`
    * `wasm-demo` now uses the compiled cairo file in `cairo_programs` directory instead of its own copy

* feat: Add `Program::new_for_proof` [#1396](https://github.com/lambdaclass/cairo-vm/pull/1396)

#### [0.8.7] - 2023-8-28

* Add REDUCE_V2 hint [#1420](https://github.com/lambdaclass/cairo-vm/pull/1420):
    * Implement REDUCE_V2 hint
    * Rename hint REDUCE -> REDUCE_V1

* BREAKING: Add `disable_trace_padding` to `CairoRunConfig`[#1233](https://github.com/lambdaclass/cairo-rs/pull/1233)

* feat: Implement `CairoRunner.get_cairo_pie`[#1375](https://github.com/lambdaclass/cairo-vm/pull/1375)

* fix: Compare air_public_inputs against python vm + Fix how public memory is built [#391](https://github.com/lambdaclass/cairo-vm/pull/1391)

    BugFixes:

    *  `CairoRunner.finalize_segments` now builds the output builtin's public memory (if applicable).
    * `MemorySegmentManager.get_public_memory_addresses` logic fixed.
    * `MemorySegmentManager.finalize` no longer skips segments when their public memory is None

    Minor changes:

    * `VirtualMachine.get_public_memory_addresses` now strips the "_builtin" suffix from builtin names
    * `MemorySegmentAddresses.stop_address` renamed to `stop_ptr`

    Overall these changes make the the air public input file (obtained through the --air_public_input flag) equivalent to the ones outputted by the cairo-lang version

* fix: Fix `SPLIT_FELT` hint [#1387](https://github.com/lambdaclass/cairo-vm/pull/1387)

* refactor: combine `Program.hints` and `Program.hints_ranges` into custom collection [#1366](https://github.com/lambdaclass/cairo-vm/pull/1366)

* fix: Fix div_mod [#1383](https://github.com/lambdaclass/cairo-vm/pull/1383)

  * Fixes `div_mod` function so that it behaves like the cairo-lang version
  * Various functions in the `math_utils` crate can now return a `MathError` : `div_mod`, `ec_add`, `line_slope`, `ec_double`, `ec_double_slope`.
  * Fixes `UINT256_MUL_INV_MOD_P` hint so that it behaves like the python code.

#### [0.8.6] - 2023-8-11

* fix: Handle error in hint `UINT256_MUL_DIV_MOD` when divides by zero [#1367](https://github.com/lambdaclass/cairo-vm/pull/1367)

* Add HintError::SyscallError and VmErrors::HINT_ERROR_STR constant [#1357](https://github.com/lambdaclass/cairo-rs/pull/1357)

* feat: make *arbitrary* feature also enable a `proptest::arbitrary::Arbitrary` implementation for `Felt252` [#1355](https://github.com/lambdaclass/cairo-vm/pull/1355)

* fix: correctly display invalid signature error message [#1361](https://github.com/lambdaclass/cairo-vm/pull/1361)

#### [0.8.5] - 2023-7-31

* fix: `Program` comparison depending on `hints_ranges` ordering [#1351](https://github.com/lambdaclass/cairo-rs/pull/1351)

* feat: implement the `--air_public_input` flag to the runner for outputting public inputs into a file [#1268](https://github.com/lambdaclass/cairo-rs/pull/1268)

* fix: CLI errors bad formatting and handling

* perf: replace insertion with bit-setting in validated addresses [#1208](https://github.com/lambdaclass/cairo-vm/pull/1208)

* fix: return error when a parsed hint's PC is invalid [#1340](https://github.com/lambdaclass/cairo-vm/pull/1340)

* chore(deps): bump _cairo-lang_ dependencies to v2.1.0-rc2 [#1345](https://github.com/lambdaclass/cairo-vm/pull/1345)

* chore(examples): remove _wee_alloc_ dependency from _wasm-demo_ example and _ensure-no_std_ dummy crate [#1337](https://github.com/lambdaclass/cairo-vm/pull/1337)

* docs: improved crate documentation [#1334](https://github.com/lambdaclass/cairo-vm/pull/1334)

* chore!: made `deserialize_utils` module private [#1334](https://github.com/lambdaclass/cairo-vm/pull/1334)
  BREAKING:
  * `deserialize_utils` is no longer exported
  * functions `maybe_add_padding`, `parse_value`, and `take_until_unbalanced` are no longer exported
  * `ReferenceParseError` is no more

* perf: changed `ok_or` usage for `ok_or_else` in expensive cases [#1332](https://github.com/lambdaclass/cairo-vm/pull/1332)

* feat: updated the old WASM example and moved it to [`examples/wasm-demo`](examples/wasm-demo/) [#1315](https://github.com/lambdaclass/cairo-vm/pull/1315)

* feat(fuzzing): add `arbitrary` feature to enable arbitrary derive in `Program` and `CairoRunConfig` [#1306](https://github.com/lambdaclass/cairo-vm/pull/1306) [#1330](https://github.com/lambdaclass/cairo-vm/pull/1330)

* perf: remove pointless iterator from rc limits tracking [#1316](https://github.com/lambdaclass/cairo-vm/pull/1316)

* feat(felt): add `from_bytes_le` and `from_bytes_ne` methods to `Felt252` [#1326](https://github.com/lambdaclass/cairo-vm/pull/1326)

* perf: change `Program::shared_program_data::hints` from `HashMap<usize, Vec<Box<dyn Any>>>` to `Vec<Box<dyn Any>>` and refer to them as ranges stored in a `Vec<_>` indexed by PC with run time reductions of up to 12% [#931](https://github.com/lambdaclass/cairo-vm/pull/931)
  BREAKING:
  * `get_hint_dictionary(&self, &[HintReference], &mut dyn HintProcessor) -> Result<HashMap<usize, Vec<Box<dyn Any>>, VirtualMachineError>` ->
    `get_hint_data(self, &[HintReference], &mut dyn HintProcessor) -> Result<Vec<Box<dyn Any>, VirtualMachineError>`
  * Hook methods receive `&[Box<dyn Any>]` rather than `&HashMap<usize, Vec<Box<dyn Any>>>`

#### [0.8.4]
**YANKED**

#### [0.8.3]
**YANKED**

#### [0.8.2] - 2023-7-10

* chore: update dependencies, particularly lamdaworks 0.1.2 -> 0.1.3 [#1323](https://github.com/lambdaclass/cairo-vm/pull/1323)

* fix: fix `UINT256_MUL_DIV_MOD` hint [#1320](https://github.com/lambdaclass/cairo-vm/pull/1320)

* feat: add dependency installation script `install.sh` [#1298](https://github.com/lambdaclass/cairo-vm/pull/1298)

* fix: specify resolver version 2 in the virtual workspace's manifest [#1311](https://github.com/lambdaclass/cairo-vm/pull/1311)

* feat: add `lambdaworks-felt` feature to `cairo-vm-cli` [#1308](https://github.com/lambdaclass/cairo-vm/pull/1308)

* chore: update dependencies, particularly clap 3.2 -> 4.3 [#1309](https://github.com/lambdaclass/cairo-vm/pull/1309)
  * this removes dependency on _atty_, that's no longer mantained

* chore: remove unused dependencies [#1307](https://github.com/lambdaclass/cairo-vm/pull/1307)
  * rand_core
  * serde_bytes
  * rusty-hook (_dev-dependency_)

* chore: bump `cairo-lang-starknet` and `cairo-lang-casm` dependencies to 2.0.0 [#1313](https://github.com/lambdaclass/cairo-vm/pull/1313)

#### [0.8.1] - 2023-6-29

* chore: change mentions of *cairo-rs-py* to *cairo-vm-py* [#1296](https://github.com/lambdaclass/cairo-vm/pull/1296)

* rename github repo from https://github.com/lambdaclass/cairo-rs to https://github.com/lambdaclass/cairo-vm [#1289](https://github.com/lambdaclass/cairo-vm/pull/1289)

* fix(security): avoid OOM crashes when programs jump to very high invalid addresses [#1285](https://github.com/lambdaclass/cairo-vm/pull/1285)

* fix: add `to_bytes_be` to the felt when `lambdaworks-felt` feature is active [#1290](https://github.com/lambdaclass/cairo-vm/pull/1290)

* chore: mark `modpow` and `to_signed_bytes_le` as *deprecated* [#1290](https://github.com/lambdaclass/cairo-vm/pull/1290)

* fix: bump *lambdaworks-math* to latest version, that fixes no-std support [#1293](https://github.com/lambdaclass/cairo-vm/pull/1293)

* build: remove dependency to `thiserror` (use `thiserror-no-std/std` instead)

* chore: use LambdaWorks' implementation of bit operations for `Felt252` [#1291](https://github.com/lambdaclass/cairo-vm/pull/1291)

* update `cairo-lang-starknet` and `cairo-lang-casm` dependencies to v2.0.0-rc6 [#1299](https://github.com/lambdaclass/cairo-vm/pull/1299)

#### [0.8.0] - 2023-6-26

* feat: Add feature `lambdaworks-felt` to `felt` & `cairo-vm` crates [#1281](https://github.com/lambdaclass/cairo-vm/pull/1281)

    Changes under this feature:
  * `Felt252` now uses *LambdaWorks*' `FieldElement` internally
  * BREAKING: some methods of `Felt252` were removed, namely: `modpow` and `to_signed_bytes_le`

#### [0.7.0] - 2023-6-26

* BREAKING: Integrate `RunResources` logic into `HintProcessor` trait [#1274](https://github.com/lambdaclass/cairo-vm/pull/1274)
  * Rename trait `HintProcessor` to `HintProcessorLogic`
  * Add trait `ResourceTracker`
  * Trait `HintProcessor` is now `HintProcessor: HintProcessorLogic + ResourceTracker`
  * `BuiltinHintProcessor::new` & `Cairo1HintProcessor::new` now receive the argumet `run_resources: RunResources`
  * `HintProcessorLogic::execute_hint` no longer receives `run_resources: &mut RunResources`
  * Remove argument `run_resources: &mut RunResources` from `CairoRunner::run_until_pc` & `CairoRunner::run_from_entrypoint`

* build: remove unused implicit features from cairo-vm [#1266](https://github.com/lambdaclass/cairo-vm/pull/1266)


#### [0.6.1] - 2023-6-23

* fix: updated the `custom_hint_example` and added it to the workspace [#1258](https://github.com/lambdaclass/cairo-vm/pull/1258)

* Add path to cairo-vm README.md [#1276](https://github.com/lambdaclass/cairo-vm/pull/1276)

* fix: change error returned when subtracting two `MaybeRelocatable`s to better reflect the cause [#1271](https://github.com/lambdaclass/cairo-vm/pull/1271)

* fix: CLI error message when using --help [#1270](https://github.com/lambdaclass/cairo-vm/pull/1270)

#### [0.6.0] - 2023-6-18

* fix: `dibit` hint no longer fails when called with an `m` of zero [#1247](https://github.com/lambdaclass/cairo-vm/pull/1247)

* fix(security): avoid denial of service on malicious input exploiting the scientific notation parser [#1239](https://github.com/lambdaclass/cairo-vm/pull/1239)

* BREAKING: Change `RunResources` usage:
    * Modify field type `RunResources.n_steps: Option<usize>,`

    * Public Api Changes:
        *  CairoRunner::run_until_pc: Now receive a `&mut RunResources` instead of an `&mut Option<RunResources>`
        *  CairoRunner::run_from_entrypoint: Now receive a `&mut RunResources` instead of an `&mut Option<RunResources>`
        * VirtualMachine::Step: Add `&mut RunResources` as input
        * Trait HintProcessor::execute_hint: Add  `&mut RunResources` as an input

* perf: accumulate `min` and `max` instruction offsets during run to speed up range check [#1080](https://github.com/lambdaclass/cairo-vm/pull/)
  BREAKING: `Cairo_runner::get_perm_range_check_limits` no longer returns an error when called without trace enabled, as it no longer depends on it

* perf: process reference list on `Program` creation only [#1214](https://github.com/lambdaclass/cairo-vm/pull/1214)
  Also keep them in a `Vec<_>` instead of a `HashMap<_, _>` since it will be continuous anyway.
  BREAKING:
  * `HintProcessor::compile_hint` now receies a `&[HintReference]` rather than `&HashMap<usize, HintReference>`
  * Public `CairoRunner::get_reference_list` has been removed

* BREAKING: Add no_std compatibility to cairo-vm (cairo-1-hints feature still not supported)
    * Move the vm to its own directory and crate, different from the workspace [#1215](https://github.com/lambdaclass/cairo-vm/pull/1215)

    * Add an `ensure_no_std` crate that the CI will use to check that new changes don't revert `no_std` support [#1215](https://github.com/lambdaclass/cairo-vm/pull/1215) [#1232](https://github.com/lambdaclass/cairo-vm/pull/1232)

    * replace the use of `num-prime::is_prime` by a custom implementation, therefore restoring `no_std` compatibility [#1238](https://github.com/lambdaclass/cairo-vm/pull/1238)

#### [0.5.2] - 2023-6-12

* BREAKING: Compute `ExecutionResources.n_steps` without requiring trace [#1222](https://github.com/lambdaclass/cairo-vm/pull/1222)

  * `CairoRunner::get_execution_resources` return's `n_steps` field value is now set to `vm.current_step` instead of `0` if both `original_steps` and `trace` are set to `None`

* Add `RunResources::get_n_steps` method [#1225](https://github.com/lambdaclass/cairo-vm/pull/1225)

* refactor: simplify `mem_eq`

* fix: pin Cairo compiler version [#1220](https://github.com/lambdaclass/cairo-vm/pull/1220)

* perf: make `inner_rc_bound` a constant, improving performance of the range-check builtin

* fix: substraction of `MaybeRelocatable` always behaves as signed [#1218](https://github.com/lambdaclass/cairo-vm/pull/1218)

#### [0.5.1] - 2023-6-7

* fix: fix overflow for `QUAD_BIT` and `DI_BIT` hints [#1209](https://github.com/lambdaclass/cairo-vm/pull/1209)
  Fixes [#1205](https://github.com/lambdaclass/cairo-vm/issue/1205)

* fix: fix hints `UINT256_UNSIGNED_DIV_REM` && `UINT256_EXPANDED_UNSIGNED_DIV_REM` [#1203](https://github.com/lambdaclass/cairo-vm/pull/1203)

* bugfix: fix deserialization of scientific notation with fractional values [#1202](https://github.com/lambdaclass/cairo-vm/pull/1202)

* feat: implement `mem_eq` function to test for equality of two ranges in memory [#1198](https://github.com/lambdaclass/cairo-vm/pull/1198)

* perf: use `mem_eq` in `set_add` [#1198](https://github.com/lambdaclass/cairo-vm/pull/1198)

* feat: wrap big variants of `HintError`, `VirtualMachineError`, `RunnerError`, `MemoryError`, `MathError`, `InsufficientAllocatedCellsError` in `Box` [#1193](https://github.com/lambdaclass/cairo-vm/pull/1193)
  * BREAKING: all tuple variants of `HintError` with a single `Felt252` or multiple elements now receive a single `Box`

* Add `Program::builtins_len method` [#1194](https://github.com/lambdaclass/cairo-vm/pull/1194)

* fix: Handle the deserialization of serde_json::Number with scientific notation (e.g.: Number(1e27)) in felt_from_number function [#1188](https://github.com/lambdaclass/cairo-vm/pull/1188)

* feat: Add RunResources Struct [#1175](https://github.com/lambdaclass/cairo-vm/pull/1175)
  * BREAKING: Modify `CairoRunner::run_until_pc` arity. Add `run_resources: &mut Option<RunResources>` input
  * BREAKING: Modify `CairoRunner::run_from_entrypoint` arity. Add `run_resources: &mut Option<RunResources>` input

* fix: Fix 'as_int' conversion usage in hints `ASSERT_250_BIT` &  `SIGNED_DIV_REM` [#1191](https://github.com/lambdaclass/cairo-vm/pull/1191)


* bugfix: Use cairo constants in `ASSERT_250_BIT` hint [#1187](https://github.com/lambdaclass/cairo-vm/pull/1187)

* bugfix: Fix `EC_DOUBLE_ASSIGN_NEW_X_V2` hint not taking `SECP_P` value from the current execution scope [#1186](https://github.com/lambdaclass/cairo-vm/pull/1186)

* fix: Fix hint `BIGINT_PACK_DIV_MOD` [#1189](https://github.com/lambdaclass/cairo-vm/pull/1189)

* fix: Fix possible subtraction overflow in `QUAD_BIT` & `DI_BIT` hints [#1185](https://github.com/lambdaclass/cairo-vm/pull/1185)

  * These hints now return an error when ids.m equals zero

* fix: felt_from_number not properly returning parse errors [#1012](https://github.com/lambdaclass/cairo-vm/pull/1012)

* fix: Fix felt sqrt and Signed impl [#1150](https://github.com/lambdaclass/cairo-vm/pull/1150)

  * BREAKING: Fix `Felt252` methods `abs`, `signum`, `is_positive`, `is_negative` and `sqrt`
  * BREAKING: Remove function `math_utils::sqrt`(Now moved to `Felt252::sqrt`)

* feat: Add method `CairoRunner::initialize_function_runner_cairo_1` [#1151](https://github.com/lambdaclass/cairo-vm/pull/1151)

  * Add method `pub fn initialize_function_runner_cairo_1(
        &mut self,
        vm: &mut VirtualMachine,
        program_builtins: &[BuiltinName],
    ) -> Result<(), RunnerError>` to `CairoRunner`

  * BREAKING: Move field `builtins` from `SharedProgramData` to `Program`
  * BREAKING: Remove argument `add_segment_arena_builtin` from `CairoRunner::initialize_function_runner`, it is now always false
  * BREAKING: Add `segment_arena` enum variant to `BuiltinName`

* Fix implementation of `InitSquashData` and `ShouldSkipSquashLoop`

* Add more hints to `Cairo1HintProcessor` [#1171](https://github.com/lambdaclass/cairo-vm/pull/1171)
                                          [#1143](https://github.com/lambdaclass/cairo-vm/pull/1143)

    * `Cairo1HintProcessor` can now run the following hints:
        * Felt252DictEntryInit
        * Felt252DictEntryUpdate
        * GetCurrentAccessDelta
        * InitSquashData
        * AllocConstantSize
        * GetCurrentAccessIndex
        * ShouldContinueSquashLoop
        * FieldSqrt
        * Uint512DivMod

* Add some small considerations regarding Cairo 1 programs [#1144](https://github.com/lambdaclass/cairo-vm/pull/1144):

  * Ignore Casm and Sierra files
  * Add special flag to compile Cairo 1 programs

* Make the VM able to run `CasmContractClass` files under `cairo-1-hints` feature [#1098](https://github.com/lambdaclass/cairo-vm/pull/1098)

  * Implement `TryFrom<CasmContractClass> for Program`
  * Add `Cairo1HintProcessor`

#### 0.5.0
**YANKED**

#### [0.4.0] - 2023-05-12

* perf: insert elements from the tail in `load_data` so reallocation happens only once [#1117](https://github.com/lambdaclass/cairo-vm/pull/1117)

* Add `CairoRunner::get_program method` [#1123](https://github.com/lambdaclass/cairo-vm/pull/1123)

* Use to_signed_felt as function for felt252 as BigInt within [-P/2, P/2] range and use to_bigint as function for representation as BigInt. [#1100](https://github.com/lambdaclass/cairo-vm/pull/1100)

* Implement hint on field_arithmetic lib [#1090](https://github.com/lambdaclass/cairo-vm/pull/1090)

    `BuiltinHintProcessor` now supports the following hints:

    ```python
        %{
            def split(num: int, num_bits_shift: int, length: int):
                a = []
                for _ in range(length):
                    a.append( num & ((1 << num_bits_shift) - 1) )
                    num = num >> num_bits_shift
                return tuple(a)

            def pack(z, num_bits_shift: int) -> int:
                limbs = (z.d0, z.d1, z.d2)
                return sum(limb << (num_bits_shift * i) for i, limb in enumerate(limbs))

            a = pack(ids.a, num_bits_shift = 128)
            b = pack(ids.b, num_bits_shift = 128)
            p = pack(ids.p, num_bits_shift = 128)

            res = (a - b) % p


            res_split = split(res, num_bits_shift=128, length=3)

            ids.res.d0 = res_split[0]
            ids.res.d1 = res_split[1]
            ids.res.d2 = res_split[2]
        %}
    ```

* Add missing hint on cairo_secp lib [#1089](https://github.com/lambdaclass/cairo-vm/pull/1089):
    `BuiltinHintProcessor` now supports the following hint:

    ```python

    from starkware.cairo.common.cairo_secp.secp_utils import pack

    slope = pack(ids.slope, PRIME)
    x0 = pack(ids.point0.x, PRIME)
    x1 = pack(ids.point1.x, PRIME)
    y0 = pack(ids.point0.y, PRIME)

    value = new_x = (pow(slope, 2, SECP_P) - x0 - x1) % SECP_P
    ```

* Add missing hint on vrf.json whitelist [#1055](https://github.com/lambdaclass/cairo-vm/pull/1055):

     `BuiltinHintProcessor` now supports the following hint:

     ```python
    %{
        PRIME = 2**255 - 19
        II = pow(2, (PRIME - 1) // 4, PRIME)

        xx = ids.xx.low + (ids.xx.high<<128)
        x = pow(xx, (PRIME + 3) // 8, PRIME)
        if (x * x - xx) % PRIME != 0:
            x = (x * II) % PRIME
        if x % 2 != 0:
            x = PRIME - x
        ids.x.low = x & ((1<<128)-1)
        ids.x.high = x >> 128
    %}
    ```

* Implement hint variant for finalize_blake2s[#1072](https://github.com/lambdaclass/cairo-vm/pull/1072)

    `BuiltinHintProcessor` now supports the following hint:

     ```python
    %{
        # Add dummy pairs of input and output.
        from starkware.cairo.common.cairo_blake2s.blake2s_utils import IV, blake2s_compress

        _n_packed_instances = int(ids.N_PACKED_INSTANCES)
        assert 0 <= _n_packed_instances < 20
        _blake2s_input_chunk_size_felts = int(ids.BLAKE2S_INPUT_CHUNK_SIZE_FELTS)
        assert 0 <= _blake2s_input_chunk_size_felts < 100

        message = [0] * _blake2s_input_chunk_size_felts
        modified_iv = [IV[0] ^ 0x01010020] + IV[1:]
        output = blake2s_compress(
            message=message,
            h=modified_iv,
            t0=0,
            t1=0,
            f0=0xffffffff,
            f1=0,
        )
        padding = (message + modified_iv + [0, 0xffffffff] + output) * (_n_packed_instances - 1)
        segments.write_arg(ids.blake2s_ptr_end, padding)
        %}
        ```

* Implement fast_ec_add hint variant [#1087](https://github.com/lambdaclass/cairo-vm/pull/1087)

`BuiltinHintProcessor` now supports the following hint:

    ```python
    %{
        from starkware.cairo.common.cairo_secp.secp_utils import SECP_P, pack

        slope = pack(ids.slope, PRIME)
        x0 = pack(ids.pt0.x, PRIME)
        x1 = pack(ids.pt1.x, PRIME)
        y0 = pack(ids.pt0.y, PRIME)

        value = new_x = (pow(slope, 2, SECP_P) - x0 - x1) % SECP_P
    %}
    ```

* feat(hints): Add alternative string for hint IS_ZERO_PACK_EXTERNAL_SECP [#1082](https://github.com/lambdaclass/cairo-vm/pull/1082)

    `BuiltinHintProcessor` now supports the following hint:

    ```python
    %{
        from starkware.cairo.common.cairo_secp.secp_utils import pack
        x = pack(ids.x, PRIME) % SECP_P
    %}
    ```

* Add alternative hint code for ec_double hint [#1083](https://github.com/lambdaclass/cairo-vm/pull/1083)

    `BuiltinHintProcessor` now supports the following hint:

    ```python
    %{
        from starkware.cairo.common.cairo_secp.secp_utils import SECP_P, pack

        slope = pack(ids.slope, PRIME)
        x = pack(ids.pt.x, PRIME)
        y = pack(ids.pt.y, PRIME)

        value = new_x = (pow(slope, 2, SECP_P) - 2 * x) % SECP_P
    %}
    ```

* fix(security)!: avoid DoS on malicious insertion to memory [#1099](https://github.com/lambdaclass/cairo-vm/pull/1099)
    * A program could crash the library by attempting to insert a value at an address with a big offset; fixed by trying to reserve to check for allocation failure
    * A program could crash the program by exploiting an integer overflow when attempting to insert a value at an address with offset `usize::MAX`

    BREAKING: added a new error variant `MemoryError::VecCapacityExceeded`

* perf: specialize addition for `u64` and `Felt252` [#932](https://github.com/lambdaclass/cairo-vm/pull/932)
    * Avoids the creation of a new `Felt252` instance for additions with a very restricted valid range
    * This impacts specially the addition of `Relocatable` with `Felt252` values in `update_pc`, which take a significant amount of time in some benchmarks

* fix(starknet-crypto): bump version to `0.5.0` [#1088](https://github.com/lambdaclass/cairo-vm/pull/1088)
    * This includes the fix for a `panic!` in `ecdsa::verify`.
      See: [#365](https://github.com/xJonathanLEI/starknet-rs/issues/365) and [#366](https://github.com/xJonathanLEI/starknet-rs/pulls/366)

* feat(hints): Add alternative string for hint IS_ZERO_PACK [#1081](https://github.com/lambdaclass/cairo-vm/pull/1081)

    `BuiltinHintProcessor` now supports the following hint:

    ```python
    %{
        from starkware.cairo.common.cairo_secp.secp_utils import SECP_P, pack
        x = pack(ids.x, PRIME) % SECP_P
    %}

* Add missing hints `NewHint#55`, `NewHint#56`, and `NewHint#57` [#1077](https://github.com/lambdaclass/cairo-vm/issues/1077)

    `BuiltinHintProcessor` now supports the following hints:

    ```python
    from starkware.cairo.common.cairo_secp.secp_utils import pack
    SECP_P=2**255-19

    x = pack(ids.x, PRIME) % SECP_P
    ```

    ```python
    from starkware.cairo.common.cairo_secp.secp_utils import pack
    SECP_P=2**255-19

    value = pack(ids.x, PRIME) % SECP_P
    ```

    ```python
    SECP_P=2**255-19
    from starkware.python.math_utils import div_mod

    value = x_inv = div_mod(1, x, SECP_P)
    ```

* Implement hint for `starkware.cairo.common.cairo_keccak.keccak._copy_inputs` as described by whitelist `starknet/security/whitelists/cairo_keccak.json` [#1058](https://github.com/lambdaclass/cairo-vm/pull/1058)

    `BuiltinHintProcessor` now supports the following hint:

    ```python
    %{ ids.full_word = int(ids.n_bytes >= 8) %}
    ```

* perf: cache decoded instructions [#944](https://github.com/lambdaclass/cairo-vm/pull/944)
    * Creates a new cache field in `VirtualMachine` that stores the `Instruction` instances as they get decoded from memory, significantly reducing decoding overhead, with gains up to 9% in runtime according to benchmarks in the performance server

* Add alternative hint code for nondet_bigint3 hint [#1071](https://github.com/lambdaclass/cairo-vm/pull/1071)

    `BuiltinHintProcessor` now supports the following hint:

    ```python
    %{
        from starkware.cairo.common.cairo_secp.secp_utils import split
        segments.write_arg(ids.res.address_, split(value))
    %}
    ```

* Add missing hint on vrf.json lib [#1052](https://github.com/lambdaclass/cairo-vm/pull/1052):

    `BuiltinHintProcessor` now supports the following hint:

    ```python
    %{
        from starkware.cairo.common.cairo_secp.secp_utils import pack
        SECP_P = 2**255-19

        slope = pack(ids.slope, PRIME)
        x0 = pack(ids.point0.x, PRIME)
        x1 = pack(ids.point1.x, PRIME)
        y0 = pack(ids.point0.y, PRIME)

        value = new_x = (pow(slope, 2, SECP_P) - x0 - x1) % SECP_P
    %}
    ```

* Implement hint for cairo_sha256_arbitrary_input_length whitelist [#1091](https://github.com/lambdaclass/cairo-vm/pull/1091)

    `BuiltinHintProcessor` now supports the following hint:

    ```python
    %{
        from starkware.cairo.common.cairo_sha256.sha256_utils import (
            compute_message_schedule, sha2_compress_function)

        _sha256_input_chunk_size_felts = int(ids.SHA256_INPUT_CHUNK_SIZE_FELTS)
        assert 0 <= _sha256_input_chunk_size_felts < 100
        _sha256_state_size_felts = int(ids.SHA256_STATE_SIZE_FELTS)
        assert 0 <= _sha256_state_size_felts < 100
        w = compute_message_schedule(memory.get_range(
            ids.sha256_start, _sha256_input_chunk_size_felts))
        new_state = sha2_compress_function(memory.get_range(ids.state, _sha256_state_size_felts), w)
        segments.write_arg(ids.output, new_state)
    %}
    ```

* Add missing hint on vrf.json lib [#1053](https://github.com/lambdaclass/cairo-vm/pull/1053):

     `BuiltinHintProcessor` now supports the following hint:

     ```python
    %{
        from starkware.cairo.common.cairo_secp.secp_utils import SECP_P, pack
        SECP_P = 2**255-19

        slope = pack(ids.slope, PRIME)
        x = pack(ids.point.x, PRIME)
        y = pack(ids.point.y, PRIME)

        value = new_x = (pow(slope, 2, SECP_P) - 2 * x) % SECP_P
    %}
    ```

* Implement hint on 0.6.0.json whitelist [#1044](https://github.com/lambdaclass/cairo-vm/pull/1044):

     `BuiltinHintProcessor` now supports the following hints:

    ```python
    %{
       ids.a_lsb = ids.a & 1
       ids.b_lsb = ids.b & 1
    %}
    ```

* Implement hint for `starkware.cairo.common.cairo_keccak.keccak._block_permutation` as described by whitelist `starknet/security/whitelists/cairo_keccak.json` [#1046](https://github.com/lambdaclass/cairo-vm/pull/1046)

    `BuiltinHintProcessor` now supports the following hint:

    ```python
    %{
        from starkware.cairo.common.cairo_keccak.keccak_utils import keccak_func
        _keccak_state_size_felts = int(ids.KECCAK_STATE_SIZE_FELTS)
        assert 0 <= _keccak_state_size_felts < 100
        output_values = keccak_func(memory.get_range(
            ids.keccak_ptr_start, _keccak_state_size_felts))
        segments.write_arg(ids.output, output_values)
    %}
    ```

* Implement hint on cairo_blake2s whitelist [#1040](https://github.com/lambdaclass/cairo-vm/pull/1040)

    `BuiltinHintProcessor` now supports the following hint:

    ```python
    %{
        from starkware.cairo.common.cairo_blake2s.blake2s_utils import IV, blake2s_compress

        _blake2s_input_chunk_size_felts = int(ids.BLAKE2S_INPUT_CHUNK_SIZE_FELTS)
        assert 0 <= _blake2s_input_chunk_size_felts < 100

        new_state = blake2s_compress(
            message=memory.get_range(ids.blake2s_start, _blake2s_input_chunk_size_felts),
            h=[IV[0] ^ 0x01010020] + IV[1:],
            t0=ids.n_bytes,
            t1=0,
            f0=0xffffffff,
            f1=0,
        )

        segments.write_arg(ids.output, new_state)
    %}
    ```

* Implement hint on cairo_blake2s whitelist [#1039](https://github.com/lambdaclass/cairo-vm/pull/1039)

    `BuiltinHintProcessor` now supports the following hint:

    ```python

    %{
        # Add dummy pairs of input and output.
        from starkware.cairo.common.cairo_blake2s.blake2s_utils import IV, blake2s_compress

        _n_packed_instances = int(ids.N_PACKED_INSTANCES)
        assert 0 <= _n_packed_instances < 20
        _blake2s_input_chunk_size_felts = int(ids.BLAKE2S_INPUT_CHUNK_SIZE_FELTS)
        assert 0 <= _blake2s_input_chunk_size_felts < 100

        message = [0] * _blake2s_input_chunk_size_felts
        modified_iv = [IV[0] ^ 0x01010020] + IV[1:]
        output = blake2s_compress(
            message=message,
            h=modified_iv,
            t0=0,
            t1=0,
            f0=0xffffffff,
            f1=0,
        )
        padding = (modified_iv + message + [0, 0xffffffff] + output) * (_n_packed_instances - 1)
        segments.write_arg(ids.blake2s_ptr_end, padding)
    %}

* Add `Program::iter_identifiers(&self) -> Iterator<Item = (&str, &Identifier)>` to get an iterator over the program's identifiers [#1079](https://github.com/lambdaclass/cairo-vm/pull/1079)

* Implement hint on `assert_le_felt` for versions 0.6.0 and 0.8.2 [#1047](https://github.com/lambdaclass/cairo-vm/pull/1047):

     `BuiltinHintProcessor` now supports the following hints:

     ```python

     %{
        from starkware.cairo.common.math_utils import assert_integer
        assert_integer(ids.a)
        assert_integer(ids.b)
        assert (ids.a % PRIME) <= (ids.b % PRIME), \
            f'a = {ids.a % PRIME} is not less than or equal to b = {ids.b % PRIME}.'
    %}

     ```

     ```python

    %{
        from starkware.cairo.common.math_utils import assert_integer
        assert_integer(ids.a)
        assert_integer(ids.b)
        a = ids.a % PRIME
        b = ids.b % PRIME
        assert a <= b, f'a = {a} is not less than or equal to b = {b}.'

        ids.small_inputs = int(
            a < range_check_builtin.bound and (b - a) < range_check_builtin.bound)
    %}

     ```

* Add missing hints on whitelist [#1073](https://github.com/lambdaclass/cairo-vm/pull/1073):

    `BuiltinHintProcessor` now supports the following hints:

    ```python
        ids.is_250 = 1 if ids.addr < 2**250 else 0
    ```

    ```python
        # Verify the assumptions on the relationship between 2**250, ADDR_BOUND and PRIME.
        ADDR_BOUND = ids.ADDR_BOUND % PRIME
        assert (2**250 < ADDR_BOUND <= 2**251) and (2 * 2**250 < PRIME) and (
                ADDR_BOUND * 2 > PRIME), \
            'normalize_address() cannot be used with the current constants.'
        ids.is_small = 1 if ids.addr < ADDR_BOUND else 0
    ```

* Implement hint on ec_recover.json whitelist [#1038](https://github.com/lambdaclass/cairo-vm/pull/1038):

    `BuiltinHintProcessor` now supports the following hint:

    ```python
    %{
         value = k = product // m
    %}
    ```

* Implement hint on ec_recover.json whitelist [#1037](https://github.com/lambdaclass/cairo-vm/pull/1037):

    `BuiltinHintProcessor` now supports the following hint:

    ```python
    %{
        from starkware.cairo.common.cairo_secp.secp_utils import pack
        from starkware.python.math_utils import div_mod, safe_div

        a = pack(ids.a, PRIME)
        b = pack(ids.b, PRIME)
        product = a * b
        m = pack(ids.m, PRIME)

        value = res = product % m

    %}
    ```

* Implement hint for `starkware.cairo.common.cairo_keccak.keccak.finalize_keccak` as described by whitelist `starknet/security/whitelists/cairo_keccak.json` [#1041](https://github.com/lambdaclass/cairo-vm/pull/1041)

    `BuiltinHintProcessor` now supports the following hint:

    ```python
    %{
        # Add dummy pairs of input and output.
        _keccak_state_size_felts = int(ids.KECCAK_STATE_SIZE_FELTS)
        _block_size = int(ids.BLOCK_SIZE)
        assert 0 <= _keccak_state_size_felts < 100
        assert 0 <= _block_size < 1000
        inp = [0] * _keccak_state_size_felts
        padding = (inp + keccak_func(inp)) * _block_size
        segments.write_arg(ids.keccak_ptr_end, padding)
    %}
    ```

* Implement hint on ec_recover.json whitelist [#1036](https://github.com/lambdaclass/cairo-vm/pull/1036):

    `BuiltinHintProcessor` now supports the following hint:

    ```python

    %{
        from starkware.cairo.common.cairo_secp.secp_utils import pack
        from starkware.python.math_utils import div_mod, safe_div

        a = pack(ids.a, PRIME)
        b = pack(ids.b, PRIME)

        value = res = a - b
    %}

    ```

* Add missing hint on vrf.json lib [#1054](https://github.com/lambdaclass/cairo-vm/pull/1054):

    `BuiltinHintProcessor` now supports the following hint:

    ```python
        from starkware.cairo.common.cairo_secp.secp_utils import pack
        SECP_P = 2**255-19

        y = pack(ids.point.y, PRIME) % SECP_P
        # The modulo operation in python always returns a nonnegative number.
        value = (-y) % SECP_P
    ```

* Implement hint on ec_recover.json whitelist [#1032](https://github.com/lambdaclass/cairo-vm/pull/1032):

    `BuiltinHintProcessor` now supports the following hint:

    ```python
    %{
        from starkware.cairo.common.cairo_secp.secp_utils import pack
        from starkware.python.math_utils import div_mod, safe_div

        N = pack(ids.n, PRIME)
        x = pack(ids.x, PRIME) % N
        s = pack(ids.s, PRIME) % N,
        value = res = div_mod(x, s, N)
    %}
    ```

* Implement hints on field_arithmetic lib (Part 2) [#1004](https://github.com/lambdaclass/cairo-vm/pull/1004)

    `BuiltinHintProcessor` now supports the following hint:

    ```python
    %{
        from starkware.python.math_utils import div_mod

        def split(num: int, num_bits_shift: int, length: int):
            a = []
            for _ in range(length):
                a.append( num & ((1 << num_bits_shift) - 1) )
                num = num >> num_bits_shift
            return tuple(a)

        def pack(z, num_bits_shift: int) -> int:
            limbs = (z.d0, z.d1, z.d2)
            return sum(limb << (num_bits_shift * i) for i, limb in enumerate(limbs))

        a = pack(ids.a, num_bits_shift = 128)
        b = pack(ids.b, num_bits_shift = 128)
        p = pack(ids.p, num_bits_shift = 128)
        # For python3.8 and above the modular inverse can be computed as follows:
        # b_inverse_mod_p = pow(b, -1, p)
        # Instead we use the python3.7-friendly function div_mod from starkware.python.math_utils
        b_inverse_mod_p = div_mod(1, b, p)


        b_inverse_mod_p_split = split(b_inverse_mod_p, num_bits_shift=128, length=3)

        ids.b_inverse_mod_p.d0 = b_inverse_mod_p_split[0]
        ids.b_inverse_mod_p.d1 = b_inverse_mod_p_split[1]
        ids.b_inverse_mod_p.d2 = b_inverse_mod_p_split[2]
    %}
    ```

* Optimizations for hash builtin [#1029](https://github.com/lambdaclass/cairo-vm/pull/1029):
  * Track the verified addresses by offset in a `Vec<bool>` rather than storing the address in a `Vec<Relocatable>`

* Add missing hint on vrf.json whitelist [#1056](https://github.com/lambdaclass/cairo-vm/pull/1056):

    `BuiltinHintProcessor` now supports the following hint:

    ```python
    %{
        from starkware.python.math_utils import ec_double_slope
        from starkware.cairo.common.cairo_secp.secp_utils import pack
        SECP_P = 2**255-19

        # Compute the slope.
        x = pack(ids.point.x, PRIME)
        y = pack(ids.point.y, PRIME)
        value = slope = ec_double_slope(point=(x, y), alpha=42204101795669822316448953119945047945709099015225996174933988943478124189485, p=SECP_P)
    %}
    ```

* Add missing hint on vrf.json whitelist [#1035](https://github.com/lambdaclass/cairo-vm/pull/1035):

    `BuiltinHintProcessor` now supports the following hint:

    ```python
    %{
        from starkware.python.math_utils import line_slope
        from starkware.cairo.common.cairo_secp.secp_utils import pack
        SECP_P = 2**255-19
        # Compute the slope.
        x0 = pack(ids.point0.x, PRIME)
        y0 = pack(ids.point0.y, PRIME)
        x1 = pack(ids.point1.x, PRIME)
        y1 = pack(ids.point1.y, PRIME)
        value = slope = line_slope(point1=(x0, y0), point2=(x1, y1), p=SECP_P)
    %}
    ```

* Add missing hint on vrf.json whitelist [#1035](https://github.com/lambdaclass/cairo-vm/pull/1035):

    `BuiltinHintProcessor` now supports the following hint:

    ```python
    %{
        from starkware.cairo.common.cairo_secp.secp_utils import pack
        SECP_P = 2**255-19
        to_assert = pack(ids.val, PRIME)
        q, r = divmod(pack(ids.val, PRIME), SECP_P)
        assert r == 0, f"verify_zero: Invalid input {ids.val.d0, ids.val.d1, ids.val.d2}."
        ids.q = q % PRIME
    %}
    ```

* Add missing hint on vrf.json whitelist [#1000](https://github.com/lambdaclass/cairo-vm/pull/1000):

    `BuiltinHintProcessor` now supports the following hint:

    ```python
        def pack_512(u, num_bits_shift: int) -> int:
            limbs = (u.d0, u.d1, u.d2, u.d3)
            return sum(limb << (num_bits_shift * i) for i, limb in enumerate(limbs))

        x = pack_512(ids.x, num_bits_shift = 128)
        p = ids.p.low + (ids.p.high << 128)
        x_inverse_mod_p = pow(x,-1, p)

        x_inverse_mod_p_split = (x_inverse_mod_p & ((1 << 128) - 1), x_inverse_mod_p >> 128)

        ids.x_inverse_mod_p.low = x_inverse_mod_p_split[0]
        ids.x_inverse_mod_p.high = x_inverse_mod_p_split[1]
    ```

* BREAKING CHANGE: Fix `CairoRunner::get_memory_holes` [#1027](https://github.com/lambdaclass/cairo-vm/pull/1027):

  * Skip builtin segements when counting memory holes
  * Check amount of memory holes for all tests in cairo_run_test
  * Remove duplicated tests in cairo_run_test
  * BREAKING CHANGE: `MemorySegmentManager.get_memory_holes` now also receives the amount of builtins in the vm. Signature is now `pub fn get_memory_holes(&self, builtin_count: usize) -> Result<usize, MemoryError>`

* Add missing hints on cairo_secp lib [#1026](https://github.com/lambdaclass/cairo-vm/pull/1026):

    `BuiltinHintProcessor` now supports the following hints:

    ```python
    from starkware.cairo.common.cairo_secp.secp256r1_utils import SECP256R1_ALPHA as ALPHA
    ```
    and:

    ```python
    from starkware.cairo.common.cairo_secp.secp256r1_utils import SECP256R1_N as N
    ```

* Add missing hint on vrf.json lib [#1043](https://github.com/lambdaclass/cairo-vm/pull/1043):

    `BuiltinHintProcessor` now supports the following hint:

    ```python
        from starkware.python.math_utils import div_mod

        def split(a: int):
            return (a & ((1 << 128) - 1), a >> 128)

        def pack(z, num_bits_shift: int) -> int:
            limbs = (z.low, z.high)
            return sum(limb << (num_bits_shift * i) for i, limb in enumerate(limbs))

        a = pack(ids.a, 128)
        b = pack(ids.b, 128)
        p = pack(ids.p, 128)
        # For python3.8 and above the modular inverse can be computed as follows:
        # b_inverse_mod_p = pow(b, -1, p)
        # Instead we use the python3.7-friendly function div_mod from starkware.python.math_utils
        b_inverse_mod_p = div_mod(1, b, p)

        b_inverse_mod_p_split = split(b_inverse_mod_p)

        ids.b_inverse_mod_p.low = b_inverse_mod_p_split[0]
        ids.b_inverse_mod_p.high = b_inverse_mod_p_split[1]
    ```

* Add missing hints `NewHint#35` and `NewHint#36` [#975](https://github.com/lambdaclass/cairo-vm/issues/975)

    `BuiltinHintProcessor` now supports the following hint:

    ```python
    from starkware.cairo.common.cairo_secp.secp_utils import pack
    from starkware.cairo.common.math_utils import as_int
    from starkware.python.math_utils import div_mod, safe_div

    p = pack(ids.P, PRIME)
    x = pack(ids.x, PRIME) + as_int(ids.x.d3, PRIME) * ids.BASE ** 3 + as_int(ids.x.d4, PRIME) * ids.BASE ** 4
    y = pack(ids.y, PRIME)

    value = res = div_mod(x, y, p)
    ```

    ```python
    k = safe_div(res * y - x, p)
    value = k if k > 0 else 0 - k
    ids.flag = 1 if k > 0 else 0
    ```

* Add missing hint on cairo_secp lib [#1057](https://github.com/lambdaclass/cairo-vm/pull/1057):

    `BuiltinHintProcessor` now supports the following hint:

    ```python
        from starkware.cairo.common.cairo_secp.secp_utils import pack
        from starkware.python.math_utils import ec_double_slope

        # Compute the slope.
        x = pack(ids.point.x, PRIME)
        y = pack(ids.point.y, PRIME)
        value = slope = ec_double_slope(point=(x, y), alpha=ALPHA, p=SECP_P)
    ```

* Add missing hint on uint256_improvements lib [#1025](https://github.com/lambdaclass/cairo-vm/pull/1025):

    `BuiltinHintProcessor` now supports the following hint:

    ```python
        from starkware.python.math_utils import isqrt
        n = (ids.n.high << 128) + ids.n.low
        root = isqrt(n)
        assert 0 <= root < 2 ** 128
        ids.root = root
    ```

* Add missing hint on vrf.json lib [#1045](https://github.com/lambdaclass/cairo-vm/pull/1045):

    `BuiltinHintProcessor` now supports the following hint:

    ```python
        from starkware.python.math_utils import is_quad_residue, sqrt

        def split(a: int):
            return (a & ((1 << 128) - 1), a >> 128)

        def pack(z) -> int:
            return z.low + (z.high << 128)

        generator = pack(ids.generator)
        x = pack(ids.x)
        p = pack(ids.p)

        success_x = is_quad_residue(x, p)
        root_x = sqrt(x, p) if success_x else None
        success_gx = is_quad_residue(generator*x, p)
        root_gx = sqrt(generator*x, p) if success_gx else None

        # Check that one is 0 and the other is 1
        if x != 0:
            assert success_x + success_gx == 1

        # `None` means that no root was found, but we need to transform these into a felt no matter what
        if root_x == None:
            root_x = 0
        if root_gx == None:
            root_gx = 0
        ids.success_x = int(success_x)
        ids.success_gx = int(success_gx)
        split_root_x = split(root_x)
        # print('split root x', split_root_x)
        split_root_gx = split(root_gx)
        ids.sqrt_x.low = split_root_x[0]
        ids.sqrt_x.high = split_root_x[1]
        ids.sqrt_gx.low = split_root_gx[0]
        ids.sqrt_gx.high = split_root_gx[1]
    ```

* Add missing hint on uint256_improvements lib [#1024](https://github.com/lambdaclass/cairo-vm/pull/1024):

    `BuiltinHintProcessor` now supports the following hint:

    ```python
        res = ids.a + ids.b
        ids.carry = 1 if res >= ids.SHIFT else 0
    ```

* BREAKING CHANGE: move `Program::identifiers` to `SharedProgramData::identifiers` [#1023](https://github.com/lambdaclass/cairo-vm/pull/1023)
    * Optimizes `CairoRunner::new`, needed for sequencers and other workflows reusing the same `Program` instance across `CairoRunner`s
    * Breaking change: make all fields in `Program` and `SharedProgramData` `pub(crate)`, since we break by moving the field let's make it the last break for this struct
    * Add `Program::get_identifier(&self, id: &str) -> &Identifier` to get a single identifier by name

* Implement hints on field_arithmetic lib[#985](https://github.com/lambdaclass/cairo-vm/pull/983)

    `BuiltinHintProcessor` now supports the following hint:

    ```python
        %{
            from starkware.python.math_utils import is_quad_residue, sqrt

            def split(num: int, num_bits_shift: int = 128, length: int = 3):
                a = []
                for _ in range(length):
                    a.append( num & ((1 << num_bits_shift) - 1) )
                    num = num >> num_bits_shift
                return tuple(a)

            def pack(z, num_bits_shift: int = 128) -> int:
                limbs = (z.d0, z.d1, z.d2)
                return sum(limb << (num_bits_shift * i) for i, limb in enumerate(limbs))


            generator = pack(ids.generator)
            x = pack(ids.x)
            p = pack(ids.p)

            success_x = is_quad_residue(x, p)
            root_x = sqrt(x, p) if success_x else None

            success_gx = is_quad_residue(generator*x, p)
            root_gx = sqrt(generator*x, p) if success_gx else None

            # Check that one is 0 and the other is 1
            if x != 0:
                assert success_x + success_gx ==1

            # `None` means that no root was found, but we need to transform these into a felt no matter what
            if root_x == None:
                root_x = 0
            if root_gx == None:
                root_gx = 0
            ids.success_x = int(success_x)
            ids.success_gx = int(success_gx)
            split_root_x = split(root_x)
            split_root_gx = split(root_gx)
            ids.sqrt_x.d0 = split_root_x[0]
            ids.sqrt_x.d1 = split_root_x[1]
            ids.sqrt_x.d2 = split_root_x[2]
            ids.sqrt_gx.d0 = split_root_gx[0]
            ids.sqrt_gx.d1 = split_root_gx[1]
            ids.sqrt_gx.d2 = split_root_gx[2]
        %}
    ```

* Add missing hint on vrf.json lib [#1050](https://github.com/lambdaclass/cairo-vm/pull/1050):

    `BuiltinHintProcessor` now supports the following hint:

    ```python
        sum_low = ids.a.low + ids.b.low
        ids.carry_low = 1 if sum_low >= ids.SHIFT else 0
    ```

* Add missing hint on uint256_improvements lib [#1016](https://github.com/lambdaclass/cairo-vm/pull/1016):

    `BuiltinHintProcessor` now supports the following hint:

    ```python
        def split(num: int, num_bits_shift: int = 128, length: int = 2):
            a = []
            for _ in range(length):
                a.append( num & ((1 << num_bits_shift) - 1) )
                num = num >> num_bits_shift
            return tuple(a)

        def pack(z, num_bits_shift: int = 128) -> int:
            limbs = (z.low, z.high)
            return sum(limb << (num_bits_shift * i) for i, limb in enumerate(limbs))

        a = pack(ids.a)
        b = pack(ids.b)
        res = (a - b)%2**256
        res_split = split(res)
        ids.res.low = res_split[0]
        ids.res.high = res_split[1]
    ```

* Implement hint on vrf.json lib [#1049](https://github.com/lambdaclass/cairo-vm/pull/1049)

    `BuiltinHintProcessor` now supports the following hint:

    ```python
        def split(num: int, num_bits_shift: int, length: int):
            a = []
            for _ in range(length):
                a.append( num & ((1 << num_bits_shift) - 1) )
                num = num >> num_bits_shift
            return tuple(a)

        def pack(z, num_bits_shift: int) -> int:
            limbs = (z.d0, z.d1, z.d2)
            return sum(limb << (num_bits_shift * i) for i, limb in enumerate(limbs))

        def pack_extended(z, num_bits_shift: int) -> int:
            limbs = (z.d0, z.d1, z.d2, z.d3, z.d4, z.d5)
            return sum(limb << (num_bits_shift * i) for i, limb in enumerate(limbs))

        a = pack_extended(ids.a, num_bits_shift = 128)
        div = pack(ids.div, num_bits_shift = 128)

        quotient, remainder = divmod(a, div)

        quotient_split = split(quotient, num_bits_shift=128, length=6)

        ids.quotient.d0 = quotient_split[0]
        ids.quotient.d1 = quotient_split[1]
        ids.quotient.d2 = quotient_split[2]
        ids.quotient.d3 = quotient_split[3]
        ids.quotient.d4 = quotient_split[4]
        ids.quotient.d5 = quotient_split[5]

        remainder_split = split(remainder, num_bits_shift=128, length=3)
        ids.remainder.d0 = remainder_split[0]
        ids.remainder.d1 = remainder_split[1]
        ids.remainder.d2 = remainder_split[2]
    ```

    _Note: this hint is similar to the one in #983, but with some trailing whitespace removed_

* Add missing hint on vrf.json whitelist [#1030](https://github.com/lambdaclass/cairo-vm/pull/1030):

    `BuiltinHintProcessor` now supports the following hint:

    ```python
        def split(num: int, num_bits_shift: int, length: int):
            a = []
            for _ in range(length):
                a.append( num & ((1 << num_bits_shift) - 1) )
                num = num >> num_bits_shift
            return tuple(a)

        def pack(z, num_bits_shift: int) -> int:
            limbs = (z.low, z.high)
            return sum(limb << (num_bits_shift * i) for i, limb in enumerate(limbs))

        def pack_extended(z, num_bits_shift: int) -> int:
            limbs = (z.d0, z.d1, z.d2, z.d3)
            return sum(limb << (num_bits_shift * i) for i, limb in enumerate(limbs))

        x = pack_extended(ids.x, num_bits_shift = 128)
        div = pack(ids.div, num_bits_shift = 128)

        quotient, remainder = divmod(x, div)

        quotient_split = split(quotient, num_bits_shift=128, length=4)

        ids.quotient.d0 = quotient_split[0]
        ids.quotient.d1 = quotient_split[1]
        ids.quotient.d2 = quotient_split[2]
        ids.quotient.d3 = quotient_split[3]

        remainder_split = split(remainder, num_bits_shift=128, length=2)
        ids.remainder.low = remainder_split[0]
        ids.remainder.high = remainder_split[1]
    ```

* Add method `Program::data_len(&self) -> usize` to get the number of data cells in a given program [#1022](https://github.com/lambdaclass/cairo-vm/pull/1022)

* Add missing hint on uint256_improvements lib [#1013](https://github.com/lambdaclass/cairo-vm/pull/1013):

    `BuiltinHintProcessor` now supports the following hint:

    ```python
        a = (ids.a.high << 128) + ids.a.low
        div = (ids.div.b23 << 128) + ids.div.b01
        quotient, remainder = divmod(a, div)

        ids.quotient.low = quotient & ((1 << 128) - 1)
        ids.quotient.high = quotient >> 128
        ids.remainder.low = remainder & ((1 << 128) - 1)
        ids.remainder.high = remainder >> 128
    ```

* Add missing hint on cairo_secp lib [#1010](https://github.com/lambdaclass/cairo-vm/pull/1010):

    `BuiltinHintProcessor` now supports the following hint:

    ```python
        memory[ap] = int(x == 0)
    ```

* Implement hint on `get_felt_bitlength` [#993](https://github.com/lambdaclass/cairo-vm/pull/993)

  `BuiltinHintProcessor` now supports the following hint:
  ```python
  x = ids.x
  ids.bit_length = x.bit_length()
  ```
  Used by the [`Garaga` library function `get_felt_bitlength`](https://github.com/keep-starknet-strange/garaga/blob/249f8a372126b3a839f9c1e1080ea8c6f9374c0c/src/utils.cairo#L54)

* Add missing hint on cairo_secp lib [#1009](https://github.com/lambdaclass/cairo-vm/pull/1009):

    `BuiltinHintProcessor` now supports the following hint:

    ```python
        ids.dibit = ((ids.scalar_u >> ids.m) & 1) + 2 * ((ids.scalar_v >> ids.m) & 1)
    ```

* Add getters to read properties of a `Program` [#1017](https://github.com/lambdaclass/cairo-vm/pull/1017):
  * `prime(&self) -> &str`: get the prime associated to data in hex representation
  * `iter_data(&self) -> Iterator<Item = &MaybeRelocatable>`: get an iterator over all elements in the program data
  * `iter_builtins(&self) -> Iterator<Item = &BuiltinName>`: get an iterator over the names of required builtins

* Add missing hint on cairo_secp lib [#1008](https://github.com/lambdaclass/cairo-vm/pull/1008):

    `BuiltinHintProcessor` now supports the following hint:

    ```python
        ids.len_hi = max(ids.scalar_u.d2.bit_length(), ids.scalar_v.d2.bit_length())-1
    ```

* Update `starknet-crypto` to version `0.4.3` [#1011](https://github.com/lambdaclass/cairo-vm/pull/1011)
  * The new version carries an 85% reduction in execution time for ECDSA signature verification

* BREAKING CHANGE: refactor `Program` to optimize `Program::clone` [#999](https://github.com/lambdaclass/cairo-vm/pull/999)

    * Breaking change: many fields that were (unnecessarily) public become hidden by the refactor.

* BREAKING CHANGE: Add _builtin suffix to builtin names e.g.: output -> output_builtin [#1005](https://github.com/lambdaclass/cairo-vm/pull/1005)

* Implement hint on uint384_extension lib [#983](https://github.com/lambdaclass/cairo-vm/pull/983)

    `BuiltinHintProcessor` now supports the following hint:

    ```python
        def split(num: int, num_bits_shift: int, length: int):
            a = []
            for _ in range(length):
                a.append( num & ((1 << num_bits_shift) - 1) )
                num = num >> num_bits_shift
            return tuple(a)

        def pack(z, num_bits_shift: int) -> int:
            limbs = (z.d0, z.d1, z.d2)
            return sum(limb << (num_bits_shift * i) for i, limb in enumerate(limbs))

        def pack_extended(z, num_bits_shift: int) -> int:
            limbs = (z.d0, z.d1, z.d2, z.d3, z.d4, z.d5)
            return sum(limb << (num_bits_shift * i) for i, limb in enumerate(limbs))

        a = pack_extended(ids.a, num_bits_shift = 128)
        div = pack(ids.div, num_bits_shift = 128)

        quotient, remainder = divmod(a, div)

        quotient_split = split(quotient, num_bits_shift=128, length=6)

        ids.quotient.d0 = quotient_split[0]
        ids.quotient.d1 = quotient_split[1]
        ids.quotient.d2 = quotient_split[2]
        ids.quotient.d3 = quotient_split[3]
        ids.quotient.d4 = quotient_split[4]
        ids.quotient.d5 = quotient_split[5]

        remainder_split = split(remainder, num_bits_shift=128, length=3)
        ids.remainder.d0 = remainder_split[0]
        ids.remainder.d1 = remainder_split[1]
        ids.remainder.d2 = remainder_split[2]
    ```

* BREAKING CHANGE: optimization for instruction decoding [#942](https://github.com/lambdaclass/cairo-vm/pull/942):
    * Avoids copying immediate arguments to the `Instruction` structure, as they get inferred from the offset anyway
    * Breaking: removal of the field `Instruction::imm`

* Add missing `\n` character in traceback string [#997](https://github.com/lambdaclass/cairo-vm/pull/997)
    * BugFix: Add missing `\n` character after traceback lines when the filename is missing ("Unknown Location")

* 0.11 Support
    * Add missing hints [#1014](https://github.com/lambdaclass/cairo-vm/pull/1014):
        `BuiltinHintProcessor` now supports the following hints:
        ```python
            from starkware.cairo.common.cairo_secp.secp256r1_utils import SECP256R1_P as SECP_P
        ```
        and:
        ```python
            from starkware.cairo.common.cairo_secp.secp_utils import pack
            from starkware.python.math_utils import line_slope

            # Compute the slope.
            x0 = pack(ids.point0.x, PRIME)
            y0 = pack(ids.point0.y, PRIME)
            x1 = pack(ids.point1.x, PRIME)
            y1 = pack(ids.point1.y, PRIME)
            value = slope = line_slope(point1=(x0, y0), point2=(x1, y1), p=SECP_P)
        ```
    * Add missing hints on cairo_secp lib [#991](https://github.com/lambdaclass/cairo-vm/pull/991):
        `BuiltinHintProcessor` now supports the following hints:
        ```python
        from starkware.cairo.common.cairo_secp.secp_utils import pack
        from starkware.python.math_utils import div_mod, safe_div

        N = 0xfffffffffffffffffffffffffffffffebaaedce6af48a03bbfd25e8cd0364141
        x = pack(ids.x, PRIME) % N
        s = pack(ids.s, PRIME) % N
        value = res = div_mod(x, s, N)
        ```
        and:
        ```python
        value = k = safe_div(res * s - x, N)
        ```
    * Layouts update [#874](https://github.com/lambdaclass/cairo-vm/pull/874)
    * Keccak builtin updated [#873](https://github.com/lambdaclass/cairo-vm/pull/873), [#883](https://github.com/lambdaclass/cairo-vm/pull/883)
    * Changes to `ec_op` [#876](https://github.com/lambdaclass/cairo-vm/pull/876)
    * Poseidon builtin [#875](https://github.com/lambdaclass/cairo-vm/pull/875)
    * Renamed Felt to Felt252 [#899](https://github.com/lambdaclass/cairo-vm/pull/899)
    * Added SegmentArenaBuiltinRunner [#913](https://github.com/lambdaclass/cairo-vm/pull/913)
    * Added `program_segment_size` argument to `verify_secure_runner` & `run_from_entrypoint` [#928](https://github.com/lambdaclass/cairo-vm/pull/928)
    * Added dynamic layout [#879](https://github.com/lambdaclass/cairo-vm/pull/879)
    * `get_segment_size` was exposed [#934](https://github.com/lambdaclass/cairo-vm/pull/934)

* Add missing hint on cairo_secp lib [#1006](https://github.com/lambdaclass/cairo-vm/pull/1006):

    `BuiltinHintProcessor` now supports the following hint:

    ```python
        ids.quad_bit = (
            8 * ((ids.scalar_v >> ids.m) & 1)
            + 4 * ((ids.scalar_u >> ids.m) & 1)
            + 2 * ((ids.scalar_v >> (ids.m - 1)) & 1)
            + ((ids.scalar_u >> (ids.m - 1)) & 1)
        )
    ```

* Add missing hint on cairo_secp lib [#1003](https://github.com/lambdaclass/cairo-vm/pull/1003):

    `BuiltinHintProcessor` now supports the following hint:

    ```python
        from starkware.cairo.common.cairo_secp.secp_utils import pack

        x = pack(ids.x, PRIME) % SECP_P
    ```

* Add missing hint on cairo_secp lib [#996](https://github.com/lambdaclass/cairo-vm/pull/996):

    `BuiltinHintProcessor` now supports the following hint:

    ```python
        from starkware.python.math_utils import div_mod
        value = x_inv = div_mod(1, x, SECP_P)
    ```

* Add missing hints on cairo_secp lib [#994](https://github.com/lambdaclass/cairo-vm/pull/994):

    `BuiltinHintProcessor` now supports the following hints:

    ```python
        from starkware.cairo.common.cairo_secp.secp_utils import pack
        from starkware.python.math_utils import div_mod, safe_div

        a = pack(ids.a, PRIME)
        b = pack(ids.b, PRIME)
        value = res = div_mod(a, b, N)
    ```

    ```python
        value = k_plus_one = safe_div(res * b - a, N) + 1
    ```

* Add missing hint on cairo_secp lib [#992](https://github.com/lambdaclass/cairo-vm/pull/992):

    `BuiltinHintProcessor` now supports the following hint:

    ```python
        from starkware.cairo.common.cairo_secp.secp_utils import pack

        q, r = divmod(pack(ids.val, PRIME), SECP_P)
        assert r == 0, f"verify_zero: Invalid input {ids.val.d0, ids.val.d1, ids.val.d2}."
        ids.q = q % PRIME
    ```

* Add missing hint on cairo_secp lib [#990](https://github.com/lambdaclass/cairo-vm/pull/990):

    `BuiltinHintProcessor` now supports the following hint:

    ```python
        from starkware.cairo.common.cairo_secp.secp_utils import pack

        slope = pack(ids.slope, PRIME)
        x = pack(ids.point.x, PRIME)
        y = pack(ids.point.y, PRIME)

        value = new_x = (pow(slope, 2, SECP_P) - 2 * x) % SECP_P
    ```

* Add missing hint on cairo_secp lib [#989](https://github.com/lambdaclass/cairo-vm/pull/989):

    `BuiltinHintProcessor` now supports the following hint:

    ```python
        from starkware.cairo.common.cairo_secp.secp_utils import SECP_P
        q, r = divmod(pack(ids.val, PRIME), SECP_P)
        assert r == 0, f"verify_zero: Invalid input {ids.val.d0, ids.val.d1, ids.val.d2}."
        ids.q = q % PRIME
    ```

* Add missing hint on cairo_secp lib [#986](https://github.com/lambdaclass/cairo-vm/pull/986):

    `BuiltinHintProcessor` now supports the following hint:

    ```python
        from starkware.cairo.common.cairo_secp.secp_utils import SECP_P, pack
        from starkware.python.math_utils import div_mod

        # Compute the slope.
        x = pack(ids.pt.x, PRIME)
        y = pack(ids.pt.y, PRIME)
        value = slope = div_mod(3 * x ** 2, 2 * y, SECP_P)
    ```

* Add missing hint on cairo_secp lib [#984](https://github.com/lambdaclass/cairo-vm/pull/984):

    `BuiltinHintProcessor` now supports the following hint:

    ```python
        from starkware.cairo.common.cairo_secp.secp_utils import SECP_P, pack
        from starkware.python.math_utils import div_mod

        # Compute the slope.
        x0 = pack(ids.pt0.x, PRIME)
        y0 = pack(ids.pt0.y, PRIME)
        x1 = pack(ids.pt1.x, PRIME)
        y1 = pack(ids.pt1.y, PRIME)
        value = slope = div_mod(y0 - y1, x0 - x1, SECP_P)
    ```

* Implement hints on uint384 lib (Part 2) [#971](https://github.com/lambdaclass/cairo-vm/pull/971)

    `BuiltinHintProcessor` now supports the following hint:

    ```python
        memory[ap] = 1 if 0 <= (ids.a.d2 % PRIME) < 2 ** 127 else 0
    ```

 * Add alternative hint code for hint on _block_permutation used by 0.10.3 whitelist [#958](https://github.com/lambdaclass/cairo-vm/pull/958)

     `BuiltinHintProcessor` now supports the following hint:

    ```python
        from starkware.cairo.common.keccak_utils.keccak_utils import keccak_func
        _keccak_state_size_felts = int(ids.KECCAK_STATE_SIZE_FELTS)
        assert 0 <= _keccak_state_size_felts < 100

        output_values = keccak_func(memory.get_range(
            ids.keccak_ptr - _keccak_state_size_felts, _keccak_state_size_felts))
        segments.write_arg(ids.keccak_ptr, output_values)
    ```

* Make  hints code `src/hint_processor/builtin_hint_processor/hint_code.rs` public [#988](https://github.com/lambdaclass/cairo-vm/pull/988)

* Implement hints on uint384 lib (Part 1) [#960](https://github.com/lambdaclass/cairo-vm/pull/960)

    `BuiltinHintProcessor` now supports the following hints:

    ```python
        def split(num: int, num_bits_shift: int, length: int):
        a = []
        for _ in range(length):
            a.append( num & ((1 << num_bits_shift) - 1) )
            num = num >> num_bits_shift
        return tuple(a)

        def pack(z, num_bits_shift: int) -> int:
            limbs = (z.d0, z.d1, z.d2)
            return sum(limb << (num_bits_shift * i) for i, limb in enumerate(limbs))

        a = pack(ids.a, num_bits_shift = 128)
        div = pack(ids.div, num_bits_shift = 128)
        quotient, remainder = divmod(a, div)

        quotient_split = split(quotient, num_bits_shift=128, length=3)
        assert len(quotient_split) == 3

        ids.quotient.d0 = quotient_split[0]
        ids.quotient.d1 = quotient_split[1]
        ids.quotient.d2 = quotient_split[2]

        remainder_split = split(remainder, num_bits_shift=128, length=3)
        ids.remainder.d0 = remainder_split[0]
        ids.remainder.d1 = remainder_split[1]
        ids.remainder.d2 = remainder_split[2]
    ```

    ```python
        ids.low = ids.a & ((1<<128) - 1)
        ids.high = ids.a >> 128
    ```

    ```python
            sum_d0 = ids.a.d0 + ids.b.d0
        ids.carry_d0 = 1 if sum_d0 >= ids.SHIFT else 0
        sum_d1 = ids.a.d1 + ids.b.d1 + ids.carry_d0
        ids.carry_d1 = 1 if sum_d1 >= ids.SHIFT else 0
        sum_d2 = ids.a.d2 + ids.b.d2 + ids.carry_d1
        ids.carry_d2 = 1 if sum_d2 >= ids.SHIFT else 0
    ```

    ```python
        from starkware.python.math_utils import isqrt

        def split(num: int, num_bits_shift: int, length: int):
            a = []
            for _ in range(length):
                a.append( num & ((1 << num_bits_shift) - 1) )
                num = num >> num_bits_shift
            return tuple(a)

        def pack(z, num_bits_shift: int) -> int:
            limbs = (z.d0, z.d1, z.d2)
            return sum(limb << (num_bits_shift * i) for i, limb in enumerate(limbs))

        a = pack(ids.a, num_bits_shift=128)
        root = isqrt(a)
        assert 0 <= root < 2 ** 192
        root_split = split(root, num_bits_shift=128, length=3)
        ids.root.d0 = root_split[0]
        ids.root.d1 = root_split[1]
        ids.root.d2 = root_split[2]
    ```

* Re-export the `cairo-felt` crate as `cairo_vm::felt` [#981](https://github.com/lambdaclass/cairo-vm/pull/981)
  * Removes the need of explicitly importing `cairo-felt` in downstream projects
  and helps ensure there is no version mismatch caused by that

* Implement hint on `uint256_mul_div_mod`[#957](https://github.com/lambdaclass/cairo-vm/pull/957)

    `BuiltinHintProcessor` now supports the following hint:

    ```python
    a = (ids.a.high << 128) + ids.a.low
    b = (ids.b.high << 128) + ids.b.low
    div = (ids.div.high << 128) + ids.div.low
    quotient, remainder = divmod(a * b, div)

    ids.quotient_low.low = quotient & ((1 << 128) - 1)
    ids.quotient_low.high = (quotient >> 128) & ((1 << 128) - 1)
    ids.quotient_high.low = (quotient >> 256) & ((1 << 128) - 1)
    ids.quotient_high.high = quotient >> 384
    ids.remainder.low = remainder & ((1 << 128) - 1)
    ids.remainder.high = remainder >> 128"
    ```

    Used by the common library function `uint256_mul_div_mod`

#### [0.3.0-rc1] - 2023-04-13
* Derive Deserialize for ExecutionResources [#922](https://github.com/lambdaclass/cairo-vm/pull/922)
* Remove builtin names from VirtualMachine.builtin_runners [#921](https://github.com/lambdaclass/cairo-vm/pull/921)
* Implemented hints on common/ec.cairo [#888](https://github.com/lambdaclass/cairo-vm/pull/888)
* Changed `Memory.insert` argument types [#902](https://github.com/lambdaclass/cairo-vm/pull/902)
* feat: implemented `Deserialize` on Program by changing builtins field type to enum [#896](https://github.com/lambdaclass/cairo-vm/pull/896)
* Effective size computation from the VM exposed [#887](https://github.com/lambdaclass/cairo-vm/pull/887)
* Wasm32 Support! [#828](https://github.com/lambdaclass/cairo-vm/pull/828), [#893](https://github.com/lambdaclass/cairo-vm/pull/893)
* `MathError` added for math operation [#855](https://github.com/lambdaclass/cairo-vm/pull/855)
* Check for overflows in relocatable operations [#859](https://github.com/lambdaclass/cairo-vm/pull/859)
* Use `Relocatable` instead of `&MaybeRelocatable` in `load_data` and `get_range`[#860](https://github.com/lambdaclass/cairo-vm/pull/860) [#867](https://github.com/lambdaclass/cairo-vm/pull/867)
* Memory-related errors moved to `MemoryError` [#854](https://github.com/lambdaclass/cairo-vm/pull/854)
    * Removed unused error variants
    * Moved memory-related error variants to `MemoryError`
    * Changed memory getters to return `MemoryError` instead of `VirtualMachineError`
    * Changed all memory-related errors in hint from `HintError::Internal(VmError::...` to `HintError::Memory(MemoryError::...`
* feat: Builder pattern for `VirtualMachine` [#820](https://github.com/lambdaclass/cairo-vm/pull/820)
* Simplified `Memory::get` return type to `Option` [#852](https://github.com/lambdaclass/cairo-vm/pull/852)
* Improved idenitifier variable error handling [#851](https://github.com/lambdaclass/cairo-vm/pull/851)
* `CairoRunner::write_output` now prints missing and relocatable values [#853](https://github.com/lambdaclass/cairo-vm/pull/853)
* `VirtualMachineError::FailedToComputeOperands` error message expanded [#848](https://github.com/lambdaclass/cairo-vm/pull/848)
* Builtin names made public [#849](https://github.com/lambdaclass/cairo-vm/pull/849)
* `secure_run` flag moved to `CairoRunConfig` struct [#832](https://github.com/lambdaclass/cairo-vm/pull/832)
* `vm_core` error types revised and iimplemented `AddAssign` for `Relocatable` [#837](https://github.com/lambdaclass/cairo-vm/pull/837)
* `to_bigint` and `to_biguint` deprecated [#757](https://github.com/lambdaclass/cairo-vm/pull/757)
* `Memory` moved into `MemorySegmentManager` [#830](https://github.com/lambdaclass/cairo-vm/pull/830)
    * To reduce the complexity of the VM's memory and enforce proper usage (as the memory and its segment manager are now a "unified" entity)
    * Removed `memory` field from `VirtualMachine`
    * Added `memory` field to `MemorySegmentManager`
    * Removed `Memory` argument from methods where `MemorySegmentManager` is also an argument
    * Added test macro `segments` (an extension of the `memory` macro)
* `Display` trait added to Memory struct [#812](https://github.com/lambdaclass/cairo-vm/pull/812)
* feat: Extensible VirtualMachineError and removed PartialEq trait [#783](https://github.com/lambdaclass/cairo-vm/pull/783)
    * `VirtualMachineError::Other(anyhow::Error)` was added to allow to returning custom errors when using `cairo-vm`
    * The `PartialEq` trait was removed from the `VirtualMachineError` enum
* VM hooks added as a conditional feature [#761](https://github.com/lambdaclass/cairo-vm/pull/761)
    * Cairo-vm based testing tools such as cairo-foundry or those built by FuzzingLabs need access to the state of the VM at specific points during the execution.
    * This PR adds the possibility for users of the cairo-vm lib to execute their custom additional code during the program execution.
    * The Rust "feature" mechanism was used in order to guarantee that this ability is only available when the lib user needs it, and is not compiled when it's not required.
    * Three hooks were created:
        * before the first step
        * before each step
        * after each step
* ExecutionResource operations: add and substract [#774](https://github.com/lambdaclass/cairo-vm/pull/774), multiplication [#908](https://github.com/lambdaclass/cairo-vm/pull/908) , and `AddAssign` [#914](https://github.com/lambdaclass/cairo-vm/pull/914)

* Move `Memory` into `MemorySegmentManager` [#830](https://github.com/lambdaclass/cairo-vm/pull/830)
    * Structural changes:
        * Remove `memory: Memory` field from `VirtualMachine`
        * Add `memory: Memory` field to `MemorySegmentManager`
    * As a result of this, multiple public methods' signatures changed:
        * `BuiltinRunner` (and its inner enum types):
            * `initialize_segments(&mut self, segments: &mut MemorySegmentManager, memory: &mut Memory)` -> `initialize_segments(&mut self, segments: &mut MemorySegmentManager)`
            * `final_stack(&mut self, segments: &MemorySegmentManager, memory: &Memory, stack_pointer: Relocatable) -> Result<Relocatable, RunnerError>` -> `final_stack(&mut self, segments: &MemorySegmentManager, stack_pointer: Relocatable) -> Result<Relocatable, RunnerError>`
        * `MemorySegmentManager`
            * `add(&mut self, memory: &mut Memory) -> Relocatable` -> `add(&mut self) -> Relocatable`
            * `add_temporary_segment(&mut self, memory: &mut Memory) -> Relocatable` -> `add_temporary_segment(&mut self) -> Relocatable`
            * `load_data(&mut self, memory: &mut Memory, ptr: &MaybeRelocatable, data: &Vec<MaybeRelocatable>) -> Result<MaybeRelocatable, MemoryError>` -> `load_data(&mut self, ptr: &MaybeRelocatable, data: &Vec<MaybeRelocatable>) -> Result<MaybeRelocatable, MemoryError>`
            * `compute_effective_sizes(&mut self, memory: &Memory) -> &Vec<usize>` -> `compute_effective_sizes(&mut self) -> &Vec<usize>`
            * `gen_arg(&mut self, arg: &dyn Any, memory: &mut Memory) -> Result<MaybeRelocatable, VirtualMachineError>` -> `gen_arg(&mut self, arg: &dyn Any) -> Result<MaybeRelocatable, VirtualMachineError>`
            * `gen_cairo_arg(&mut self, arg: &CairoArg, memory: &mut Memory) -> Result<MaybeRelocatable, VirtualMachineError>` -> `gen_cairo_arg(&mut self, arg: &CairoArg) -> Result<MaybeRelocatable, VirtualMachineError>`
            * `write_arg(&mut self, memory: &mut Memory, ptr: &Relocatable, arg: &dyn Any) -> Result<MaybeRelocatable, MemoryError>` -> `write_arg(&mut self, ptr: &Relocatable, arg: &dyn Any) -> Result<MaybeRelocatable, MemoryError>`

* Refactor `Memory::relocate memory` [#784](https://github.com/lambdaclass/cairo-vm/pull/784)
    * Bugfixes:
        * `Memory::relocate_memory` now moves data in the temporary memory relocated by a relocation rule to the real memory
    * Aditional Notes:
        * When relocating temporary memory produces clashes with pre-existing values in the real memory, an InconsistentMemory error is returned instead of keeping the last inserted value. This differs from the original implementation.

* Restrict addresses to Relocatable + fix some error variants used in signature.rs [#792](https://github.com/lambdaclass/cairo-vm/pull/792)
    * Public Api Changes:
        * Change `ValidationRule` inner type to `Box<dyn Fn(&Memory, &Relocatable) -> Result<Vec<Relocatable>, MemoryError>>`.
        * Change `validated_addresses` field of `Memory` to `HashSet<Relocatable>`.
        * Change `validate_memory_cell(&mut self, address: &MaybeRelocatable) -> Result<(), MemoryError>` to `validate_memory_cell(&mut self, addr: &Relocatable) -> Result<(), MemoryError>`.

* Add `VmException` to `CairoRunner::run_from_entrypoint`[#775](https://github.com/lambdaclass/cairo-vm/pull/775)
    * Public Api Changes:
        * Change error return type of `CairoRunner::run_from_entrypoint` to `CairoRunError`.
        * Convert `VirtualMachineError`s outputed during the vm run to `VmException` in `CairoRunner::run_from_entrypoint`.
        * Make `VmException` fields public

* Fix `BuiltinRunner::final_stack` and remove quick fix [#778](https://github.com/lambdaclass/cairo-vm/pull/778)
    * Public Api changes:
        * Various changes to public `BuiltinRunner` method's signatures:
            * `final_stack(&self, vm: &VirtualMachine, pointer: Relocatable) -> Result<(Relocatable, usize), RunnerError>` to `final_stack(&mut self, segments: &MemorySegmentManager, memory: &Memory, pointer: Relocatable) -> Result<Relocatable,RunnerError>`.
            * `get_used_cells(&self, vm: &VirtualMachine) -> Result<usize, MemoryError>` to  `get_used_cells(&self, segments: &MemorySegmentManager) -> Result<usize, MemoryError>`.
            * `get_used_instances(&self, vm: &VirtualMachine) -> Result<usize, MemoryError>` to `get_used_instances(&self, segments: &MemorySegmentManager) -> Result<usize, MemoryError>`.
    * Bugfixes:
        * `BuiltinRunner::final_stack` now updates the builtin's stop_ptr instead of returning it. This replaces the bugfix on PR #768.

#### [0.1.3] - 2023-01-26
* Add secure_run flag + integrate verify_secure_runner into cairo-run [#771](https://github.com/lambdaclass/cairo-vm/pull/777)
    * Public Api changes:
        * Add command_line argument `secure_run`
        * Add argument `secure_run: Option<bool>` to `cairo_run`
        * `verify_secure_runner` is now called inside `cairo-run` when `secure_run` is set to true or when it not set and the run is not on `proof_mode`
    * Bugfixes:
        * `EcOpBuiltinRunner::deduce_memory_cell` now checks that both points are on the curve instead of only the first one
        * `EcOpBuiltinRunner::deduce_memory_cell` now returns the values of the point coordinates instead of the indices when a `PointNotOnCurve` error is returned

* Refactor `Refactor verify_secure_runner` [#768](https://github.com/lambdaclass/cairo-vm/pull/768)
    * Public Api changes:
        * Remove builtin name from the return value of `BuiltinRunner::get_memory_segment_addresses`
        * Simplify the return value of `CairoRunner::get_builtin_segments_info` to `Vec<(usize, usize)>`
        * CairoRunner::read_return_values now receives a mutable reference to VirtualMachine
    * Bugfixes:
        * CairoRunner::read_return_values now updates the `stop_ptr` of each builtin after calling `BuiltinRunner::final_stack`

* Use CairoArg enum instead of Any in CairoRunner::run_from_entrypoint [#686](https://github.com/lambdaclass/cairo-vm/pull/686)
    * Public Api changes:
        * Remove `Result` from `MaybeRelocatable::mod_floor`, it now returns a `MaybeRelocatable`
        * Add struct `CairoArg`
        * Change `arg` argument of `CairoRunner::run_from_entrypoint` from `Vec<&dyn Any>` to `&[&CairoArg]`
        * Remove argument `typed_args` from `CairoRunner::run_from_entrypoint`
        * Remove no longer used method `gen_typed_arg` from `VirtualMachine` & `MemorySegmentManager`
        * Add methods `MemorySegmentManager::gen_cairo_arg` & `MemorySegmentManager::write_simple_args` as typed counterparts to `MemorySegmentManager::gen_arg` & `MemorySegmentManager::write_arg`

#### [0.1.1] - 2023-01-11

* Add input file contents to traceback [#666](https://github.com/lambdaclass/cairo-vm/pull/666/files)
    * Public Api changes:
        * `VirtualMachineError` enum variants containing `MaybeRelocatable` and/or `Relocatable` values now use the `Display` format instead of `Debug` in their `Display` implementation
        * `get_traceback` now adds the source code line to each traceback entry
* Use hint location instead of instruction location when building VmExceptions from hint failure [#673](https://github.com/lambdaclass/cairo-vm/pull/673/files)
    * Public Api changes:
        * `hints` field added to `InstructionLocation`
        * `Program.instruction_locations` type changed from `Option<HashMap<usize, Location>>` to `Option<HashMap<usize, InstructionLocation>>`
        * `VirtualMachineError`s produced by `HintProcessor::execute_hint()` will be wrapped in a `VirtualMachineError::Hint` error containing their hint_index
        * `get_location()` now receives an an optional usize value `hint_index`, used to obtain hint locations
* Default implementation of compile_hint [#680](https://github.com/lambdaclass/cairo-vm/pull/680)
    * Internal changes:
        * Make the `compile_hint` implementation which was in the `BuiltinHintProcessor` the default implementation in the trait.
* Add new error type `HintError` [#676](https://github.com/lambdaclass/cairo-vm/pull/676)
    * Public Api changes:
        * `HintProcessor::execute_hint()` now returns a `HintError` instead of a `VirtualMachineError`
        * Helper functions on `hint_processor_utils.rs` now return a `HintError`
* Change the Dictionary used in dict hints to store MaybeRelocatable instead of BigInt [#687](https://github.com/lambdaclass/cairo-vm/pull/687)
    * Public Api changes:
        * `DictManager`, its dictionaries, and all dict module hints implemented in rust now use `MaybeRelocatable` for keys and values instead of `BigInt`
        * Add helper functions that allow extracting ids variables as `MaybeRelocatable`: `get_maybe_relocatable_from_var_name` & `get_maybe_relocatable_from_reference`
        * Change inner value type of dict-related `HintError` variants to `MaybeRelocatable`

* Implement `substitute_error_message_attribute_references` [#689] (https://github.com/lambdaclass/cairo-vm/pull/689)
    * Public Api changes:
        * Remove `error_message_attributes` field from `VirtualMachine`, and `VirtualMachine::new`
        * Add `flow_tracking_data` field to `Attribute`
        * `get_error_attr_value` now replaces the references in the error message with the corresponding cairo values.
        * Remove duplicated handling of error attribute messages leading to duplicated into in the final error display.
* Fix multiplicative inverse bug [#697](https://github.com/lambdaclass/cairo-vm/pull/697) [#698](https://github.com/lambdaclass/cairo-vm/pull/698). The VM was using integer division rather than prime field inverse when deducing `op0` or `op1` for the multiplication opcode

#### [0.1.0] - 2022-12-30
* Add traceback to VmException [#657](https://github.com/lambdaclass/cairo-vm/pull/657)
    * Public API changes:
        * `traceback` field added to `VmException` struct
        * `pub fn from_vm_error(runner: &CairoRunner, error: VirtualMachineError, pc: usize) -> Self` is now `pub fn from_vm_error(runner: &CairoRunner, vm: &VirtualMachine, error: VirtualMachineError) -> Self`
        * `pub fn get_location(pc: &usize, runner: &CairoRunner) -> Option<Location>` is now `pub fn get_location(pc: usize, runner: &CairoRunner) -> Option<Location>`
        * `pub fn decode_instruction(encoded_instr: i64, mut imm: Option<BigInt>) -> Result<instruction::Instruction, VirtualMachineError>` is now `pub fn decode_instruction(encoded_instr: i64, mut imm: Option<&BigInt>) -> Result<instruction::Instruction, VirtualMachineError>`
        * `VmException` fields' string format now mirrors their cairo-lang counterparts.<|MERGE_RESOLUTION|>--- conflicted
+++ resolved
@@ -14,11 +14,9 @@
 
 * chore: Update fastecdsa python package [#1993](https://github.com/lambdaclass/cairo-vm/pull/1993)
 
-<<<<<<< HEAD
 * fix: `mod_builtin_fill_memory` could be stuck in an infinite loop [#1975](https://github.com/lambdaclass/cairo-vm/issues/1975)
-=======
+
 * fix: Update wasm-bindgen to version 0.2.100 and unpin its version requirement [#1988](https://github.com/lambdaclass/cairo-vm/pull/1988)
->>>>>>> 60c1fa0f
 
 #### [2.0.0] - 2025-02-26
 
