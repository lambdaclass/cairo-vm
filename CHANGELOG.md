## Cairo-VM Changelog

#### Upcoming Changes

<<<<<<< HEAD
* Add _builtin suffix to builtin names e.g.: output -> output_builtin [#1005](https://github.com/lambdaclass/cairo-rs/pull/1005)
=======
* Implement hint on uint384_extension lib [#983](https://github.com/lambdaclass/cairo-rs/pull/983)

    `BuiltinHintProcessor` now supports the following hint:
    
    ```python
        def split(num: int, num_bits_shift: int, length: int):
            a = []
            for _ in range(length):
                a.append( num & ((1 << num_bits_shift) - 1) )
                num = num >> num_bits_shift
            return tuple(a)

        def pack(z, num_bits_shift: int) -> int:
            limbs = (z.d0, z.d1, z.d2)
            return sum(limb << (num_bits_shift * i) for i, limb in enumerate(limbs))

        def pack_extended(z, num_bits_shift: int) -> int:
            limbs = (z.d0, z.d1, z.d2, z.d3, z.d4, z.d5)
            return sum(limb << (num_bits_shift * i) for i, limb in enumerate(limbs))

        a = pack_extended(ids.a, num_bits_shift = 128)
        div = pack(ids.div, num_bits_shift = 128)

        quotient, remainder = divmod(a, div)

        quotient_split = split(quotient, num_bits_shift=128, length=6)

        ids.quotient.d0 = quotient_split[0]
        ids.quotient.d1 = quotient_split[1]
        ids.quotient.d2 = quotient_split[2]
        ids.quotient.d3 = quotient_split[3]
        ids.quotient.d4 = quotient_split[4]
        ids.quotient.d5 = quotient_split[5]

        remainder_split = split(remainder, num_bits_shift=128, length=3)
        ids.remainder.d0 = remainder_split[0]
        ids.remainder.d1 = remainder_split[1]
        ids.remainder.d2 = remainder_split[2]
    ```
>>>>>>> 39cea945

* Add missing `\n` character in traceback string [#997](https://github.com/lambdaclass/cairo-rs/pull/997)
    * BugFix: Add missing `\n` character after traceback lines when the filename is missing ("Unknown Location")

* 0.11 Support
    * Add missing hints on cairo_secp lib [#991](https://github.com/lambdaclass/cairo-rs/pull/991):
        `BuiltinHintProcessor` now supports the following hints:
        ```python
        from starkware.cairo.common.cairo_secp.secp_utils import pack
        from starkware.python.math_utils import div_mod, safe_div

        N = 0xfffffffffffffffffffffffffffffffebaaedce6af48a03bbfd25e8cd0364141
        x = pack(ids.x, PRIME) % N
        s = pack(ids.s, PRIME) % N
        value = res = div_mod(x, s, N)
        ```
        and: 
        ```python
        value = k = safe_div(res * s - x, N)
        ```
    * Layouts update [#874](https://github.com/lambdaclass/cairo-rs/pull/874)
    * Keccak builtin updated [#873](https://github.com/lambdaclass/cairo-rs/pull/873), [#883](https://github.com/lambdaclass/cairo-rs/pull/883)
    * Changes to `ec_op` [#876](https://github.com/lambdaclass/cairo-rs/pull/876)
    * Poseidon builtin [#875](https://github.com/lambdaclass/cairo-rs/pull/875)
    * Renamed Felt to Felt252 [#899](https://github.com/lambdaclass/cairo-rs/pull/899)
    * Added SegmentArenaBuiltinRunner [#913](https://github.com/lambdaclass/cairo-rs/pull/913)
    * Added `program_segment_size` argument to `verify_secure_runner` & `run_from_entrypoint` [#928](https://github.com/lambdaclass/cairo-rs/pull/928)
    * Added dynamic layout [#879](https://github.com/lambdaclass/cairo-rs/pull/879)
    * `get_segment_size` was exposed [#934](https://github.com/lambdaclass/cairo-rs/pull/934)

* Add missing hint on cairo_secp lib [#996](https://github.com/lambdaclass/cairo-rs/pull/996):

    `BuiltinHintProcessor` now supports the following hint:

    ```python
        from starkware.python.math_utils import div_mod
        value = x_inv = div_mod(1, x, SECP_P)
    ```

* Add missing hints on cairo_secp lib [#994](https://github.com/lambdaclass/cairo-rs/pull/994)::

    `BuiltinHintProcessor` now supports the following hints:
    ```python
        from starkware.cairo.common.cairo_secp.secp_utils import pack
        from starkware.python.math_utils import div_mod, safe_div

        a = pack(ids.a, PRIME)
        b = pack(ids.b, PRIME)
        value = res = div_mod(a, b, N)
    ```

    ```python
        value = k_plus_one = safe_div(res * b - a, N) + 1
    ```

* Add missing hint on cairo_secp lib [#992](https://github.com/lambdaclass/cairo-rs/pull/992):

    `BuiltinHintProcessor` now supports the following hint:

    ```python
        from starkware.cairo.common.cairo_secp.secp_utils import pack

        q, r = divmod(pack(ids.val, PRIME), SECP_P)
        assert r == 0, f"verify_zero: Invalid input {ids.val.d0, ids.val.d1, ids.val.d2}."
        ids.q = q % PRIME
    ```

* Add missing hint on cairo_secp lib [#990](https://github.com/lambdaclass/cairo-rs/pull/990):

    `BuiltinHintProcessor` now supports the following hint:

    ```python
        from starkware.cairo.common.cairo_secp.secp_utils import pack

        slope = pack(ids.slope, PRIME)
        x = pack(ids.point.x, PRIME)
        y = pack(ids.point.y, PRIME)

        value = new_x = (pow(slope, 2, SECP_P) - 2 * x) % SECP_P
    ```

* Add missing hint on cairo_secp lib [#989](https://github.com/lambdaclass/cairo-rs/pull/989):

    `BuiltinHintProcessor` now supports the following hint:

    ```python
        from starkware.cairo.common.cairo_secp.secp_utils import SECP_P
        q, r = divmod(pack(ids.val, PRIME), SECP_P)
        assert r == 0, f"verify_zero: Invalid input {ids.val.d0, ids.val.d1, ids.val.d2}."
        ids.q = q % PRIME
    ```

* Add missing hint on cairo_secp lib [#986](https://github.com/lambdaclass/cairo-rs/pull/986):

    `BuiltinHintProcessor` now supports the following hint:

    ```python
        from starkware.cairo.common.cairo_secp.secp_utils import SECP_P, pack
        from starkware.python.math_utils import div_mod

        # Compute the slope.
        x = pack(ids.pt.x, PRIME)
        y = pack(ids.pt.y, PRIME)
        value = slope = div_mod(3 * x ** 2, 2 * y, SECP_P)
    ```

* Add missing hint on cairo_secp lib [#984](https://github.com/lambdaclass/cairo-rs/pull/984):

    `BuiltinHintProcessor` now supports the following hint:

    ```python
        from starkware.cairo.common.cairo_secp.secp_utils import SECP_P, pack
        from starkware.python.math_utils import div_mod

        # Compute the slope.
        x0 = pack(ids.pt0.x, PRIME)
        y0 = pack(ids.pt0.y, PRIME)
        x1 = pack(ids.pt1.x, PRIME)
        y1 = pack(ids.pt1.y, PRIME)
        value = slope = div_mod(y0 - y1, x0 - x1, SECP_P)
    ```

* Implement hints on uint384 lib (Part 2) [#971](https://github.com/lambdaclass/cairo-rs/pull/971)

    `BuiltinHintProcessor` now supports the following hint:

    ```python
        memory[ap] = 1 if 0 <= (ids.a.d2 % PRIME) < 2 ** 127 else 0
    ```

 * Add alternative hint code for hint on _block_permutation used by 0.10.3 whitelist [#958](https://github.com/lambdaclass/cairo-rs/pull/958)

     `BuiltinHintProcessor` now supports the following hint:

    ```python
        from starkware.cairo.common.keccak_utils.keccak_utils import keccak_func
        _keccak_state_size_felts = int(ids.KECCAK_STATE_SIZE_FELTS)
        assert 0 <= _keccak_state_size_felts < 100

        output_values = keccak_func(memory.get_range(
            ids.keccak_ptr - _keccak_state_size_felts, _keccak_state_size_felts))
        segments.write_arg(ids.keccak_ptr, output_values)
    ```

* Make  hints code `src/hint_processor/builtin_hint_processor/hint_code.rs` public [#988](https://github.com/lambdaclass/cairo-rs/pull/988)

* Implement hints on uint384 lib (Part 1) [#960](https://github.com/lambdaclass/cairo-rs/pull/960)

    `BuiltinHintProcessor` now supports the following hints:

    ```python
        def split(num: int, num_bits_shift: int, length: int):
        a = []
        for _ in range(length):
            a.append( num & ((1 << num_bits_shift) - 1) )
            num = num >> num_bits_shift
        return tuple(a)

        def pack(z, num_bits_shift: int) -> int:
            limbs = (z.d0, z.d1, z.d2)
            return sum(limb << (num_bits_shift * i) for i, limb in enumerate(limbs))

        a = pack(ids.a, num_bits_shift = 128)
        div = pack(ids.div, num_bits_shift = 128)
        quotient, remainder = divmod(a, div)

        quotient_split = split(quotient, num_bits_shift=128, length=3)
        assert len(quotient_split) == 3

        ids.quotient.d0 = quotient_split[0]
        ids.quotient.d1 = quotient_split[1]
        ids.quotient.d2 = quotient_split[2]

        remainder_split = split(remainder, num_bits_shift=128, length=3)
        ids.remainder.d0 = remainder_split[0]
        ids.remainder.d1 = remainder_split[1]
        ids.remainder.d2 = remainder_split[2]
    ```

    ```python
        ids.low = ids.a & ((1<<128) - 1)
        ids.high = ids.a >> 128
    ```

    ```python
            sum_d0 = ids.a.d0 + ids.b.d0
        ids.carry_d0 = 1 if sum_d0 >= ids.SHIFT else 0
        sum_d1 = ids.a.d1 + ids.b.d1 + ids.carry_d0
        ids.carry_d1 = 1 if sum_d1 >= ids.SHIFT else 0
        sum_d2 = ids.a.d2 + ids.b.d2 + ids.carry_d1
        ids.carry_d2 = 1 if sum_d2 >= ids.SHIFT else 0
    ```

    ```python
        def split(num: int, num_bits_shift: int, length: int):
            a = []
            for _ in range(length):
                a.append( num & ((1 << num_bits_shift) - 1) )
                num = num >> num_bits_shift
            return tuple(a)

        def pack(z, num_bits_shift: int) -> int:
            limbs = (z.d0, z.d1, z.d2)
            return sum(limb << (num_bits_shift * i) for i, limb in enumerate(limbs))

        def pack2(z, num_bits_shift: int) -> int:
            limbs = (z.b01, z.b23, z.b45)
            return sum(limb << (num_bits_shift * i) for i, limb in enumerate(limbs))

        a = pack(ids.a, num_bits_shift = 128)
        div = pack2(ids.div, num_bits_shift = 128)
        quotient, remainder = divmod(a, div)

        quotient_split = split(quotient, num_bits_shift=128, length=3)
        assert len(quotient_split) == 3

        ids.quotient.d0 = quotient_split[0]
        ids.quotient.d1 = quotient_split[1]
        ids.quotient.d2 = quotient_split[2]

        remainder_split = split(remainder, num_bits_shift=128, length=3)
        ids.remainder.d0 = remainder_split[0]
        ids.remainder.d1 = remainder_split[1]
        ids.remainder.d2 = remainder_split[2]
    ```

    ```python
        from starkware.python.math_utils import isqrt

        def split(num: int, num_bits_shift: int, length: int):
            a = []
            for _ in range(length):
                a.append( num & ((1 << num_bits_shift) - 1) )
                num = num >> num_bits_shift
            return tuple(a)

        def pack(z, num_bits_shift: int) -> int:
            limbs = (z.d0, z.d1, z.d2)
            return sum(limb << (num_bits_shift * i) for i, limb in enumerate(limbs))

        a = pack(ids.a, num_bits_shift=128)
        root = isqrt(a)
        assert 0 <= root < 2 ** 192
        root_split = split(root, num_bits_shift=128, length=3)
        ids.root.d0 = root_split[0]
        ids.root.d1 = root_split[1]
        ids.root.d2 = root_split[2]
    ```

* Re-export the `cairo-felt` crate as `cairo_vm::felt` [#981](https://github.com/lambdaclass/cairo-rs/pull/981)
  * Removes the need of explicitly importing `cairo-felt` in downstream projects
  and helps ensure there is no version mismatch caused by that

* Implement hint on `uint256_mul_div_mod`[#957](https://github.com/lambdaclass/cairo-rs/pull/957)

    `BuiltinHintProcessor` now supports the following hint:

    ```python
    a = (ids.a.high << 128) + ids.a.low
    b = (ids.b.high << 128) + ids.b.low
    div = (ids.div.high << 128) + ids.div.low
    quotient, remainder = divmod(a * b, div)

    ids.quotient_low.low = quotient & ((1 << 128) - 1)
    ids.quotient_low.high = (quotient >> 128) & ((1 << 128) - 1)
    ids.quotient_high.low = (quotient >> 256) & ((1 << 128) - 1)
    ids.quotient_high.high = quotient >> 384
    ids.remainder.low = remainder & ((1 << 128) - 1)
    ids.remainder.high = remainder >> 128"
    ```

    Used by the common library function `uint256_mul_div_mod`

#### [0.3.0-rc1] - 2023-04-13
* Derive Deserialize for ExecutionResources [#922](https://github.com/lambdaclass/cairo-rs/pull/922)
* Remove builtin names from VirtualMachine.builtin_runners [#921](https://github.com/lambdaclass/cairo-rs/pull/921)
* Implemented hints on common/ec.cairo [#888](https://github.com/lambdaclass/cairo-rs/pull/888)
* Changed `Memory.insert` argument types [#902](https://github.com/lambdaclass/cairo-rs/pull/902)
* feat: implemented `Deserialize` on Program by changing builtins field type to enum [#896](https://github.com/lambdaclass/cairo-rs/pull/896)
* Effective size computation from the VM exposed [#887](https://github.com/lambdaclass/cairo-rs/pull/887)
* Wasm32 Support! [#828](https://github.com/lambdaclass/cairo-rs/pull/828), [#893](https://github.com/lambdaclass/cairo-rs/pull/893)
* `MathError` added for math operation [#855](https://github.com/lambdaclass/cairo-rs/pull/855)
* Check for overflows in relocatable operations [#859](https://github.com/lambdaclass/cairo-rs/pull/859)
* Use `Relocatable` instead of `&MaybeRelocatable` in `load_data` and `get_range`[#860](https://github.com/lambdaclass/cairo-rs/pull/860) [#867](https://github.com/lambdaclass/cairo-rs/pull/867)
* Memory-related errors moved to `MemoryError` [#854](https://github.com/lambdaclass/cairo-rs/pull/854)
    * Removed unused error variants
    * Moved memory-related error variants to `MemoryError`
    * Changed memory getters to return `MemoryError` instead of `VirtualMachineError`
    * Changed all memory-related errors in hint from `HintError::Internal(VmError::...` to `HintError::Memory(MemoryError::...`
* feat: Builder pattern for `VirtualMachine` [#820](https://github.com/lambdaclass/cairo-rs/pull/820)
* Simplified `Memory::get` return type to `Option` [#852](https://github.com/lambdaclass/cairo-rs/pull/852)
* Improved idenitifier variable error handling [#851](https://github.com/lambdaclass/cairo-rs/pull/851)
* `CairoRunner::write_output` now prints missing and relocatable values [#853](https://github.com/lambdaclass/cairo-rs/pull/853)
* `VirtualMachineError::FailedToComputeOperands` error message expanded [#848](https://github.com/lambdaclass/cairo-rs/pull/848)
* Builtin names made public [#849](https://github.com/lambdaclass/cairo-rs/pull/849)
* `secure_run` flag moved to `CairoRunConfig` struct [#832](https://github.com/lambdaclass/cairo-rs/pull/832)
* `vm_core` error types revised and iimplemented `AddAssign` for `Relocatable` [#837](https://github.com/lambdaclass/cairo-rs/pull/837)
* `to_bigint` and `to_biguint` deprecated [#757](https://github.com/lambdaclass/cairo-rs/pull/757)
* `Memory` moved into `MemorySegmentManager` [#830](https://github.com/lambdaclass/cairo-rs/pull/830)
    * To reduce the complexity of the VM's memory and enforce proper usage (as the memory and its segment manager are now a "unified" entity)
    * Removed `memory` field from `VirtualMachine`
    * Added `memory` field to `MemorySegmentManager`
    * Removed `Memory` argument from methods where `MemorySegmentManager` is also an argument
    * Added test macro `segments` (an extension of the `memory` macro)
* `Display` trait added to Memory struct [#812](https://github.com/lambdaclass/cairo-rs/pull/812)
* feat: Extensible VirtualMachineError and removed PartialEq trait [#783](https://github.com/lambdaclass/cairo-rs/pull/783)
    * `VirtualMachineError::Other(anyhow::Error)` was added to allow to returning custom errors when using `cairo-rs`
    * The `PartialEq` trait was removed from the `VirtualMachineError` enum
* VM hooks added as a conditional feature [#761](https://github.com/lambdaclass/cairo-rs/pull/761)
    * Cairo-rs based testing tools such as cairo-foundry or those built by FuzzingLabs need access to the state of the VM at specific points during the execution.
    * This PR adds the possibility for users of the cairo-rs lib to execute their custom additional code during the program execution.
    * The Rust "feature" mechanism was used in order to guarantee that this ability is only available when the lib user needs it, and is not compiled when it's not required.
    * Three hooks were created:
        * before the first step
        * before each step
        * after each step
* ExecutionResource operations: add and substract [#774](https://github.com/lambdaclass/cairo-rs/pull/774), multiplication [#908](https://github.com/lambdaclass/cairo-rs/pull/908) , and `AddAssign` [#914](https://github.com/lambdaclass/cairo-rs/pull/914)

* Move `Memory` into `MemorySegmentManager` [#830](https://github.com/lambdaclass/cairo-rs/pull/830)
    * Structural changes:
        * Remove `memory: Memory` field from `VirtualMachine`
        * Add `memory: Memory` field to `MemorySegmentManager`
    * As a result of this, multiple public methods' signatures changed:
        * `BuiltinRunner` (and its inner enum types):
            * `initialize_segments(&mut self, segments: &mut MemorySegmentManager, memory: &mut Memory)` -> `initialize_segments(&mut self, segments: &mut MemorySegmentManager)`
            * `final_stack(&mut self, segments: &MemorySegmentManager, memory: &Memory, stack_pointer: Relocatable) -> Result<Relocatable, RunnerError>` -> `final_stack(&mut self, segments: &MemorySegmentManager, stack_pointer: Relocatable) -> Result<Relocatable, RunnerError>`
        * `MemorySegmentManager`
            * `add(&mut self, memory: &mut Memory) -> Relocatable` -> `add(&mut self) -> Relocatable`
            * `add_temporary_segment(&mut self, memory: &mut Memory) -> Relocatable` -> `add_temporary_segment(&mut self) -> Relocatable`
            * `load_data(&mut self, memory: &mut Memory, ptr: &MaybeRelocatable, data: &Vec<MaybeRelocatable>) -> Result<MaybeRelocatable, MemoryError>` -> `load_data(&mut self, ptr: &MaybeRelocatable, data: &Vec<MaybeRelocatable>) -> Result<MaybeRelocatable, MemoryError>`
            * `compute_effective_sizes(&mut self, memory: &Memory) -> &Vec<usize>` -> `compute_effective_sizes(&mut self) -> &Vec<usize>`
            * `gen_arg(&mut self, arg: &dyn Any, memory: &mut Memory) -> Result<MaybeRelocatable, VirtualMachineError>` -> `gen_arg(&mut self, arg: &dyn Any) -> Result<MaybeRelocatable, VirtualMachineError>`
            * `gen_cairo_arg(&mut self, arg: &CairoArg, memory: &mut Memory) -> Result<MaybeRelocatable, VirtualMachineError>` -> `gen_cairo_arg(&mut self, arg: &CairoArg) -> Result<MaybeRelocatable, VirtualMachineError>`
            * `write_arg(&mut self, memory: &mut Memory, ptr: &Relocatable, arg: &dyn Any) -> Result<MaybeRelocatable, MemoryError>` -> `write_arg(&mut self, ptr: &Relocatable, arg: &dyn Any) -> Result<MaybeRelocatable, MemoryError>`

* Refactor `Memory::relocate memory` [#784](https://github.com/lambdaclass/cairo-rs/pull/784)
    * Bugfixes:
        * `Memory::relocate_memory` now moves data in the temporary memory relocated by a relocation rule to the real memory
    * Aditional Notes:
        * When relocating temporary memory produces clashes with pre-existing values in the real memory, an InconsistentMemory error is returned instead of keeping the last inserted value. This differs from the original implementation.

* Restrict addresses to Relocatable + fix some error variants used in signature.rs [#792](https://github.com/lambdaclass/cairo-rs/pull/792)
    * Public Api Changes:
        * Change `ValidationRule` inner type to `Box<dyn Fn(&Memory, &Relocatable) -> Result<Vec<Relocatable>, MemoryError>>`.
        * Change `validated_addresses` field of `Memory` to `HashSet<Relocatable>`.
        * Change `validate_memory_cell(&mut self, address: &MaybeRelocatable) -> Result<(), MemoryError>` to `validate_memory_cell(&mut self, addr: &Relocatable) -> Result<(), MemoryError>`.

* Add `VmException` to `CairoRunner::run_from_entrypoint`[#775](https://github.com/lambdaclass/cairo-rs/pull/775)
    * Public Api Changes:
        * Change error return type of `CairoRunner::run_from_entrypoint` to `CairoRunError`.
        * Convert `VirtualMachineError`s outputed during the vm run to `VmException` in `CairoRunner::run_from_entrypoint`.
        * Make `VmException` fields public

* Fix `BuiltinRunner::final_stack` and remove quick fix [#778](https://github.com/lambdaclass/cairo-rs/pull/778)
    * Public Api changes:
        * Various changes to public `BuiltinRunner` method's signatures:
            * `final_stack(&self, vm: &VirtualMachine, pointer: Relocatable) -> Result<(Relocatable, usize), RunnerError>` to `final_stack(&mut self, segments: &MemorySegmentManager, memory: &Memory, pointer: Relocatable) -> Result<Relocatable,RunnerError>`.
            * `get_used_cells(&self, vm: &VirtualMachine) -> Result<usize, MemoryError>` to  `get_used_cells(&self, segments: &MemorySegmentManager) -> Result<usize, MemoryError>`.
            * `get_used_instances(&self, vm: &VirtualMachine) -> Result<usize, MemoryError>` to `get_used_instances(&self, segments: &MemorySegmentManager) -> Result<usize, MemoryError>`.
    * Bugfixes:
        * `BuiltinRunner::final_stack` now updates the builtin's stop_ptr instead of returning it. This replaces the bugfix on PR #768.

#### [0.1.3] - 2023-01-26
* Add secure_run flag + integrate verify_secure_runner into cairo-run [#771](https://github.com/lambdaclass/cairo-rs/pull/777)
    * Public Api changes:
        * Add command_line argument `secure_run`
        * Add argument `secure_run: Option<bool>` to `cairo_run`
        * `verify_secure_runner` is now called inside `cairo-run` when `secure_run` is set to true or when it not set and the run is not on `proof_mode`
    * Bugfixes:
        * `EcOpBuiltinRunner::deduce_memory_cell` now checks that both points are on the curve instead of only the first one
        * `EcOpBuiltinRunner::deduce_memory_cell` now returns the values of the point coordinates instead of the indices when a `PointNotOnCurve` error is returned

* Refactor `Refactor verify_secure_runner` [#768](https://github.com/lambdaclass/cairo-rs/pull/768)
    * Public Api changes:
        * Remove builtin name from the return value of `BuiltinRunner::get_memory_segment_addresses`
        * Simplify the return value of `CairoRunner::get_builtin_segments_info` to `Vec<(usize, usize)>`
        * CairoRunner::read_return_values now receives a mutable reference to VirtualMachine
    * Bugfixes:
        * CairoRunner::read_return_values now updates the `stop_ptr` of each builtin after calling `BuiltinRunner::final_stack`

* Use CairoArg enum instead of Any in CairoRunner::run_from_entrypoint [#686](https://github.com/lambdaclass/cairo-rs/pull/686)
    * Public Api changes:
        * Remove `Result` from `MaybeRelocatable::mod_floor`, it now returns a `MaybeRelocatable`
        * Add struct `CairoArg`
        * Change `arg` argument of `CairoRunner::run_from_entrypoint` from `Vec<&dyn Any>` to `&[&CairoArg]`
        * Remove argument `typed_args` from `CairoRunner::run_from_entrypoint`
        * Remove no longer used method `gen_typed_arg` from `VirtualMachine` & `MemorySegmentManager`
        * Add methods `MemorySegmentManager::gen_cairo_arg` & `MemorySegmentManager::write_simple_args` as typed counterparts to `MemorySegmentManager::gen_arg` & `MemorySegmentManager::write_arg`

#### [0.1.1] - 2023-01-11

* Add input file contents to traceback [#666](https://github.com/lambdaclass/cairo-rs/pull/666/files)
    * Public Api changes:
        * `VirtualMachineError` enum variants containing `MaybeRelocatable` and/or `Relocatable` values now use the `Display` format instead of `Debug` in their `Display` implementation
        * `get_traceback` now adds the source code line to each traceback entry
* Use hint location instead of instruction location when building VmExceptions from hint failure [#673](https://github.com/lambdaclass/cairo-rs/pull/673/files)
    * Public Api changes:
        * `hints` field added to `InstructionLocation`
        * `Program.instruction_locations` type changed from `Option<HashMap<usize, Location>>` to `Option<HashMap<usize, InstructionLocation>>`
        * `VirtualMachineError`s produced by `HintProcessor::execute_hint()` will be wrapped in a `VirtualMachineError::Hint` error containing their hint_index
        * `get_location()` now receives an an optional usize value `hint_index`, used to obtain hint locations
* Default implementation of compile_hint [#680](https://github.com/lambdaclass/cairo-rs/pull/680)
    * Internal changes:
        * Make the `compile_hint` implementation which was in the `BuiltinHintProcessor` the default implementation in the trait.
* Add new error type `HintError` [#676](https://github.com/lambdaclass/cairo-rs/pull/676)
    * Public Api changes:
        * `HintProcessor::execute_hint()` now returns a `HintError` instead of a `VirtualMachineError`
        * Helper functions on `hint_processor_utils.rs` now return a `HintError`
* Change the Dictionary used in dict hints to store MaybeRelocatable instead of BigInt [#687](https://github.com/lambdaclass/cairo-rs/pull/687)
    * Public Api changes:
        * `DictManager`, its dictionaries, and all dict module hints implemented in rust now use `MaybeRelocatable` for keys and values instead of `BigInt`
        * Add helper functions that allow extracting ids variables as `MaybeRelocatable`: `get_maybe_relocatable_from_var_name` & `get_maybe_relocatable_from_reference`
        * Change inner value type of dict-related `HintError` variants to `MaybeRelocatable`

* Implement `substitute_error_message_attribute_references` [#689] (https://github.com/lambdaclass/cairo-rs/pull/689)
    * Public Api changes:
        * Remove `error_message_attributes` field from `VirtualMachine`, and `VirtualMachine::new`
        * Add `flow_tracking_data` field to `Attribute`
        * `get_error_attr_value` now replaces the references in the error message with the corresponding cairo values.
        * Remove duplicated handling of error attribute messages leading to duplicated into in the final error display.
* Fix multiplicative inverse bug [#697](https://github.com/lambdaclass/cairo-rs/pull/697) [#698](https://github.com/lambdaclass/cairo-rs/pull/698). The VM was using integer division rather than prime field inverse when deducing `op0` or `op1` for the multiplication opcode

#### [0.1.0] - 2022-12-30
* Add traceback to VmException [#657](https://github.com/lambdaclass/cairo-rs/pull/657)
    * Public API changes:
        * `traceback` field added to `VmException` struct
        * `pub fn from_vm_error(runner: &CairoRunner, error: VirtualMachineError, pc: usize) -> Self` is now `pub fn from_vm_error(runner: &CairoRunner, vm: &VirtualMachine, error: VirtualMachineError) -> Self`
        * `pub fn get_location(pc: &usize, runner: &CairoRunner) -> Option<Location>` is now `pub fn get_location(pc: usize, runner: &CairoRunner) -> Option<Location>`
        * `pub fn decode_instruction(encoded_instr: i64, mut imm: Option<BigInt>) -> Result<instruction::Instruction, VirtualMachineError>` is now `pub fn decode_instruction(encoded_instr: i64, mut imm: Option<&BigInt>) -> Result<instruction::Instruction, VirtualMachineError>`
        * `VmExcepion` field's string format now mirror their cairo-lang conterparts.<|MERGE_RESOLUTION|>--- conflicted
+++ resolved
@@ -2,9 +2,8 @@
 
 #### Upcoming Changes
 
-<<<<<<< HEAD
 * Add _builtin suffix to builtin names e.g.: output -> output_builtin [#1005](https://github.com/lambdaclass/cairo-rs/pull/1005)
-=======
+
 * Implement hint on uint384_extension lib [#983](https://github.com/lambdaclass/cairo-rs/pull/983)
 
     `BuiltinHintProcessor` now supports the following hint:
@@ -44,7 +43,6 @@
         ids.remainder.d1 = remainder_split[1]
         ids.remainder.d2 = remainder_split[2]
     ```
->>>>>>> 39cea945
 
 * Add missing `\n` character in traceback string [#997](https://github.com/lambdaclass/cairo-rs/pull/997)
     * BugFix: Add missing `\n` character after traceback lines when the filename is missing ("Unknown Location")
