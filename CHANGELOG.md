--- conflicted
+++ resolved
@@ -2,16 +2,14 @@
 
 #### Upcoming Changes
 
-<<<<<<< HEAD
 * feat: Remove unecessary conversion functions between `Felt` & `BigUint`/`BigInt` [#1562](https://github.com/lambdaclass/cairo-vm/pull/1562)
   * Remove the following functions:
     * felt_from_biguint
     * felt_from_bigint
     * felt_to_biguint
     * felt_to_bigint
-=======
+
 * feat: Add doc + default impl for ResourceTracker trait [#1576] (https://github.com/lambdaclass/cairo-vm/pull/1576)
->>>>>>> 3b5be728
 
 * feat: Add `air_private_input` flag to `cairo1-run` [#1559] (https://github.com/lambdaclass/cairo-vm/pull/1559)
 
