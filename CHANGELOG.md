--- conflicted
+++ resolved
@@ -2,7 +2,6 @@
 
 #### Upcoming Changes
 
-<<<<<<< HEAD
 * refactor(BREAKING): Use `BuiltinName` enum instead of string representation [#1722](https://github.com/lambdaclass/cairo-vm/pull/1722)
   * `BuiltinName` moved from `crate::serde::deserialize_program` module to `crate::types::builtin_name`.
     * Implement `BuiltinName` methods `to_str`, `to_str_with_suffix`, `from_str` & `from_str_with_suffix`.
@@ -21,12 +20,11 @@
     * `CairoRunner` method `get_builtin_segment_info_for_pie`: `Result<HashMap<String, cairo_pie::SegmentInfo>, RunnerError>` -> `Result<HashMap<BuiltinName, cairo_pie::SegmentInfo>, RunnerError>`
 
   Notes: Serialization of vm outputs that now contain `BuiltinName` & `Display` implementation of `BuiltinName` have not been affected by this PR
-=======
+
 * refactor(BREAKING): Use an enum to represent layout name[#1715](https://github.com/lambdaclass/cairo-vm/pull/1715)
   * Add enum `LayoutName` to represent cairo layout names.
   * `CairoRunConfig`, `Cairo1RunConfig` & `CairoRunner` field `layout` type changed from `String` to `LayoutName`.
   * `CairoLayout` field `name` type changed from `String` to `LayoutName`.
->>>>>>> 932986c3
 
 * fix(BREAKING): Remove unsafe impl of `Add<usize> for &'a Relocatable`[#1718](https://github.com/lambdaclass/cairo-vm/pull/1718)
 
