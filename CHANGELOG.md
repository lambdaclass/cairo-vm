## Cairo-VM Changelog

#### Upcoming Changes

<<<<<<< HEAD
* feat: `cairo1-run` accepts Sierra programs [#1719](https://github.com/lambdaclass/cairo-vm/pull/1719)
=======
* refactor(BREAKING): Use an enum to represent layout name[#1715](https://github.com/lambdaclass/cairo-vm/pull/1715)
  * Add enum `LayoutName` to represent cairo layout names.
  * `CairoRunConfig`, `Cairo1RunConfig` & `CairoRunner` field `layout` type changed from `String` to `LayoutName`.
  * `CairoLayout` field `name` type changed from `String` to `LayoutName`.
>>>>>>> 932986c3

* fix(BREAKING): Remove unsafe impl of `Add<usize> for &'a Relocatable`[#1718](https://github.com/lambdaclass/cairo-vm/pull/1718)

* fix(BREAKING): Handle triple dereference references[#1708](https://github.com/lambdaclass/cairo-vm/pull/1708)
  * Replace `ValueAddress` boolean field `dereference` with boolean fields `outer_dereference` & `inner_dereference`
  * Replace `HintReference` boolean field `dereference` with boolean fields `outer_dereference` & `inner_dereference`
  * Reference parsing now handles the case of dereferences inside the cast. Aka references of type `cast([A + B], type)` such as `cast([[fp + 2] + 2], felt)`.

* Bump `starknet-types-core` version + Use the lib's pedersen hash [#1692](https://github.com/lambdaclass/cairo-vm/pull/1692)

* refactor: Remove unused code & use constants whenever possible for builtin instance definitions[#1707](https://github.com/lambdaclass/cairo-vm/pull/1707)

* feat: missing EC hints for Starknet OS 0.13.1 [#1706](https://github.com/lambdaclass/cairo-vm/pull/1706)

* fix(BREAKING): Use program builtins in `initialize_main_entrypoint` & `read_return_values`[#1703](https://github.com/lambdaclass/cairo-vm/pull/1703)
  * `initialize_main_entrypoint` now iterates over the program builtins when building the stack & inserts 0 for any missing builtin
  * `read_return_values` now only computes the final stack of the builtins in the program
  * BREAKING: `read_return_values` now takes a boolean argument `allow_missing_builtins`
  * Added method `BuiltinRunner::identifier` to get the `BuiltinName` of each builtin
  * BREAKING: `OutputBuiltinRunner::get_public_memory` now takes a reference to `MemorySegmentManager`
  * BREAKING: method `VirtualMachine::get_memory_segment_addresses` moved to `CairoRunner::get_memory_segment_addresses`

* feat(BREAKING): Add range_check96 builtin[#1698](https://github.com/lambdaclass/cairo-vm/pull/1698)
  * Add the new `range_check96` builtin to the `all_cairo` layout.
  * `RangeCheckBuiltinRunner` changes:
    * Remove field `n_parts`, replacing it with const generic `N_PARTS`.
    * Remome `n_parts` argument form method `new`.
    * Remove field `_bound`, replacing it with public method `bound`.
    * Add public methods `name` & `n_parts`.

* feat(BREAKING): Add mod builtin [#1673](https://github.com/lambdaclass/cairo-vm/pull/1673)

  Main Changes:
  * Add the new `ModBuiltinRunner`, implementing the builtins `add_mod` & `mul_mod`
  * Adds `add_mod` & `mul_mod` to the `all_cairo` & `dynamic` layouts under the `mod_builtin` feature flag. This will be added to the main code in a future update.
  * Add method `VirtualMachine::fill_memory` in order to perform the new builtin's main logic from within hints
  * Add hints to run arithmetic circuits using `add_mod` and/or `mul_mod` builtins

  Other Changes:
  * BREAKING: BuiltinRunner method signature change from
  `air_private_input(&self, memory: &Memory) -> Vec<PrivateInput>` to `pub fn air_private_input(&self, segments: &MemorySegmentManager) -> Vec<PrivateInput>`
  * Add `MayleRelocatable::sub_usize`
  * Implement `Add<u32> for Relocatable`
  * Add `Memory::get_usize`
  * BREAKING: Clean up unused/duplicated code from builtins module:
    * Remove unused method `get_memory_segment_addresses` from all builtin runners & the enum
    * Remove empty implementations of `deduce_memory_cell` & `add_validation_rules` from all builtin runners
    * Remove duplicated implementation of `final_stack` from all builtin runners except output and move it to the enum implementation

* bugfix(BREAKING): Handle off2 immediate case in `get_integer_from_reference`[#1701](https://github.com/lambdaclass/cairo-vm/pull/1701)
  * `get_integer_from_reference` & `get_integer_from_var_name` output changed from `Result<Cow<'a, Felt252>, HintError>` to `Result<Felt252, HintError>`

* feat: Reorganized builtins to be in the top of stack at the end of a run (Cairo1).

* BREAKING: Remove `CairoRunner::add_additional_hash_builtin` & `VirtualMachine::disable_trace`[#1658](https://github.com/lambdaclass/cairo-vm/pull/1658)

* feat: output builtin add_attribute method [#1691](https://github.com/lambdaclass/cairo-vm/pull/1691)
 
* feat: add a method to retrieve the output builtin from the VM [#1690](https://github.com/lambdaclass/cairo-vm/pull/1690)

* feat: Add zero segment [#1668](https://github.com/lambdaclass/cairo-vm/pull/1668)

* feat: Bump cairo_lang to 0.13.1 in testing env [#1687](https://github.com/lambdaclass/cairo-vm/pull/1687)

* feat(BREAKING): Use return type info from sierra when serializing return values in cairo1-run crate [#1665](https://github.com/lambdaclass/cairo-vm/pull/1665)
  * Removed public function `serialize_output`.
  * Add field `serialize_output` to `Cairo1RunConfig`.
  * Function `cairo_run_program` now returns an extra `Option<String>` value with the serialized output if `serialize_output` is enabled in the config.
  * Output serialization improved as it now uses the sierra program data to identify return value's types.

* feat: Create hyper_threading crate to benchmark the `cairo-vm` in a hyper-threaded environment [#1679](https://github.com/lambdaclass/cairo-vm/pull/1679)

* feat: add a `--tracer` option which hosts a web server that shows the line by line execution of cairo code along with memory registers [#1265](https://github.com/lambdaclass/cairo-vm/pull/1265)

* feat: Fix error handling in `initialize_state`[#1657](https://github.com/lambdaclass/cairo-vm/pull/1657)

* feat: Make air public inputs deserializable [#1657](https://github.com/lambdaclass/cairo-vm/pull/1648)

* feat: Show only layout builtins in air private input [#1651](https://github.com/lambdaclass/cairo-vm/pull/1651)

* feat: Sort builtin segment info upon serialization for Cairo PIE [#1654](https://github.com/lambdaclass/cairo-vm/pull/1654)

* feat: Fix output serialization for cairo 1 [#1645](https://github.com/lambdaclass/cairo-vm/pull/1645)
  * Reverts changes added by #1630
  * Extends the serialization of Arrays added by the `print_output` flag to Spans and Dictionaries
  * Now dereferences references upon serialization

* feat: Add flag to append return values to output segment when not running in proof_mode [#1646](https://github.com/lambdaclass/cairo-vm/pull/1646)
  * Adds the flag `append_return_values` to both the CLI and `Cairo1RunConfig` struct.
  * Enabling flag will add the output builtin and the necessary instructions to append the return values to the output builtin's memory segment.

* feat: Compute program hash chain [#1647](https://github.com/lambdaclass/cairo-vm/pull/1647)

* feat: Add cairo1-run output pretty-printing for felts, arrays/spans and dicts [#1630](https://github.com/lambdaclass/cairo-vm/pull/1630)

* feat: output builtin features for bootloader support [#1580](https://github.com/lambdaclass/cairo-vm/pull/1580)

#### [1.0.0-rc1] - 2024-02-23

* Bump `starknet-types-core` dependency version to 0.0.9 [#1628](https://github.com/lambdaclass/cairo-vm/pull/1628)

* feat: Implement `Display` for `MemorySegmentManager`[#1606](https://github.com/lambdaclass/cairo-vm/pull/1606)

* fix: make Felt252DictEntryUpdate work with MaybeRelocatable instead of only Felt [#1624](https://github.com/lambdaclass/cairo-vm/pull/1624).

* chore: bump `cairo-lang-` dependencies to 2.5.4 [#1629](https://github.com/lambdaclass/cairo-vm/pull/1629)

* chore: bump `cairo-lang-` dependencies to 2.5.3 [#1596](https://github.com/lambdaclass/cairo-vm/pull/1596)

* refactor: Refactor `cairo1-run` crate [#1601](https://github.com/lambdaclass/cairo-vm/pull/1601)
  * Add function `cairo_run_program` & struct `Cairo1RunConfig` in `cairo1-run::cairo_run` module.
  * Function `serialize_output` & structs `FuncArg` and `Error` in crate `cairo1-run` are now public.

* feat(BREAKING): Add `allow_missing_builtins` flag [#1600](https://github.com/lambdaclass/cairo-vm/pull/1600)

    This new flag will skip the check that all builtins used by the program need to be present in the selected layout if enabled. It will also be enabled by default when running in proof_mode.

  * Add `allow_missing_builtins` flag to `cairo-vm-cli` crate
  * Add `allow_missing_builtins` field to `CairoRunConfig` struct
  * Add `allow_missing_builtins` boolean argument to `CairoRunner` methods `initialize` & `initialize_builtins`

* feat: Append return values to the output segment when running cairo1-run in proof_mode [#1597](https://github.com/lambdaclass/cairo-vm/pull/1597)
  * Add instructions to the proof_mode header to copy return values to the output segment before initiating the infinite loop
  * Output builtin is now always included when running cairo 1 programs in proof_mode

* feat: deserialize AIR private input [#1589](https://github.com/lambdaclass/cairo-vm/pull/1589)

* feat(BREAKING): Remove unecessary conversion functions between `Felt` & `BigUint`/`BigInt` [#1562](https://github.com/lambdaclass/cairo-vm/pull/1562)
  * Remove the following functions:
    * felt_from_biguint
    * felt_from_bigint
    * felt_to_biguint
    * felt_to_bigint

* perf: optimize instruction cache allocations by using `VirtualMachine::load_data` [#1441](https://github.com/lambdaclass/cairo-vm/pull/1441)

* feat: Add `print_output` flag to `cairo-1` crate [#1575] (https://github.com/lambdaclass/cairo-vm/pull/1575)

* bugfixes(BREAKING): Fix memory hole count inconsistencies #[1585] (https://github.com/lambdaclass/cairo-vm/pull/1585)
  * Output builtin memory segment is no longer skipped when counting memory holes
  * Temporary memory cells now keep their accessed status when relocated
  * BREAKING: Signature change: `get_memory_holes(&self, builtin_count: usize) -> Result<usize, MemoryError>` ->  `get_memory_holes(&self, builtin_count: usize,  has_output_builtin: bool) -> Result<usize, MemoryError>`

* feat: Add `cairo_pie_output` flag to `cairo1-run` [#1581] (https://github.com/lambdaclass/cairo-vm/pull/1581)

* feat: Add `cairo_pie_output` flag to `cairo_vm_cli` [#1578] (https://github.com/lambdaclass/cairo-vm/pull/1578)
  * Fix serialization of CairoPie to be fully compatible with the python version
  * Add `CairoPie::write_zip_file`
  * Move handling of required and exclusive arguments in `cairo-vm-cli` to struct definition using clap derives

* feat: Add doc + default impl for ResourceTracker trait [#1576] (https://github.com/lambdaclass/cairo-vm/pull/1576)

* feat: Add `air_private_input` flag to `cairo1-run` [#1559] (https://github.com/lambdaclass/cairo-vm/pull/1559)

* feat: Add `args` flag to `cairo1-run` [#1551] (https://github.com/lambdaclass/cairo-vm/pull/1551)

* feat: Add `air_public_input` flag to `cairo1-run` [#1539] (https://github.com/lambdaclass/cairo-vm/pull/1539)

* feat: Implement air_private_input [#1552](https://github.com/lambdaclass/cairo-vm/pull/1552)

* feat: Add `proof_mode` flag to `cairo1-run` [#1537] (https://github.com/lambdaclass/cairo-vm/pull/1537)
  * The cairo1-run crate no longer compiles and executes in proof_mode by default
  * Add flag `proof_mode` to cairo1-run crate. Activating this flag will enable proof_mode compilation and execution

* dev: bump cairo 1 compiler dep to 2.4 [#1530](https://github.com/lambdaclass/cairo-vm/pull/1530)

#### [1.0.0-rc0] - 2024-1-5

* feat: Use `ProjectivePoint` from types-rs in ec_op builtin impl [#1532](https://github.com/lambdaclass/cairo-vm/pull/1532)

* feat(BREAKING): Replace `cairo-felt` crate with `starknet-types-core` (0.0.5) [#1408](https://github.com/lambdaclass/cairo-vm/pull/1408)

* feat(BREAKING): Add Cairo 1 proof mode compilation and execution [#1517] (https://github.com/lambdaclass/cairo-vm/pull/1517)
    * In the cairo1-run crate, now the Cairo 1 Programs are compiled and executed in proof-mode
    * BREAKING: Remove `CairoRunner.proof_mode: bool` field and replace it with `CairoRunner.runner_mode: RunnerMode`

* perf: Add `extensive_hints` feature to prevent performance regression for the common use-case [#1503] (https://github.com/lambdaclass/cairo-vm/pull/1503)

  * Gates changes added by #1491 under the feature flag `extensive_hints`

* chore: remove cancel-duplicates workflow [#1497](https://github.com/lambdaclass/cairo-vm/pull/1497)

* feat: Handle `pc`s outside of program segment in `VmException` [#1501] (https://github.com/lambdaclass/cairo-vm/pull/1501)

  * `VmException` now shows the full pc value instead of just the offset (`VmException.pc` field type changed to `Relocatable`)
  * `VmException.traceback` now shows the full pc value for each entry instead of hardcoding its index to 0.
  * Disable debug information for errors produced when `pc` is outside of the program segment (segment_index != 0). `VmException` fields `inst_location` & `error_attr_value` will be `None` in such case.

* feat: Allow running instructions from pcs outside the program segement [#1493](https://github.com/lambdaclass/cairo-vm/pull/1493)

* BREAKING: Partially Revert `Optimize trace relocation #906` [#1492](https://github.com/lambdaclass/cairo-vm/pull/1492)

  * Remove methods `VirtualMachine::get_relocated_trace`& `VirtualMachine::relocate_trace`.
  * Add `relocated_trace` field  & `relocate_trace` method to `CairoRunner`.
  * Swap `TraceEntry` for `RelocatedTraceEntry` type in `write_encoded_trace` & `PublicInput::new` signatures.
  * Now takes into account the program counter's segment index when building the execution trace instead of assuming it to be 0.

* feat: Add HintProcessor::execute_hint_extensive + refactor hint_ranges [#1491](https://github.com/lambdaclass/cairo-vm/pull/1491)

  * Add trait method `HintProcessorLogic::execute_hint_extensive`:
    * This method has a similar behaviour to `HintProcessorLogic::execute_hint` but it also returns a `HintExtension` (type alias for `HashMap<Relocatable, Vec<Box<dyn Any>>>`) that can be used to extend the current map of hints used by the VM. This behaviour achieves what the `vm_load_data` primitive does for cairo-lang, and is needed to implement os hints.
    * This method is now used by the VM to execute hints instead of `execute_hint`, but it's default implementation calls `execute_hint`, so current implementors of the `HintProcessor` trait won't notice any change.

  * Signature changes:
    * `pub fn step_hint(&mut self, hint_executor: &mut dyn HintProcessor, exec_scopes: &mut ExecutionScopes, hint_datas: &mut Vec<Box<dyn Any>>, constants: &HashMap<String, Felt252>) -> Result<(), VirtualMachineError>` -> `pub fn step_hint(&mut self, hint_processor: &mut dyn HintProcessor, exec_scopes: &mut ExecutionScopes, hint_datas: &mut Vec<Box<dyn Any>>, hint_ranges: &mut HashMap<Relocatable, HintRange>, constants: &HashMap<String, Felt252>) -> Result<(), VirtualMachineError>`
    * `pub fn step(&mut self, hint_executor: &mut dyn HintProcessor, exec_scopes: &mut ExecutionScopes, hint_data: &[Box<dyn Any>], constants: &HashMap<String, Felt252>) -> Result<(), VirtualMachineError>` -> `pub fn step(&mut self, hint_processor: &mut dyn HintProcessor, exec_scopes: &mut ExecutionScopes, hint_datas: &mut Vec<Box<dyn Any>>, hint_ranges: &mut HashMap<Relocatable, HintRange>, constants: &HashMap<String, Felt252>) -> Result<(), VirtualMachineError>`

* feat: add debugging capabilities behind `print` feature flag. [#1476](https://github.com/lambdaclass/cairo-vm/pull/1476)

* feat: add `cairo_run_program` function that takes a `Program` as an arg. [#1496](https://github.com/lambdaclass/cairo-vm/pull/1496)

#### [0.9.1] - 2023-11-16

* chore: bump `cairo-lang-` dependencies to 2.3.1 [#1482](https://github.com/lambdaclass/cairo-vm/pull/1482), [#1483](https://github.com/lambdaclass/cairo-vm/pull/1483)

* feat: Make PublicInput fields public [#1474](https://github.com/lambdaclass/cairo-vm/pull/1474)

* chore: bump starknet-crypto to v0.6.1 [#1469](https://github.com/lambdaclass/cairo-vm/pull/1469)

* feat: Implement the Serialize and Deserialize methods for the Program struct [#1458](https://github.com/lambdaclass/cairo-vm/pull/1458)

* feat: Use only program builtins when running cairo 1 programs [#1457](https://github.com/lambdaclass/cairo-vm/pull/1457)

* feat: Use latest cairo-vm version in cairo1-run crate [#1455](https://github.com/lambdaclass/cairo-vm/pull/1455)

* feat: Implement a CLI to run cairo 1 programs [#1370](https://github.com/lambdaclass/cairo-vm/pull/1370)

* fix: Fix string code of `BLAKE2S_ADD_UINT256` hint [#1454](https://github.com/lambdaclass/cairo-vm/pull/1454)

#### [0.9.0] - 2023-10-03

* fix: Default to empty attributes vector when the field is missing from the program JSON [#1450](https://github.com/lambdaclass/cairo-vm/pull/1450)

* fix: Change serialization of CairoPieMemory to match Python's binary format [#1447](https://github.com/lambdaclass/cairo-vm/pull/1447)

* fix: Remove Deserialize derive from CairoPie and fix Serialize implementation to match Python's [#1444](https://github.com/lambdaclass/cairo-vm/pull/1444)

* fix: ec_recover hints no longer panic when divisor is 0 [#1433](https://github.com/lambdaclass/cairo-vm/pull/1433)

* feat: Implement the Serialize and Deserialize traits for the CairoPie struct [#1438](https://github.com/lambdaclass/cairo-vm/pull/1438)

* fix: Using UINT256_HINT no longer panics when b is greater than 2^256 [#1430](https://github.com/lambdaclass/cairo-vm/pull/1430)

* feat: Added a differential fuzzer for programs with whitelisted hints [#1358](https://github.com/lambdaclass/cairo-vm/pull/1358)

* fix(breaking): Change return type of `get_execution_resources` to `RunnerError` [#1398](https://github.com/lambdaclass/cairo-vm/pull/1398)

* Don't build wasm-demo in `build` target + add ci job to run the wasm demo [#1393](https://github.com/lambdaclass/cairo-vm/pull/1393)

    * Adds default-members to workspace
    * Crate `examples/wasm-demo` is no longer built during `make build`
    * `make check` no longer compiles the cairo file used in the wasm-demo
    * Removes Makefile targets `examples/wasm-demo/src/array_sum.json` & `example_program`
    * `wasm-demo` now uses the compiled cairo file in `cairo_programs` directory instead of its own copy

* feat: Add `Program::new_for_proof` [#1396](https://github.com/lambdaclass/cairo-vm/pull/1396)

#### [0.8.7] - 2023-8-28

* Add REDUCE_V2 hint [#1420](https://github.com/lambdaclass/cairo-vm/pull/1420):
    * Implement REDUCE_V2 hint
    * Rename hint REDUCE -> REDUCE_V1

* BREAKING: Add `disable_trace_padding` to `CairoRunConfig`[#1233](https://github.com/lambdaclass/cairo-rs/pull/1233)

* feat: Implement `CairoRunner.get_cairo_pie`[#1375](https://github.com/lambdaclass/cairo-vm/pull/1375)

* fix: Compare air_public_inputs against python vm + Fix how public memory is built [#391](https://github.com/lambdaclass/cairo-vm/pull/1391)

    BugFixes:

    *  `CairoRunner.finalize_segments` now builds the output builtin's public memory (if applicable).
    * `MemorySegmentManager.get_public_memory_addresses` logic fixed.
    * `MemorySegmentManager.finalize` no longer skips segments when their public memory is None

    Minor changes:

    * `VirtualMachine.get_public_memory_addresses` now strips the "_builtin" suffix from builtin names
    * `MemorySegmentAddresses.stop_address` renamed to `stop_ptr`

    Overall these changes make the the air public input file (obtained through the --air_public_input flag) equivalent to the ones outputted by the cairo-lang version

* fix: Fix `SPLIT_FELT` hint [#1387](https://github.com/lambdaclass/cairo-vm/pull/1387)

* refactor: combine `Program.hints` and `Program.hints_ranges` into custom collection [#1366](https://github.com/lambdaclass/cairo-vm/pull/1366)

* fix: Fix div_mod [#1383](https://github.com/lambdaclass/cairo-vm/pull/1383)

  * Fixes `div_mod` function so that it behaves like the cairo-lang version
  * Various functions in the `math_utils` crate can now return a `MathError` : `div_mod`, `ec_add`, `line_slope`, `ec_double`, `ec_double_slope`.
  * Fixes `UINT256_MUL_INV_MOD_P` hint so that it behaves like the python code.

#### [0.8.6] - 2023-8-11

* fix: Handle error in hint `UINT256_MUL_DIV_MOD` when divides by zero [#1367](https://github.com/lambdaclass/cairo-vm/pull/1367)

* Add HintError::SyscallError and VmErrors::HINT_ERROR_STR constant [#1357](https://github.com/lambdaclass/cairo-rs/pull/1357)

* feat: make *arbitrary* feature also enable a `proptest::arbitrary::Arbitrary` implementation for `Felt252` [#1355](https://github.com/lambdaclass/cairo-vm/pull/1355)

* fix: correctly display invalid signature error message [#1361](https://github.com/lambdaclass/cairo-vm/pull/1361)

#### [0.8.5] - 2023-7-31

* fix: `Program` comparison depending on `hints_ranges` ordering [#1351](https://github.com/lambdaclass/cairo-rs/pull/1351)

* feat: implement the `--air_public_input` flag to the runner for outputting public inputs into a file [#1268](https://github.com/lambdaclass/cairo-rs/pull/1268)

* fix: CLI errors bad formatting and handling

* perf: replace insertion with bit-setting in validated addresses [#1208](https://github.com/lambdaclass/cairo-vm/pull/1208)

* fix: return error when a parsed hint's PC is invalid [#1340](https://github.com/lambdaclass/cairo-vm/pull/1340)

* chore(deps): bump _cairo-lang_ dependencies to v2.1.0-rc2 [#1345](https://github.com/lambdaclass/cairo-vm/pull/1345)

* chore(examples): remove _wee_alloc_ dependency from _wasm-demo_ example and _ensure-no_std_ dummy crate [#1337](https://github.com/lambdaclass/cairo-vm/pull/1337)

* docs: improved crate documentation [#1334](https://github.com/lambdaclass/cairo-vm/pull/1334)

* chore!: made `deserialize_utils` module private [#1334](https://github.com/lambdaclass/cairo-vm/pull/1334)
  BREAKING:
  * `deserialize_utils` is no longer exported
  * functions `maybe_add_padding`, `parse_value`, and `take_until_unbalanced` are no longer exported
  * `ReferenceParseError` is no more

* perf: changed `ok_or` usage for `ok_or_else` in expensive cases [#1332](https://github.com/lambdaclass/cairo-vm/pull/1332)

* feat: updated the old WASM example and moved it to [`examples/wasm-demo`](examples/wasm-demo/) [#1315](https://github.com/lambdaclass/cairo-vm/pull/1315)

* feat(fuzzing): add `arbitrary` feature to enable arbitrary derive in `Program` and `CairoRunConfig` [#1306](https://github.com/lambdaclass/cairo-vm/pull/1306) [#1330](https://github.com/lambdaclass/cairo-vm/pull/1330)

* perf: remove pointless iterator from rc limits tracking [#1316](https://github.com/lambdaclass/cairo-vm/pull/1316)

* feat(felt): add `from_bytes_le` and `from_bytes_ne` methods to `Felt252` [#1326](https://github.com/lambdaclass/cairo-vm/pull/1326)

* perf: change `Program::shared_program_data::hints` from `HashMap<usize, Vec<Box<dyn Any>>>` to `Vec<Box<dyn Any>>` and refer to them as ranges stored in a `Vec<_>` indexed by PC with run time reductions of up to 12% [#931](https://github.com/lambdaclass/cairo-vm/pull/931)
  BREAKING:
  * `get_hint_dictionary(&self, &[HintReference], &mut dyn HintProcessor) -> Result<HashMap<usize, Vec<Box<dyn Any>>, VirtualMachineError>` ->
    `get_hint_data(self, &[HintReference], &mut dyn HintProcessor) -> Result<Vec<Box<dyn Any>, VirtualMachineError>`
  * Hook methods receive `&[Box<dyn Any>]` rather than `&HashMap<usize, Vec<Box<dyn Any>>>`

#### [0.8.4]
**YANKED**

#### [0.8.3]
**YANKED**

#### [0.8.2] - 2023-7-10

* chore: update dependencies, particularly lamdaworks 0.1.2 -> 0.1.3 [#1323](https://github.com/lambdaclass/cairo-vm/pull/1323)

* fix: fix `UINT256_MUL_DIV_MOD` hint [#1320](https://github.com/lambdaclass/cairo-vm/pull/1320)

* feat: add dependency installation script `install.sh` [#1298](https://github.com/lambdaclass/cairo-vm/pull/1298)

* fix: specify resolver version 2 in the virtual workspace's manifest [#1311](https://github.com/lambdaclass/cairo-vm/pull/1311)

* feat: add `lambdaworks-felt` feature to `cairo-vm-cli` [#1308](https://github.com/lambdaclass/cairo-vm/pull/1308)

* chore: update dependencies, particularly clap 3.2 -> 4.3 [#1309](https://github.com/lambdaclass/cairo-vm/pull/1309)
  * this removes dependency on _atty_, that's no longer mantained

* chore: remove unused dependencies [#1307](https://github.com/lambdaclass/cairo-vm/pull/1307)
  * rand_core
  * serde_bytes
  * rusty-hook (_dev-dependency_)

* chore: bump `cairo-lang-starknet` and `cairo-lang-casm` dependencies to 2.0.0 [#1313](https://github.com/lambdaclass/cairo-vm/pull/1313)

#### [0.8.1] - 2023-6-29

* chore: change mentions of *cairo-rs-py* to *cairo-vm-py* [#1296](https://github.com/lambdaclass/cairo-vm/pull/1296)

* rename github repo from https://github.com/lambdaclass/cairo-rs to https://github.com/lambdaclass/cairo-vm [#1289](https://github.com/lambdaclass/cairo-vm/pull/1289)

* fix(security): avoid OOM crashes when programs jump to very high invalid addresses [#1285](https://github.com/lambdaclass/cairo-vm/pull/1285)

* fix: add `to_bytes_be` to the felt when `lambdaworks-felt` feature is active [#1290](https://github.com/lambdaclass/cairo-vm/pull/1290)

* chore: mark `modpow` and `to_signed_bytes_le` as *deprecated* [#1290](https://github.com/lambdaclass/cairo-vm/pull/1290)

* fix: bump *lambdaworks-math* to latest version, that fixes no-std support [#1293](https://github.com/lambdaclass/cairo-vm/pull/1293)

* build: remove dependency to `thiserror` (use `thiserror-no-std/std` instead)

* chore: use LambdaWorks' implementation of bit operations for `Felt252` [#1291](https://github.com/lambdaclass/cairo-vm/pull/1291)

* update `cairo-lang-starknet` and `cairo-lang-casm` dependencies to v2.0.0-rc6 [#1299](https://github.com/lambdaclass/cairo-vm/pull/1299)

#### [0.8.0] - 2023-6-26

* feat: Add feature `lambdaworks-felt` to `felt` & `cairo-vm` crates [#1281](https://github.com/lambdaclass/cairo-vm/pull/1281)

    Changes under this feature:
  * `Felt252` now uses *LambdaWorks*' `FieldElement` internally
  * BREAKING: some methods of `Felt252` were removed, namely: `modpow` and `to_signed_bytes_le`

#### [0.7.0] - 2023-6-26

* BREAKING: Integrate `RunResources` logic into `HintProcessor` trait [#1274](https://github.com/lambdaclass/cairo-vm/pull/1274)
  * Rename trait `HintProcessor` to `HintProcessorLogic`
  * Add trait `ResourceTracker`
  * Trait `HintProcessor` is now `HintProcessor: HintProcessorLogic + ResourceTracker`
  * `BuiltinHintProcessor::new` & `Cairo1HintProcessor::new` now receive the argumet `run_resources: RunResources`
  * `HintProcessorLogic::execute_hint` no longer receives `run_resources: &mut RunResources`
  * Remove argument `run_resources: &mut RunResources` from `CairoRunner::run_until_pc` & `CairoRunner::run_from_entrypoint`

* build: remove unused implicit features from cairo-vm [#1266](https://github.com/lambdaclass/cairo-vm/pull/1266)


#### [0.6.1] - 2023-6-23

* fix: updated the `custom_hint_example` and added it to the workspace [#1258](https://github.com/lambdaclass/cairo-vm/pull/1258)

* Add path to cairo-vm README.md [#1276](https://github.com/lambdaclass/cairo-vm/pull/1276)

* fix: change error returned when subtracting two `MaybeRelocatable`s to better reflect the cause [#1271](https://github.com/lambdaclass/cairo-vm/pull/1271)

* fix: CLI error message when using --help [#1270](https://github.com/lambdaclass/cairo-vm/pull/1270)

#### [0.6.0] - 2023-6-18

* fix: `dibit` hint no longer fails when called with an `m` of zero [#1247](https://github.com/lambdaclass/cairo-vm/pull/1247)

* fix(security): avoid denial of service on malicious input exploiting the scientific notation parser [#1239](https://github.com/lambdaclass/cairo-vm/pull/1239)

* BREAKING: Change `RunResources` usage:
    * Modify field type `RunResources.n_steps: Option<usize>,`

    * Public Api Changes:
        *  CairoRunner::run_until_pc: Now receive a `&mut RunResources` instead of an `&mut Option<RunResources>`
        *  CairoRunner::run_from_entrypoint: Now receive a `&mut RunResources` instead of an `&mut Option<RunResources>`
        * VirtualMachine::Step: Add `&mut RunResources` as input
        * Trait HintProcessor::execute_hint: Add  `&mut RunResources` as an input

* perf: accumulate `min` and `max` instruction offsets during run to speed up range check [#1080](https://github.com/lambdaclass/cairo-vm/pull/)
  BREAKING: `Cairo_runner::get_perm_range_check_limits` no longer returns an error when called without trace enabled, as it no longer depends on it

* perf: process reference list on `Program` creation only [#1214](https://github.com/lambdaclass/cairo-vm/pull/1214)
  Also keep them in a `Vec<_>` instead of a `HashMap<_, _>` since it will be continuous anyway.
  BREAKING:
  * `HintProcessor::compile_hint` now receies a `&[HintReference]` rather than `&HashMap<usize, HintReference>`
  * Public `CairoRunner::get_reference_list` has been removed

* BREAKING: Add no_std compatibility to cairo-vm (cairo-1-hints feature still not supported)
    * Move the vm to its own directory and crate, different from the workspace [#1215](https://github.com/lambdaclass/cairo-vm/pull/1215)

    * Add an `ensure_no_std` crate that the CI will use to check that new changes don't revert `no_std` support [#1215](https://github.com/lambdaclass/cairo-vm/pull/1215) [#1232](https://github.com/lambdaclass/cairo-vm/pull/1232)

    * replace the use of `num-prime::is_prime` by a custom implementation, therefore restoring `no_std` compatibility [#1238](https://github.com/lambdaclass/cairo-vm/pull/1238)

#### [0.5.2] - 2023-6-12

* BREAKING: Compute `ExecutionResources.n_steps` without requiring trace [#1222](https://github.com/lambdaclass/cairo-vm/pull/1222)

  * `CairoRunner::get_execution_resources` return's `n_steps` field value is now set to `vm.current_step` instead of `0` if both `original_steps` and `trace` are set to `None`

* Add `RunResources::get_n_steps` method [#1225](https://github.com/lambdaclass/cairo-vm/pull/1225)

* refactor: simplify `mem_eq`

* fix: pin Cairo compiler version [#1220](https://github.com/lambdaclass/cairo-vm/pull/1220)

* perf: make `inner_rc_bound` a constant, improving performance of the range-check builtin

* fix: substraction of `MaybeRelocatable` always behaves as signed [#1218](https://github.com/lambdaclass/cairo-vm/pull/1218)

#### [0.5.1] - 2023-6-7

* fix: fix overflow for `QUAD_BIT` and `DI_BIT` hints [#1209](https://github.com/lambdaclass/cairo-vm/pull/1209)
  Fixes [#1205](https://github.com/lambdaclass/cairo-vm/issue/1205)

* fix: fix hints `UINT256_UNSIGNED_DIV_REM` && `UINT256_EXPANDED_UNSIGNED_DIV_REM` [#1203](https://github.com/lambdaclass/cairo-vm/pull/1203)

* bugfix: fix deserialization of scientific notation with fractional values [#1202](https://github.com/lambdaclass/cairo-vm/pull/1202)

* feat: implement `mem_eq` function to test for equality of two ranges in memory [#1198](https://github.com/lambdaclass/cairo-vm/pull/1198)

* perf: use `mem_eq` in `set_add` [#1198](https://github.com/lambdaclass/cairo-vm/pull/1198)

* feat: wrap big variants of `HintError`, `VirtualMachineError`, `RunnerError`, `MemoryError`, `MathError`, `InsufficientAllocatedCellsError` in `Box` [#1193](https://github.com/lambdaclass/cairo-vm/pull/1193)
  * BREAKING: all tuple variants of `HintError` with a single `Felt252` or multiple elements now receive a single `Box`

* Add `Program::builtins_len method` [#1194](https://github.com/lambdaclass/cairo-vm/pull/1194)

* fix: Handle the deserialization of serde_json::Number with scientific notation (e.g.: Number(1e27)) in felt_from_number function [#1188](https://github.com/lambdaclass/cairo-vm/pull/1188)

* feat: Add RunResources Struct [#1175](https://github.com/lambdaclass/cairo-vm/pull/1175)
  * BREAKING: Modify `CairoRunner::run_until_pc` arity. Add `run_resources: &mut Option<RunResources>` input
  * BREAKING: Modify `CairoRunner::run_from_entrypoint` arity. Add `run_resources: &mut Option<RunResources>` input

* fix: Fix 'as_int' conversion usage in hints `ASSERT_250_BIT` &  `SIGNED_DIV_REM` [#1191](https://github.com/lambdaclass/cairo-vm/pull/1191)


* bugfix: Use cairo constants in `ASSERT_250_BIT` hint [#1187](https://github.com/lambdaclass/cairo-vm/pull/1187)

* bugfix: Fix `EC_DOUBLE_ASSIGN_NEW_X_V2` hint not taking `SECP_P` value from the current execution scope [#1186](https://github.com/lambdaclass/cairo-vm/pull/1186)

* fix: Fix hint `BIGINT_PACK_DIV_MOD` [#1189](https://github.com/lambdaclass/cairo-vm/pull/1189)

* fix: Fix possible subtraction overflow in `QUAD_BIT` & `DI_BIT` hints [#1185](https://github.com/lambdaclass/cairo-vm/pull/1185)

  * These hints now return an error when ids.m equals zero

* fix: felt_from_number not properly returning parse errors [#1012](https://github.com/lambdaclass/cairo-vm/pull/1012)

* fix: Fix felt sqrt and Signed impl [#1150](https://github.com/lambdaclass/cairo-vm/pull/1150)

  * BREAKING: Fix `Felt252` methods `abs`, `signum`, `is_positive`, `is_negative` and `sqrt`
  * BREAKING: Remove function `math_utils::sqrt`(Now moved to `Felt252::sqrt`)

* feat: Add method `CairoRunner::initialize_function_runner_cairo_1` [#1151](https://github.com/lambdaclass/cairo-vm/pull/1151)

  * Add method `pub fn initialize_function_runner_cairo_1(
        &mut self,
        vm: &mut VirtualMachine,
        program_builtins: &[BuiltinName],
    ) -> Result<(), RunnerError>` to `CairoRunner`

  * BREAKING: Move field `builtins` from `SharedProgramData` to `Program`
  * BREAKING: Remove argument `add_segment_arena_builtin` from `CairoRunner::initialize_function_runner`, it is now always false
  * BREAKING: Add `segment_arena` enum variant to `BuiltinName`

* Fix implementation of `InitSquashData` and `ShouldSkipSquashLoop`

* Add more hints to `Cairo1HintProcessor` [#1171](https://github.com/lambdaclass/cairo-vm/pull/1171)
                                          [#1143](https://github.com/lambdaclass/cairo-vm/pull/1143)

    * `Cairo1HintProcessor` can now run the following hints:
        * Felt252DictEntryInit
        * Felt252DictEntryUpdate
        * GetCurrentAccessDelta
        * InitSquashData
        * AllocConstantSize
        * GetCurrentAccessIndex
        * ShouldContinueSquashLoop
        * FieldSqrt
        * Uint512DivMod

* Add some small considerations regarding Cairo 1 programs [#1144](https://github.com/lambdaclass/cairo-vm/pull/1144):

  * Ignore Casm and Sierra files
  * Add special flag to compile Cairo 1 programs

* Make the VM able to run `CasmContractClass` files under `cairo-1-hints` feature [#1098](https://github.com/lambdaclass/cairo-vm/pull/1098)

  * Implement `TryFrom<CasmContractClass> for Program`
  * Add `Cairo1HintProcessor`

#### 0.5.0
**YANKED**

#### [0.4.0] - 2023-05-12

* perf: insert elements from the tail in `load_data` so reallocation happens only once [#1117](https://github.com/lambdaclass/cairo-vm/pull/1117)

* Add `CairoRunner::get_program method` [#1123](https://github.com/lambdaclass/cairo-vm/pull/1123)

* Use to_signed_felt as function for felt252 as BigInt within [-P/2, P/2] range and use to_bigint as function for representation as BigInt. [#1100](https://github.com/lambdaclass/cairo-vm/pull/1100)

* Implement hint on field_arithmetic lib [#1090](https://github.com/lambdaclass/cairo-vm/pull/1090)

    `BuiltinHintProcessor` now supports the following hints:

    ```python
        %{
            def split(num: int, num_bits_shift: int, length: int):
                a = []
                for _ in range(length):
                    a.append( num & ((1 << num_bits_shift) - 1) )
                    num = num >> num_bits_shift
                return tuple(a)

            def pack(z, num_bits_shift: int) -> int:
                limbs = (z.d0, z.d1, z.d2)
                return sum(limb << (num_bits_shift * i) for i, limb in enumerate(limbs))

            a = pack(ids.a, num_bits_shift = 128)
            b = pack(ids.b, num_bits_shift = 128)
            p = pack(ids.p, num_bits_shift = 128)

            res = (a - b) % p


            res_split = split(res, num_bits_shift=128, length=3)

            ids.res.d0 = res_split[0]
            ids.res.d1 = res_split[1]
            ids.res.d2 = res_split[2]
        %}
    ```

* Add missing hint on cairo_secp lib [#1089](https://github.com/lambdaclass/cairo-vm/pull/1089):
    `BuiltinHintProcessor` now supports the following hint:

    ```python

    from starkware.cairo.common.cairo_secp.secp_utils import pack

    slope = pack(ids.slope, PRIME)
    x0 = pack(ids.point0.x, PRIME)
    x1 = pack(ids.point1.x, PRIME)
    y0 = pack(ids.point0.y, PRIME)

    value = new_x = (pow(slope, 2, SECP_P) - x0 - x1) % SECP_P
    ```

* Add missing hint on vrf.json whitelist [#1055](https://github.com/lambdaclass/cairo-vm/pull/1055):

     `BuiltinHintProcessor` now supports the following hint:

     ```python
    %{
        PRIME = 2**255 - 19
        II = pow(2, (PRIME - 1) // 4, PRIME)

        xx = ids.xx.low + (ids.xx.high<<128)
        x = pow(xx, (PRIME + 3) // 8, PRIME)
        if (x * x - xx) % PRIME != 0:
            x = (x * II) % PRIME
        if x % 2 != 0:
            x = PRIME - x
        ids.x.low = x & ((1<<128)-1)
        ids.x.high = x >> 128
    %}
    ```

* Implement hint variant for finalize_blake2s[#1072](https://github.com/lambdaclass/cairo-vm/pull/1072)

    `BuiltinHintProcessor` now supports the following hint:

     ```python
    %{
        # Add dummy pairs of input and output.
        from starkware.cairo.common.cairo_blake2s.blake2s_utils import IV, blake2s_compress

        _n_packed_instances = int(ids.N_PACKED_INSTANCES)
        assert 0 <= _n_packed_instances < 20
        _blake2s_input_chunk_size_felts = int(ids.BLAKE2S_INPUT_CHUNK_SIZE_FELTS)
        assert 0 <= _blake2s_input_chunk_size_felts < 100

        message = [0] * _blake2s_input_chunk_size_felts
        modified_iv = [IV[0] ^ 0x01010020] + IV[1:]
        output = blake2s_compress(
            message=message,
            h=modified_iv,
            t0=0,
            t1=0,
            f0=0xffffffff,
            f1=0,
        )
        padding = (message + modified_iv + [0, 0xffffffff] + output) * (_n_packed_instances - 1)
        segments.write_arg(ids.blake2s_ptr_end, padding)
        %}
        ```

* Implement fast_ec_add hint variant [#1087](https://github.com/lambdaclass/cairo-vm/pull/1087)

`BuiltinHintProcessor` now supports the following hint:

    ```python
    %{
        from starkware.cairo.common.cairo_secp.secp_utils import SECP_P, pack

        slope = pack(ids.slope, PRIME)
        x0 = pack(ids.pt0.x, PRIME)
        x1 = pack(ids.pt1.x, PRIME)
        y0 = pack(ids.pt0.y, PRIME)

        value = new_x = (pow(slope, 2, SECP_P) - x0 - x1) % SECP_P
    %}
    ```

* feat(hints): Add alternative string for hint IS_ZERO_PACK_EXTERNAL_SECP [#1082](https://github.com/lambdaclass/cairo-vm/pull/1082)

    `BuiltinHintProcessor` now supports the following hint:

    ```python
    %{
        from starkware.cairo.common.cairo_secp.secp_utils import pack
        x = pack(ids.x, PRIME) % SECP_P
    %}
    ```

* Add alternative hint code for ec_double hint [#1083](https://github.com/lambdaclass/cairo-vm/pull/1083)

    `BuiltinHintProcessor` now supports the following hint:

    ```python
    %{
        from starkware.cairo.common.cairo_secp.secp_utils import SECP_P, pack

        slope = pack(ids.slope, PRIME)
        x = pack(ids.pt.x, PRIME)
        y = pack(ids.pt.y, PRIME)

        value = new_x = (pow(slope, 2, SECP_P) - 2 * x) % SECP_P
    %}
    ```

* fix(security)!: avoid DoS on malicious insertion to memory [#1099](https://github.com/lambdaclass/cairo-vm/pull/1099)
    * A program could crash the library by attempting to insert a value at an address with a big offset; fixed by trying to reserve to check for allocation failure
    * A program could crash the program by exploiting an integer overflow when attempting to insert a value at an address with offset `usize::MAX`

    BREAKING: added a new error variant `MemoryError::VecCapacityExceeded`

* perf: specialize addition for `u64` and `Felt252` [#932](https://github.com/lambdaclass/cairo-vm/pull/932)
    * Avoids the creation of a new `Felt252` instance for additions with a very restricted valid range
    * This impacts specially the addition of `Relocatable` with `Felt252` values in `update_pc`, which take a significant amount of time in some benchmarks

* fix(starknet-crypto): bump version to `0.5.0` [#1088](https://github.com/lambdaclass/cairo-vm/pull/1088)
    * This includes the fix for a `panic!` in `ecdsa::verify`.
      See: [#365](https://github.com/xJonathanLEI/starknet-rs/issues/365) and [#366](https://github.com/xJonathanLEI/starknet-rs/pulls/366)

* feat(hints): Add alternative string for hint IS_ZERO_PACK [#1081](https://github.com/lambdaclass/cairo-vm/pull/1081)

    `BuiltinHintProcessor` now supports the following hint:

    ```python
    %{
        from starkware.cairo.common.cairo_secp.secp_utils import SECP_P, pack
        x = pack(ids.x, PRIME) % SECP_P
    %}

* Add missing hints `NewHint#55`, `NewHint#56`, and `NewHint#57` [#1077](https://github.com/lambdaclass/cairo-vm/issues/1077)

    `BuiltinHintProcessor` now supports the following hints:

    ```python
    from starkware.cairo.common.cairo_secp.secp_utils import pack
    SECP_P=2**255-19

    x = pack(ids.x, PRIME) % SECP_P
    ```

    ```python
    from starkware.cairo.common.cairo_secp.secp_utils import pack
    SECP_P=2**255-19

    value = pack(ids.x, PRIME) % SECP_P
    ```

    ```python
    SECP_P=2**255-19
    from starkware.python.math_utils import div_mod

    value = x_inv = div_mod(1, x, SECP_P)
    ```

* Implement hint for `starkware.cairo.common.cairo_keccak.keccak._copy_inputs` as described by whitelist `starknet/security/whitelists/cairo_keccak.json` [#1058](https://github.com/lambdaclass/cairo-vm/pull/1058)

    `BuiltinHintProcessor` now supports the following hint:

    ```python
    %{ ids.full_word = int(ids.n_bytes >= 8) %}
    ```

* perf: cache decoded instructions [#944](https://github.com/lambdaclass/cairo-vm/pull/944)
    * Creates a new cache field in `VirtualMachine` that stores the `Instruction` instances as they get decoded from memory, significantly reducing decoding overhead, with gains up to 9% in runtime according to benchmarks in the performance server

* Add alternative hint code for nondet_bigint3 hint [#1071](https://github.com/lambdaclass/cairo-vm/pull/1071)

    `BuiltinHintProcessor` now supports the following hint:

    ```python
    %{
        from starkware.cairo.common.cairo_secp.secp_utils import split
        segments.write_arg(ids.res.address_, split(value))
    %}
    ```

* Add missing hint on vrf.json lib [#1052](https://github.com/lambdaclass/cairo-vm/pull/1052):

    `BuiltinHintProcessor` now supports the following hint:

    ```python
    %{
        from starkware.cairo.common.cairo_secp.secp_utils import pack
        SECP_P = 2**255-19

        slope = pack(ids.slope, PRIME)
        x0 = pack(ids.point0.x, PRIME)
        x1 = pack(ids.point1.x, PRIME)
        y0 = pack(ids.point0.y, PRIME)

        value = new_x = (pow(slope, 2, SECP_P) - x0 - x1) % SECP_P
    %}
    ```

* Implement hint for cairo_sha256_arbitrary_input_length whitelist [#1091](https://github.com/lambdaclass/cairo-vm/pull/1091)

    `BuiltinHintProcessor` now supports the following hint:

    ```python
    %{
        from starkware.cairo.common.cairo_sha256.sha256_utils import (
            compute_message_schedule, sha2_compress_function)

        _sha256_input_chunk_size_felts = int(ids.SHA256_INPUT_CHUNK_SIZE_FELTS)
        assert 0 <= _sha256_input_chunk_size_felts < 100
        _sha256_state_size_felts = int(ids.SHA256_STATE_SIZE_FELTS)
        assert 0 <= _sha256_state_size_felts < 100
        w = compute_message_schedule(memory.get_range(
            ids.sha256_start, _sha256_input_chunk_size_felts))
        new_state = sha2_compress_function(memory.get_range(ids.state, _sha256_state_size_felts), w)
        segments.write_arg(ids.output, new_state)
    %}
    ```

* Add missing hint on vrf.json lib [#1053](https://github.com/lambdaclass/cairo-vm/pull/1053):

     `BuiltinHintProcessor` now supports the following hint:

     ```python
    %{
        from starkware.cairo.common.cairo_secp.secp_utils import SECP_P, pack
        SECP_P = 2**255-19

        slope = pack(ids.slope, PRIME)
        x = pack(ids.point.x, PRIME)
        y = pack(ids.point.y, PRIME)

        value = new_x = (pow(slope, 2, SECP_P) - 2 * x) % SECP_P
    %}
    ```

* Implement hint on 0.6.0.json whitelist [#1044](https://github.com/lambdaclass/cairo-vm/pull/1044):

     `BuiltinHintProcessor` now supports the following hints:

    ```python
    %{
       ids.a_lsb = ids.a & 1
       ids.b_lsb = ids.b & 1
    %}
    ```

* Implement hint for `starkware.cairo.common.cairo_keccak.keccak._block_permutation` as described by whitelist `starknet/security/whitelists/cairo_keccak.json` [#1046](https://github.com/lambdaclass/cairo-vm/pull/1046)

    `BuiltinHintProcessor` now supports the following hint:

    ```python
    %{
        from starkware.cairo.common.cairo_keccak.keccak_utils import keccak_func
        _keccak_state_size_felts = int(ids.KECCAK_STATE_SIZE_FELTS)
        assert 0 <= _keccak_state_size_felts < 100
        output_values = keccak_func(memory.get_range(
            ids.keccak_ptr_start, _keccak_state_size_felts))
        segments.write_arg(ids.output, output_values)
    %}
    ```

* Implement hint on cairo_blake2s whitelist [#1040](https://github.com/lambdaclass/cairo-vm/pull/1040)

    `BuiltinHintProcessor` now supports the following hint:

    ```python
    %{
        from starkware.cairo.common.cairo_blake2s.blake2s_utils import IV, blake2s_compress

        _blake2s_input_chunk_size_felts = int(ids.BLAKE2S_INPUT_CHUNK_SIZE_FELTS)
        assert 0 <= _blake2s_input_chunk_size_felts < 100

        new_state = blake2s_compress(
            message=memory.get_range(ids.blake2s_start, _blake2s_input_chunk_size_felts),
            h=[IV[0] ^ 0x01010020] + IV[1:],
            t0=ids.n_bytes,
            t1=0,
            f0=0xffffffff,
            f1=0,
        )

        segments.write_arg(ids.output, new_state)
    %}
    ```

* Implement hint on cairo_blake2s whitelist [#1039](https://github.com/lambdaclass/cairo-vm/pull/1039)

    `BuiltinHintProcessor` now supports the following hint:

    ```python

    %{
        # Add dummy pairs of input and output.
        from starkware.cairo.common.cairo_blake2s.blake2s_utils import IV, blake2s_compress

        _n_packed_instances = int(ids.N_PACKED_INSTANCES)
        assert 0 <= _n_packed_instances < 20
        _blake2s_input_chunk_size_felts = int(ids.BLAKE2S_INPUT_CHUNK_SIZE_FELTS)
        assert 0 <= _blake2s_input_chunk_size_felts < 100

        message = [0] * _blake2s_input_chunk_size_felts
        modified_iv = [IV[0] ^ 0x01010020] + IV[1:]
        output = blake2s_compress(
            message=message,
            h=modified_iv,
            t0=0,
            t1=0,
            f0=0xffffffff,
            f1=0,
        )
        padding = (modified_iv + message + [0, 0xffffffff] + output) * (_n_packed_instances - 1)
        segments.write_arg(ids.blake2s_ptr_end, padding)
    %}

* Add `Program::iter_identifiers(&self) -> Iterator<Item = (&str, &Identifier)>` to get an iterator over the program's identifiers [#1079](https://github.com/lambdaclass/cairo-vm/pull/1079)

* Implement hint on `assert_le_felt` for versions 0.6.0 and 0.8.2 [#1047](https://github.com/lambdaclass/cairo-vm/pull/1047):

     `BuiltinHintProcessor` now supports the following hints:

     ```python

     %{
        from starkware.cairo.common.math_utils import assert_integer
        assert_integer(ids.a)
        assert_integer(ids.b)
        assert (ids.a % PRIME) <= (ids.b % PRIME), \
            f'a = {ids.a % PRIME} is not less than or equal to b = {ids.b % PRIME}.'
    %}

     ```

     ```python

    %{
        from starkware.cairo.common.math_utils import assert_integer
        assert_integer(ids.a)
        assert_integer(ids.b)
        a = ids.a % PRIME
        b = ids.b % PRIME
        assert a <= b, f'a = {a} is not less than or equal to b = {b}.'

        ids.small_inputs = int(
            a < range_check_builtin.bound and (b - a) < range_check_builtin.bound)
    %}

     ```

* Add missing hints on whitelist [#1073](https://github.com/lambdaclass/cairo-vm/pull/1073):

    `BuiltinHintProcessor` now supports the following hints:

    ```python
        ids.is_250 = 1 if ids.addr < 2**250 else 0
    ```

    ```python
        # Verify the assumptions on the relationship between 2**250, ADDR_BOUND and PRIME.
        ADDR_BOUND = ids.ADDR_BOUND % PRIME
        assert (2**250 < ADDR_BOUND <= 2**251) and (2 * 2**250 < PRIME) and (
                ADDR_BOUND * 2 > PRIME), \
            'normalize_address() cannot be used with the current constants.'
        ids.is_small = 1 if ids.addr < ADDR_BOUND else 0
    ```

* Implement hint on ec_recover.json whitelist [#1038](https://github.com/lambdaclass/cairo-vm/pull/1038):

    `BuiltinHintProcessor` now supports the following hint:

    ```python
    %{
         value = k = product // m
    %}
    ```

* Implement hint on ec_recover.json whitelist [#1037](https://github.com/lambdaclass/cairo-vm/pull/1037):

    `BuiltinHintProcessor` now supports the following hint:

    ```python
    %{
        from starkware.cairo.common.cairo_secp.secp_utils import pack
        from starkware.python.math_utils import div_mod, safe_div

        a = pack(ids.a, PRIME)
        b = pack(ids.b, PRIME)
        product = a * b
        m = pack(ids.m, PRIME)

        value = res = product % m

    %}
    ```

* Implement hint for `starkware.cairo.common.cairo_keccak.keccak.finalize_keccak` as described by whitelist `starknet/security/whitelists/cairo_keccak.json` [#1041](https://github.com/lambdaclass/cairo-vm/pull/1041)

    `BuiltinHintProcessor` now supports the following hint:

    ```python
    %{
        # Add dummy pairs of input and output.
        _keccak_state_size_felts = int(ids.KECCAK_STATE_SIZE_FELTS)
        _block_size = int(ids.BLOCK_SIZE)
        assert 0 <= _keccak_state_size_felts < 100
        assert 0 <= _block_size < 1000
        inp = [0] * _keccak_state_size_felts
        padding = (inp + keccak_func(inp)) * _block_size
        segments.write_arg(ids.keccak_ptr_end, padding)
    %}
    ```

* Implement hint on ec_recover.json whitelist [#1036](https://github.com/lambdaclass/cairo-vm/pull/1036):

    `BuiltinHintProcessor` now supports the following hint:

    ```python

    %{
        from starkware.cairo.common.cairo_secp.secp_utils import pack
        from starkware.python.math_utils import div_mod, safe_div

        a = pack(ids.a, PRIME)
        b = pack(ids.b, PRIME)

        value = res = a - b
    %}

    ```

* Add missing hint on vrf.json lib [#1054](https://github.com/lambdaclass/cairo-vm/pull/1054):

    `BuiltinHintProcessor` now supports the following hint:

    ```python
        from starkware.cairo.common.cairo_secp.secp_utils import pack
        SECP_P = 2**255-19

        y = pack(ids.point.y, PRIME) % SECP_P
        # The modulo operation in python always returns a nonnegative number.
        value = (-y) % SECP_P
    ```

* Implement hint on ec_recover.json whitelist [#1032](https://github.com/lambdaclass/cairo-vm/pull/1032):

    `BuiltinHintProcessor` now supports the following hint:

    ```python
    %{
        from starkware.cairo.common.cairo_secp.secp_utils import pack
        from starkware.python.math_utils import div_mod, safe_div

        N = pack(ids.n, PRIME)
        x = pack(ids.x, PRIME) % N
        s = pack(ids.s, PRIME) % N,
        value = res = div_mod(x, s, N)
    %}
    ```

* Implement hints on field_arithmetic lib (Part 2) [#1004](https://github.com/lambdaclass/cairo-vm/pull/1004)

    `BuiltinHintProcessor` now supports the following hint:

    ```python
    %{
        from starkware.python.math_utils import div_mod

        def split(num: int, num_bits_shift: int, length: int):
            a = []
            for _ in range(length):
                a.append( num & ((1 << num_bits_shift) - 1) )
                num = num >> num_bits_shift
            return tuple(a)

        def pack(z, num_bits_shift: int) -> int:
            limbs = (z.d0, z.d1, z.d2)
            return sum(limb << (num_bits_shift * i) for i, limb in enumerate(limbs))

        a = pack(ids.a, num_bits_shift = 128)
        b = pack(ids.b, num_bits_shift = 128)
        p = pack(ids.p, num_bits_shift = 128)
        # For python3.8 and above the modular inverse can be computed as follows:
        # b_inverse_mod_p = pow(b, -1, p)
        # Instead we use the python3.7-friendly function div_mod from starkware.python.math_utils
        b_inverse_mod_p = div_mod(1, b, p)


        b_inverse_mod_p_split = split(b_inverse_mod_p, num_bits_shift=128, length=3)

        ids.b_inverse_mod_p.d0 = b_inverse_mod_p_split[0]
        ids.b_inverse_mod_p.d1 = b_inverse_mod_p_split[1]
        ids.b_inverse_mod_p.d2 = b_inverse_mod_p_split[2]
    %}
    ```

* Optimizations for hash builtin [#1029](https://github.com/lambdaclass/cairo-vm/pull/1029):
  * Track the verified addresses by offset in a `Vec<bool>` rather than storing the address in a `Vec<Relocatable>`

* Add missing hint on vrf.json whitelist [#1056](https://github.com/lambdaclass/cairo-vm/pull/1056):

    `BuiltinHintProcessor` now supports the following hint:

    ```python
    %{
        from starkware.python.math_utils import ec_double_slope
        from starkware.cairo.common.cairo_secp.secp_utils import pack
        SECP_P = 2**255-19

        # Compute the slope.
        x = pack(ids.point.x, PRIME)
        y = pack(ids.point.y, PRIME)
        value = slope = ec_double_slope(point=(x, y), alpha=42204101795669822316448953119945047945709099015225996174933988943478124189485, p=SECP_P)
    %}
    ```

* Add missing hint on vrf.json whitelist [#1035](https://github.com/lambdaclass/cairo-vm/pull/1035):

    `BuiltinHintProcessor` now supports the following hint:

    ```python
    %{
        from starkware.python.math_utils import line_slope
        from starkware.cairo.common.cairo_secp.secp_utils import pack
        SECP_P = 2**255-19
        # Compute the slope.
        x0 = pack(ids.point0.x, PRIME)
        y0 = pack(ids.point0.y, PRIME)
        x1 = pack(ids.point1.x, PRIME)
        y1 = pack(ids.point1.y, PRIME)
        value = slope = line_slope(point1=(x0, y0), point2=(x1, y1), p=SECP_P)
    %}
    ```

* Add missing hint on vrf.json whitelist [#1035](https://github.com/lambdaclass/cairo-vm/pull/1035):

    `BuiltinHintProcessor` now supports the following hint:

    ```python
    %{
        from starkware.cairo.common.cairo_secp.secp_utils import pack
        SECP_P = 2**255-19
        to_assert = pack(ids.val, PRIME)
        q, r = divmod(pack(ids.val, PRIME), SECP_P)
        assert r == 0, f"verify_zero: Invalid input {ids.val.d0, ids.val.d1, ids.val.d2}."
        ids.q = q % PRIME
    %}
    ```

* Add missing hint on vrf.json whitelist [#1000](https://github.com/lambdaclass/cairo-vm/pull/1000):

    `BuiltinHintProcessor` now supports the following hint:

    ```python
        def pack_512(u, num_bits_shift: int) -> int:
            limbs = (u.d0, u.d1, u.d2, u.d3)
            return sum(limb << (num_bits_shift * i) for i, limb in enumerate(limbs))

        x = pack_512(ids.x, num_bits_shift = 128)
        p = ids.p.low + (ids.p.high << 128)
        x_inverse_mod_p = pow(x,-1, p)

        x_inverse_mod_p_split = (x_inverse_mod_p & ((1 << 128) - 1), x_inverse_mod_p >> 128)

        ids.x_inverse_mod_p.low = x_inverse_mod_p_split[0]
        ids.x_inverse_mod_p.high = x_inverse_mod_p_split[1]
    ```

* BREAKING CHANGE: Fix `CairoRunner::get_memory_holes` [#1027](https://github.com/lambdaclass/cairo-vm/pull/1027):

  * Skip builtin segements when counting memory holes
  * Check amount of memory holes for all tests in cairo_run_test
  * Remove duplicated tests in cairo_run_test
  * BREAKING CHANGE: `MemorySegmentManager.get_memory_holes` now also receives the amount of builtins in the vm. Signature is now `pub fn get_memory_holes(&self, builtin_count: usize) -> Result<usize, MemoryError>`

* Add missing hints on cairo_secp lib [#1026](https://github.com/lambdaclass/cairo-vm/pull/1026):

    `BuiltinHintProcessor` now supports the following hints:

    ```python
    from starkware.cairo.common.cairo_secp.secp256r1_utils import SECP256R1_ALPHA as ALPHA
    ```
    and:

    ```python
    from starkware.cairo.common.cairo_secp.secp256r1_utils import SECP256R1_N as N
    ```

* Add missing hint on vrf.json lib [#1043](https://github.com/lambdaclass/cairo-vm/pull/1043):

    `BuiltinHintProcessor` now supports the following hint:

    ```python
        from starkware.python.math_utils import div_mod

        def split(a: int):
            return (a & ((1 << 128) - 1), a >> 128)

        def pack(z, num_bits_shift: int) -> int:
            limbs = (z.low, z.high)
            return sum(limb << (num_bits_shift * i) for i, limb in enumerate(limbs))

        a = pack(ids.a, 128)
        b = pack(ids.b, 128)
        p = pack(ids.p, 128)
        # For python3.8 and above the modular inverse can be computed as follows:
        # b_inverse_mod_p = pow(b, -1, p)
        # Instead we use the python3.7-friendly function div_mod from starkware.python.math_utils
        b_inverse_mod_p = div_mod(1, b, p)

        b_inverse_mod_p_split = split(b_inverse_mod_p)

        ids.b_inverse_mod_p.low = b_inverse_mod_p_split[0]
        ids.b_inverse_mod_p.high = b_inverse_mod_p_split[1]
    ```

* Add missing hints `NewHint#35` and `NewHint#36` [#975](https://github.com/lambdaclass/cairo-vm/issues/975)

    `BuiltinHintProcessor` now supports the following hint:

    ```python
    from starkware.cairo.common.cairo_secp.secp_utils import pack
    from starkware.cairo.common.math_utils import as_int
    from starkware.python.math_utils import div_mod, safe_div

    p = pack(ids.P, PRIME)
    x = pack(ids.x, PRIME) + as_int(ids.x.d3, PRIME) * ids.BASE ** 3 + as_int(ids.x.d4, PRIME) * ids.BASE ** 4
    y = pack(ids.y, PRIME)

    value = res = div_mod(x, y, p)
    ```

    ```python
    k = safe_div(res * y - x, p)
    value = k if k > 0 else 0 - k
    ids.flag = 1 if k > 0 else 0
    ```

* Add missing hint on cairo_secp lib [#1057](https://github.com/lambdaclass/cairo-vm/pull/1057):

    `BuiltinHintProcessor` now supports the following hint:

    ```python
        from starkware.cairo.common.cairo_secp.secp_utils import pack
        from starkware.python.math_utils import ec_double_slope

        # Compute the slope.
        x = pack(ids.point.x, PRIME)
        y = pack(ids.point.y, PRIME)
        value = slope = ec_double_slope(point=(x, y), alpha=ALPHA, p=SECP_P)
    ```

* Add missing hint on uint256_improvements lib [#1025](https://github.com/lambdaclass/cairo-vm/pull/1025):

    `BuiltinHintProcessor` now supports the following hint:

    ```python
        from starkware.python.math_utils import isqrt
        n = (ids.n.high << 128) + ids.n.low
        root = isqrt(n)
        assert 0 <= root < 2 ** 128
        ids.root = root
    ```

* Add missing hint on vrf.json lib [#1045](https://github.com/lambdaclass/cairo-vm/pull/1045):

    `BuiltinHintProcessor` now supports the following hint:

    ```python
        from starkware.python.math_utils import is_quad_residue, sqrt

        def split(a: int):
            return (a & ((1 << 128) - 1), a >> 128)

        def pack(z) -> int:
            return z.low + (z.high << 128)

        generator = pack(ids.generator)
        x = pack(ids.x)
        p = pack(ids.p)

        success_x = is_quad_residue(x, p)
        root_x = sqrt(x, p) if success_x else None
        success_gx = is_quad_residue(generator*x, p)
        root_gx = sqrt(generator*x, p) if success_gx else None

        # Check that one is 0 and the other is 1
        if x != 0:
            assert success_x + success_gx == 1

        # `None` means that no root was found, but we need to transform these into a felt no matter what
        if root_x == None:
            root_x = 0
        if root_gx == None:
            root_gx = 0
        ids.success_x = int(success_x)
        ids.success_gx = int(success_gx)
        split_root_x = split(root_x)
        # print('split root x', split_root_x)
        split_root_gx = split(root_gx)
        ids.sqrt_x.low = split_root_x[0]
        ids.sqrt_x.high = split_root_x[1]
        ids.sqrt_gx.low = split_root_gx[0]
        ids.sqrt_gx.high = split_root_gx[1]
    ```

* Add missing hint on uint256_improvements lib [#1024](https://github.com/lambdaclass/cairo-vm/pull/1024):

    `BuiltinHintProcessor` now supports the following hint:

    ```python
        res = ids.a + ids.b
        ids.carry = 1 if res >= ids.SHIFT else 0
    ```

* BREAKING CHANGE: move `Program::identifiers` to `SharedProgramData::identifiers` [#1023](https://github.com/lambdaclass/cairo-vm/pull/1023)
    * Optimizes `CairoRunner::new`, needed for sequencers and other workflows reusing the same `Program` instance across `CairoRunner`s
    * Breaking change: make all fields in `Program` and `SharedProgramData` `pub(crate)`, since we break by moving the field let's make it the last break for this struct
    * Add `Program::get_identifier(&self, id: &str) -> &Identifier` to get a single identifier by name

* Implement hints on field_arithmetic lib[#985](https://github.com/lambdaclass/cairo-vm/pull/983)

    `BuiltinHintProcessor` now supports the following hint:

    ```python
        %{
            from starkware.python.math_utils import is_quad_residue, sqrt

            def split(num: int, num_bits_shift: int = 128, length: int = 3):
                a = []
                for _ in range(length):
                    a.append( num & ((1 << num_bits_shift) - 1) )
                    num = num >> num_bits_shift
                return tuple(a)

            def pack(z, num_bits_shift: int = 128) -> int:
                limbs = (z.d0, z.d1, z.d2)
                return sum(limb << (num_bits_shift * i) for i, limb in enumerate(limbs))


            generator = pack(ids.generator)
            x = pack(ids.x)
            p = pack(ids.p)

            success_x = is_quad_residue(x, p)
            root_x = sqrt(x, p) if success_x else None

            success_gx = is_quad_residue(generator*x, p)
            root_gx = sqrt(generator*x, p) if success_gx else None

            # Check that one is 0 and the other is 1
            if x != 0:
                assert success_x + success_gx ==1

            # `None` means that no root was found, but we need to transform these into a felt no matter what
            if root_x == None:
                root_x = 0
            if root_gx == None:
                root_gx = 0
            ids.success_x = int(success_x)
            ids.success_gx = int(success_gx)
            split_root_x = split(root_x)
            split_root_gx = split(root_gx)
            ids.sqrt_x.d0 = split_root_x[0]
            ids.sqrt_x.d1 = split_root_x[1]
            ids.sqrt_x.d2 = split_root_x[2]
            ids.sqrt_gx.d0 = split_root_gx[0]
            ids.sqrt_gx.d1 = split_root_gx[1]
            ids.sqrt_gx.d2 = split_root_gx[2]
        %}
    ```

* Add missing hint on vrf.json lib [#1050](https://github.com/lambdaclass/cairo-vm/pull/1050):

    `BuiltinHintProcessor` now supports the following hint:

    ```python
        sum_low = ids.a.low + ids.b.low
        ids.carry_low = 1 if sum_low >= ids.SHIFT else 0
    ```

* Add missing hint on uint256_improvements lib [#1016](https://github.com/lambdaclass/cairo-vm/pull/1016):

    `BuiltinHintProcessor` now supports the following hint:

    ```python
        def split(num: int, num_bits_shift: int = 128, length: int = 2):
            a = []
            for _ in range(length):
                a.append( num & ((1 << num_bits_shift) - 1) )
                num = num >> num_bits_shift
            return tuple(a)

        def pack(z, num_bits_shift: int = 128) -> int:
            limbs = (z.low, z.high)
            return sum(limb << (num_bits_shift * i) for i, limb in enumerate(limbs))

        a = pack(ids.a)
        b = pack(ids.b)
        res = (a - b)%2**256
        res_split = split(res)
        ids.res.low = res_split[0]
        ids.res.high = res_split[1]
    ```

* Implement hint on vrf.json lib [#1049](https://github.com/lambdaclass/cairo-vm/pull/1049)

    `BuiltinHintProcessor` now supports the following hint:

    ```python
        def split(num: int, num_bits_shift: int, length: int):
            a = []
            for _ in range(length):
                a.append( num & ((1 << num_bits_shift) - 1) )
                num = num >> num_bits_shift
            return tuple(a)

        def pack(z, num_bits_shift: int) -> int:
            limbs = (z.d0, z.d1, z.d2)
            return sum(limb << (num_bits_shift * i) for i, limb in enumerate(limbs))

        def pack_extended(z, num_bits_shift: int) -> int:
            limbs = (z.d0, z.d1, z.d2, z.d3, z.d4, z.d5)
            return sum(limb << (num_bits_shift * i) for i, limb in enumerate(limbs))

        a = pack_extended(ids.a, num_bits_shift = 128)
        div = pack(ids.div, num_bits_shift = 128)

        quotient, remainder = divmod(a, div)

        quotient_split = split(quotient, num_bits_shift=128, length=6)

        ids.quotient.d0 = quotient_split[0]
        ids.quotient.d1 = quotient_split[1]
        ids.quotient.d2 = quotient_split[2]
        ids.quotient.d3 = quotient_split[3]
        ids.quotient.d4 = quotient_split[4]
        ids.quotient.d5 = quotient_split[5]

        remainder_split = split(remainder, num_bits_shift=128, length=3)
        ids.remainder.d0 = remainder_split[0]
        ids.remainder.d1 = remainder_split[1]
        ids.remainder.d2 = remainder_split[2]
    ```

    _Note: this hint is similar to the one in #983, but with some trailing whitespace removed_

* Add missing hint on vrf.json whitelist [#1030](https://github.com/lambdaclass/cairo-vm/pull/1030):

    `BuiltinHintProcessor` now supports the following hint:

    ```python
        def split(num: int, num_bits_shift: int, length: int):
            a = []
            for _ in range(length):
                a.append( num & ((1 << num_bits_shift) - 1) )
                num = num >> num_bits_shift
            return tuple(a)

        def pack(z, num_bits_shift: int) -> int:
            limbs = (z.low, z.high)
            return sum(limb << (num_bits_shift * i) for i, limb in enumerate(limbs))

        def pack_extended(z, num_bits_shift: int) -> int:
            limbs = (z.d0, z.d1, z.d2, z.d3)
            return sum(limb << (num_bits_shift * i) for i, limb in enumerate(limbs))

        x = pack_extended(ids.x, num_bits_shift = 128)
        div = pack(ids.div, num_bits_shift = 128)

        quotient, remainder = divmod(x, div)

        quotient_split = split(quotient, num_bits_shift=128, length=4)

        ids.quotient.d0 = quotient_split[0]
        ids.quotient.d1 = quotient_split[1]
        ids.quotient.d2 = quotient_split[2]
        ids.quotient.d3 = quotient_split[3]

        remainder_split = split(remainder, num_bits_shift=128, length=2)
        ids.remainder.low = remainder_split[0]
        ids.remainder.high = remainder_split[1]
    ```

* Add method `Program::data_len(&self) -> usize` to get the number of data cells in a given program [#1022](https://github.com/lambdaclass/cairo-vm/pull/1022)

* Add missing hint on uint256_improvements lib [#1013](https://github.com/lambdaclass/cairo-vm/pull/1013):

    `BuiltinHintProcessor` now supports the following hint:

    ```python
        a = (ids.a.high << 128) + ids.a.low
        div = (ids.div.b23 << 128) + ids.div.b01
        quotient, remainder = divmod(a, div)

        ids.quotient.low = quotient & ((1 << 128) - 1)
        ids.quotient.high = quotient >> 128
        ids.remainder.low = remainder & ((1 << 128) - 1)
        ids.remainder.high = remainder >> 128
    ```

* Add missing hint on cairo_secp lib [#1010](https://github.com/lambdaclass/cairo-vm/pull/1010):

    `BuiltinHintProcessor` now supports the following hint:

    ```python
        memory[ap] = int(x == 0)
    ```

* Implement hint on `get_felt_bitlength` [#993](https://github.com/lambdaclass/cairo-vm/pull/993)

  `BuiltinHintProcessor` now supports the following hint:
  ```python
  x = ids.x
  ids.bit_length = x.bit_length()
  ```
  Used by the [`Garaga` library function `get_felt_bitlength`](https://github.com/keep-starknet-strange/garaga/blob/249f8a372126b3a839f9c1e1080ea8c6f9374c0c/src/utils.cairo#L54)

* Add missing hint on cairo_secp lib [#1009](https://github.com/lambdaclass/cairo-vm/pull/1009):

    `BuiltinHintProcessor` now supports the following hint:

    ```python
        ids.dibit = ((ids.scalar_u >> ids.m) & 1) + 2 * ((ids.scalar_v >> ids.m) & 1)
    ```

* Add getters to read properties of a `Program` [#1017](https://github.com/lambdaclass/cairo-vm/pull/1017):
  * `prime(&self) -> &str`: get the prime associated to data in hex representation
  * `iter_data(&self) -> Iterator<Item = &MaybeRelocatable>`: get an iterator over all elements in the program data
  * `iter_builtins(&self) -> Iterator<Item = &BuiltinName>`: get an iterator over the names of required builtins

* Add missing hint on cairo_secp lib [#1008](https://github.com/lambdaclass/cairo-vm/pull/1008):

    `BuiltinHintProcessor` now supports the following hint:

    ```python
        ids.len_hi = max(ids.scalar_u.d2.bit_length(), ids.scalar_v.d2.bit_length())-1
    ```

* Update `starknet-crypto` to version `0.4.3` [#1011](https://github.com/lambdaclass/cairo-vm/pull/1011)
  * The new version carries an 85% reduction in execution time for ECDSA signature verification

* BREAKING CHANGE: refactor `Program` to optimize `Program::clone` [#999](https://github.com/lambdaclass/cairo-vm/pull/999)

    * Breaking change: many fields that were (unnecessarily) public become hidden by the refactor.

* BREAKING CHANGE: Add _builtin suffix to builtin names e.g.: output -> output_builtin [#1005](https://github.com/lambdaclass/cairo-vm/pull/1005)

* Implement hint on uint384_extension lib [#983](https://github.com/lambdaclass/cairo-vm/pull/983)

    `BuiltinHintProcessor` now supports the following hint:

    ```python
        def split(num: int, num_bits_shift: int, length: int):
            a = []
            for _ in range(length):
                a.append( num & ((1 << num_bits_shift) - 1) )
                num = num >> num_bits_shift
            return tuple(a)

        def pack(z, num_bits_shift: int) -> int:
            limbs = (z.d0, z.d1, z.d2)
            return sum(limb << (num_bits_shift * i) for i, limb in enumerate(limbs))

        def pack_extended(z, num_bits_shift: int) -> int:
            limbs = (z.d0, z.d1, z.d2, z.d3, z.d4, z.d5)
            return sum(limb << (num_bits_shift * i) for i, limb in enumerate(limbs))

        a = pack_extended(ids.a, num_bits_shift = 128)
        div = pack(ids.div, num_bits_shift = 128)

        quotient, remainder = divmod(a, div)

        quotient_split = split(quotient, num_bits_shift=128, length=6)

        ids.quotient.d0 = quotient_split[0]
        ids.quotient.d1 = quotient_split[1]
        ids.quotient.d2 = quotient_split[2]
        ids.quotient.d3 = quotient_split[3]
        ids.quotient.d4 = quotient_split[4]
        ids.quotient.d5 = quotient_split[5]

        remainder_split = split(remainder, num_bits_shift=128, length=3)
        ids.remainder.d0 = remainder_split[0]
        ids.remainder.d1 = remainder_split[1]
        ids.remainder.d2 = remainder_split[2]
    ```

* BREAKING CHANGE: optimization for instruction decoding [#942](https://github.com/lambdaclass/cairo-vm/pull/942):
    * Avoids copying immediate arguments to the `Instruction` structure, as they get inferred from the offset anyway
    * Breaking: removal of the field `Instruction::imm`

* Add missing `\n` character in traceback string [#997](https://github.com/lambdaclass/cairo-vm/pull/997)
    * BugFix: Add missing `\n` character after traceback lines when the filename is missing ("Unknown Location")

* 0.11 Support
    * Add missing hints [#1014](https://github.com/lambdaclass/cairo-vm/pull/1014):
        `BuiltinHintProcessor` now supports the following hints:
        ```python
            from starkware.cairo.common.cairo_secp.secp256r1_utils import SECP256R1_P as SECP_P
        ```
        and:
        ```python
            from starkware.cairo.common.cairo_secp.secp_utils import pack
            from starkware.python.math_utils import line_slope

            # Compute the slope.
            x0 = pack(ids.point0.x, PRIME)
            y0 = pack(ids.point0.y, PRIME)
            x1 = pack(ids.point1.x, PRIME)
            y1 = pack(ids.point1.y, PRIME)
            value = slope = line_slope(point1=(x0, y0), point2=(x1, y1), p=SECP_P)
        ```
    * Add missing hints on cairo_secp lib [#991](https://github.com/lambdaclass/cairo-vm/pull/991):
        `BuiltinHintProcessor` now supports the following hints:
        ```python
        from starkware.cairo.common.cairo_secp.secp_utils import pack
        from starkware.python.math_utils import div_mod, safe_div

        N = 0xfffffffffffffffffffffffffffffffebaaedce6af48a03bbfd25e8cd0364141
        x = pack(ids.x, PRIME) % N
        s = pack(ids.s, PRIME) % N
        value = res = div_mod(x, s, N)
        ```
        and:
        ```python
        value = k = safe_div(res * s - x, N)
        ```
    * Layouts update [#874](https://github.com/lambdaclass/cairo-vm/pull/874)
    * Keccak builtin updated [#873](https://github.com/lambdaclass/cairo-vm/pull/873), [#883](https://github.com/lambdaclass/cairo-vm/pull/883)
    * Changes to `ec_op` [#876](https://github.com/lambdaclass/cairo-vm/pull/876)
    * Poseidon builtin [#875](https://github.com/lambdaclass/cairo-vm/pull/875)
    * Renamed Felt to Felt252 [#899](https://github.com/lambdaclass/cairo-vm/pull/899)
    * Added SegmentArenaBuiltinRunner [#913](https://github.com/lambdaclass/cairo-vm/pull/913)
    * Added `program_segment_size` argument to `verify_secure_runner` & `run_from_entrypoint` [#928](https://github.com/lambdaclass/cairo-vm/pull/928)
    * Added dynamic layout [#879](https://github.com/lambdaclass/cairo-vm/pull/879)
    * `get_segment_size` was exposed [#934](https://github.com/lambdaclass/cairo-vm/pull/934)

* Add missing hint on cairo_secp lib [#1006](https://github.com/lambdaclass/cairo-vm/pull/1006):

    `BuiltinHintProcessor` now supports the following hint:

    ```python
        ids.quad_bit = (
            8 * ((ids.scalar_v >> ids.m) & 1)
            + 4 * ((ids.scalar_u >> ids.m) & 1)
            + 2 * ((ids.scalar_v >> (ids.m - 1)) & 1)
            + ((ids.scalar_u >> (ids.m - 1)) & 1)
        )
    ```

* Add missing hint on cairo_secp lib [#1003](https://github.com/lambdaclass/cairo-vm/pull/1003):

    `BuiltinHintProcessor` now supports the following hint:

    ```python
        from starkware.cairo.common.cairo_secp.secp_utils import pack

        x = pack(ids.x, PRIME) % SECP_P
    ```

* Add missing hint on cairo_secp lib [#996](https://github.com/lambdaclass/cairo-vm/pull/996):

    `BuiltinHintProcessor` now supports the following hint:

    ```python
        from starkware.python.math_utils import div_mod
        value = x_inv = div_mod(1, x, SECP_P)
    ```

* Add missing hints on cairo_secp lib [#994](https://github.com/lambdaclass/cairo-vm/pull/994):

    `BuiltinHintProcessor` now supports the following hints:

    ```python
        from starkware.cairo.common.cairo_secp.secp_utils import pack
        from starkware.python.math_utils import div_mod, safe_div

        a = pack(ids.a, PRIME)
        b = pack(ids.b, PRIME)
        value = res = div_mod(a, b, N)
    ```

    ```python
        value = k_plus_one = safe_div(res * b - a, N) + 1
    ```

* Add missing hint on cairo_secp lib [#992](https://github.com/lambdaclass/cairo-vm/pull/992):

    `BuiltinHintProcessor` now supports the following hint:

    ```python
        from starkware.cairo.common.cairo_secp.secp_utils import pack

        q, r = divmod(pack(ids.val, PRIME), SECP_P)
        assert r == 0, f"verify_zero: Invalid input {ids.val.d0, ids.val.d1, ids.val.d2}."
        ids.q = q % PRIME
    ```

* Add missing hint on cairo_secp lib [#990](https://github.com/lambdaclass/cairo-vm/pull/990):

    `BuiltinHintProcessor` now supports the following hint:

    ```python
        from starkware.cairo.common.cairo_secp.secp_utils import pack

        slope = pack(ids.slope, PRIME)
        x = pack(ids.point.x, PRIME)
        y = pack(ids.point.y, PRIME)

        value = new_x = (pow(slope, 2, SECP_P) - 2 * x) % SECP_P
    ```

* Add missing hint on cairo_secp lib [#989](https://github.com/lambdaclass/cairo-vm/pull/989):

    `BuiltinHintProcessor` now supports the following hint:

    ```python
        from starkware.cairo.common.cairo_secp.secp_utils import SECP_P
        q, r = divmod(pack(ids.val, PRIME), SECP_P)
        assert r == 0, f"verify_zero: Invalid input {ids.val.d0, ids.val.d1, ids.val.d2}."
        ids.q = q % PRIME
    ```

* Add missing hint on cairo_secp lib [#986](https://github.com/lambdaclass/cairo-vm/pull/986):

    `BuiltinHintProcessor` now supports the following hint:

    ```python
        from starkware.cairo.common.cairo_secp.secp_utils import SECP_P, pack
        from starkware.python.math_utils import div_mod

        # Compute the slope.
        x = pack(ids.pt.x, PRIME)
        y = pack(ids.pt.y, PRIME)
        value = slope = div_mod(3 * x ** 2, 2 * y, SECP_P)
    ```

* Add missing hint on cairo_secp lib [#984](https://github.com/lambdaclass/cairo-vm/pull/984):

    `BuiltinHintProcessor` now supports the following hint:

    ```python
        from starkware.cairo.common.cairo_secp.secp_utils import SECP_P, pack
        from starkware.python.math_utils import div_mod

        # Compute the slope.
        x0 = pack(ids.pt0.x, PRIME)
        y0 = pack(ids.pt0.y, PRIME)
        x1 = pack(ids.pt1.x, PRIME)
        y1 = pack(ids.pt1.y, PRIME)
        value = slope = div_mod(y0 - y1, x0 - x1, SECP_P)
    ```

* Implement hints on uint384 lib (Part 2) [#971](https://github.com/lambdaclass/cairo-vm/pull/971)

    `BuiltinHintProcessor` now supports the following hint:

    ```python
        memory[ap] = 1 if 0 <= (ids.a.d2 % PRIME) < 2 ** 127 else 0
    ```

 * Add alternative hint code for hint on _block_permutation used by 0.10.3 whitelist [#958](https://github.com/lambdaclass/cairo-vm/pull/958)

     `BuiltinHintProcessor` now supports the following hint:

    ```python
        from starkware.cairo.common.keccak_utils.keccak_utils import keccak_func
        _keccak_state_size_felts = int(ids.KECCAK_STATE_SIZE_FELTS)
        assert 0 <= _keccak_state_size_felts < 100

        output_values = keccak_func(memory.get_range(
            ids.keccak_ptr - _keccak_state_size_felts, _keccak_state_size_felts))
        segments.write_arg(ids.keccak_ptr, output_values)
    ```

* Make  hints code `src/hint_processor/builtin_hint_processor/hint_code.rs` public [#988](https://github.com/lambdaclass/cairo-vm/pull/988)

* Implement hints on uint384 lib (Part 1) [#960](https://github.com/lambdaclass/cairo-vm/pull/960)

    `BuiltinHintProcessor` now supports the following hints:

    ```python
        def split(num: int, num_bits_shift: int, length: int):
        a = []
        for _ in range(length):
            a.append( num & ((1 << num_bits_shift) - 1) )
            num = num >> num_bits_shift
        return tuple(a)

        def pack(z, num_bits_shift: int) -> int:
            limbs = (z.d0, z.d1, z.d2)
            return sum(limb << (num_bits_shift * i) for i, limb in enumerate(limbs))

        a = pack(ids.a, num_bits_shift = 128)
        div = pack(ids.div, num_bits_shift = 128)
        quotient, remainder = divmod(a, div)

        quotient_split = split(quotient, num_bits_shift=128, length=3)
        assert len(quotient_split) == 3

        ids.quotient.d0 = quotient_split[0]
        ids.quotient.d1 = quotient_split[1]
        ids.quotient.d2 = quotient_split[2]

        remainder_split = split(remainder, num_bits_shift=128, length=3)
        ids.remainder.d0 = remainder_split[0]
        ids.remainder.d1 = remainder_split[1]
        ids.remainder.d2 = remainder_split[2]
    ```

    ```python
        ids.low = ids.a & ((1<<128) - 1)
        ids.high = ids.a >> 128
    ```

    ```python
            sum_d0 = ids.a.d0 + ids.b.d0
        ids.carry_d0 = 1 if sum_d0 >= ids.SHIFT else 0
        sum_d1 = ids.a.d1 + ids.b.d1 + ids.carry_d0
        ids.carry_d1 = 1 if sum_d1 >= ids.SHIFT else 0
        sum_d2 = ids.a.d2 + ids.b.d2 + ids.carry_d1
        ids.carry_d2 = 1 if sum_d2 >= ids.SHIFT else 0
    ```

    ```python
        from starkware.python.math_utils import isqrt

        def split(num: int, num_bits_shift: int, length: int):
            a = []
            for _ in range(length):
                a.append( num & ((1 << num_bits_shift) - 1) )
                num = num >> num_bits_shift
            return tuple(a)

        def pack(z, num_bits_shift: int) -> int:
            limbs = (z.d0, z.d1, z.d2)
            return sum(limb << (num_bits_shift * i) for i, limb in enumerate(limbs))

        a = pack(ids.a, num_bits_shift=128)
        root = isqrt(a)
        assert 0 <= root < 2 ** 192
        root_split = split(root, num_bits_shift=128, length=3)
        ids.root.d0 = root_split[0]
        ids.root.d1 = root_split[1]
        ids.root.d2 = root_split[2]
    ```

* Re-export the `cairo-felt` crate as `cairo_vm::felt` [#981](https://github.com/lambdaclass/cairo-vm/pull/981)
  * Removes the need of explicitly importing `cairo-felt` in downstream projects
  and helps ensure there is no version mismatch caused by that

* Implement hint on `uint256_mul_div_mod`[#957](https://github.com/lambdaclass/cairo-vm/pull/957)

    `BuiltinHintProcessor` now supports the following hint:

    ```python
    a = (ids.a.high << 128) + ids.a.low
    b = (ids.b.high << 128) + ids.b.low
    div = (ids.div.high << 128) + ids.div.low
    quotient, remainder = divmod(a * b, div)

    ids.quotient_low.low = quotient & ((1 << 128) - 1)
    ids.quotient_low.high = (quotient >> 128) & ((1 << 128) - 1)
    ids.quotient_high.low = (quotient >> 256) & ((1 << 128) - 1)
    ids.quotient_high.high = quotient >> 384
    ids.remainder.low = remainder & ((1 << 128) - 1)
    ids.remainder.high = remainder >> 128"
    ```

    Used by the common library function `uint256_mul_div_mod`

#### [0.3.0-rc1] - 2023-04-13
* Derive Deserialize for ExecutionResources [#922](https://github.com/lambdaclass/cairo-vm/pull/922)
* Remove builtin names from VirtualMachine.builtin_runners [#921](https://github.com/lambdaclass/cairo-vm/pull/921)
* Implemented hints on common/ec.cairo [#888](https://github.com/lambdaclass/cairo-vm/pull/888)
* Changed `Memory.insert` argument types [#902](https://github.com/lambdaclass/cairo-vm/pull/902)
* feat: implemented `Deserialize` on Program by changing builtins field type to enum [#896](https://github.com/lambdaclass/cairo-vm/pull/896)
* Effective size computation from the VM exposed [#887](https://github.com/lambdaclass/cairo-vm/pull/887)
* Wasm32 Support! [#828](https://github.com/lambdaclass/cairo-vm/pull/828), [#893](https://github.com/lambdaclass/cairo-vm/pull/893)
* `MathError` added for math operation [#855](https://github.com/lambdaclass/cairo-vm/pull/855)
* Check for overflows in relocatable operations [#859](https://github.com/lambdaclass/cairo-vm/pull/859)
* Use `Relocatable` instead of `&MaybeRelocatable` in `load_data` and `get_range`[#860](https://github.com/lambdaclass/cairo-vm/pull/860) [#867](https://github.com/lambdaclass/cairo-vm/pull/867)
* Memory-related errors moved to `MemoryError` [#854](https://github.com/lambdaclass/cairo-vm/pull/854)
    * Removed unused error variants
    * Moved memory-related error variants to `MemoryError`
    * Changed memory getters to return `MemoryError` instead of `VirtualMachineError`
    * Changed all memory-related errors in hint from `HintError::Internal(VmError::...` to `HintError::Memory(MemoryError::...`
* feat: Builder pattern for `VirtualMachine` [#820](https://github.com/lambdaclass/cairo-vm/pull/820)
* Simplified `Memory::get` return type to `Option` [#852](https://github.com/lambdaclass/cairo-vm/pull/852)
* Improved idenitifier variable error handling [#851](https://github.com/lambdaclass/cairo-vm/pull/851)
* `CairoRunner::write_output` now prints missing and relocatable values [#853](https://github.com/lambdaclass/cairo-vm/pull/853)
* `VirtualMachineError::FailedToComputeOperands` error message expanded [#848](https://github.com/lambdaclass/cairo-vm/pull/848)
* Builtin names made public [#849](https://github.com/lambdaclass/cairo-vm/pull/849)
* `secure_run` flag moved to `CairoRunConfig` struct [#832](https://github.com/lambdaclass/cairo-vm/pull/832)
* `vm_core` error types revised and iimplemented `AddAssign` for `Relocatable` [#837](https://github.com/lambdaclass/cairo-vm/pull/837)
* `to_bigint` and `to_biguint` deprecated [#757](https://github.com/lambdaclass/cairo-vm/pull/757)
* `Memory` moved into `MemorySegmentManager` [#830](https://github.com/lambdaclass/cairo-vm/pull/830)
    * To reduce the complexity of the VM's memory and enforce proper usage (as the memory and its segment manager are now a "unified" entity)
    * Removed `memory` field from `VirtualMachine`
    * Added `memory` field to `MemorySegmentManager`
    * Removed `Memory` argument from methods where `MemorySegmentManager` is also an argument
    * Added test macro `segments` (an extension of the `memory` macro)
* `Display` trait added to Memory struct [#812](https://github.com/lambdaclass/cairo-vm/pull/812)
* feat: Extensible VirtualMachineError and removed PartialEq trait [#783](https://github.com/lambdaclass/cairo-vm/pull/783)
    * `VirtualMachineError::Other(anyhow::Error)` was added to allow to returning custom errors when using `cairo-vm`
    * The `PartialEq` trait was removed from the `VirtualMachineError` enum
* VM hooks added as a conditional feature [#761](https://github.com/lambdaclass/cairo-vm/pull/761)
    * Cairo-vm based testing tools such as cairo-foundry or those built by FuzzingLabs need access to the state of the VM at specific points during the execution.
    * This PR adds the possibility for users of the cairo-vm lib to execute their custom additional code during the program execution.
    * The Rust "feature" mechanism was used in order to guarantee that this ability is only available when the lib user needs it, and is not compiled when it's not required.
    * Three hooks were created:
        * before the first step
        * before each step
        * after each step
* ExecutionResource operations: add and substract [#774](https://github.com/lambdaclass/cairo-vm/pull/774), multiplication [#908](https://github.com/lambdaclass/cairo-vm/pull/908) , and `AddAssign` [#914](https://github.com/lambdaclass/cairo-vm/pull/914)

* Move `Memory` into `MemorySegmentManager` [#830](https://github.com/lambdaclass/cairo-vm/pull/830)
    * Structural changes:
        * Remove `memory: Memory` field from `VirtualMachine`
        * Add `memory: Memory` field to `MemorySegmentManager`
    * As a result of this, multiple public methods' signatures changed:
        * `BuiltinRunner` (and its inner enum types):
            * `initialize_segments(&mut self, segments: &mut MemorySegmentManager, memory: &mut Memory)` -> `initialize_segments(&mut self, segments: &mut MemorySegmentManager)`
            * `final_stack(&mut self, segments: &MemorySegmentManager, memory: &Memory, stack_pointer: Relocatable) -> Result<Relocatable, RunnerError>` -> `final_stack(&mut self, segments: &MemorySegmentManager, stack_pointer: Relocatable) -> Result<Relocatable, RunnerError>`
        * `MemorySegmentManager`
            * `add(&mut self, memory: &mut Memory) -> Relocatable` -> `add(&mut self) -> Relocatable`
            * `add_temporary_segment(&mut self, memory: &mut Memory) -> Relocatable` -> `add_temporary_segment(&mut self) -> Relocatable`
            * `load_data(&mut self, memory: &mut Memory, ptr: &MaybeRelocatable, data: &Vec<MaybeRelocatable>) -> Result<MaybeRelocatable, MemoryError>` -> `load_data(&mut self, ptr: &MaybeRelocatable, data: &Vec<MaybeRelocatable>) -> Result<MaybeRelocatable, MemoryError>`
            * `compute_effective_sizes(&mut self, memory: &Memory) -> &Vec<usize>` -> `compute_effective_sizes(&mut self) -> &Vec<usize>`
            * `gen_arg(&mut self, arg: &dyn Any, memory: &mut Memory) -> Result<MaybeRelocatable, VirtualMachineError>` -> `gen_arg(&mut self, arg: &dyn Any) -> Result<MaybeRelocatable, VirtualMachineError>`
            * `gen_cairo_arg(&mut self, arg: &CairoArg, memory: &mut Memory) -> Result<MaybeRelocatable, VirtualMachineError>` -> `gen_cairo_arg(&mut self, arg: &CairoArg) -> Result<MaybeRelocatable, VirtualMachineError>`
            * `write_arg(&mut self, memory: &mut Memory, ptr: &Relocatable, arg: &dyn Any) -> Result<MaybeRelocatable, MemoryError>` -> `write_arg(&mut self, ptr: &Relocatable, arg: &dyn Any) -> Result<MaybeRelocatable, MemoryError>`

* Refactor `Memory::relocate memory` [#784](https://github.com/lambdaclass/cairo-vm/pull/784)
    * Bugfixes:
        * `Memory::relocate_memory` now moves data in the temporary memory relocated by a relocation rule to the real memory
    * Aditional Notes:
        * When relocating temporary memory produces clashes with pre-existing values in the real memory, an InconsistentMemory error is returned instead of keeping the last inserted value. This differs from the original implementation.

* Restrict addresses to Relocatable + fix some error variants used in signature.rs [#792](https://github.com/lambdaclass/cairo-vm/pull/792)
    * Public Api Changes:
        * Change `ValidationRule` inner type to `Box<dyn Fn(&Memory, &Relocatable) -> Result<Vec<Relocatable>, MemoryError>>`.
        * Change `validated_addresses` field of `Memory` to `HashSet<Relocatable>`.
        * Change `validate_memory_cell(&mut self, address: &MaybeRelocatable) -> Result<(), MemoryError>` to `validate_memory_cell(&mut self, addr: &Relocatable) -> Result<(), MemoryError>`.

* Add `VmException` to `CairoRunner::run_from_entrypoint`[#775](https://github.com/lambdaclass/cairo-vm/pull/775)
    * Public Api Changes:
        * Change error return type of `CairoRunner::run_from_entrypoint` to `CairoRunError`.
        * Convert `VirtualMachineError`s outputed during the vm run to `VmException` in `CairoRunner::run_from_entrypoint`.
        * Make `VmException` fields public

* Fix `BuiltinRunner::final_stack` and remove quick fix [#778](https://github.com/lambdaclass/cairo-vm/pull/778)
    * Public Api changes:
        * Various changes to public `BuiltinRunner` method's signatures:
            * `final_stack(&self, vm: &VirtualMachine, pointer: Relocatable) -> Result<(Relocatable, usize), RunnerError>` to `final_stack(&mut self, segments: &MemorySegmentManager, memory: &Memory, pointer: Relocatable) -> Result<Relocatable,RunnerError>`.
            * `get_used_cells(&self, vm: &VirtualMachine) -> Result<usize, MemoryError>` to  `get_used_cells(&self, segments: &MemorySegmentManager) -> Result<usize, MemoryError>`.
            * `get_used_instances(&self, vm: &VirtualMachine) -> Result<usize, MemoryError>` to `get_used_instances(&self, segments: &MemorySegmentManager) -> Result<usize, MemoryError>`.
    * Bugfixes:
        * `BuiltinRunner::final_stack` now updates the builtin's stop_ptr instead of returning it. This replaces the bugfix on PR #768.

#### [0.1.3] - 2023-01-26
* Add secure_run flag + integrate verify_secure_runner into cairo-run [#771](https://github.com/lambdaclass/cairo-vm/pull/777)
    * Public Api changes:
        * Add command_line argument `secure_run`
        * Add argument `secure_run: Option<bool>` to `cairo_run`
        * `verify_secure_runner` is now called inside `cairo-run` when `secure_run` is set to true or when it not set and the run is not on `proof_mode`
    * Bugfixes:
        * `EcOpBuiltinRunner::deduce_memory_cell` now checks that both points are on the curve instead of only the first one
        * `EcOpBuiltinRunner::deduce_memory_cell` now returns the values of the point coordinates instead of the indices when a `PointNotOnCurve` error is returned

* Refactor `Refactor verify_secure_runner` [#768](https://github.com/lambdaclass/cairo-vm/pull/768)
    * Public Api changes:
        * Remove builtin name from the return value of `BuiltinRunner::get_memory_segment_addresses`
        * Simplify the return value of `CairoRunner::get_builtin_segments_info` to `Vec<(usize, usize)>`
        * CairoRunner::read_return_values now receives a mutable reference to VirtualMachine
    * Bugfixes:
        * CairoRunner::read_return_values now updates the `stop_ptr` of each builtin after calling `BuiltinRunner::final_stack`

* Use CairoArg enum instead of Any in CairoRunner::run_from_entrypoint [#686](https://github.com/lambdaclass/cairo-vm/pull/686)
    * Public Api changes:
        * Remove `Result` from `MaybeRelocatable::mod_floor`, it now returns a `MaybeRelocatable`
        * Add struct `CairoArg`
        * Change `arg` argument of `CairoRunner::run_from_entrypoint` from `Vec<&dyn Any>` to `&[&CairoArg]`
        * Remove argument `typed_args` from `CairoRunner::run_from_entrypoint`
        * Remove no longer used method `gen_typed_arg` from `VirtualMachine` & `MemorySegmentManager`
        * Add methods `MemorySegmentManager::gen_cairo_arg` & `MemorySegmentManager::write_simple_args` as typed counterparts to `MemorySegmentManager::gen_arg` & `MemorySegmentManager::write_arg`

#### [0.1.1] - 2023-01-11

* Add input file contents to traceback [#666](https://github.com/lambdaclass/cairo-vm/pull/666/files)
    * Public Api changes:
        * `VirtualMachineError` enum variants containing `MaybeRelocatable` and/or `Relocatable` values now use the `Display` format instead of `Debug` in their `Display` implementation
        * `get_traceback` now adds the source code line to each traceback entry
* Use hint location instead of instruction location when building VmExceptions from hint failure [#673](https://github.com/lambdaclass/cairo-vm/pull/673/files)
    * Public Api changes:
        * `hints` field added to `InstructionLocation`
        * `Program.instruction_locations` type changed from `Option<HashMap<usize, Location>>` to `Option<HashMap<usize, InstructionLocation>>`
        * `VirtualMachineError`s produced by `HintProcessor::execute_hint()` will be wrapped in a `VirtualMachineError::Hint` error containing their hint_index
        * `get_location()` now receives an an optional usize value `hint_index`, used to obtain hint locations
* Default implementation of compile_hint [#680](https://github.com/lambdaclass/cairo-vm/pull/680)
    * Internal changes:
        * Make the `compile_hint` implementation which was in the `BuiltinHintProcessor` the default implementation in the trait.
* Add new error type `HintError` [#676](https://github.com/lambdaclass/cairo-vm/pull/676)
    * Public Api changes:
        * `HintProcessor::execute_hint()` now returns a `HintError` instead of a `VirtualMachineError`
        * Helper functions on `hint_processor_utils.rs` now return a `HintError`
* Change the Dictionary used in dict hints to store MaybeRelocatable instead of BigInt [#687](https://github.com/lambdaclass/cairo-vm/pull/687)
    * Public Api changes:
        * `DictManager`, its dictionaries, and all dict module hints implemented in rust now use `MaybeRelocatable` for keys and values instead of `BigInt`
        * Add helper functions that allow extracting ids variables as `MaybeRelocatable`: `get_maybe_relocatable_from_var_name` & `get_maybe_relocatable_from_reference`
        * Change inner value type of dict-related `HintError` variants to `MaybeRelocatable`

* Implement `substitute_error_message_attribute_references` [#689] (https://github.com/lambdaclass/cairo-vm/pull/689)
    * Public Api changes:
        * Remove `error_message_attributes` field from `VirtualMachine`, and `VirtualMachine::new`
        * Add `flow_tracking_data` field to `Attribute`
        * `get_error_attr_value` now replaces the references in the error message with the corresponding cairo values.
        * Remove duplicated handling of error attribute messages leading to duplicated into in the final error display.
* Fix multiplicative inverse bug [#697](https://github.com/lambdaclass/cairo-vm/pull/697) [#698](https://github.com/lambdaclass/cairo-vm/pull/698). The VM was using integer division rather than prime field inverse when deducing `op0` or `op1` for the multiplication opcode

#### [0.1.0] - 2022-12-30
* Add traceback to VmException [#657](https://github.com/lambdaclass/cairo-vm/pull/657)
    * Public API changes:
        * `traceback` field added to `VmException` struct
        * `pub fn from_vm_error(runner: &CairoRunner, error: VirtualMachineError, pc: usize) -> Self` is now `pub fn from_vm_error(runner: &CairoRunner, vm: &VirtualMachine, error: VirtualMachineError) -> Self`
        * `pub fn get_location(pc: &usize, runner: &CairoRunner) -> Option<Location>` is now `pub fn get_location(pc: usize, runner: &CairoRunner) -> Option<Location>`
        * `pub fn decode_instruction(encoded_instr: i64, mut imm: Option<BigInt>) -> Result<instruction::Instruction, VirtualMachineError>` is now `pub fn decode_instruction(encoded_instr: i64, mut imm: Option<&BigInt>) -> Result<instruction::Instruction, VirtualMachineError>`
        * `VmException` fields' string format now mirrors their cairo-lang counterparts.<|MERGE_RESOLUTION|>--- conflicted
+++ resolved
@@ -2,14 +2,12 @@
 
 #### Upcoming Changes
 
-<<<<<<< HEAD
 * feat: `cairo1-run` accepts Sierra programs [#1719](https://github.com/lambdaclass/cairo-vm/pull/1719)
-=======
+
 * refactor(BREAKING): Use an enum to represent layout name[#1715](https://github.com/lambdaclass/cairo-vm/pull/1715)
   * Add enum `LayoutName` to represent cairo layout names.
   * `CairoRunConfig`, `Cairo1RunConfig` & `CairoRunner` field `layout` type changed from `String` to `LayoutName`.
   * `CairoLayout` field `name` type changed from `String` to `LayoutName`.
->>>>>>> 932986c3
 
 * fix(BREAKING): Remove unsafe impl of `Add<usize> for &'a Relocatable`[#1718](https://github.com/lambdaclass/cairo-vm/pull/1718)
 
