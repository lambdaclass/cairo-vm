## Cairo-VM Changelog

#### Upcoming Changes

<<<<<<< HEAD
* chore: update Rust required version to 1.87.0  [#2103](https://github.com/lambdaclass/cairo-vm/pull/2103)
=======
* feat: implemented delete_unaccessed function [#2099](https://github.com/lambdaclass/cairo-vm/pull/2099)

* fix: also mark PC as accessed in run_instruction [#2106](https://github.com/lambdaclass/cairo-vm/pull/2106)
>>>>>>> 5dde706c

#### [2.1.0] - 2025-05-21

* chore: bump pip `cairo-lang` 0.13.5 [#1959](https://github.com/lambdaclass/cairo-vm/pull/1959)

* fix: Use Cairo prime instead of SECP_P in WRITE_DIVMOD_SEGMENT hint [#2078](https://github.com/lambdaclass/cairo-vm/pull/2078)

* feat: add support for alias identifiers destination in program serde [#2071](https://github.com/lambdaclass/cairo-vm/pull/2071)

* dev: add Memory::get_maybe_relocatable  [#2039](https://github.com/lambdaclass/cairo-vm/pull/2039)

* refactor: remove duplicated get_val function [#2065](https://github.com/lambdaclass/cairo-vm/pull/2065)

* fix: Always use a normal segment in first SegmentArena segment [#1845](https://github.com/lambdaclass/cairo-vm/pull/1845)

* chore: update cairo-lang dependencies to 2.12.0-dev.0 #[2040](https://github.com/lambdaclass/cairo-vm/pull/2040)

* feat: add get_current_step getter [#2034](https://github.com/lambdaclass/cairo-vm/pull/2034)

* feat: implement VirtualMachine::is_accessed [#2033](https://github.com/lambdaclass/cairo-vm/pull/2033)

* Refactor: Replaced HashMap with BTreeMap to guarantee deterministic ordering of the data [#2023] (https://github.com/lambdaclass/cairo-vm/pull/2023)

* fix: Updated the logic for collecting builtin segment data for prover input info, removing dependency on the existence of stop pointers. [#2022](https://github.com/lambdaclass/cairo-vm/pull/2022)

* fix: Keep None values in memory segments for the prover input info [#2021](https://github.com/lambdaclass/cairo-vm/pull/2021)

* refactor: Clap attribute macros from #[clap(...)] to #[arg(...)] and #[command(...)] in v4.x [#2003] (https://github.com/lambdaclass/cairo-vm/pull/2003)

* fix: Fix `WriteReturnFp` error due to a bad loading of initial gas [#2015](https://github.com/lambdaclass/cairo-vm/pull/2015)

* refactor: Replaces security anyhow errors with enum variants [#1946](https://github.com/lambdaclass/cairo-vm/pull/1946)

* fix: `mod_builtin_fill_memory` could be stuck in an infinite loop [#1975](https://github.com/lambdaclass/cairo-vm/issues/1975)

* feat: replace `thiserror-no-std` with `thiserror 2` [#1919](https://github.com/lambdaclass/cairo-vm/pull/1919)

* feat: Add `ProverInfo` and extract the relevant information for it from the runner [#2001](https://github.com/lambdaclass/cairo-vm/pull/2001)

#### [2.0.1] - 2025-03-17

* feat: Limited padding of builtin segments to >=16 [#1981](https://github.com/lambdaclass/cairo-vm/pull/1981)

* fix: Enforce `disable_trace_padding` used only in `proof_mode` [#1984](https://github.com/lambdaclass/cairo-vm/pull/1984)

* feat: adding option to simulate builtins [#1956](https://github.com/lambdaclass/cairo-vm/pull/1956)

* feat: adding `all_cairo_stwo` layout to vm [#1957](https://github.com/lambdaclass/cairo-vm/pull/1957)

* chore: update Rust required version to 1.85.0 [#1990](https://github.com/lambdaclass/cairo-vm/pull/1990)

* chore: Update fastecdsa python package [#1993](https://github.com/lambdaclass/cairo-vm/pull/1993)

* fix: Update wasm-bindgen to version 0.2.100 and unpin its version requirement [#1988](https://github.com/lambdaclass/cairo-vm/pull/1988)

#### [2.0.0] - 2025-02-26

* fix: Check overflow in cairo pie address calculation [#1945](https://github.com/lambdaclass/cairo-vm/pull/1945)

#### [2.0.0-rc5] - 2025-02-24

* fix: Fix Cairo Pie limiting the number of segments to 2^16 [#1960](https://github.com/lambdaclass/cairo-vm/pull/1960)
  * Implement `merge_extra_segments`

* feat: implement an opcode that computes QM31 arithmetics (add, sub, mul, div) in the VM [#1938](https://github.com/lambdaclass/cairo-vm/pull/1938)

* feat: add functions that compute packed reduced qm31 arithmetics to `math_utils` [#1944](https://github.com/lambdaclass/cairo-vm/pull/1944)

* feat: implement `Blake2sLastBlock` opcode in VM [#1932](https://github.com/lambdaclass/cairo-vm/pull/1932)

* feat: implement `Blake2s` opcode in VM [#1927](https://github.com/lambdaclass/cairo-vm/pull/1927)

* feat: remove `NonZeroReservedBits` from `VirtualMachineError` [#1948](https://github.com/lambdaclass/cairo-vm/pull/1948)

* feat: set `encoded_instruction` to be u128 for opcode_extensions to come [#1940](https://github.com/lambdaclass/cairo-vm/pull/1940)

* feat: add `get_u32_range` to `impl VirtualMachine` add `get_u32` and `get_u32_range` to `impl Memory` [#1936](https://github.com/lambdaclass/cairo-vm/pull/1936)

* feat: add the field `opcode_extension` to the structure of `Instruction` [#1933](https://github.com/lambdaclass/cairo-vm/pull/1933)

* fix(BREAKING): Fix no trace padding flow in proof mode [#1909](https://github.com/lambdaclass/cairo-vm/pull/1909)

* refactor: Limit ret opcode decodeing to Cairo0's standards. [#1925](https://github.com/lambdaclass/cairo-vm/pull/1925)

* feat: define HashMap of hint groups along with hint strings [#1943](https://github.com/lambdaclass/cairo-vm/pull/1943)

#### [2.0.0-rc4] - 2025-01-23

* feat: implement `kzg` data availability hints [#1887](https://github.com/lambdaclass/cairo-vm/pull/1887)

#### [2.0.0-rc3] - 2024-12-26

* chore: update cairo-lang dependencies to 2.10.0-rc.0 #[1901](https://github.com/lambdaclass/cairo-vm/pull/1901)

#### [2.0.0-rc2] - 2024-12-12

* feat: Add support for subtractions containing references as right hand side operands [#1898](https://github.com/lambdaclass/cairo-vm/pull/1898)

* fix: Change wildcard getrandom dependency.

* Update starknet-crypto to 0.7.3, removing the old FieldElement completly in favour of the new Felt (that is Copy).

* chore: update the cairo-vm version used in the readme

* chore: update cairo-lang dependencies to 2.9.2

* fix: replace `div_rem` with `div_mod_floor` in `verify_zero` hints [#1881](https://github.com/lambdaclass/cairo-vm/pull/1881)

* feat: Implement `SECP related` hints [#1829](https://github.com/lambdaclass/cairo-vm/pull/1829)

* chore: bump pip `cairo-lang` 0.13.3 [#1884](https://github.com/lambdaclass/cairo-vm/pull/1884)

* fix: [#1862](https://github.com/lambdaclass/cairo-vm/pull/1862):
  * Use MaybeRelocatable for relocation table

* chore: bump pip `cairo-lang` 0.13.3 [#1884](https://github.com/lambdaclass/cairo-vm/pull/1884)

* chore: [#1880](https://github.com/lambdaclass/cairo-vm/pull/1880):
  * Refactor vm crate to make it possible to use hint extension feature for nested programs with hints.

#### [2.0.0-rc1] - 2024-11-20

* feat: add `EvalCircuit` and `TestLessThanOrEqualAddress` hints [#1843](https://github.com/lambdaclass/cairo-vm/pull/1843)

* fix: [#1873](https://github.com/lambdaclass/cairo-vm/pull/1873)
  * Fix broken num-prime `is_prime` call
* fix: [#1868](https://github.com/lambdaclass/cairo-vm/pull/1855):
  * Adds logic to include the 3 new builtins in `builtin_segments` when serializing the output cairo pie's metadata.

* fix: [#1855](https://github.com/lambdaclass/cairo-vm/pull/1855):
  * Adds logic to skip pedersen additional data comparison when checking pie compatibility.

* serde: add `size` field to `Identifier` [#1861]https://github.com/lambdaclass/cairo-vm/pull/1861

#### [2.0.0-rc0] - 2024-10-22

* fix: [#1864](https://github.com/lambdaclass/cairo-vm/pull/1864):
    * Runner: include data from constants segment to the bytecode when assembling program

* chore: bump `cairo-lang-` dependencies to 2.9.0-dev.0 [#1858](https://github.com/lambdaclass/cairo-vm/pull/1858/files)

* chore: update Rust required version to 1.81.0 [#1857](https://github.com/lambdaclass/cairo-vm/pull/1857)

* fix: [#1851](https://github.com/lambdaclass/cairo-vm/pull/1851):
  * Fix unsorted signature and mod builtin outputs in air_private_input.

* feat(BREAKING): [#1824](https://github.com/lambdaclass/cairo-vm/pull/1824)[#1838](https://github.com/lambdaclass/cairo-vm/pull/1838):
    * Add support for dynamic layout
    * CLI change(BREAKING): The flag `cairo_layout_params_file` must be specified when using dynamic layout.
    * Signature change(BREAKING): Both `CairoRunner::new` and `CairoRunner::new_v2` now receive an `Option<CairoLayoutParams>`, used only with dynamic layout.

* fix: [#1841](https://github.com/lambdaclass/cairo-vm/pull/1841):
  * Fix modulo builtin to comply with prover constraints

* chore: bump pip `cairo-lang` 0.13.2 [#1827](https://github.com/lambdaclass/cairo-vm/pull/1827)

* chore: bump `cairo-lang-` dependencies to 2.8.0 [#1833](https://github.com/lambdaclass/cairo-vm/pull/1833/files)
  * chore: update Rust required version to 1.80.0

* fix: Added the following VM fixes: [#1820](https://github.com/lambdaclass/cairo-vm/pull/1820)
  * Fix zero segment location.
  * Fix has_zero_segment naming.
  * Fix prover input.
  * Fix version reading when no version is supplied.


* chore: bump `cairo-lang-` dependencies to 2.7.1 [#1823](https://github.com/lambdaclass/cairo-vm/pull/1823)

#### [1.0.1] - 2024-08-12

* fix(BREAKING): [#1818](https://github.com/lambdaclass/cairo-vm/pull/1818):
  * Fix `MemorySegmentManager::add_zero_segment` function when resizing a segment
  * Signature change(BREAKING): `MemorySegmentManager::get_memory_holes` now receives `builtin_segment_indexes: HashSet<usize>`

* fix(BREAKING): Replace `CairoRunner` method `initialize_all_builtins` with `initialize_program_builtins`. Now it only initializes program builtins instead of all of them

#### [1.0.0] - 2024-08-01

* chore: bump `cairo-lang-` dependencies to 2.7.0 [#1813](https://github.com/lambdaclass/cairo-vm/pull/1813)

* fix(BREAKING): Don't assume output builtin is first when counting memory holes

  * Logic change: Memory hole counting no longer asumes that the output builtin ocuppies the first builtin segment if present
  * Signature change: `MemorySegmentManager` method `get_memory_holes` now receives the index of the output builtin (as an `Option<usize>`) instead of the boolean argument `has_output_builtin`[#1811](https://github.com/lambdaclass/cairo-vm/pull/1811)

* fix: ambiguous keccak module name use on external contexts [#1809](https://github.com/lambdaclass/cairo-vm/pull/1809)

#### [1.0.0-rc6] - 2024-07-22

* chore: bump `cairo-lang-` dependencies to 2.7.0-rc.3 [#1807](https://github.com/lambdaclass/cairo-vm/pull/1807)
  * chore: update Rust required version to 1.76.0

#### [1.0.0-rc5] - 2024-07-13

* fix: Fixed deserialization of negative numbers in scientific notation [#1804](https://github.com/lambdaclass/cairo-vm/pull/1804)

#### [1.0.0-rc4] - 2024-07-05

* chore: bump `cairo-lang-` dependencies to 2.6.4 [#1799](https://github.com/lambdaclass/cairo-vm/pull/1799)
  * fix: revert breaking change on public input serialization

* fix: Remove validation of CairoPie memory values [#1783](https://github.com/lambdaclass/cairo-vm/pull/1783)

* fix: Handle `GasBuiltin` in cairo1-run crate [#1789](https://github.com/lambdaclass/cairo-vm/pull/1789)
  * Load `initial_gas` into vm instead of creating it via instructions.
  * Fix bug affecting programs with input arguments and gas builtin.

* fix: Change (de)serialization of CairoPie's `OutputBuiltinAdditionalData`'s `PublicMemoryPage` to vectors of length 2. [#1781](https://github.com/lambdaclass/cairo-vm/pull/1781)

* fix: Fixed deserialization issue when signature additional data is empty, and the name of the builtin range_check96 [#1785](https://github.com/lambdaclass/cairo-vm/pull/1785)

* refactor + bugfix: Improve arg handling for cairo1-run [#1782](https://github.com/lambdaclass/cairo-vm/pull/1782)
  * Now uses ascii whitespace as separator, preventing errors when using newlines in args file
  * No longer gets stuck on improperly-formatted arrays
  * Returns an informative clap error upon invalid felt strings instead of unwrapping

* fix: Ignore memory order when comparing instances of `CairoPieMemory` [#1780](https://github.com/lambdaclass/cairo-vm/pull/1780)

* feat: Add `EXCESS_BALANCE` hint [#1777](https://github.com/lambdaclass/cairo-vm/pull/1777)

* feat(BREAKING): Use a cheatcode to relocate all dicts + Make temporary segment usage configurable [#1776](https://github.com/lambdaclass/cairo-vm/pull/1776)
  * Add the flags `segment_arena_validation` & `use_temporary_segments` to the `Cairo1HintProcessor` & `DictManagerExecScope` respectively. These flags will determine if real segments or temporary segments will be used when creating dictionaries.
  * `DictManagerExecScope::finalize_segment` no longer performs relocation and is ignored if `use_temporary_segments` is set to false.
  * Add method `DictManagerExecScope::relocate_all_dictionaries` that adds relocation rules for all tracked dictionaries, relocating them one next to the other in a new segment.
  * Add cheatcode `RelocateAllDictionaries` to the `Cairo1HintProcessor`, which calls the aforementioned method.
  * Add casm instruction to call the aforementioned cheatcode in `create_entry_code` if either `proof_mode` or `append_return_values` are set to true, and segment arena is present.

* Bump `starknet-types-core` version + Use the lib's pedersen hash [#1734](https://github.com/lambdaclass/cairo-vm/pull/1734)

* refactor: Add boolean method Cairo1RunConfig::copy_to_output + Update Doc [#1778](https://github.com/lambdaclass/cairo-vm/pull/1778)

* feat: Filter implicit arguments from return value in cairo1-run crate [#1775](https://github.com/lambdaclass/cairo-vm/pull/1775)

* feat(BREAKING): Serialize inputs into output segment in cairo1-run crate:
  * Checks that only `Array<Felt252>` can be received by the program main function when running with with either `--proof_mode` or `--append_return_values`.
  * Copies the input value to the output segment right after the output in the format `[array_len, arr[0], arr[1],.., arr[n]]`.

                  * feat: specify initial value for `exec_scopes` in `cairo_run_program` [1772](https://github.com/lambdaclass/cairo-vm/pull/1772)

* fix: make MemorySegmentManager.finalize() public [#1771](https://github.com/lambdaclass/cairo-vm/pull/1771)

* feat: load Cairo PIE from bytes [#1773](https://github.com/lambdaclass/cairo-vm/pull/1773)

* feat(BREAKING): Serialize `Array<Felt252>` return value into output segment in cairo1-run crate:
  * Checks that only `PanicResult<Array<Felt252>>` or `Array<Felt252>` can be returned by the program when running with either `--proof_mode` or `--append_return_values`.
  * Serializes return values into the output segment under the previous conditions following the format:
    * `PanicResult<Array<Felt252>>` -> `[panic_flag, array_len, arr[0], arr[1],.., arr[n]]`
    * `<Array<Felt252>` -> `[array_len, arr[0], arr[1],.., arr[n]]`

* feat: Handle `BoundedInt` variant in `serialize_output`, `cairo1-run` crate  [#1768](https://github.com/lambdaclass/cairo-vm/pull/1768)

* fix: make `OutputBuiltinState` public [#1769](https://github.com/lambdaclass/cairo-vm/pull/1769)

* feat: Load arguments into VM instead of creating them via instructions in cairo1-run [#1759](https://github.com/lambdaclass/cairo-vm/pull/1759)

#### [1.0.0-rc3] - 2024-05-14

* bugfix: Fix handling of return values wrapped in `PanicResult` in cairo1-run crate [#1763](https://github.com/lambdaclass/cairo-vm/pull/1763)

* refactor(BREAKING): Move the VM back to the CairoRunner [#1743](https://github.com/lambdaclass/cairo-vm/pull/1743)
  * `CairoRunner` has a new public field `vm: VirtualMachine`
  * `CairoRunner` no longer derives `Debug`
  * `CairoRunner` methods `new_v2` & `new` take an extra boolean argument `trace_enabled`.
  * Functions `cairo_run` , `cairo_run_program` & `cairo_run_fuzzed_program` from `vm` crate and `cairo_run_program` from `cairo1-run` crate now return only `CairoRunner` instead of `(CairoRunner, VirtualMachine)`
  * `CairoRunner` methods no longer take a reference to `VirtualMachine`. Methods that took an immutable reference to self and a mutable reference to the VM now take a mutable reference to self. Affected methods:
    * `initialize`
    * `initialize_builtins`
    * `initialize_all_builtins`
    * `initialize_segments`
    * `initialize_state`
    * `initialize_function_entrypoint`
    * `initialize_state`
    * `initialize_main_entrypoint`
    * `initialize_vm`
    * `run_until_pc`
    * `run_for_steps`
    * `run_until_steps`
    * `run_until_power_of_2`
    * `get_perm_range_check_limits`
    * `check_range_check_usage`
    * `get_memory_holes`
    * `check_diluted_check_usage`
    * `end_run`
    * `relocate_trace`
    * `relocate_memory`
    * `relocate`
    * `get_builtin_segments_info`
    * `get_builtin_segments_info_for_pie`
    * `get_execution_resources`
    * `finalize_segments`
    * `run_from_entrypoint`
    * `check_used_cells`
    * `check_memory_usage`
    * `initialize_function_runner_cairo_1`
    * `initialize_function_runner`
    * `read_return_values`
    * `get_builtins_final_stack`
    * `get_cairo_pie`
    * `get_air_public_input`
    * `get_air_private_input`
    * `get_memory_segment_addresses`
  * Functions & methods taking a reference to `CairoRunner` & `VirtualMachine` now only take a reference to `CairoRunner`:
    * `start_tracer`
    * `VmException::from_vm_error`
    * `get_error_attr_value`
    * `get_traceback`
    * `verify_secure_runner`
  * [hooks feature] `BeforeFirstStepHookFunc` dyn Fn no longer takes a mutable reference to `CairoRunner`, along with `VirtualMachine::execute_before_first_step`.

* fix: add support for arrays shorter than 2 as arguments for cairo1-run [#1737](https://github.com/lambdaclass/cairo-vm/pull/1737)

* bugfix: Fix BuiltinRunner::final_stack for SegmentArena[#1747](https://github.com/lambdaclass/cairo-vm/pull/1747)

* feat: unify `arbitrary`, `hooks`, `print` and `skip_next_instruction_hint` features as a single `test_utils` feature [#1755](https://github.com/lambdaclass/cairo-vm/pull/1755)
  * BREAKING: removed the above features

* bugfix: cairo1-run CLI: Set finalize_builtins to true when using --air_public_input flag [#1744](https://github.com/lambdaclass/cairo-vm/pull/1752)

* feat: Add hint `U256InvModN` to `Cairo1HintProcessor` [#1744](https://github.com/lambdaclass/cairo-vm/pull/1744)

* perf: use a more compact representation for `MemoryCell` [#1672](https://github.com/lambdaclass/cairo-vm/pull/1672)
  * BREAKING: `Memory::get_value` will now always return `Cow::Owned` variants, code that relied on `Cow::Borrowed` may break

#### [1.0.0-rc2] - 2024-05-02

* `cairo1-run` CLI: Allow loading arguments from file[#1739](https://github.com/lambdaclass/cairo-vm/pull/1739)

* BREAKING: Remove unused `CairoRunner` field `original_steps`[#1742](https://github.com/lambdaclass/cairo-vm/pull/1742)

* feat: Add `--run_from_cairo_pie` to `cairo-vm-cli` + workflow [#1730](https://github.com/lambdaclass/cairo-vm/pull/1730)

* Serialize directly into writer in `CairoPie::write_zip_file`[#1736](https://github.com/lambdaclass/cairo-vm/pull/1736)

* feat: Add support for cairo1 run with segements arena validation.
  * Refactored the runner CASM code generation to user a more high level builder.
  * Added segment merging of the dictionary segments.
  * Added validation of the generated segment arena in cairo1 run.

* refactor: Add `lib.rs` to cairo1-run[#1714](https://github.com/lambdaclass/cairo-vm/pull/1714)

* feat: Implement `CairoPie::read_zip_file`[#1729](https://github.com/lambdaclass/cairo-vm/pull/1729)

* feat: Bump to 2.6.3 + Remove gas checks[#1709](https://github.com/lambdaclass/cairo-vm/pull/1709)
  * Bump cairo_lang crates & corelib to v2.6.3
  * Disable gas checks when compiling to sierra & casm
  * Add `Known bugs & issues` segment to README, poining out issues derived from the removal of gas checks and cairo v2.6.3

* feat: Implement running from `CairoPie`[#1720](https://github.com/lambdaclass/cairo-vm/pull/1720)
  * Add function `cairo_run_pie`
  * Add `CairoPie` methods `run_validity_checks` & `check_pie_compatibility`
  * Add `Program` method `from_stripped_program`

* bugfix: Don't assume outer deref when fetching integer values from references[#1732](https://github.com/lambdaclass/cairo-vm/pull/1732)

* feat: Implement `extend_additional_data` for `BuiltinRunner`[#1726](https://github.com/lambdaclass/cairo-vm/pull/1726)

* BREAKING: Set dynamic params as null by default on air public input [#1716](https://github.com/lambdaclass/cairo-vm/pull/1716)
  * `PublicInput` field `layout_params` renamed to `dynamic_params` & type changed from`&'a CairoLayout` to `()`.

* feat: `cairo1-run` accepts Sierra programs [#1719](https://github.com/lambdaclass/cairo-vm/pull/1719)

* refactor(BREAKING): Use `BuiltinName` enum instead of string representation [#1722](https://github.com/lambdaclass/cairo-vm/pull/1722)
  * `BuiltinName` moved from `crate::serde::deserialize_program` module to `crate::types::builtin_name`.
    * Implement `BuiltinName` methods `to_str`, `to_str_with_suffix`, `from_str` & `from_str_with_suffix`.
  * Remove `BuiltinName` method `name`.
  * All builtin-related error variants now store `BuiltinName` instead of `&'static str` or `String`.
  * Remove constants: `OUTPUT_BUILTIN_NAME`, `HASH_BUILTIN_NAME`, `RANGE_CHECK_BUILTIN_NAME`,`RANGE_CHECK_96_BUILTIN_NAME`, `SIGNATURE_BUILTIN_NAME`, `BITWISE_BUILTIN_NAME`, `EC_OP_BUILTIN_NAME`, `KECCAK_BUILTIN_NAME`, `POSEIDON_BUILTIN_NAME`, `SEGMENT_ARENA_BUILTIN_NAME`, `ADD_MOD_BUILTIN_NAME` &
`MUL_MOD_BUILTIN_NAME`.
  * Remove `BuiltinRunner` & `ModBuiltinRunner` method `identifier`
  * Structs containing string representation of builtin names now use `BuiltinName` instead:
    * `AirPrivateInput(pub HashMap<&'static str, Vec<PrivateInput>>)` ->  `AirPrivateInput(pub HashMap<BuiltinName, Vec<PrivateInput>>)`.
    * `CairoPieMetadata` field `additional_data`: `HashMap<String, BuiltinAdditionalData>,` -> `CairoPieAdditionalData` with `CairoPieAdditionalData(pub HashMap<BuiltinName, BuiltinAdditionalData>)`
    * `CairoPieMetadata` field `builtin_segments`: `HashMap<String, SegmentInfo>` -> `HashMap<BuiltinName, SegmentInfo>`.
    * `ExecutiobResources` field `builtin_instance_counter`: `HashMap<String, usize>` -> `HashMap<BuiltinName, usize>`
  * Methods returning string representation of builtin names now use `BuiltinName` instead:
    * `BuiltinRunner`, `ModBuiltinRunner` & `RangeCheckBuiltinRunner` method `name`: `&'static str` -> `BuiltinName`.
    * `CairoRunner` method `get_builtin_segment_info_for_pie`: `Result<HashMap<String, cairo_pie::SegmentInfo>, RunnerError>` -> `Result<HashMap<BuiltinName, cairo_pie::SegmentInfo>, RunnerError>`

  Notes: Serialization of vm outputs that now contain `BuiltinName` & `Display` implementation of `BuiltinName` have not been affected by this PR

* feat: Add `recursive_with_poseidon` layout[#1724](https://github.com/lambdaclass/cairo-vm/pull/1724)

* refactor(BREAKING): Use an enum to represent layout name[#1715](https://github.com/lambdaclass/cairo-vm/pull/1715)
  * Add enum `LayoutName` to represent cairo layout names.
  * `CairoRunConfig`, `Cairo1RunConfig` & `CairoRunner` field `layout` type changed from `String` to `LayoutName`.
  * `CairoLayout` field `name` type changed from `String` to `LayoutName`.

* fix(BREAKING): Remove unsafe impl of `Add<usize> for &'a Relocatable`[#1718](https://github.com/lambdaclass/cairo-vm/pull/1718)

* fix(BREAKING): Handle triple dereference references[#1708](https://github.com/lambdaclass/cairo-vm/pull/1708)
  * Replace `ValueAddress` boolean field `dereference` with boolean fields `outer_dereference` & `inner_dereference`
  * Replace `HintReference` boolean field `dereference` with boolean fields `outer_dereference` & `inner_dereference`
  * Reference parsing now handles the case of dereferences inside the cast. Aka references of type `cast([A + B], type)` such as `cast([[fp + 2] + 2], felt)`.

* Bump `starknet-types-core` version + Use the lib's pedersen hash [#1692](https://github.com/lambdaclass/cairo-vm/pull/1692)

* refactor: Remove unused code & use constants whenever possible for builtin instance definitions[#1707](https://github.com/lambdaclass/cairo-vm/pull/1707)

* feat: missing EC hints for Starknet OS 0.13.1 [#1706](https://github.com/lambdaclass/cairo-vm/pull/1706)

* fix(BREAKING): Use program builtins in `initialize_main_entrypoint` & `read_return_values`[#1703](https://github.com/lambdaclass/cairo-vm/pull/1703)
  * `initialize_main_entrypoint` now iterates over the program builtins when building the stack & inserts 0 for any missing builtin
  * `read_return_values` now only computes the final stack of the builtins in the program
  * BREAKING: `read_return_values` now takes a boolean argument `allow_missing_builtins`
  * Added method `BuiltinRunner::identifier` to get the `BuiltinName` of each builtin
  * BREAKING: `OutputBuiltinRunner::get_public_memory` now takes a reference to `MemorySegmentManager`
  * BREAKING: method `VirtualMachine::get_memory_segment_addresses` moved to `CairoRunner::get_memory_segment_addresses`

* feat(BREAKING): Add range_check96 builtin[#1698](https://github.com/lambdaclass/cairo-vm/pull/1698)
  * Add the new `range_check96` builtin to the `all_cairo` layout.
  * `RangeCheckBuiltinRunner` changes:
    * Remove field `n_parts`, replacing it with const generic `N_PARTS`.
    * Remome `n_parts` argument form method `new`.
    * Remove field `_bound`, replacing it with public method `bound`.
    * Add public methods `name` & `n_parts`.

* feat(BREAKING): Add mod builtin [#1673](https://github.com/lambdaclass/cairo-vm/pull/1673)

  Main Changes:
  * Add the new `ModBuiltinRunner`, implementing the builtins `add_mod` & `mul_mod`
  * Adds `add_mod` & `mul_mod` to the `all_cairo` & `dynamic` layouts under the `mod_builtin` feature flag. This will be added to the main code in a future update.
  * Add method `VirtualMachine::fill_memory` in order to perform the new builtin's main logic from within hints
  * Add hints to run arithmetic circuits using `add_mod` and/or `mul_mod` builtins

  Other Changes:
  * BREAKING: BuiltinRunner method signature change from
  `air_private_input(&self, memory: &Memory) -> Vec<PrivateInput>` to `pub fn air_private_input(&self, segments: &MemorySegmentManager) -> Vec<PrivateInput>`
  * Add `MayleRelocatable::sub_usize`
  * Implement `Add<u32> for Relocatable`
  * Add `Memory::get_usize`
  * BREAKING: Clean up unused/duplicated code from builtins module:
    * Remove unused method `get_memory_segment_addresses` from all builtin runners & the enum
    * Remove empty implementations of `deduce_memory_cell` & `add_validation_rules` from all builtin runners
    * Remove duplicated implementation of `final_stack` from all builtin runners except output and move it to the enum implementation

* bugfix(BREAKING): Handle off2 immediate case in `get_integer_from_reference`[#1701](https://github.com/lambdaclass/cairo-vm/pull/1701)
  * `get_integer_from_reference` & `get_integer_from_var_name` output changed from `Result<Cow<'a, Felt252>, HintError>` to `Result<Felt252, HintError>`

* feat: Reorganized builtins to be in the top of stack at the end of a run (Cairo1).

* BREAKING: Remove `CairoRunner::add_additional_hash_builtin` & `VirtualMachine::disable_trace`[#1658](https://github.com/lambdaclass/cairo-vm/pull/1658)

* feat: output builtin add_attribute method [#1691](https://github.com/lambdaclass/cairo-vm/pull/1691)

* feat: add a method to retrieve the output builtin from the VM [#1690](https://github.com/lambdaclass/cairo-vm/pull/1690)

* feat: Add zero segment [#1668](https://github.com/lambdaclass/cairo-vm/pull/1668)

* feat: Bump cairo_lang to 0.13.1 in testing env [#1687](https://github.com/lambdaclass/cairo-vm/pull/1687)

* feat(BREAKING): Use return type info from sierra when serializing return values in cairo1-run crate [#1665](https://github.com/lambdaclass/cairo-vm/pull/1665)
  * Removed public function `serialize_output`.
  * Add field `serialize_output` to `Cairo1RunConfig`.
  * Function `cairo_run_program` now returns an extra `Option<String>` value with the serialized output if `serialize_output` is enabled in the config.
  * Output serialization improved as it now uses the sierra program data to identify return value's types.

* feat: Create hyper_threading crate to benchmark the `cairo-vm` in a hyper-threaded environment [#1679](https://github.com/lambdaclass/cairo-vm/pull/1679)

* feat: add a `--tracer` option which hosts a web server that shows the line by line execution of cairo code along with memory registers [#1265](https://github.com/lambdaclass/cairo-vm/pull/1265)

* feat: Fix error handling in `initialize_state`[#1657](https://github.com/lambdaclass/cairo-vm/pull/1657)

* feat: Make air public inputs deserializable [#1657](https://github.com/lambdaclass/cairo-vm/pull/1648)

* feat: Show only layout builtins in air private input [#1651](https://github.com/lambdaclass/cairo-vm/pull/1651)

* feat: Sort builtin segment info upon serialization for Cairo PIE [#1654](https://github.com/lambdaclass/cairo-vm/pull/1654)

* feat: Fix output serialization for cairo 1 [#1645](https://github.com/lambdaclass/cairo-vm/pull/1645)
  * Reverts changes added by #1630
  * Extends the serialization of Arrays added by the `print_output` flag to Spans and Dictionaries
  * Now dereferences references upon serialization

* feat: Add flag to append return values to output segment when not running in proof_mode [#1646](https://github.com/lambdaclass/cairo-vm/pull/1646)
  * Adds the flag `append_return_values` to both the CLI and `Cairo1RunConfig` struct.
  * Enabling flag will add the output builtin and the necessary instructions to append the return values to the output builtin's memory segment.

* feat: Compute program hash chain [#1647](https://github.com/lambdaclass/cairo-vm/pull/1647)

* feat: Add cairo1-run output pretty-printing for felts, arrays/spans and dicts [#1630](https://github.com/lambdaclass/cairo-vm/pull/1630)

* feat: output builtin features for bootloader support [#1580](https://github.com/lambdaclass/cairo-vm/pull/1580)

#### [1.0.0-rc1] - 2024-02-23

* Bump `starknet-types-core` dependency version to 0.0.9 [#1628](https://github.com/lambdaclass/cairo-vm/pull/1628)

* feat: Implement `Display` for `MemorySegmentManager`[#1606](https://github.com/lambdaclass/cairo-vm/pull/1606)

* fix: make Felt252DictEntryUpdate work with MaybeRelocatable instead of only Felt [#1624](https://github.com/lambdaclass/cairo-vm/pull/1624).

* chore: bump `cairo-lang-` dependencies to 2.5.4 [#1629](https://github.com/lambdaclass/cairo-vm/pull/1629)

* chore: bump `cairo-lang-` dependencies to 2.5.3 [#1596](https://github.com/lambdaclass/cairo-vm/pull/1596)

* refactor: Refactor `cairo1-run` crate [#1601](https://github.com/lambdaclass/cairo-vm/pull/1601)
  * Add function `cairo_run_program` & struct `Cairo1RunConfig` in `cairo1-run::cairo_run` module.
  * Function `serialize_output` & structs `FuncArg` and `Error` in crate `cairo1-run` are now public.

* feat(BREAKING): Add `allow_missing_builtins` flag [#1600](https://github.com/lambdaclass/cairo-vm/pull/1600)

    This new flag will skip the check that all builtins used by the program need to be present in the selected layout if enabled. It will also be enabled by default when running in proof_mode.

  * Add `allow_missing_builtins` flag to `cairo-vm-cli` crate
  * Add `allow_missing_builtins` field to `CairoRunConfig` struct
  * Add `allow_missing_builtins` boolean argument to `CairoRunner` methods `initialize` & `initialize_builtins`

* feat: Append return values to the output segment when running cairo1-run in proof_mode [#1597](https://github.com/lambdaclass/cairo-vm/pull/1597)
  * Add instructions to the proof_mode header to copy return values to the output segment before initiating the infinite loop
  * Output builtin is now always included when running cairo 1 programs in proof_mode

* feat: deserialize AIR private input [#1589](https://github.com/lambdaclass/cairo-vm/pull/1589)

* feat(BREAKING): Remove unecessary conversion functions between `Felt` & `BigUint`/`BigInt` [#1562](https://github.com/lambdaclass/cairo-vm/pull/1562)
  * Remove the following functions:
    * felt_from_biguint
    * felt_from_bigint
    * felt_to_biguint
    * felt_to_bigint

* perf: optimize instruction cache allocations by using `VirtualMachine::load_data` [#1441](https://github.com/lambdaclass/cairo-vm/pull/1441)

* feat: Add `print_output` flag to `cairo-1` crate [#1575] (https://github.com/lambdaclass/cairo-vm/pull/1575)

* bugfixes(BREAKING): Fix memory hole count inconsistencies #[1585] (https://github.com/lambdaclass/cairo-vm/pull/1585)
  * Output builtin memory segment is no longer skipped when counting memory holes
  * Temporary memory cells now keep their accessed status when relocated
  * BREAKING: Signature change: `get_memory_holes(&self, builtin_count: usize) -> Result<usize, MemoryError>` ->  `get_memory_holes(&self, builtin_count: usize,  has_output_builtin: bool) -> Result<usize, MemoryError>`

* feat: Add `cairo_pie_output` flag to `cairo1-run` [#1581] (https://github.com/lambdaclass/cairo-vm/pull/1581)

* feat: Add `cairo_pie_output` flag to `cairo_vm_cli` [#1578] (https://github.com/lambdaclass/cairo-vm/pull/1578)
  * Fix serialization of CairoPie to be fully compatible with the python version
  * Add `CairoPie::write_zip_file`
  * Move handling of required and exclusive arguments in `cairo-vm-cli` to struct definition using clap derives

* feat: Add doc + default impl for ResourceTracker trait [#1576] (https://github.com/lambdaclass/cairo-vm/pull/1576)

* feat: Add `air_private_input` flag to `cairo1-run` [#1559] (https://github.com/lambdaclass/cairo-vm/pull/1559)

* feat: Add `args` flag to `cairo1-run` [#1551] (https://github.com/lambdaclass/cairo-vm/pull/1551)

* feat: Add `air_public_input` flag to `cairo1-run` [#1539] (https://github.com/lambdaclass/cairo-vm/pull/1539)

* feat: Implement air_private_input [#1552](https://github.com/lambdaclass/cairo-vm/pull/1552)

* feat: Add `proof_mode` flag to `cairo1-run` [#1537] (https://github.com/lambdaclass/cairo-vm/pull/1537)
  * The cairo1-run crate no longer compiles and executes in proof_mode by default
  * Add flag `proof_mode` to cairo1-run crate. Activating this flag will enable proof_mode compilation and execution

* dev: bump cairo 1 compiler dep to 2.4 [#1530](https://github.com/lambdaclass/cairo-vm/pull/1530)

#### [1.0.0-rc0] - 2024-1-5

* feat: Use `ProjectivePoint` from types-rs in ec_op builtin impl [#1532](https://github.com/lambdaclass/cairo-vm/pull/1532)

* feat(BREAKING): Replace `cairo-felt` crate with `starknet-types-core` (0.0.5) [#1408](https://github.com/lambdaclass/cairo-vm/pull/1408)

* feat(BREAKING): Add Cairo 1 proof mode compilation and execution [#1517] (https://github.com/lambdaclass/cairo-vm/pull/1517)
    * In the cairo1-run crate, now the Cairo 1 Programs are compiled and executed in proof-mode
    * BREAKING: Remove `CairoRunner.proof_mode: bool` field and replace it with `CairoRunner.runner_mode: RunnerMode`

* perf: Add `extensive_hints` feature to prevent performance regression for the common use-case [#1503] (https://github.com/lambdaclass/cairo-vm/pull/1503)

  * Gates changes added by #1491 under the feature flag `extensive_hints`

* chore: remove cancel-duplicates workflow [#1497](https://github.com/lambdaclass/cairo-vm/pull/1497)

* feat: Handle `pc`s outside of program segment in `VmException` [#1501] (https://github.com/lambdaclass/cairo-vm/pull/1501)

  * `VmException` now shows the full pc value instead of just the offset (`VmException.pc` field type changed to `Relocatable`)
  * `VmException.traceback` now shows the full pc value for each entry instead of hardcoding its index to 0.
  * Disable debug information for errors produced when `pc` is outside of the program segment (segment_index != 0). `VmException` fields `inst_location` & `error_attr_value` will be `None` in such case.

* feat: Allow running instructions from pcs outside the program segement [#1493](https://github.com/lambdaclass/cairo-vm/pull/1493)

* BREAKING: Partially Revert `Optimize trace relocation #906` [#1492](https://github.com/lambdaclass/cairo-vm/pull/1492)

  * Remove methods `VirtualMachine::get_relocated_trace`& `VirtualMachine::relocate_trace`.
  * Add `relocated_trace` field  & `relocate_trace` method to `CairoRunner`.
  * Swap `TraceEntry` for `RelocatedTraceEntry` type in `write_encoded_trace` & `PublicInput::new` signatures.
  * Now takes into account the program counter's segment index when building the execution trace instead of assuming it to be 0.

* feat: Add HintProcessor::execute_hint_extensive + refactor hint_ranges [#1491](https://github.com/lambdaclass/cairo-vm/pull/1491)

  * Add trait method `HintProcessorLogic::execute_hint_extensive`:
    * This method has a similar behaviour to `HintProcessorLogic::execute_hint` but it also returns a `HintExtension` (type alias for `HashMap<Relocatable, Vec<Box<dyn Any>>>`) that can be used to extend the current map of hints used by the VM. This behaviour achieves what the `vm_load_data` primitive does for cairo-lang, and is needed to implement os hints.
    * This method is now used by the VM to execute hints instead of `execute_hint`, but it's default implementation calls `execute_hint`, so current implementors of the `HintProcessor` trait won't notice any change.

  * Signature changes:
    * `pub fn step_hint(&mut self, hint_executor: &mut dyn HintProcessor, exec_scopes: &mut ExecutionScopes, hint_datas: &mut Vec<Box<dyn Any>>, constants: &HashMap<String, Felt252>) -> Result<(), VirtualMachineError>` -> `pub fn step_hint(&mut self, hint_processor: &mut dyn HintProcessor, exec_scopes: &mut ExecutionScopes, hint_datas: &mut Vec<Box<dyn Any>>, hint_ranges: &mut HashMap<Relocatable, HintRange>, constants: &HashMap<String, Felt252>) -> Result<(), VirtualMachineError>`
    * `pub fn step(&mut self, hint_executor: &mut dyn HintProcessor, exec_scopes: &mut ExecutionScopes, hint_data: &[Box<dyn Any>], constants: &HashMap<String, Felt252>) -> Result<(), VirtualMachineError>` -> `pub fn step(&mut self, hint_processor: &mut dyn HintProcessor, exec_scopes: &mut ExecutionScopes, hint_datas: &mut Vec<Box<dyn Any>>, hint_ranges: &mut HashMap<Relocatable, HintRange>, constants: &HashMap<String, Felt252>) -> Result<(), VirtualMachineError>`

* feat: add debugging capabilities behind `print` feature flag. [#1476](https://github.com/lambdaclass/cairo-vm/pull/1476)

* feat: add `cairo_run_program` function that takes a `Program` as an arg. [#1496](https://github.com/lambdaclass/cairo-vm/pull/1496)

#### [0.9.1] - 2023-11-16

* chore: bump `cairo-lang-` dependencies to 2.3.1 [#1482](https://github.com/lambdaclass/cairo-vm/pull/1482), [#1483](https://github.com/lambdaclass/cairo-vm/pull/1483)

* feat: Make PublicInput fields public [#1474](https://github.com/lambdaclass/cairo-vm/pull/1474)

* chore: bump starknet-crypto to v0.6.1 [#1469](https://github.com/lambdaclass/cairo-vm/pull/1469)

* feat: Implement the Serialize and Deserialize methods for the Program struct [#1458](https://github.com/lambdaclass/cairo-vm/pull/1458)

* feat: Use only program builtins when running cairo 1 programs [#1457](https://github.com/lambdaclass/cairo-vm/pull/1457)

* feat: Use latest cairo-vm version in cairo1-run crate [#1455](https://github.com/lambdaclass/cairo-vm/pull/1455)

* feat: Implement a CLI to run cairo 1 programs [#1370](https://github.com/lambdaclass/cairo-vm/pull/1370)

* fix: Fix string code of `BLAKE2S_ADD_UINT256` hint [#1454](https://github.com/lambdaclass/cairo-vm/pull/1454)

#### [0.9.0] - 2023-10-03

* fix: Default to empty attributes vector when the field is missing from the program JSON [#1450](https://github.com/lambdaclass/cairo-vm/pull/1450)

* fix: Change serialization of CairoPieMemory to match Python's binary format [#1447](https://github.com/lambdaclass/cairo-vm/pull/1447)

* fix: Remove Deserialize derive from CairoPie and fix Serialize implementation to match Python's [#1444](https://github.com/lambdaclass/cairo-vm/pull/1444)

* fix: ec_recover hints no longer panic when divisor is 0 [#1433](https://github.com/lambdaclass/cairo-vm/pull/1433)

* feat: Implement the Serialize and Deserialize traits for the CairoPie struct [#1438](https://github.com/lambdaclass/cairo-vm/pull/1438)

* fix: Using UINT256_HINT no longer panics when b is greater than 2^256 [#1430](https://github.com/lambdaclass/cairo-vm/pull/1430)

* feat: Added a differential fuzzer for programs with whitelisted hints [#1358](https://github.com/lambdaclass/cairo-vm/pull/1358)

* fix(breaking): Change return type of `get_execution_resources` to `RunnerError` [#1398](https://github.com/lambdaclass/cairo-vm/pull/1398)

* Don't build wasm-demo in `build` target + add ci job to run the wasm demo [#1393](https://github.com/lambdaclass/cairo-vm/pull/1393)

    * Adds default-members to workspace
    * Crate `examples/wasm-demo` is no longer built during `make build`
    * `make check` no longer compiles the cairo file used in the wasm-demo
    * Removes Makefile targets `examples/wasm-demo/src/array_sum.json` & `example_program`
    * `wasm-demo` now uses the compiled cairo file in `cairo_programs` directory instead of its own copy

* feat: Add `Program::new_for_proof` [#1396](https://github.com/lambdaclass/cairo-vm/pull/1396)

#### [0.8.7] - 2023-8-28

* Add REDUCE_V2 hint [#1420](https://github.com/lambdaclass/cairo-vm/pull/1420):
    * Implement REDUCE_V2 hint
    * Rename hint REDUCE -> REDUCE_V1

* BREAKING: Add `disable_trace_padding` to `CairoRunConfig`[#1233](https://github.com/lambdaclass/cairo-rs/pull/1233)

* feat: Implement `CairoRunner.get_cairo_pie`[#1375](https://github.com/lambdaclass/cairo-vm/pull/1375)

* fix: Compare air_public_inputs against python vm + Fix how public memory is built [#391](https://github.com/lambdaclass/cairo-vm/pull/1391)

    BugFixes:

    *  `CairoRunner.finalize_segments` now builds the output builtin's public memory (if applicable).
    * `MemorySegmentManager.get_public_memory_addresses` logic fixed.
    * `MemorySegmentManager.finalize` no longer skips segments when their public memory is None

    Minor changes:

    * `VirtualMachine.get_public_memory_addresses` now strips the "_builtin" suffix from builtin names
    * `MemorySegmentAddresses.stop_address` renamed to `stop_ptr`

    Overall these changes make the the air public input file (obtained through the --air_public_input flag) equivalent to the ones outputted by the cairo-lang version

* fix: Fix `SPLIT_FELT` hint [#1387](https://github.com/lambdaclass/cairo-vm/pull/1387)

* refactor: combine `Program.hints` and `Program.hints_ranges` into custom collection [#1366](https://github.com/lambdaclass/cairo-vm/pull/1366)

* fix: Fix div_mod [#1383](https://github.com/lambdaclass/cairo-vm/pull/1383)

  * Fixes `div_mod` function so that it behaves like the cairo-lang version
  * Various functions in the `math_utils` crate can now return a `MathError` : `div_mod`, `ec_add`, `line_slope`, `ec_double`, `ec_double_slope`.
  * Fixes `UINT256_MUL_INV_MOD_P` hint so that it behaves like the python code.

#### [0.8.6] - 2023-8-11

* fix: Handle error in hint `UINT256_MUL_DIV_MOD` when divides by zero [#1367](https://github.com/lambdaclass/cairo-vm/pull/1367)

* Add HintError::SyscallError and VmErrors::HINT_ERROR_STR constant [#1357](https://github.com/lambdaclass/cairo-rs/pull/1357)

* feat: make *arbitrary* feature also enable a `proptest::arbitrary::Arbitrary` implementation for `Felt252` [#1355](https://github.com/lambdaclass/cairo-vm/pull/1355)

* fix: correctly display invalid signature error message [#1361](https://github.com/lambdaclass/cairo-vm/pull/1361)

#### [0.8.5] - 2023-7-31

* fix: `Program` comparison depending on `hints_ranges` ordering [#1351](https://github.com/lambdaclass/cairo-rs/pull/1351)

* feat: implement the `--air_public_input` flag to the runner for outputting public inputs into a file [#1268](https://github.com/lambdaclass/cairo-rs/pull/1268)

* fix: CLI errors bad formatting and handling

* perf: replace insertion with bit-setting in validated addresses [#1208](https://github.com/lambdaclass/cairo-vm/pull/1208)

* fix: return error when a parsed hint's PC is invalid [#1340](https://github.com/lambdaclass/cairo-vm/pull/1340)

* chore(deps): bump _cairo-lang_ dependencies to v2.1.0-rc2 [#1345](https://github.com/lambdaclass/cairo-vm/pull/1345)

* chore(examples): remove _wee_alloc_ dependency from _wasm-demo_ example and _ensure-no_std_ dummy crate [#1337](https://github.com/lambdaclass/cairo-vm/pull/1337)

* docs: improved crate documentation [#1334](https://github.com/lambdaclass/cairo-vm/pull/1334)

* chore!: made `deserialize_utils` module private [#1334](https://github.com/lambdaclass/cairo-vm/pull/1334)
  BREAKING:
  * `deserialize_utils` is no longer exported
  * functions `maybe_add_padding`, `parse_value`, and `take_until_unbalanced` are no longer exported
  * `ReferenceParseError` is no more

* perf: changed `ok_or` usage for `ok_or_else` in expensive cases [#1332](https://github.com/lambdaclass/cairo-vm/pull/1332)

* feat: updated the old WASM example and moved it to [`examples/wasm-demo`](examples/wasm-demo/) [#1315](https://github.com/lambdaclass/cairo-vm/pull/1315)

* feat(fuzzing): add `arbitrary` feature to enable arbitrary derive in `Program` and `CairoRunConfig` [#1306](https://github.com/lambdaclass/cairo-vm/pull/1306) [#1330](https://github.com/lambdaclass/cairo-vm/pull/1330)

* perf: remove pointless iterator from rc limits tracking [#1316](https://github.com/lambdaclass/cairo-vm/pull/1316)

* feat(felt): add `from_bytes_le` and `from_bytes_ne` methods to `Felt252` [#1326](https://github.com/lambdaclass/cairo-vm/pull/1326)

* perf: change `Program::shared_program_data::hints` from `HashMap<usize, Vec<Box<dyn Any>>>` to `Vec<Box<dyn Any>>` and refer to them as ranges stored in a `Vec<_>` indexed by PC with run time reductions of up to 12% [#931](https://github.com/lambdaclass/cairo-vm/pull/931)
  BREAKING:
  * `get_hint_dictionary(&self, &[HintReference], &mut dyn HintProcessor) -> Result<HashMap<usize, Vec<Box<dyn Any>>, VirtualMachineError>` ->
    `get_hint_data(self, &[HintReference], &mut dyn HintProcessor) -> Result<Vec<Box<dyn Any>, VirtualMachineError>`
  * Hook methods receive `&[Box<dyn Any>]` rather than `&HashMap<usize, Vec<Box<dyn Any>>>`

#### [0.8.4]
**YANKED**

#### [0.8.3]
**YANKED**

#### [0.8.2] - 2023-7-10

* chore: update dependencies, particularly lamdaworks 0.1.2 -> 0.1.3 [#1323](https://github.com/lambdaclass/cairo-vm/pull/1323)

* fix: fix `UINT256_MUL_DIV_MOD` hint [#1320](https://github.com/lambdaclass/cairo-vm/pull/1320)

* feat: add dependency installation script `install.sh` [#1298](https://github.com/lambdaclass/cairo-vm/pull/1298)

* fix: specify resolver version 2 in the virtual workspace's manifest [#1311](https://github.com/lambdaclass/cairo-vm/pull/1311)

* feat: add `lambdaworks-felt` feature to `cairo-vm-cli` [#1308](https://github.com/lambdaclass/cairo-vm/pull/1308)

* chore: update dependencies, particularly clap 3.2 -> 4.3 [#1309](https://github.com/lambdaclass/cairo-vm/pull/1309)
  * this removes dependency on _atty_, that's no longer mantained

* chore: remove unused dependencies [#1307](https://github.com/lambdaclass/cairo-vm/pull/1307)
  * rand_core
  * serde_bytes
  * rusty-hook (_dev-dependency_)

* chore: bump `cairo-lang-starknet` and `cairo-lang-casm` dependencies to 2.0.0 [#1313](https://github.com/lambdaclass/cairo-vm/pull/1313)

#### [0.8.1] - 2023-6-29

* chore: change mentions of *cairo-rs-py* to *cairo-vm-py* [#1296](https://github.com/lambdaclass/cairo-vm/pull/1296)

* rename github repo from https://github.com/lambdaclass/cairo-rs to https://github.com/lambdaclass/cairo-vm [#1289](https://github.com/lambdaclass/cairo-vm/pull/1289)

* fix(security): avoid OOM crashes when programs jump to very high invalid addresses [#1285](https://github.com/lambdaclass/cairo-vm/pull/1285)

* fix: add `to_bytes_be` to the felt when `lambdaworks-felt` feature is active [#1290](https://github.com/lambdaclass/cairo-vm/pull/1290)

* chore: mark `modpow` and `to_signed_bytes_le` as *deprecated* [#1290](https://github.com/lambdaclass/cairo-vm/pull/1290)

* fix: bump *lambdaworks-math* to latest version, that fixes no-std support [#1293](https://github.com/lambdaclass/cairo-vm/pull/1293)

* build: remove dependency to `thiserror` (use `thiserror-no-std/std` instead)

* chore: use LambdaWorks' implementation of bit operations for `Felt252` [#1291](https://github.com/lambdaclass/cairo-vm/pull/1291)

* update `cairo-lang-starknet` and `cairo-lang-casm` dependencies to v2.0.0-rc6 [#1299](https://github.com/lambdaclass/cairo-vm/pull/1299)

#### [0.8.0] - 2023-6-26

* feat: Add feature `lambdaworks-felt` to `felt` & `cairo-vm` crates [#1281](https://github.com/lambdaclass/cairo-vm/pull/1281)

    Changes under this feature:
  * `Felt252` now uses *LambdaWorks*' `FieldElement` internally
  * BREAKING: some methods of `Felt252` were removed, namely: `modpow` and `to_signed_bytes_le`

#### [0.7.0] - 2023-6-26

* BREAKING: Integrate `RunResources` logic into `HintProcessor` trait [#1274](https://github.com/lambdaclass/cairo-vm/pull/1274)
  * Rename trait `HintProcessor` to `HintProcessorLogic`
  * Add trait `ResourceTracker`
  * Trait `HintProcessor` is now `HintProcessor: HintProcessorLogic + ResourceTracker`
  * `BuiltinHintProcessor::new` & `Cairo1HintProcessor::new` now receive the argumet `run_resources: RunResources`
  * `HintProcessorLogic::execute_hint` no longer receives `run_resources: &mut RunResources`
  * Remove argument `run_resources: &mut RunResources` from `CairoRunner::run_until_pc` & `CairoRunner::run_from_entrypoint`

* build: remove unused implicit features from cairo-vm [#1266](https://github.com/lambdaclass/cairo-vm/pull/1266)


#### [0.6.1] - 2023-6-23

* fix: updated the `custom_hint_example` and added it to the workspace [#1258](https://github.com/lambdaclass/cairo-vm/pull/1258)

* Add path to cairo-vm README.md [#1276](https://github.com/lambdaclass/cairo-vm/pull/1276)

* fix: change error returned when subtracting two `MaybeRelocatable`s to better reflect the cause [#1271](https://github.com/lambdaclass/cairo-vm/pull/1271)

* fix: CLI error message when using --help [#1270](https://github.com/lambdaclass/cairo-vm/pull/1270)

#### [0.6.0] - 2023-6-18

* fix: `dibit` hint no longer fails when called with an `m` of zero [#1247](https://github.com/lambdaclass/cairo-vm/pull/1247)

* fix(security): avoid denial of service on malicious input exploiting the scientific notation parser [#1239](https://github.com/lambdaclass/cairo-vm/pull/1239)

* BREAKING: Change `RunResources` usage:
    * Modify field type `RunResources.n_steps: Option<usize>,`

    * Public Api Changes:
        *  CairoRunner::run_until_pc: Now receive a `&mut RunResources` instead of an `&mut Option<RunResources>`
        *  CairoRunner::run_from_entrypoint: Now receive a `&mut RunResources` instead of an `&mut Option<RunResources>`
        * VirtualMachine::Step: Add `&mut RunResources` as input
        * Trait HintProcessor::execute_hint: Add  `&mut RunResources` as an input

* perf: accumulate `min` and `max` instruction offsets during run to speed up range check [#1080](https://github.com/lambdaclass/cairo-vm/pull/)
  BREAKING: `Cairo_runner::get_perm_range_check_limits` no longer returns an error when called without trace enabled, as it no longer depends on it

* perf: process reference list on `Program` creation only [#1214](https://github.com/lambdaclass/cairo-vm/pull/1214)
  Also keep them in a `Vec<_>` instead of a `HashMap<_, _>` since it will be continuous anyway.
  BREAKING:
  * `HintProcessor::compile_hint` now receies a `&[HintReference]` rather than `&HashMap<usize, HintReference>`
  * Public `CairoRunner::get_reference_list` has been removed

* BREAKING: Add no_std compatibility to cairo-vm (cairo-1-hints feature still not supported)
    * Move the vm to its own directory and crate, different from the workspace [#1215](https://github.com/lambdaclass/cairo-vm/pull/1215)

    * Add an `ensure_no_std` crate that the CI will use to check that new changes don't revert `no_std` support [#1215](https://github.com/lambdaclass/cairo-vm/pull/1215) [#1232](https://github.com/lambdaclass/cairo-vm/pull/1232)

    * replace the use of `num-prime::is_prime` by a custom implementation, therefore restoring `no_std` compatibility [#1238](https://github.com/lambdaclass/cairo-vm/pull/1238)

#### [0.5.2] - 2023-6-12

* BREAKING: Compute `ExecutionResources.n_steps` without requiring trace [#1222](https://github.com/lambdaclass/cairo-vm/pull/1222)

  * `CairoRunner::get_execution_resources` return's `n_steps` field value is now set to `vm.current_step` instead of `0` if both `original_steps` and `trace` are set to `None`

* Add `RunResources::get_n_steps` method [#1225](https://github.com/lambdaclass/cairo-vm/pull/1225)

* refactor: simplify `mem_eq`

* fix: pin Cairo compiler version [#1220](https://github.com/lambdaclass/cairo-vm/pull/1220)

* perf: make `inner_rc_bound` a constant, improving performance of the range-check builtin

* fix: substraction of `MaybeRelocatable` always behaves as signed [#1218](https://github.com/lambdaclass/cairo-vm/pull/1218)

#### [0.5.1] - 2023-6-7

* fix: fix overflow for `QUAD_BIT` and `DI_BIT` hints [#1209](https://github.com/lambdaclass/cairo-vm/pull/1209)
  Fixes [#1205](https://github.com/lambdaclass/cairo-vm/issue/1205)

* fix: fix hints `UINT256_UNSIGNED_DIV_REM` && `UINT256_EXPANDED_UNSIGNED_DIV_REM` [#1203](https://github.com/lambdaclass/cairo-vm/pull/1203)

* bugfix: fix deserialization of scientific notation with fractional values [#1202](https://github.com/lambdaclass/cairo-vm/pull/1202)

* feat: implement `mem_eq` function to test for equality of two ranges in memory [#1198](https://github.com/lambdaclass/cairo-vm/pull/1198)

* perf: use `mem_eq` in `set_add` [#1198](https://github.com/lambdaclass/cairo-vm/pull/1198)

* feat: wrap big variants of `HintError`, `VirtualMachineError`, `RunnerError`, `MemoryError`, `MathError`, `InsufficientAllocatedCellsError` in `Box` [#1193](https://github.com/lambdaclass/cairo-vm/pull/1193)
  * BREAKING: all tuple variants of `HintError` with a single `Felt252` or multiple elements now receive a single `Box`

* Add `Program::builtins_len method` [#1194](https://github.com/lambdaclass/cairo-vm/pull/1194)

* fix: Handle the deserialization of serde_json::Number with scientific notation (e.g.: Number(1e27)) in felt_from_number function [#1188](https://github.com/lambdaclass/cairo-vm/pull/1188)

* feat: Add RunResources Struct [#1175](https://github.com/lambdaclass/cairo-vm/pull/1175)
  * BREAKING: Modify `CairoRunner::run_until_pc` arity. Add `run_resources: &mut Option<RunResources>` input
  * BREAKING: Modify `CairoRunner::run_from_entrypoint` arity. Add `run_resources: &mut Option<RunResources>` input

* fix: Fix 'as_int' conversion usage in hints `ASSERT_250_BIT` &  `SIGNED_DIV_REM` [#1191](https://github.com/lambdaclass/cairo-vm/pull/1191)


* bugfix: Use cairo constants in `ASSERT_250_BIT` hint [#1187](https://github.com/lambdaclass/cairo-vm/pull/1187)

* bugfix: Fix `EC_DOUBLE_ASSIGN_NEW_X_V2` hint not taking `SECP_P` value from the current execution scope [#1186](https://github.com/lambdaclass/cairo-vm/pull/1186)

* fix: Fix hint `BIGINT_PACK_DIV_MOD` [#1189](https://github.com/lambdaclass/cairo-vm/pull/1189)

* fix: Fix possible subtraction overflow in `QUAD_BIT` & `DI_BIT` hints [#1185](https://github.com/lambdaclass/cairo-vm/pull/1185)

  * These hints now return an error when ids.m equals zero

* fix: felt_from_number not properly returning parse errors [#1012](https://github.com/lambdaclass/cairo-vm/pull/1012)

* fix: Fix felt sqrt and Signed impl [#1150](https://github.com/lambdaclass/cairo-vm/pull/1150)

  * BREAKING: Fix `Felt252` methods `abs`, `signum`, `is_positive`, `is_negative` and `sqrt`
  * BREAKING: Remove function `math_utils::sqrt`(Now moved to `Felt252::sqrt`)

* feat: Add method `CairoRunner::initialize_function_runner_cairo_1` [#1151](https://github.com/lambdaclass/cairo-vm/pull/1151)

  * Add method `pub fn initialize_function_runner_cairo_1(
        &mut self,
        vm: &mut VirtualMachine,
        program_builtins: &[BuiltinName],
    ) -> Result<(), RunnerError>` to `CairoRunner`

  * BREAKING: Move field `builtins` from `SharedProgramData` to `Program`
  * BREAKING: Remove argument `add_segment_arena_builtin` from `CairoRunner::initialize_function_runner`, it is now always false
  * BREAKING: Add `segment_arena` enum variant to `BuiltinName`

* Fix implementation of `InitSquashData` and `ShouldSkipSquashLoop`

* Add more hints to `Cairo1HintProcessor` [#1171](https://github.com/lambdaclass/cairo-vm/pull/1171)
                                          [#1143](https://github.com/lambdaclass/cairo-vm/pull/1143)

    * `Cairo1HintProcessor` can now run the following hints:
        * Felt252DictEntryInit
        * Felt252DictEntryUpdate
        * GetCurrentAccessDelta
        * InitSquashData
        * AllocConstantSize
        * GetCurrentAccessIndex
        * ShouldContinueSquashLoop
        * FieldSqrt
        * Uint512DivMod

* Add some small considerations regarding Cairo 1 programs [#1144](https://github.com/lambdaclass/cairo-vm/pull/1144):

  * Ignore Casm and Sierra files
  * Add special flag to compile Cairo 1 programs

* Make the VM able to run `CasmContractClass` files under `cairo-1-hints` feature [#1098](https://github.com/lambdaclass/cairo-vm/pull/1098)

  * Implement `TryFrom<CasmContractClass> for Program`
  * Add `Cairo1HintProcessor`

#### 0.5.0
**YANKED**

#### [0.4.0] - 2023-05-12

* perf: insert elements from the tail in `load_data` so reallocation happens only once [#1117](https://github.com/lambdaclass/cairo-vm/pull/1117)

* Add `CairoRunner::get_program method` [#1123](https://github.com/lambdaclass/cairo-vm/pull/1123)

* Use to_signed_felt as function for felt252 as BigInt within [-P/2, P/2] range and use to_bigint as function for representation as BigInt. [#1100](https://github.com/lambdaclass/cairo-vm/pull/1100)

* Implement hint on field_arithmetic lib [#1090](https://github.com/lambdaclass/cairo-vm/pull/1090)

    `BuiltinHintProcessor` now supports the following hints:

    ```python
        %{
            def split(num: int, num_bits_shift: int, length: int):
                a = []
                for _ in range(length):
                    a.append( num & ((1 << num_bits_shift) - 1) )
                    num = num >> num_bits_shift
                return tuple(a)

            def pack(z, num_bits_shift: int) -> int:
                limbs = (z.d0, z.d1, z.d2)
                return sum(limb << (num_bits_shift * i) for i, limb in enumerate(limbs))

            a = pack(ids.a, num_bits_shift = 128)
            b = pack(ids.b, num_bits_shift = 128)
            p = pack(ids.p, num_bits_shift = 128)

            res = (a - b) % p


            res_split = split(res, num_bits_shift=128, length=3)

            ids.res.d0 = res_split[0]
            ids.res.d1 = res_split[1]
            ids.res.d2 = res_split[2]
        %}
    ```

* Add missing hint on cairo_secp lib [#1089](https://github.com/lambdaclass/cairo-vm/pull/1089):
    `BuiltinHintProcessor` now supports the following hint:

    ```python

    from starkware.cairo.common.cairo_secp.secp_utils import pack

    slope = pack(ids.slope, PRIME)
    x0 = pack(ids.point0.x, PRIME)
    x1 = pack(ids.point1.x, PRIME)
    y0 = pack(ids.point0.y, PRIME)

    value = new_x = (pow(slope, 2, SECP_P) - x0 - x1) % SECP_P
    ```

* Add missing hint on vrf.json whitelist [#1055](https://github.com/lambdaclass/cairo-vm/pull/1055):

     `BuiltinHintProcessor` now supports the following hint:

     ```python
    %{
        PRIME = 2**255 - 19
        II = pow(2, (PRIME - 1) // 4, PRIME)

        xx = ids.xx.low + (ids.xx.high<<128)
        x = pow(xx, (PRIME + 3) // 8, PRIME)
        if (x * x - xx) % PRIME != 0:
            x = (x * II) % PRIME
        if x % 2 != 0:
            x = PRIME - x
        ids.x.low = x & ((1<<128)-1)
        ids.x.high = x >> 128
    %}
    ```

* Implement hint variant for finalize_blake2s[#1072](https://github.com/lambdaclass/cairo-vm/pull/1072)

    `BuiltinHintProcessor` now supports the following hint:

     ```python
    %{
        # Add dummy pairs of input and output.
        from starkware.cairo.common.cairo_blake2s.blake2s_utils import IV, blake2s_compress

        _n_packed_instances = int(ids.N_PACKED_INSTANCES)
        assert 0 <= _n_packed_instances < 20
        _blake2s_input_chunk_size_felts = int(ids.BLAKE2S_INPUT_CHUNK_SIZE_FELTS)
        assert 0 <= _blake2s_input_chunk_size_felts < 100

        message = [0] * _blake2s_input_chunk_size_felts
        modified_iv = [IV[0] ^ 0x01010020] + IV[1:]
        output = blake2s_compress(
            message=message,
            h=modified_iv,
            t0=0,
            t1=0,
            f0=0xffffffff,
            f1=0,
        )
        padding = (message + modified_iv + [0, 0xffffffff] + output) * (_n_packed_instances - 1)
        segments.write_arg(ids.blake2s_ptr_end, padding)
        %}
        ```

* Implement fast_ec_add hint variant [#1087](https://github.com/lambdaclass/cairo-vm/pull/1087)

`BuiltinHintProcessor` now supports the following hint:

    ```python
    %{
        from starkware.cairo.common.cairo_secp.secp_utils import SECP_P, pack

        slope = pack(ids.slope, PRIME)
        x0 = pack(ids.pt0.x, PRIME)
        x1 = pack(ids.pt1.x, PRIME)
        y0 = pack(ids.pt0.y, PRIME)

        value = new_x = (pow(slope, 2, SECP_P) - x0 - x1) % SECP_P
    %}
    ```

* feat(hints): Add alternative string for hint IS_ZERO_PACK_EXTERNAL_SECP [#1082](https://github.com/lambdaclass/cairo-vm/pull/1082)

    `BuiltinHintProcessor` now supports the following hint:

    ```python
    %{
        from starkware.cairo.common.cairo_secp.secp_utils import pack
        x = pack(ids.x, PRIME) % SECP_P
    %}
    ```

* Add alternative hint code for ec_double hint [#1083](https://github.com/lambdaclass/cairo-vm/pull/1083)

    `BuiltinHintProcessor` now supports the following hint:

    ```python
    %{
        from starkware.cairo.common.cairo_secp.secp_utils import SECP_P, pack

        slope = pack(ids.slope, PRIME)
        x = pack(ids.pt.x, PRIME)
        y = pack(ids.pt.y, PRIME)

        value = new_x = (pow(slope, 2, SECP_P) - 2 * x) % SECP_P
    %}
    ```

* fix(security)!: avoid DoS on malicious insertion to memory [#1099](https://github.com/lambdaclass/cairo-vm/pull/1099)
    * A program could crash the library by attempting to insert a value at an address with a big offset; fixed by trying to reserve to check for allocation failure
    * A program could crash the program by exploiting an integer overflow when attempting to insert a value at an address with offset `usize::MAX`

    BREAKING: added a new error variant `MemoryError::VecCapacityExceeded`

* perf: specialize addition for `u64` and `Felt252` [#932](https://github.com/lambdaclass/cairo-vm/pull/932)
    * Avoids the creation of a new `Felt252` instance for additions with a very restricted valid range
    * This impacts specially the addition of `Relocatable` with `Felt252` values in `update_pc`, which take a significant amount of time in some benchmarks

* fix(starknet-crypto): bump version to `0.5.0` [#1088](https://github.com/lambdaclass/cairo-vm/pull/1088)
    * This includes the fix for a `panic!` in `ecdsa::verify`.
      See: [#365](https://github.com/xJonathanLEI/starknet-rs/issues/365) and [#366](https://github.com/xJonathanLEI/starknet-rs/pulls/366)

* feat(hints): Add alternative string for hint IS_ZERO_PACK [#1081](https://github.com/lambdaclass/cairo-vm/pull/1081)

    `BuiltinHintProcessor` now supports the following hint:

    ```python
    %{
        from starkware.cairo.common.cairo_secp.secp_utils import SECP_P, pack
        x = pack(ids.x, PRIME) % SECP_P
    %}

* Add missing hints `NewHint#55`, `NewHint#56`, and `NewHint#57` [#1077](https://github.com/lambdaclass/cairo-vm/issues/1077)

    `BuiltinHintProcessor` now supports the following hints:

    ```python
    from starkware.cairo.common.cairo_secp.secp_utils import pack
    SECP_P=2**255-19

    x = pack(ids.x, PRIME) % SECP_P
    ```

    ```python
    from starkware.cairo.common.cairo_secp.secp_utils import pack
    SECP_P=2**255-19

    value = pack(ids.x, PRIME) % SECP_P
    ```

    ```python
    SECP_P=2**255-19
    from starkware.python.math_utils import div_mod

    value = x_inv = div_mod(1, x, SECP_P)
    ```

* Implement hint for `starkware.cairo.common.cairo_keccak.keccak._copy_inputs` as described by whitelist `starknet/security/whitelists/cairo_keccak.json` [#1058](https://github.com/lambdaclass/cairo-vm/pull/1058)

    `BuiltinHintProcessor` now supports the following hint:

    ```python
    %{ ids.full_word = int(ids.n_bytes >= 8) %}
    ```

* perf: cache decoded instructions [#944](https://github.com/lambdaclass/cairo-vm/pull/944)
    * Creates a new cache field in `VirtualMachine` that stores the `Instruction` instances as they get decoded from memory, significantly reducing decoding overhead, with gains up to 9% in runtime according to benchmarks in the performance server

* Add alternative hint code for nondet_bigint3 hint [#1071](https://github.com/lambdaclass/cairo-vm/pull/1071)

    `BuiltinHintProcessor` now supports the following hint:

    ```python
    %{
        from starkware.cairo.common.cairo_secp.secp_utils import split
        segments.write_arg(ids.res.address_, split(value))
    %}
    ```

* Add missing hint on vrf.json lib [#1052](https://github.com/lambdaclass/cairo-vm/pull/1052):

    `BuiltinHintProcessor` now supports the following hint:

    ```python
    %{
        from starkware.cairo.common.cairo_secp.secp_utils import pack
        SECP_P = 2**255-19

        slope = pack(ids.slope, PRIME)
        x0 = pack(ids.point0.x, PRIME)
        x1 = pack(ids.point1.x, PRIME)
        y0 = pack(ids.point0.y, PRIME)

        value = new_x = (pow(slope, 2, SECP_P) - x0 - x1) % SECP_P
    %}
    ```

* Implement hint for cairo_sha256_arbitrary_input_length whitelist [#1091](https://github.com/lambdaclass/cairo-vm/pull/1091)

    `BuiltinHintProcessor` now supports the following hint:

    ```python
    %{
        from starkware.cairo.common.cairo_sha256.sha256_utils import (
            compute_message_schedule, sha2_compress_function)

        _sha256_input_chunk_size_felts = int(ids.SHA256_INPUT_CHUNK_SIZE_FELTS)
        assert 0 <= _sha256_input_chunk_size_felts < 100
        _sha256_state_size_felts = int(ids.SHA256_STATE_SIZE_FELTS)
        assert 0 <= _sha256_state_size_felts < 100
        w = compute_message_schedule(memory.get_range(
            ids.sha256_start, _sha256_input_chunk_size_felts))
        new_state = sha2_compress_function(memory.get_range(ids.state, _sha256_state_size_felts), w)
        segments.write_arg(ids.output, new_state)
    %}
    ```

* Add missing hint on vrf.json lib [#1053](https://github.com/lambdaclass/cairo-vm/pull/1053):

     `BuiltinHintProcessor` now supports the following hint:

     ```python
    %{
        from starkware.cairo.common.cairo_secp.secp_utils import SECP_P, pack
        SECP_P = 2**255-19

        slope = pack(ids.slope, PRIME)
        x = pack(ids.point.x, PRIME)
        y = pack(ids.point.y, PRIME)

        value = new_x = (pow(slope, 2, SECP_P) - 2 * x) % SECP_P
    %}
    ```

* Implement hint on 0.6.0.json whitelist [#1044](https://github.com/lambdaclass/cairo-vm/pull/1044):

     `BuiltinHintProcessor` now supports the following hints:

    ```python
    %{
       ids.a_lsb = ids.a & 1
       ids.b_lsb = ids.b & 1
    %}
    ```

* Implement hint for `starkware.cairo.common.cairo_keccak.keccak._block_permutation` as described by whitelist `starknet/security/whitelists/cairo_keccak.json` [#1046](https://github.com/lambdaclass/cairo-vm/pull/1046)

    `BuiltinHintProcessor` now supports the following hint:

    ```python
    %{
        from starkware.cairo.common.cairo_keccak.keccak_utils import keccak_func
        _keccak_state_size_felts = int(ids.KECCAK_STATE_SIZE_FELTS)
        assert 0 <= _keccak_state_size_felts < 100
        output_values = keccak_func(memory.get_range(
            ids.keccak_ptr_start, _keccak_state_size_felts))
        segments.write_arg(ids.output, output_values)
    %}
    ```

* Implement hint on cairo_blake2s whitelist [#1040](https://github.com/lambdaclass/cairo-vm/pull/1040)

    `BuiltinHintProcessor` now supports the following hint:

    ```python
    %{
        from starkware.cairo.common.cairo_blake2s.blake2s_utils import IV, blake2s_compress

        _blake2s_input_chunk_size_felts = int(ids.BLAKE2S_INPUT_CHUNK_SIZE_FELTS)
        assert 0 <= _blake2s_input_chunk_size_felts < 100

        new_state = blake2s_compress(
            message=memory.get_range(ids.blake2s_start, _blake2s_input_chunk_size_felts),
            h=[IV[0] ^ 0x01010020] + IV[1:],
            t0=ids.n_bytes,
            t1=0,
            f0=0xffffffff,
            f1=0,
        )

        segments.write_arg(ids.output, new_state)
    %}
    ```

* Implement hint on cairo_blake2s whitelist [#1039](https://github.com/lambdaclass/cairo-vm/pull/1039)

    `BuiltinHintProcessor` now supports the following hint:

    ```python

    %{
        # Add dummy pairs of input and output.
        from starkware.cairo.common.cairo_blake2s.blake2s_utils import IV, blake2s_compress

        _n_packed_instances = int(ids.N_PACKED_INSTANCES)
        assert 0 <= _n_packed_instances < 20
        _blake2s_input_chunk_size_felts = int(ids.BLAKE2S_INPUT_CHUNK_SIZE_FELTS)
        assert 0 <= _blake2s_input_chunk_size_felts < 100

        message = [0] * _blake2s_input_chunk_size_felts
        modified_iv = [IV[0] ^ 0x01010020] + IV[1:]
        output = blake2s_compress(
            message=message,
            h=modified_iv,
            t0=0,
            t1=0,
            f0=0xffffffff,
            f1=0,
        )
        padding = (modified_iv + message + [0, 0xffffffff] + output) * (_n_packed_instances - 1)
        segments.write_arg(ids.blake2s_ptr_end, padding)
    %}

* Add `Program::iter_identifiers(&self) -> Iterator<Item = (&str, &Identifier)>` to get an iterator over the program's identifiers [#1079](https://github.com/lambdaclass/cairo-vm/pull/1079)

* Implement hint on `assert_le_felt` for versions 0.6.0 and 0.8.2 [#1047](https://github.com/lambdaclass/cairo-vm/pull/1047):

     `BuiltinHintProcessor` now supports the following hints:

     ```python

     %{
        from starkware.cairo.common.math_utils import assert_integer
        assert_integer(ids.a)
        assert_integer(ids.b)
        assert (ids.a % PRIME) <= (ids.b % PRIME), \
            f'a = {ids.a % PRIME} is not less than or equal to b = {ids.b % PRIME}.'
    %}

     ```

     ```python

    %{
        from starkware.cairo.common.math_utils import assert_integer
        assert_integer(ids.a)
        assert_integer(ids.b)
        a = ids.a % PRIME
        b = ids.b % PRIME
        assert a <= b, f'a = {a} is not less than or equal to b = {b}.'

        ids.small_inputs = int(
            a < range_check_builtin.bound and (b - a) < range_check_builtin.bound)
    %}

     ```

* Add missing hints on whitelist [#1073](https://github.com/lambdaclass/cairo-vm/pull/1073):

    `BuiltinHintProcessor` now supports the following hints:

    ```python
        ids.is_250 = 1 if ids.addr < 2**250 else 0
    ```

    ```python
        # Verify the assumptions on the relationship between 2**250, ADDR_BOUND and PRIME.
        ADDR_BOUND = ids.ADDR_BOUND % PRIME
        assert (2**250 < ADDR_BOUND <= 2**251) and (2 * 2**250 < PRIME) and (
                ADDR_BOUND * 2 > PRIME), \
            'normalize_address() cannot be used with the current constants.'
        ids.is_small = 1 if ids.addr < ADDR_BOUND else 0
    ```

* Implement hint on ec_recover.json whitelist [#1038](https://github.com/lambdaclass/cairo-vm/pull/1038):

    `BuiltinHintProcessor` now supports the following hint:

    ```python
    %{
         value = k = product // m
    %}
    ```

* Implement hint on ec_recover.json whitelist [#1037](https://github.com/lambdaclass/cairo-vm/pull/1037):

    `BuiltinHintProcessor` now supports the following hint:

    ```python
    %{
        from starkware.cairo.common.cairo_secp.secp_utils import pack
        from starkware.python.math_utils import div_mod, safe_div

        a = pack(ids.a, PRIME)
        b = pack(ids.b, PRIME)
        product = a * b
        m = pack(ids.m, PRIME)

        value = res = product % m

    %}
    ```

* Implement hint for `starkware.cairo.common.cairo_keccak.keccak.finalize_keccak` as described by whitelist `starknet/security/whitelists/cairo_keccak.json` [#1041](https://github.com/lambdaclass/cairo-vm/pull/1041)

    `BuiltinHintProcessor` now supports the following hint:

    ```python
    %{
        # Add dummy pairs of input and output.
        _keccak_state_size_felts = int(ids.KECCAK_STATE_SIZE_FELTS)
        _block_size = int(ids.BLOCK_SIZE)
        assert 0 <= _keccak_state_size_felts < 100
        assert 0 <= _block_size < 1000
        inp = [0] * _keccak_state_size_felts
        padding = (inp + keccak_func(inp)) * _block_size
        segments.write_arg(ids.keccak_ptr_end, padding)
    %}
    ```

* Implement hint on ec_recover.json whitelist [#1036](https://github.com/lambdaclass/cairo-vm/pull/1036):

    `BuiltinHintProcessor` now supports the following hint:

    ```python

    %{
        from starkware.cairo.common.cairo_secp.secp_utils import pack
        from starkware.python.math_utils import div_mod, safe_div

        a = pack(ids.a, PRIME)
        b = pack(ids.b, PRIME)

        value = res = a - b
    %}

    ```

* Add missing hint on vrf.json lib [#1054](https://github.com/lambdaclass/cairo-vm/pull/1054):

    `BuiltinHintProcessor` now supports the following hint:

    ```python
        from starkware.cairo.common.cairo_secp.secp_utils import pack
        SECP_P = 2**255-19

        y = pack(ids.point.y, PRIME) % SECP_P
        # The modulo operation in python always returns a nonnegative number.
        value = (-y) % SECP_P
    ```

* Implement hint on ec_recover.json whitelist [#1032](https://github.com/lambdaclass/cairo-vm/pull/1032):

    `BuiltinHintProcessor` now supports the following hint:

    ```python
    %{
        from starkware.cairo.common.cairo_secp.secp_utils import pack
        from starkware.python.math_utils import div_mod, safe_div

        N = pack(ids.n, PRIME)
        x = pack(ids.x, PRIME) % N
        s = pack(ids.s, PRIME) % N,
        value = res = div_mod(x, s, N)
    %}
    ```

* Implement hints on field_arithmetic lib (Part 2) [#1004](https://github.com/lambdaclass/cairo-vm/pull/1004)

    `BuiltinHintProcessor` now supports the following hint:

    ```python
    %{
        from starkware.python.math_utils import div_mod

        def split(num: int, num_bits_shift: int, length: int):
            a = []
            for _ in range(length):
                a.append( num & ((1 << num_bits_shift) - 1) )
                num = num >> num_bits_shift
            return tuple(a)

        def pack(z, num_bits_shift: int) -> int:
            limbs = (z.d0, z.d1, z.d2)
            return sum(limb << (num_bits_shift * i) for i, limb in enumerate(limbs))

        a = pack(ids.a, num_bits_shift = 128)
        b = pack(ids.b, num_bits_shift = 128)
        p = pack(ids.p, num_bits_shift = 128)
        # For python3.8 and above the modular inverse can be computed as follows:
        # b_inverse_mod_p = pow(b, -1, p)
        # Instead we use the python3.7-friendly function div_mod from starkware.python.math_utils
        b_inverse_mod_p = div_mod(1, b, p)


        b_inverse_mod_p_split = split(b_inverse_mod_p, num_bits_shift=128, length=3)

        ids.b_inverse_mod_p.d0 = b_inverse_mod_p_split[0]
        ids.b_inverse_mod_p.d1 = b_inverse_mod_p_split[1]
        ids.b_inverse_mod_p.d2 = b_inverse_mod_p_split[2]
    %}
    ```

* Optimizations for hash builtin [#1029](https://github.com/lambdaclass/cairo-vm/pull/1029):
  * Track the verified addresses by offset in a `Vec<bool>` rather than storing the address in a `Vec<Relocatable>`

* Add missing hint on vrf.json whitelist [#1056](https://github.com/lambdaclass/cairo-vm/pull/1056):

    `BuiltinHintProcessor` now supports the following hint:

    ```python
    %{
        from starkware.python.math_utils import ec_double_slope
        from starkware.cairo.common.cairo_secp.secp_utils import pack
        SECP_P = 2**255-19

        # Compute the slope.
        x = pack(ids.point.x, PRIME)
        y = pack(ids.point.y, PRIME)
        value = slope = ec_double_slope(point=(x, y), alpha=42204101795669822316448953119945047945709099015225996174933988943478124189485, p=SECP_P)
    %}
    ```

* Add missing hint on vrf.json whitelist [#1035](https://github.com/lambdaclass/cairo-vm/pull/1035):

    `BuiltinHintProcessor` now supports the following hint:

    ```python
    %{
        from starkware.python.math_utils import line_slope
        from starkware.cairo.common.cairo_secp.secp_utils import pack
        SECP_P = 2**255-19
        # Compute the slope.
        x0 = pack(ids.point0.x, PRIME)
        y0 = pack(ids.point0.y, PRIME)
        x1 = pack(ids.point1.x, PRIME)
        y1 = pack(ids.point1.y, PRIME)
        value = slope = line_slope(point1=(x0, y0), point2=(x1, y1), p=SECP_P)
    %}
    ```

* Add missing hint on vrf.json whitelist [#1035](https://github.com/lambdaclass/cairo-vm/pull/1035):

    `BuiltinHintProcessor` now supports the following hint:

    ```python
    %{
        from starkware.cairo.common.cairo_secp.secp_utils import pack
        SECP_P = 2**255-19
        to_assert = pack(ids.val, PRIME)
        q, r = divmod(pack(ids.val, PRIME), SECP_P)
        assert r == 0, f"verify_zero: Invalid input {ids.val.d0, ids.val.d1, ids.val.d2}."
        ids.q = q % PRIME
    %}
    ```

* Add missing hint on vrf.json whitelist [#1000](https://github.com/lambdaclass/cairo-vm/pull/1000):

    `BuiltinHintProcessor` now supports the following hint:

    ```python
        def pack_512(u, num_bits_shift: int) -> int:
            limbs = (u.d0, u.d1, u.d2, u.d3)
            return sum(limb << (num_bits_shift * i) for i, limb in enumerate(limbs))

        x = pack_512(ids.x, num_bits_shift = 128)
        p = ids.p.low + (ids.p.high << 128)
        x_inverse_mod_p = pow(x,-1, p)

        x_inverse_mod_p_split = (x_inverse_mod_p & ((1 << 128) - 1), x_inverse_mod_p >> 128)

        ids.x_inverse_mod_p.low = x_inverse_mod_p_split[0]
        ids.x_inverse_mod_p.high = x_inverse_mod_p_split[1]
    ```

* BREAKING CHANGE: Fix `CairoRunner::get_memory_holes` [#1027](https://github.com/lambdaclass/cairo-vm/pull/1027):

  * Skip builtin segements when counting memory holes
  * Check amount of memory holes for all tests in cairo_run_test
  * Remove duplicated tests in cairo_run_test
  * BREAKING CHANGE: `MemorySegmentManager.get_memory_holes` now also receives the amount of builtins in the vm. Signature is now `pub fn get_memory_holes(&self, builtin_count: usize) -> Result<usize, MemoryError>`

* Add missing hints on cairo_secp lib [#1026](https://github.com/lambdaclass/cairo-vm/pull/1026):

    `BuiltinHintProcessor` now supports the following hints:

    ```python
    from starkware.cairo.common.cairo_secp.secp256r1_utils import SECP256R1_ALPHA as ALPHA
    ```
    and:

    ```python
    from starkware.cairo.common.cairo_secp.secp256r1_utils import SECP256R1_N as N
    ```

* Add missing hint on vrf.json lib [#1043](https://github.com/lambdaclass/cairo-vm/pull/1043):

    `BuiltinHintProcessor` now supports the following hint:

    ```python
        from starkware.python.math_utils import div_mod

        def split(a: int):
            return (a & ((1 << 128) - 1), a >> 128)

        def pack(z, num_bits_shift: int) -> int:
            limbs = (z.low, z.high)
            return sum(limb << (num_bits_shift * i) for i, limb in enumerate(limbs))

        a = pack(ids.a, 128)
        b = pack(ids.b, 128)
        p = pack(ids.p, 128)
        # For python3.8 and above the modular inverse can be computed as follows:
        # b_inverse_mod_p = pow(b, -1, p)
        # Instead we use the python3.7-friendly function div_mod from starkware.python.math_utils
        b_inverse_mod_p = div_mod(1, b, p)

        b_inverse_mod_p_split = split(b_inverse_mod_p)

        ids.b_inverse_mod_p.low = b_inverse_mod_p_split[0]
        ids.b_inverse_mod_p.high = b_inverse_mod_p_split[1]
    ```

* Add missing hints `NewHint#35` and `NewHint#36` [#975](https://github.com/lambdaclass/cairo-vm/issues/975)

    `BuiltinHintProcessor` now supports the following hint:

    ```python
    from starkware.cairo.common.cairo_secp.secp_utils import pack
    from starkware.cairo.common.math_utils import as_int
    from starkware.python.math_utils import div_mod, safe_div

    p = pack(ids.P, PRIME)
    x = pack(ids.x, PRIME) + as_int(ids.x.d3, PRIME) * ids.BASE ** 3 + as_int(ids.x.d4, PRIME) * ids.BASE ** 4
    y = pack(ids.y, PRIME)

    value = res = div_mod(x, y, p)
    ```

    ```python
    k = safe_div(res * y - x, p)
    value = k if k > 0 else 0 - k
    ids.flag = 1 if k > 0 else 0
    ```

* Add missing hint on cairo_secp lib [#1057](https://github.com/lambdaclass/cairo-vm/pull/1057):

    `BuiltinHintProcessor` now supports the following hint:

    ```python
        from starkware.cairo.common.cairo_secp.secp_utils import pack
        from starkware.python.math_utils import ec_double_slope

        # Compute the slope.
        x = pack(ids.point.x, PRIME)
        y = pack(ids.point.y, PRIME)
        value = slope = ec_double_slope(point=(x, y), alpha=ALPHA, p=SECP_P)
    ```

* Add missing hint on uint256_improvements lib [#1025](https://github.com/lambdaclass/cairo-vm/pull/1025):

    `BuiltinHintProcessor` now supports the following hint:

    ```python
        from starkware.python.math_utils import isqrt
        n = (ids.n.high << 128) + ids.n.low
        root = isqrt(n)
        assert 0 <= root < 2 ** 128
        ids.root = root
    ```

* Add missing hint on vrf.json lib [#1045](https://github.com/lambdaclass/cairo-vm/pull/1045):

    `BuiltinHintProcessor` now supports the following hint:

    ```python
        from starkware.python.math_utils import is_quad_residue, sqrt

        def split(a: int):
            return (a & ((1 << 128) - 1), a >> 128)

        def pack(z) -> int:
            return z.low + (z.high << 128)

        generator = pack(ids.generator)
        x = pack(ids.x)
        p = pack(ids.p)

        success_x = is_quad_residue(x, p)
        root_x = sqrt(x, p) if success_x else None
        success_gx = is_quad_residue(generator*x, p)
        root_gx = sqrt(generator*x, p) if success_gx else None

        # Check that one is 0 and the other is 1
        if x != 0:
            assert success_x + success_gx == 1

        # `None` means that no root was found, but we need to transform these into a felt no matter what
        if root_x == None:
            root_x = 0
        if root_gx == None:
            root_gx = 0
        ids.success_x = int(success_x)
        ids.success_gx = int(success_gx)
        split_root_x = split(root_x)
        # print('split root x', split_root_x)
        split_root_gx = split(root_gx)
        ids.sqrt_x.low = split_root_x[0]
        ids.sqrt_x.high = split_root_x[1]
        ids.sqrt_gx.low = split_root_gx[0]
        ids.sqrt_gx.high = split_root_gx[1]
    ```

* Add missing hint on uint256_improvements lib [#1024](https://github.com/lambdaclass/cairo-vm/pull/1024):

    `BuiltinHintProcessor` now supports the following hint:

    ```python
        res = ids.a + ids.b
        ids.carry = 1 if res >= ids.SHIFT else 0
    ```

* BREAKING CHANGE: move `Program::identifiers` to `SharedProgramData::identifiers` [#1023](https://github.com/lambdaclass/cairo-vm/pull/1023)
    * Optimizes `CairoRunner::new`, needed for sequencers and other workflows reusing the same `Program` instance across `CairoRunner`s
    * Breaking change: make all fields in `Program` and `SharedProgramData` `pub(crate)`, since we break by moving the field let's make it the last break for this struct
    * Add `Program::get_identifier(&self, id: &str) -> &Identifier` to get a single identifier by name

* Implement hints on field_arithmetic lib[#985](https://github.com/lambdaclass/cairo-vm/pull/983)

    `BuiltinHintProcessor` now supports the following hint:

    ```python
        %{
            from starkware.python.math_utils import is_quad_residue, sqrt

            def split(num: int, num_bits_shift: int = 128, length: int = 3):
                a = []
                for _ in range(length):
                    a.append( num & ((1 << num_bits_shift) - 1) )
                    num = num >> num_bits_shift
                return tuple(a)

            def pack(z, num_bits_shift: int = 128) -> int:
                limbs = (z.d0, z.d1, z.d2)
                return sum(limb << (num_bits_shift * i) for i, limb in enumerate(limbs))


            generator = pack(ids.generator)
            x = pack(ids.x)
            p = pack(ids.p)

            success_x = is_quad_residue(x, p)
            root_x = sqrt(x, p) if success_x else None

            success_gx = is_quad_residue(generator*x, p)
            root_gx = sqrt(generator*x, p) if success_gx else None

            # Check that one is 0 and the other is 1
            if x != 0:
                assert success_x + success_gx ==1

            # `None` means that no root was found, but we need to transform these into a felt no matter what
            if root_x == None:
                root_x = 0
            if root_gx == None:
                root_gx = 0
            ids.success_x = int(success_x)
            ids.success_gx = int(success_gx)
            split_root_x = split(root_x)
            split_root_gx = split(root_gx)
            ids.sqrt_x.d0 = split_root_x[0]
            ids.sqrt_x.d1 = split_root_x[1]
            ids.sqrt_x.d2 = split_root_x[2]
            ids.sqrt_gx.d0 = split_root_gx[0]
            ids.sqrt_gx.d1 = split_root_gx[1]
            ids.sqrt_gx.d2 = split_root_gx[2]
        %}
    ```

* Add missing hint on vrf.json lib [#1050](https://github.com/lambdaclass/cairo-vm/pull/1050):

    `BuiltinHintProcessor` now supports the following hint:

    ```python
        sum_low = ids.a.low + ids.b.low
        ids.carry_low = 1 if sum_low >= ids.SHIFT else 0
    ```

* Add missing hint on uint256_improvements lib [#1016](https://github.com/lambdaclass/cairo-vm/pull/1016):

    `BuiltinHintProcessor` now supports the following hint:

    ```python
        def split(num: int, num_bits_shift: int = 128, length: int = 2):
            a = []
            for _ in range(length):
                a.append( num & ((1 << num_bits_shift) - 1) )
                num = num >> num_bits_shift
            return tuple(a)

        def pack(z, num_bits_shift: int = 128) -> int:
            limbs = (z.low, z.high)
            return sum(limb << (num_bits_shift * i) for i, limb in enumerate(limbs))

        a = pack(ids.a)
        b = pack(ids.b)
        res = (a - b)%2**256
        res_split = split(res)
        ids.res.low = res_split[0]
        ids.res.high = res_split[1]
    ```

* Implement hint on vrf.json lib [#1049](https://github.com/lambdaclass/cairo-vm/pull/1049)

    `BuiltinHintProcessor` now supports the following hint:

    ```python
        def split(num: int, num_bits_shift: int, length: int):
            a = []
            for _ in range(length):
                a.append( num & ((1 << num_bits_shift) - 1) )
                num = num >> num_bits_shift
            return tuple(a)

        def pack(z, num_bits_shift: int) -> int:
            limbs = (z.d0, z.d1, z.d2)
            return sum(limb << (num_bits_shift * i) for i, limb in enumerate(limbs))

        def pack_extended(z, num_bits_shift: int) -> int:
            limbs = (z.d0, z.d1, z.d2, z.d3, z.d4, z.d5)
            return sum(limb << (num_bits_shift * i) for i, limb in enumerate(limbs))

        a = pack_extended(ids.a, num_bits_shift = 128)
        div = pack(ids.div, num_bits_shift = 128)

        quotient, remainder = divmod(a, div)

        quotient_split = split(quotient, num_bits_shift=128, length=6)

        ids.quotient.d0 = quotient_split[0]
        ids.quotient.d1 = quotient_split[1]
        ids.quotient.d2 = quotient_split[2]
        ids.quotient.d3 = quotient_split[3]
        ids.quotient.d4 = quotient_split[4]
        ids.quotient.d5 = quotient_split[5]

        remainder_split = split(remainder, num_bits_shift=128, length=3)
        ids.remainder.d0 = remainder_split[0]
        ids.remainder.d1 = remainder_split[1]
        ids.remainder.d2 = remainder_split[2]
    ```

    _Note: this hint is similar to the one in #983, but with some trailing whitespace removed_

* Add missing hint on vrf.json whitelist [#1030](https://github.com/lambdaclass/cairo-vm/pull/1030):

    `BuiltinHintProcessor` now supports the following hint:

    ```python
        def split(num: int, num_bits_shift: int, length: int):
            a = []
            for _ in range(length):
                a.append( num & ((1 << num_bits_shift) - 1) )
                num = num >> num_bits_shift
            return tuple(a)

        def pack(z, num_bits_shift: int) -> int:
            limbs = (z.low, z.high)
            return sum(limb << (num_bits_shift * i) for i, limb in enumerate(limbs))

        def pack_extended(z, num_bits_shift: int) -> int:
            limbs = (z.d0, z.d1, z.d2, z.d3)
            return sum(limb << (num_bits_shift * i) for i, limb in enumerate(limbs))

        x = pack_extended(ids.x, num_bits_shift = 128)
        div = pack(ids.div, num_bits_shift = 128)

        quotient, remainder = divmod(x, div)

        quotient_split = split(quotient, num_bits_shift=128, length=4)

        ids.quotient.d0 = quotient_split[0]
        ids.quotient.d1 = quotient_split[1]
        ids.quotient.d2 = quotient_split[2]
        ids.quotient.d3 = quotient_split[3]

        remainder_split = split(remainder, num_bits_shift=128, length=2)
        ids.remainder.low = remainder_split[0]
        ids.remainder.high = remainder_split[1]
    ```

* Add method `Program::data_len(&self) -> usize` to get the number of data cells in a given program [#1022](https://github.com/lambdaclass/cairo-vm/pull/1022)

* Add missing hint on uint256_improvements lib [#1013](https://github.com/lambdaclass/cairo-vm/pull/1013):

    `BuiltinHintProcessor` now supports the following hint:

    ```python
        a = (ids.a.high << 128) + ids.a.low
        div = (ids.div.b23 << 128) + ids.div.b01
        quotient, remainder = divmod(a, div)

        ids.quotient.low = quotient & ((1 << 128) - 1)
        ids.quotient.high = quotient >> 128
        ids.remainder.low = remainder & ((1 << 128) - 1)
        ids.remainder.high = remainder >> 128
    ```

* Add missing hint on cairo_secp lib [#1010](https://github.com/lambdaclass/cairo-vm/pull/1010):

    `BuiltinHintProcessor` now supports the following hint:

    ```python
        memory[ap] = int(x == 0)
    ```

* Implement hint on `get_felt_bitlength` [#993](https://github.com/lambdaclass/cairo-vm/pull/993)

  `BuiltinHintProcessor` now supports the following hint:
  ```python
  x = ids.x
  ids.bit_length = x.bit_length()
  ```
  Used by the [`Garaga` library function `get_felt_bitlength`](https://github.com/keep-starknet-strange/garaga/blob/249f8a372126b3a839f9c1e1080ea8c6f9374c0c/src/utils.cairo#L54)

* Add missing hint on cairo_secp lib [#1009](https://github.com/lambdaclass/cairo-vm/pull/1009):

    `BuiltinHintProcessor` now supports the following hint:

    ```python
        ids.dibit = ((ids.scalar_u >> ids.m) & 1) + 2 * ((ids.scalar_v >> ids.m) & 1)
    ```

* Add getters to read properties of a `Program` [#1017](https://github.com/lambdaclass/cairo-vm/pull/1017):
  * `prime(&self) -> &str`: get the prime associated to data in hex representation
  * `iter_data(&self) -> Iterator<Item = &MaybeRelocatable>`: get an iterator over all elements in the program data
  * `iter_builtins(&self) -> Iterator<Item = &BuiltinName>`: get an iterator over the names of required builtins

* Add missing hint on cairo_secp lib [#1008](https://github.com/lambdaclass/cairo-vm/pull/1008):

    `BuiltinHintProcessor` now supports the following hint:

    ```python
        ids.len_hi = max(ids.scalar_u.d2.bit_length(), ids.scalar_v.d2.bit_length())-1
    ```

* Update `starknet-crypto` to version `0.4.3` [#1011](https://github.com/lambdaclass/cairo-vm/pull/1011)
  * The new version carries an 85% reduction in execution time for ECDSA signature verification

* BREAKING CHANGE: refactor `Program` to optimize `Program::clone` [#999](https://github.com/lambdaclass/cairo-vm/pull/999)

    * Breaking change: many fields that were (unnecessarily) public become hidden by the refactor.

* BREAKING CHANGE: Add _builtin suffix to builtin names e.g.: output -> output_builtin [#1005](https://github.com/lambdaclass/cairo-vm/pull/1005)

* Implement hint on uint384_extension lib [#983](https://github.com/lambdaclass/cairo-vm/pull/983)

    `BuiltinHintProcessor` now supports the following hint:

    ```python
        def split(num: int, num_bits_shift: int, length: int):
            a = []
            for _ in range(length):
                a.append( num & ((1 << num_bits_shift) - 1) )
                num = num >> num_bits_shift
            return tuple(a)

        def pack(z, num_bits_shift: int) -> int:
            limbs = (z.d0, z.d1, z.d2)
            return sum(limb << (num_bits_shift * i) for i, limb in enumerate(limbs))

        def pack_extended(z, num_bits_shift: int) -> int:
            limbs = (z.d0, z.d1, z.d2, z.d3, z.d4, z.d5)
            return sum(limb << (num_bits_shift * i) for i, limb in enumerate(limbs))

        a = pack_extended(ids.a, num_bits_shift = 128)
        div = pack(ids.div, num_bits_shift = 128)

        quotient, remainder = divmod(a, div)

        quotient_split = split(quotient, num_bits_shift=128, length=6)

        ids.quotient.d0 = quotient_split[0]
        ids.quotient.d1 = quotient_split[1]
        ids.quotient.d2 = quotient_split[2]
        ids.quotient.d3 = quotient_split[3]
        ids.quotient.d4 = quotient_split[4]
        ids.quotient.d5 = quotient_split[5]

        remainder_split = split(remainder, num_bits_shift=128, length=3)
        ids.remainder.d0 = remainder_split[0]
        ids.remainder.d1 = remainder_split[1]
        ids.remainder.d2 = remainder_split[2]
    ```

* BREAKING CHANGE: optimization for instruction decoding [#942](https://github.com/lambdaclass/cairo-vm/pull/942):
    * Avoids copying immediate arguments to the `Instruction` structure, as they get inferred from the offset anyway
    * Breaking: removal of the field `Instruction::imm`

* Add missing `\n` character in traceback string [#997](https://github.com/lambdaclass/cairo-vm/pull/997)
    * BugFix: Add missing `\n` character after traceback lines when the filename is missing ("Unknown Location")

* 0.11 Support
    * Add missing hints [#1014](https://github.com/lambdaclass/cairo-vm/pull/1014):
        `BuiltinHintProcessor` now supports the following hints:
        ```python
            from starkware.cairo.common.cairo_secp.secp256r1_utils import SECP256R1_P as SECP_P
        ```
        and:
        ```python
            from starkware.cairo.common.cairo_secp.secp_utils import pack
            from starkware.python.math_utils import line_slope

            # Compute the slope.
            x0 = pack(ids.point0.x, PRIME)
            y0 = pack(ids.point0.y, PRIME)
            x1 = pack(ids.point1.x, PRIME)
            y1 = pack(ids.point1.y, PRIME)
            value = slope = line_slope(point1=(x0, y0), point2=(x1, y1), p=SECP_P)
        ```
    * Add missing hints on cairo_secp lib [#991](https://github.com/lambdaclass/cairo-vm/pull/991):
        `BuiltinHintProcessor` now supports the following hints:
        ```python
        from starkware.cairo.common.cairo_secp.secp_utils import pack
        from starkware.python.math_utils import div_mod, safe_div

        N = 0xfffffffffffffffffffffffffffffffebaaedce6af48a03bbfd25e8cd0364141
        x = pack(ids.x, PRIME) % N
        s = pack(ids.s, PRIME) % N
        value = res = div_mod(x, s, N)
        ```
        and:
        ```python
        value = k = safe_div(res * s - x, N)
        ```
    * Layouts update [#874](https://github.com/lambdaclass/cairo-vm/pull/874)
    * Keccak builtin updated [#873](https://github.com/lambdaclass/cairo-vm/pull/873), [#883](https://github.com/lambdaclass/cairo-vm/pull/883)
    * Changes to `ec_op` [#876](https://github.com/lambdaclass/cairo-vm/pull/876)
    * Poseidon builtin [#875](https://github.com/lambdaclass/cairo-vm/pull/875)
    * Renamed Felt to Felt252 [#899](https://github.com/lambdaclass/cairo-vm/pull/899)
    * Added SegmentArenaBuiltinRunner [#913](https://github.com/lambdaclass/cairo-vm/pull/913)
    * Added `program_segment_size` argument to `verify_secure_runner` & `run_from_entrypoint` [#928](https://github.com/lambdaclass/cairo-vm/pull/928)
    * Added dynamic layout [#879](https://github.com/lambdaclass/cairo-vm/pull/879)
    * `get_segment_size` was exposed [#934](https://github.com/lambdaclass/cairo-vm/pull/934)

* Add missing hint on cairo_secp lib [#1006](https://github.com/lambdaclass/cairo-vm/pull/1006):

    `BuiltinHintProcessor` now supports the following hint:

    ```python
        ids.quad_bit = (
            8 * ((ids.scalar_v >> ids.m) & 1)
            + 4 * ((ids.scalar_u >> ids.m) & 1)
            + 2 * ((ids.scalar_v >> (ids.m - 1)) & 1)
            + ((ids.scalar_u >> (ids.m - 1)) & 1)
        )
    ```

* Add missing hint on cairo_secp lib [#1003](https://github.com/lambdaclass/cairo-vm/pull/1003):

    `BuiltinHintProcessor` now supports the following hint:

    ```python
        from starkware.cairo.common.cairo_secp.secp_utils import pack

        x = pack(ids.x, PRIME) % SECP_P
    ```

* Add missing hint on cairo_secp lib [#996](https://github.com/lambdaclass/cairo-vm/pull/996):

    `BuiltinHintProcessor` now supports the following hint:

    ```python
        from starkware.python.math_utils import div_mod
        value = x_inv = div_mod(1, x, SECP_P)
    ```

* Add missing hints on cairo_secp lib [#994](https://github.com/lambdaclass/cairo-vm/pull/994):

    `BuiltinHintProcessor` now supports the following hints:

    ```python
        from starkware.cairo.common.cairo_secp.secp_utils import pack
        from starkware.python.math_utils import div_mod, safe_div

        a = pack(ids.a, PRIME)
        b = pack(ids.b, PRIME)
        value = res = div_mod(a, b, N)
    ```

    ```python
        value = k_plus_one = safe_div(res * b - a, N) + 1
    ```

* Add missing hint on cairo_secp lib [#992](https://github.com/lambdaclass/cairo-vm/pull/992):

    `BuiltinHintProcessor` now supports the following hint:

    ```python
        from starkware.cairo.common.cairo_secp.secp_utils import pack

        q, r = divmod(pack(ids.val, PRIME), SECP_P)
        assert r == 0, f"verify_zero: Invalid input {ids.val.d0, ids.val.d1, ids.val.d2}."
        ids.q = q % PRIME
    ```

* Add missing hint on cairo_secp lib [#990](https://github.com/lambdaclass/cairo-vm/pull/990):

    `BuiltinHintProcessor` now supports the following hint:

    ```python
        from starkware.cairo.common.cairo_secp.secp_utils import pack

        slope = pack(ids.slope, PRIME)
        x = pack(ids.point.x, PRIME)
        y = pack(ids.point.y, PRIME)

        value = new_x = (pow(slope, 2, SECP_P) - 2 * x) % SECP_P
    ```

* Add missing hint on cairo_secp lib [#989](https://github.com/lambdaclass/cairo-vm/pull/989):

    `BuiltinHintProcessor` now supports the following hint:

    ```python
        from starkware.cairo.common.cairo_secp.secp_utils import SECP_P
        q, r = divmod(pack(ids.val, PRIME), SECP_P)
        assert r == 0, f"verify_zero: Invalid input {ids.val.d0, ids.val.d1, ids.val.d2}."
        ids.q = q % PRIME
    ```

* Add missing hint on cairo_secp lib [#986](https://github.com/lambdaclass/cairo-vm/pull/986):

    `BuiltinHintProcessor` now supports the following hint:

    ```python
        from starkware.cairo.common.cairo_secp.secp_utils import SECP_P, pack
        from starkware.python.math_utils import div_mod

        # Compute the slope.
        x = pack(ids.pt.x, PRIME)
        y = pack(ids.pt.y, PRIME)
        value = slope = div_mod(3 * x ** 2, 2 * y, SECP_P)
    ```

* Add missing hint on cairo_secp lib [#984](https://github.com/lambdaclass/cairo-vm/pull/984):

    `BuiltinHintProcessor` now supports the following hint:

    ```python
        from starkware.cairo.common.cairo_secp.secp_utils import SECP_P, pack
        from starkware.python.math_utils import div_mod

        # Compute the slope.
        x0 = pack(ids.pt0.x, PRIME)
        y0 = pack(ids.pt0.y, PRIME)
        x1 = pack(ids.pt1.x, PRIME)
        y1 = pack(ids.pt1.y, PRIME)
        value = slope = div_mod(y0 - y1, x0 - x1, SECP_P)
    ```

* Implement hints on uint384 lib (Part 2) [#971](https://github.com/lambdaclass/cairo-vm/pull/971)

    `BuiltinHintProcessor` now supports the following hint:

    ```python
        memory[ap] = 1 if 0 <= (ids.a.d2 % PRIME) < 2 ** 127 else 0
    ```

 * Add alternative hint code for hint on _block_permutation used by 0.10.3 whitelist [#958](https://github.com/lambdaclass/cairo-vm/pull/958)

     `BuiltinHintProcessor` now supports the following hint:

    ```python
        from starkware.cairo.common.keccak_utils.keccak_utils import keccak_func
        _keccak_state_size_felts = int(ids.KECCAK_STATE_SIZE_FELTS)
        assert 0 <= _keccak_state_size_felts < 100

        output_values = keccak_func(memory.get_range(
            ids.keccak_ptr - _keccak_state_size_felts, _keccak_state_size_felts))
        segments.write_arg(ids.keccak_ptr, output_values)
    ```

* Make  hints code `src/hint_processor/builtin_hint_processor/hint_code.rs` public [#988](https://github.com/lambdaclass/cairo-vm/pull/988)

* Implement hints on uint384 lib (Part 1) [#960](https://github.com/lambdaclass/cairo-vm/pull/960)

    `BuiltinHintProcessor` now supports the following hints:

    ```python
        def split(num: int, num_bits_shift: int, length: int):
        a = []
        for _ in range(length):
            a.append( num & ((1 << num_bits_shift) - 1) )
            num = num >> num_bits_shift
        return tuple(a)

        def pack(z, num_bits_shift: int) -> int:
            limbs = (z.d0, z.d1, z.d2)
            return sum(limb << (num_bits_shift * i) for i, limb in enumerate(limbs))

        a = pack(ids.a, num_bits_shift = 128)
        div = pack(ids.div, num_bits_shift = 128)
        quotient, remainder = divmod(a, div)

        quotient_split = split(quotient, num_bits_shift=128, length=3)
        assert len(quotient_split) == 3

        ids.quotient.d0 = quotient_split[0]
        ids.quotient.d1 = quotient_split[1]
        ids.quotient.d2 = quotient_split[2]

        remainder_split = split(remainder, num_bits_shift=128, length=3)
        ids.remainder.d0 = remainder_split[0]
        ids.remainder.d1 = remainder_split[1]
        ids.remainder.d2 = remainder_split[2]
    ```

    ```python
        ids.low = ids.a & ((1<<128) - 1)
        ids.high = ids.a >> 128
    ```

    ```python
            sum_d0 = ids.a.d0 + ids.b.d0
        ids.carry_d0 = 1 if sum_d0 >= ids.SHIFT else 0
        sum_d1 = ids.a.d1 + ids.b.d1 + ids.carry_d0
        ids.carry_d1 = 1 if sum_d1 >= ids.SHIFT else 0
        sum_d2 = ids.a.d2 + ids.b.d2 + ids.carry_d1
        ids.carry_d2 = 1 if sum_d2 >= ids.SHIFT else 0
    ```

    ```python
        from starkware.python.math_utils import isqrt

        def split(num: int, num_bits_shift: int, length: int):
            a = []
            for _ in range(length):
                a.append( num & ((1 << num_bits_shift) - 1) )
                num = num >> num_bits_shift
            return tuple(a)

        def pack(z, num_bits_shift: int) -> int:
            limbs = (z.d0, z.d1, z.d2)
            return sum(limb << (num_bits_shift * i) for i, limb in enumerate(limbs))

        a = pack(ids.a, num_bits_shift=128)
        root = isqrt(a)
        assert 0 <= root < 2 ** 192
        root_split = split(root, num_bits_shift=128, length=3)
        ids.root.d0 = root_split[0]
        ids.root.d1 = root_split[1]
        ids.root.d2 = root_split[2]
    ```

* Re-export the `cairo-felt` crate as `cairo_vm::felt` [#981](https://github.com/lambdaclass/cairo-vm/pull/981)
  * Removes the need of explicitly importing `cairo-felt` in downstream projects
  and helps ensure there is no version mismatch caused by that

* Implement hint on `uint256_mul_div_mod`[#957](https://github.com/lambdaclass/cairo-vm/pull/957)

    `BuiltinHintProcessor` now supports the following hint:

    ```python
    a = (ids.a.high << 128) + ids.a.low
    b = (ids.b.high << 128) + ids.b.low
    div = (ids.div.high << 128) + ids.div.low
    quotient, remainder = divmod(a * b, div)

    ids.quotient_low.low = quotient & ((1 << 128) - 1)
    ids.quotient_low.high = (quotient >> 128) & ((1 << 128) - 1)
    ids.quotient_high.low = (quotient >> 256) & ((1 << 128) - 1)
    ids.quotient_high.high = quotient >> 384
    ids.remainder.low = remainder & ((1 << 128) - 1)
    ids.remainder.high = remainder >> 128"
    ```

    Used by the common library function `uint256_mul_div_mod`

#### [0.3.0-rc1] - 2023-04-13
* Derive Deserialize for ExecutionResources [#922](https://github.com/lambdaclass/cairo-vm/pull/922)
* Remove builtin names from VirtualMachine.builtin_runners [#921](https://github.com/lambdaclass/cairo-vm/pull/921)
* Implemented hints on common/ec.cairo [#888](https://github.com/lambdaclass/cairo-vm/pull/888)
* Changed `Memory.insert` argument types [#902](https://github.com/lambdaclass/cairo-vm/pull/902)
* feat: implemented `Deserialize` on Program by changing builtins field type to enum [#896](https://github.com/lambdaclass/cairo-vm/pull/896)
* Effective size computation from the VM exposed [#887](https://github.com/lambdaclass/cairo-vm/pull/887)
* Wasm32 Support! [#828](https://github.com/lambdaclass/cairo-vm/pull/828), [#893](https://github.com/lambdaclass/cairo-vm/pull/893)
* `MathError` added for math operation [#855](https://github.com/lambdaclass/cairo-vm/pull/855)
* Check for overflows in relocatable operations [#859](https://github.com/lambdaclass/cairo-vm/pull/859)
* Use `Relocatable` instead of `&MaybeRelocatable` in `load_data` and `get_range`[#860](https://github.com/lambdaclass/cairo-vm/pull/860) [#867](https://github.com/lambdaclass/cairo-vm/pull/867)
* Memory-related errors moved to `MemoryError` [#854](https://github.com/lambdaclass/cairo-vm/pull/854)
    * Removed unused error variants
    * Moved memory-related error variants to `MemoryError`
    * Changed memory getters to return `MemoryError` instead of `VirtualMachineError`
    * Changed all memory-related errors in hint from `HintError::Internal(VmError::...` to `HintError::Memory(MemoryError::...`
* feat: Builder pattern for `VirtualMachine` [#820](https://github.com/lambdaclass/cairo-vm/pull/820)
* Simplified `Memory::get` return type to `Option` [#852](https://github.com/lambdaclass/cairo-vm/pull/852)
* Improved idenitifier variable error handling [#851](https://github.com/lambdaclass/cairo-vm/pull/851)
* `CairoRunner::write_output` now prints missing and relocatable values [#853](https://github.com/lambdaclass/cairo-vm/pull/853)
* `VirtualMachineError::FailedToComputeOperands` error message expanded [#848](https://github.com/lambdaclass/cairo-vm/pull/848)
* Builtin names made public [#849](https://github.com/lambdaclass/cairo-vm/pull/849)
* `secure_run` flag moved to `CairoRunConfig` struct [#832](https://github.com/lambdaclass/cairo-vm/pull/832)
* `vm_core` error types revised and iimplemented `AddAssign` for `Relocatable` [#837](https://github.com/lambdaclass/cairo-vm/pull/837)
* `to_bigint` and `to_biguint` deprecated [#757](https://github.com/lambdaclass/cairo-vm/pull/757)
* `Memory` moved into `MemorySegmentManager` [#830](https://github.com/lambdaclass/cairo-vm/pull/830)
    * To reduce the complexity of the VM's memory and enforce proper usage (as the memory and its segment manager are now a "unified" entity)
    * Removed `memory` field from `VirtualMachine`
    * Added `memory` field to `MemorySegmentManager`
    * Removed `Memory` argument from methods where `MemorySegmentManager` is also an argument
    * Added test macro `segments` (an extension of the `memory` macro)
* `Display` trait added to Memory struct [#812](https://github.com/lambdaclass/cairo-vm/pull/812)
* feat: Extensible VirtualMachineError and removed PartialEq trait [#783](https://github.com/lambdaclass/cairo-vm/pull/783)
    * `VirtualMachineError::Other(anyhow::Error)` was added to allow to returning custom errors when using `cairo-vm`
    * The `PartialEq` trait was removed from the `VirtualMachineError` enum
* VM hooks added as a conditional feature [#761](https://github.com/lambdaclass/cairo-vm/pull/761)
    * Cairo-vm based testing tools such as cairo-foundry or those built by FuzzingLabs need access to the state of the VM at specific points during the execution.
    * This PR adds the possibility for users of the cairo-vm lib to execute their custom additional code during the program execution.
    * The Rust "feature" mechanism was used in order to guarantee that this ability is only available when the lib user needs it, and is not compiled when it's not required.
    * Three hooks were created:
        * before the first step
        * before each step
        * after each step
* ExecutionResource operations: add and substract [#774](https://github.com/lambdaclass/cairo-vm/pull/774), multiplication [#908](https://github.com/lambdaclass/cairo-vm/pull/908) , and `AddAssign` [#914](https://github.com/lambdaclass/cairo-vm/pull/914)

* Move `Memory` into `MemorySegmentManager` [#830](https://github.com/lambdaclass/cairo-vm/pull/830)
    * Structural changes:
        * Remove `memory: Memory` field from `VirtualMachine`
        * Add `memory: Memory` field to `MemorySegmentManager`
    * As a result of this, multiple public methods' signatures changed:
        * `BuiltinRunner` (and its inner enum types):
            * `initialize_segments(&mut self, segments: &mut MemorySegmentManager, memory: &mut Memory)` -> `initialize_segments(&mut self, segments: &mut MemorySegmentManager)`
            * `final_stack(&mut self, segments: &MemorySegmentManager, memory: &Memory, stack_pointer: Relocatable) -> Result<Relocatable, RunnerError>` -> `final_stack(&mut self, segments: &MemorySegmentManager, stack_pointer: Relocatable) -> Result<Relocatable, RunnerError>`
        * `MemorySegmentManager`
            * `add(&mut self, memory: &mut Memory) -> Relocatable` -> `add(&mut self) -> Relocatable`
            * `add_temporary_segment(&mut self, memory: &mut Memory) -> Relocatable` -> `add_temporary_segment(&mut self) -> Relocatable`
            * `load_data(&mut self, memory: &mut Memory, ptr: &MaybeRelocatable, data: &Vec<MaybeRelocatable>) -> Result<MaybeRelocatable, MemoryError>` -> `load_data(&mut self, ptr: &MaybeRelocatable, data: &Vec<MaybeRelocatable>) -> Result<MaybeRelocatable, MemoryError>`
            * `compute_effective_sizes(&mut self, memory: &Memory) -> &Vec<usize>` -> `compute_effective_sizes(&mut self) -> &Vec<usize>`
            * `gen_arg(&mut self, arg: &dyn Any, memory: &mut Memory) -> Result<MaybeRelocatable, VirtualMachineError>` -> `gen_arg(&mut self, arg: &dyn Any) -> Result<MaybeRelocatable, VirtualMachineError>`
            * `gen_cairo_arg(&mut self, arg: &CairoArg, memory: &mut Memory) -> Result<MaybeRelocatable, VirtualMachineError>` -> `gen_cairo_arg(&mut self, arg: &CairoArg) -> Result<MaybeRelocatable, VirtualMachineError>`
            * `write_arg(&mut self, memory: &mut Memory, ptr: &Relocatable, arg: &dyn Any) -> Result<MaybeRelocatable, MemoryError>` -> `write_arg(&mut self, ptr: &Relocatable, arg: &dyn Any) -> Result<MaybeRelocatable, MemoryError>`

* Refactor `Memory::relocate memory` [#784](https://github.com/lambdaclass/cairo-vm/pull/784)
    * Bugfixes:
        * `Memory::relocate_memory` now moves data in the temporary memory relocated by a relocation rule to the real memory
    * Aditional Notes:
        * When relocating temporary memory produces clashes with pre-existing values in the real memory, an InconsistentMemory error is returned instead of keeping the last inserted value. This differs from the original implementation.

* Restrict addresses to Relocatable + fix some error variants used in signature.rs [#792](https://github.com/lambdaclass/cairo-vm/pull/792)
    * Public Api Changes:
        * Change `ValidationRule` inner type to `Box<dyn Fn(&Memory, &Relocatable) -> Result<Vec<Relocatable>, MemoryError>>`.
        * Change `validated_addresses` field of `Memory` to `HashSet<Relocatable>`.
        * Change `validate_memory_cell(&mut self, address: &MaybeRelocatable) -> Result<(), MemoryError>` to `validate_memory_cell(&mut self, addr: &Relocatable) -> Result<(), MemoryError>`.

* Add `VmException` to `CairoRunner::run_from_entrypoint`[#775](https://github.com/lambdaclass/cairo-vm/pull/775)
    * Public Api Changes:
        * Change error return type of `CairoRunner::run_from_entrypoint` to `CairoRunError`.
        * Convert `VirtualMachineError`s outputed during the vm run to `VmException` in `CairoRunner::run_from_entrypoint`.
        * Make `VmException` fields public

* Fix `BuiltinRunner::final_stack` and remove quick fix [#778](https://github.com/lambdaclass/cairo-vm/pull/778)
    * Public Api changes:
        * Various changes to public `BuiltinRunner` method's signatures:
            * `final_stack(&self, vm: &VirtualMachine, pointer: Relocatable) -> Result<(Relocatable, usize), RunnerError>` to `final_stack(&mut self, segments: &MemorySegmentManager, memory: &Memory, pointer: Relocatable) -> Result<Relocatable,RunnerError>`.
            * `get_used_cells(&self, vm: &VirtualMachine) -> Result<usize, MemoryError>` to  `get_used_cells(&self, segments: &MemorySegmentManager) -> Result<usize, MemoryError>`.
            * `get_used_instances(&self, vm: &VirtualMachine) -> Result<usize, MemoryError>` to `get_used_instances(&self, segments: &MemorySegmentManager) -> Result<usize, MemoryError>`.
    * Bugfixes:
        * `BuiltinRunner::final_stack` now updates the builtin's stop_ptr instead of returning it. This replaces the bugfix on PR #768.

#### [0.1.3] - 2023-01-26
* Add secure_run flag + integrate verify_secure_runner into cairo-run [#771](https://github.com/lambdaclass/cairo-vm/pull/777)
    * Public Api changes:
        * Add command_line argument `secure_run`
        * Add argument `secure_run: Option<bool>` to `cairo_run`
        * `verify_secure_runner` is now called inside `cairo-run` when `secure_run` is set to true or when it not set and the run is not on `proof_mode`
    * Bugfixes:
        * `EcOpBuiltinRunner::deduce_memory_cell` now checks that both points are on the curve instead of only the first one
        * `EcOpBuiltinRunner::deduce_memory_cell` now returns the values of the point coordinates instead of the indices when a `PointNotOnCurve` error is returned

* Refactor `Refactor verify_secure_runner` [#768](https://github.com/lambdaclass/cairo-vm/pull/768)
    * Public Api changes:
        * Remove builtin name from the return value of `BuiltinRunner::get_memory_segment_addresses`
        * Simplify the return value of `CairoRunner::get_builtin_segments_info` to `Vec<(usize, usize)>`
        * CairoRunner::read_return_values now receives a mutable reference to VirtualMachine
    * Bugfixes:
        * CairoRunner::read_return_values now updates the `stop_ptr` of each builtin after calling `BuiltinRunner::final_stack`

* Use CairoArg enum instead of Any in CairoRunner::run_from_entrypoint [#686](https://github.com/lambdaclass/cairo-vm/pull/686)
    * Public Api changes:
        * Remove `Result` from `MaybeRelocatable::mod_floor`, it now returns a `MaybeRelocatable`
        * Add struct `CairoArg`
        * Change `arg` argument of `CairoRunner::run_from_entrypoint` from `Vec<&dyn Any>` to `&[&CairoArg]`
        * Remove argument `typed_args` from `CairoRunner::run_from_entrypoint`
        * Remove no longer used method `gen_typed_arg` from `VirtualMachine` & `MemorySegmentManager`
        * Add methods `MemorySegmentManager::gen_cairo_arg` & `MemorySegmentManager::write_simple_args` as typed counterparts to `MemorySegmentManager::gen_arg` & `MemorySegmentManager::write_arg`

#### [0.1.1] - 2023-01-11

* Add input file contents to traceback [#666](https://github.com/lambdaclass/cairo-vm/pull/666/files)
    * Public Api changes:
        * `VirtualMachineError` enum variants containing `MaybeRelocatable` and/or `Relocatable` values now use the `Display` format instead of `Debug` in their `Display` implementation
        * `get_traceback` now adds the source code line to each traceback entry
* Use hint location instead of instruction location when building VmExceptions from hint failure [#673](https://github.com/lambdaclass/cairo-vm/pull/673/files)
    * Public Api changes:
        * `hints` field added to `InstructionLocation`
        * `Program.instruction_locations` type changed from `Option<HashMap<usize, Location>>` to `Option<HashMap<usize, InstructionLocation>>`
        * `VirtualMachineError`s produced by `HintProcessor::execute_hint()` will be wrapped in a `VirtualMachineError::Hint` error containing their hint_index
        * `get_location()` now receives an an optional usize value `hint_index`, used to obtain hint locations
* Default implementation of compile_hint [#680](https://github.com/lambdaclass/cairo-vm/pull/680)
    * Internal changes:
        * Make the `compile_hint` implementation which was in the `BuiltinHintProcessor` the default implementation in the trait.
* Add new error type `HintError` [#676](https://github.com/lambdaclass/cairo-vm/pull/676)
    * Public Api changes:
        * `HintProcessor::execute_hint()` now returns a `HintError` instead of a `VirtualMachineError`
        * Helper functions on `hint_processor_utils.rs` now return a `HintError`
* Change the Dictionary used in dict hints to store MaybeRelocatable instead of BigInt [#687](https://github.com/lambdaclass/cairo-vm/pull/687)
    * Public Api changes:
        * `DictManager`, its dictionaries, and all dict module hints implemented in rust now use `MaybeRelocatable` for keys and values instead of `BigInt`
        * Add helper functions that allow extracting ids variables as `MaybeRelocatable`: `get_maybe_relocatable_from_var_name` & `get_maybe_relocatable_from_reference`
        * Change inner value type of dict-related `HintError` variants to `MaybeRelocatable`

* Implement `substitute_error_message_attribute_references` [#689] (https://github.com/lambdaclass/cairo-vm/pull/689)
    * Public Api changes:
        * Remove `error_message_attributes` field from `VirtualMachine`, and `VirtualMachine::new`
        * Add `flow_tracking_data` field to `Attribute`
        * `get_error_attr_value` now replaces the references in the error message with the corresponding cairo values.
        * Remove duplicated handling of error attribute messages leading to duplicated into in the final error display.
* Fix multiplicative inverse bug [#697](https://github.com/lambdaclass/cairo-vm/pull/697) [#698](https://github.com/lambdaclass/cairo-vm/pull/698). The VM was using integer division rather than prime field inverse when deducing `op0` or `op1` for the multiplication opcode

#### [0.1.0] - 2022-12-30
* Add traceback to VmException [#657](https://github.com/lambdaclass/cairo-vm/pull/657)
    * Public API changes:
        * `traceback` field added to `VmException` struct
        * `pub fn from_vm_error(runner: &CairoRunner, error: VirtualMachineError, pc: usize) -> Self` is now `pub fn from_vm_error(runner: &CairoRunner, vm: &VirtualMachine, error: VirtualMachineError) -> Self`
        * `pub fn get_location(pc: &usize, runner: &CairoRunner) -> Option<Location>` is now `pub fn get_location(pc: usize, runner: &CairoRunner) -> Option<Location>`
        * `pub fn decode_instruction(encoded_instr: i64, mut imm: Option<BigInt>) -> Result<instruction::Instruction, VirtualMachineError>` is now `pub fn decode_instruction(encoded_instr: i64, mut imm: Option<&BigInt>) -> Result<instruction::Instruction, VirtualMachineError>`
        * `VmException` fields' string format now mirrors their cairo-lang counterparts.<|MERGE_RESOLUTION|>--- conflicted
+++ resolved
@@ -2,13 +2,11 @@
 
 #### Upcoming Changes
 
-<<<<<<< HEAD
 * chore: update Rust required version to 1.87.0  [#2103](https://github.com/lambdaclass/cairo-vm/pull/2103)
-=======
+
 * feat: implemented delete_unaccessed function [#2099](https://github.com/lambdaclass/cairo-vm/pull/2099)
 
 * fix: also mark PC as accessed in run_instruction [#2106](https://github.com/lambdaclass/cairo-vm/pull/2106)
->>>>>>> 5dde706c
 
 #### [2.1.0] - 2025-05-21
 
