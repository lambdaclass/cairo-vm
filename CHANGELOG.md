--- conflicted
+++ resolved
@@ -10,17 +10,15 @@
 
 * feat: Implement `CairoPie::read_zip_file`[#1729](https://github.com/lambdaclass/cairo-vm/pull/1729)
 
-<<<<<<< HEAD
 * feat: Bump to 2.6.3 + Remove gas checks[#1709](https://github.com/lambdaclass/cairo-vm/pull/1709)
   * Bump cairo_lang crates & corelib to v2.6.3
   * Disable gas checks when compiling to sierra & casm
   * Add `Known bugs & issues` segment to README, poining out issues derived from the removal of gas checks and cairo v2.6.3
-=======
+
 * feat: Implement running from `CairoPie`[#1720](https://github.com/lambdaclass/cairo-vm/pull/1720)
   * Add function `cairo_run_pie`
   * Add `CairoPie` methods `run_validity_checks` & `check_pie_compatibility`
   * Add `Program` method `from_stripped_program`
->>>>>>> bc276ce6
 
 * feat: Implement `extend_additional_data` for `BuiltinRunner`[#1726](https://github.com/lambdaclass/cairo-vm/pull/1726)
 
