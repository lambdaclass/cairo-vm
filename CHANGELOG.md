--- conflicted
+++ resolved
@@ -2,7 +2,6 @@
 
 #### Upcoming Changes
 
-<<<<<<< HEAD
 * Implement hint on 0.6.0.json whitelist [#1044](https://github.com/lambdaclass/cairo-rs/pull/1044):
 
      `BuiltinHintProcessor` now supports the following hints:
@@ -10,7 +9,8 @@
     %{
        ids.a_lsb = ids.a & 1
        ids.b_lsb = ids.b & 1
-=======
+    %}
+
 * Implement hint on cairo_blake2s whitelist [#1039](https://github.com/lambdaclass/cairo-rs/pull/1039)
 
     `BuiltinHintProcessor` now supports the following hint:
@@ -38,7 +38,6 @@
         )
         padding = (modified_iv + message + [0, 0xffffffff] + output) * (_n_packed_instances - 1)
         segments.write_arg(ids.blake2s_ptr_end, padding)
->>>>>>> 33690df8
     %}
 
 * Implement hint on `assert_le_felt` for versions 0.6.0 and 0.8.2 [#1047](https://github.com/lambdaclass/cairo-rs/pull/1047):
