## Cairo-VM Changelog

#### Upcoming Changes

<<<<<<< HEAD
* Implement hint on 0.6.0.json whitelist [#1044](https://github.com/lambdaclass/cairo-rs/pull/1044):

     `BuiltinHintProcessor` now supports the following hints:

    %{
       ids.a_lsb = ids.a & 1
       ids.b_lsb = ids.b & 1
    %}
=======
* Implement hint for `starkware.cairo.common.cairo_keccak.keccak._block_permutation` as described by whitelist `starknet/security/whitelists/cairo_keccak.json` [#1046](https://github.com/lambdaclass/cairo-rs/pull/1046)

    `BuiltinHintProcessor` now supports the following hint:

    ```python
    %{
        from starkware.cairo.common.cairo_keccak.keccak_utils import keccak_func
        _keccak_state_size_felts = int(ids.KECCAK_STATE_SIZE_FELTS)
        assert 0 <= _keccak_state_size_felts < 100
        output_values = keccak_func(memory.get_range(
            ids.keccak_ptr_start, _keccak_state_size_felts))
        segments.write_arg(ids.output, output_values)
    %}
    ```

* Implement hint on cairo_blake2s whitelist [#1040](https://github.com/lambdaclass/cairo-rs/pull/1040)

    `BuiltinHintProcessor` now supports the following hint:

    ```python
    %{
        from starkware.cairo.common.cairo_blake2s.blake2s_utils import IV, blake2s_compress

        _blake2s_input_chunk_size_felts = int(ids.BLAKE2S_INPUT_CHUNK_SIZE_FELTS)
        assert 0 <= _blake2s_input_chunk_size_felts < 100

        new_state = blake2s_compress(
            message=memory.get_range(ids.blake2s_start, _blake2s_input_chunk_size_felts),
            h=[IV[0] ^ 0x01010020] + IV[1:],
            t0=ids.n_bytes,
            t1=0,
            f0=0xffffffff,
            f1=0,
        )

        segments.write_arg(ids.output, new_state)
    %}
    ```
>>>>>>> 0cbc70de

* Implement hint on cairo_blake2s whitelist [#1039](https://github.com/lambdaclass/cairo-rs/pull/1039)

    `BuiltinHintProcessor` now supports the following hint:

    ```python

    %{
        # Add dummy pairs of input and output.
        from starkware.cairo.common.cairo_blake2s.blake2s_utils import IV, blake2s_compress

        _n_packed_instances = int(ids.N_PACKED_INSTANCES)
        assert 0 <= _n_packed_instances < 20
        _blake2s_input_chunk_size_felts = int(ids.BLAKE2S_INPUT_CHUNK_SIZE_FELTS)
        assert 0 <= _blake2s_input_chunk_size_felts < 100

        message = [0] * _blake2s_input_chunk_size_felts
        modified_iv = [IV[0] ^ 0x01010020] + IV[1:]
        output = blake2s_compress(
            message=message,
            h=modified_iv,
            t0=0,
            t1=0,
            f0=0xffffffff,
            f1=0,
        )
        padding = (modified_iv + message + [0, 0xffffffff] + output) * (_n_packed_instances - 1)
        segments.write_arg(ids.blake2s_ptr_end, padding)
    %}

* Implement hint on `assert_le_felt` for versions 0.6.0 and 0.8.2 [#1047](https://github.com/lambdaclass/cairo-rs/pull/1047):

     `BuiltinHintProcessor` now supports the following hints:

     ```python

     %{
        from starkware.cairo.common.math_utils import assert_integer
        assert_integer(ids.a)
        assert_integer(ids.b)
        assert (ids.a % PRIME) <= (ids.b % PRIME), \
            f'a = {ids.a % PRIME} is not less than or equal to b = {ids.b % PRIME}.'
    %}

     ```

     ```python

    %{
        from starkware.cairo.common.math_utils import assert_integer
        assert_integer(ids.a)
        assert_integer(ids.b)
        a = ids.a % PRIME
        b = ids.b % PRIME
        assert a <= b, f'a = {a} is not less than or equal to b = {b}.'

        ids.small_inputs = int(
            a < range_check_builtin.bound and (b - a) < range_check_builtin.bound)
    %}

     ```

* Implement hint on ec_recover.json whitelist [#1038](https://github.com/lambdaclass/cairo-rs/pull/1038):

    `BuiltinHintProcessor` now supports the following hint:

    ```python
    %{
         value = k = product // m
    %}
    ```

* Implement hint on ec_recover.json whitelist [#1037](https://github.com/lambdaclass/cairo-rs/pull/1037):

    `BuiltinHintProcessor` now supports the following hint:

    ```python
    %{
        from starkware.cairo.common.cairo_secp.secp_utils import pack
        from starkware.python.math_utils import div_mod, safe_div

        a = pack(ids.a, PRIME)
        b = pack(ids.b, PRIME)
        product = a * b
        m = pack(ids.m, PRIME)

        value = res = product % m

    %}
    ```

* Implement hint for `starkware.cairo.common.cairo_keccak.keccak.finalize_keccak` as described by whitelist `starknet/security/whitelists/cairo_keccak.json` [#1041](https://github.com/lambdaclass/cairo-rs/pull/1041)

    `BuiltinHintProcessor` now supports the following hint:

    ```python
    %{
        # Add dummy pairs of input and output.
        _keccak_state_size_felts = int(ids.KECCAK_STATE_SIZE_FELTS)
        _block_size = int(ids.BLOCK_SIZE)
        assert 0 <= _keccak_state_size_felts < 100
        assert 0 <= _block_size < 1000
        inp = [0] * _keccak_state_size_felts
        padding = (inp + keccak_func(inp)) * _block_size
        segments.write_arg(ids.keccak_ptr_end, padding)
    %}
    ```

* Implement hint on ec_recover.json whitelist [#1036](https://github.com/lambdaclass/cairo-rs/pull/1036):

    `BuiltinHintProcessor` now supports the following hint:

    ```python

    %{
        from starkware.cairo.common.cairo_secp.secp_utils import pack
        from starkware.python.math_utils import div_mod, safe_div

        a = pack(ids.a, PRIME)
        b = pack(ids.b, PRIME)
        value = res = a - b
    %}

    ```

* Add missing hint on vrf.json lib [#1054](https://github.com/lambdaclass/cairo-rs/pull/1054):

    `BuiltinHintProcessor` now supports the following hint:

    ```python
        from starkware.cairo.common.cairo_secp.secp_utils import pack
        SECP_P = 2**255-19

        y = pack(ids.point.y, PRIME) % SECP_P
        # The modulo operation in python always returns a nonnegative number.
        value = (-y) % SECP_P
    ```

* Implement hint on ec_recover.json whitelist [#1032](https://github.com/lambdaclass/cairo-rs/pull/1032):

    `BuiltinHintProcessor` now supports the following hint:

    ```python
    %{
        from starkware.cairo.common.cairo_secp.secp_utils import pack
        from starkware.python.math_utils import div_mod, safe_div

        N = pack(ids.n, PRIME)
        x = pack(ids.x, PRIME) % N
        s = pack(ids.s, PRIME) % N,
        value = res = div_mod(x, s, N)
    %}
    ```

* Implement hints on field_arithmetic lib (Part 2) [#1004](https://github.com/lambdaclass/cairo-rs/pull/1004)

    `BuiltinHintProcessor` now supports the following hint:

    ```python
    %{
        from starkware.python.math_utils import div_mod

        def split(num: int, num_bits_shift: int, length: int):
            a = []
            for _ in range(length):
                a.append( num & ((1 << num_bits_shift) - 1) )
                num = num >> num_bits_shift
            return tuple(a)

        def pack(z, num_bits_shift: int) -> int:
            limbs = (z.d0, z.d1, z.d2)
            return sum(limb << (num_bits_shift * i) for i, limb in enumerate(limbs))

        a = pack(ids.a, num_bits_shift = 128)
        b = pack(ids.b, num_bits_shift = 128)
        p = pack(ids.p, num_bits_shift = 128)
        # For python3.8 and above the modular inverse can be computed as follows:
        # b_inverse_mod_p = pow(b, -1, p)
        # Instead we use the python3.7-friendly function div_mod from starkware.python.math_utils
        b_inverse_mod_p = div_mod(1, b, p)


        b_inverse_mod_p_split = split(b_inverse_mod_p, num_bits_shift=128, length=3)

        ids.b_inverse_mod_p.d0 = b_inverse_mod_p_split[0]
        ids.b_inverse_mod_p.d1 = b_inverse_mod_p_split[1]
        ids.b_inverse_mod_p.d2 = b_inverse_mod_p_split[2]
    %}
    ```

* Optimizations for hash builtin [#1029](https://github.com/lambdaclass/cairo-rs/pull/1029):
  * Track the verified addresses by offset in a `Vec<bool>` rather than storing the address in a `Vec<Relocatable>`

* Add missing hint on vrf.json whitelist [#1056](https://github.com/lambdaclass/cairo-rs/pull/1056):

    `BuiltinHintProcessor` now supports the following hint:

    ```python
    %{
        from starkware.python.math_utils import ec_double_slope
        from starkware.cairo.common.cairo_secp.secp_utils import pack
        SECP_P = 2**255-19

        # Compute the slope.
        x = pack(ids.point.x, PRIME)
        y = pack(ids.point.y, PRIME)
        value = slope = ec_double_slope(point=(x, y), alpha=42204101795669822316448953119945047945709099015225996174933988943478124189485, p=SECP_P)
    %}
    ```

* Add missing hint on vrf.json whitelist [#1035](https://github.com/lambdaclass/cairo-rs/pull/1035):

    `BuiltinHintProcessor` now supports the following hint:

    ```python
    %{
        from starkware.python.math_utils import line_slope
        from starkware.cairo.common.cairo_secp.secp_utils import pack
        SECP_P = 2**255-19
        # Compute the slope.
        x0 = pack(ids.point0.x, PRIME)
        y0 = pack(ids.point0.y, PRIME)
        x1 = pack(ids.point1.x, PRIME)
        y1 = pack(ids.point1.y, PRIME)
        value = slope = line_slope(point1=(x0, y0), point2=(x1, y1), p=SECP_P)
    %}
    ```

* Add missing hint on vrf.json whitelist [#1035](https://github.com/lambdaclass/cairo-rs/pull/1035):

    `BuiltinHintProcessor` now supports the following hint:

    ```python
    %{
        from starkware.cairo.common.cairo_secp.secp_utils import pack
        SECP_P = 2**255-19
        to_assert = pack(ids.val, PRIME)
        q, r = divmod(pack(ids.val, PRIME), SECP_P)
        assert r == 0, f"verify_zero: Invalid input {ids.val.d0, ids.val.d1, ids.val.d2}."
        ids.q = q % PRIME
    %}
    ```

* Add missing hint on vrf.json whitelist [#1000](https://github.com/lambdaclass/cairo-rs/pull/1000):

    `BuiltinHintProcessor` now supports the following hint:

    ```python
        def pack_512(u, num_bits_shift: int) -> int:
            limbs = (u.d0, u.d1, u.d2, u.d3)
            return sum(limb << (num_bits_shift * i) for i, limb in enumerate(limbs))

        x = pack_512(ids.x, num_bits_shift = 128)
        p = ids.p.low + (ids.p.high << 128)
        x_inverse_mod_p = pow(x,-1, p) 

        x_inverse_mod_p_split = (x_inverse_mod_p & ((1 << 128) - 1), x_inverse_mod_p >> 128)

        ids.x_inverse_mod_p.low = x_inverse_mod_p_split[0]
        ids.x_inverse_mod_p.high = x_inverse_mod_p_split[1]
    ```

* BREAKING CHANGE: Fix `CairoRunner::get_memory_holes` [#1027](https://github.com/lambdaclass/cairo-rs/pull/1027):

  * Skip builtin segements when counting memory holes
  * Check amount of memory holes for all tests in cairo_run_test
  * Remove duplicated tests in cairo_run_test
  * BREAKING CHANGE: `MemorySegmentManager.get_memory_holes` now also receives the amount of builtins in the vm. Signature is now `pub fn get_memory_holes(&self, builtin_count: usize) -> Result<usize, MemoryError>`

* Add missing hint on vrf.json lib [#1043](https://github.com/lambdaclass/cairo-rs/pull/1043):

    `BuiltinHintProcessor` now supports the following hint:

    ```python
        from starkware.python.math_utils import div_mod

        def split(a: int):
            return (a & ((1 << 128) - 1), a >> 128)

        def pack(z, num_bits_shift: int) -> int:
            limbs = (z.low, z.high)
            return sum(limb << (num_bits_shift * i) for i, limb in enumerate(limbs))

        a = pack(ids.a, 128)
        b = pack(ids.b, 128)
        p = pack(ids.p, 128)
        # For python3.8 and above the modular inverse can be computed as follows:
        # b_inverse_mod_p = pow(b, -1, p)
        # Instead we use the python3.7-friendly function div_mod from starkware.python.math_utils
        b_inverse_mod_p = div_mod(1, b, p)

        b_inverse_mod_p_split = split(b_inverse_mod_p)

        ids.b_inverse_mod_p.low = b_inverse_mod_p_split[0]
        ids.b_inverse_mod_p.high = b_inverse_mod_p_split[1]
    ```

* Add missing hints `NewHint#35` and `NewHint#36` [#975](https://github.com/lambdaclass/cairo-rs/issues/975)

    `BuiltinHintProcessor` now supports the following hint:

    ```python
    from starkware.cairo.common.cairo_secp.secp_utils import pack
    from starkware.cairo.common.math_utils import as_int
    from starkware.python.math_utils import div_mod, safe_div

    p = pack(ids.P, PRIME)
    x = pack(ids.x, PRIME) + as_int(ids.x.d3, PRIME) * ids.BASE ** 3 + as_int(ids.x.d4, PRIME) * ids.BASE ** 4
    y = pack(ids.y, PRIME)

    value = res = div_mod(x, y, p)
    ```

    ```python
    k = safe_div(res * y - x, p)
    value = k if k > 0 else 0 - k
    ids.flag = 1 if k > 0 else 0
    ```

* Add missing hint on uint256_improvements lib [#1025](https://github.com/lambdaclass/cairo-rs/pull/1025):

    `BuiltinHintProcessor` now supports the following hint:

    ```python
        from starkware.python.math_utils import isqrt
        n = (ids.n.high << 128) + ids.n.low
        root = isqrt(n)
        assert 0 <= root < 2 ** 128
        ids.root = root
    ```

* Add missing hint on uint256_improvements lib [#1024](https://github.com/lambdaclass/cairo-rs/pull/1024):

    `BuiltinHintProcessor` now supports the following hint:

    ```python
        res = ids.a + ids.b
        ids.carry = 1 if res >= ids.SHIFT else 0
    ```

* BREAKING CHANGE: move `Program::identifiers` to `SharedProgramData::identifiers` [#1023](https://github.com/lambdaclass/cairo-rs/pull/1023)
    * Optimizes `CairoRunner::new`, needed for sequencers and other workflows reusing the same `Program` instance across `CairoRunner`s
    * Breaking change: make all fields in `Program` and `SharedProgramData` `pub(crate)`, since we break by moving the field let's make it the last break for this struct
    * Add `Program::get_identifier(&self, id: &str) -> &Identifier` to get a single identifier by name

* Implement hints on field_arithmetic lib[#985](https://github.com/lambdaclass/cairo-rs/pull/983)

    `BuiltinHintProcessor` now supports the following hint:

    ```python
        %{
            from starkware.python.math_utils import is_quad_residue, sqrt

            def split(num: int, num_bits_shift: int = 128, length: int = 3):
                a = []
                for _ in range(length):
                    a.append( num & ((1 << num_bits_shift) - 1) )
                    num = num >> num_bits_shift
                return tuple(a)

            def pack(z, num_bits_shift: int = 128) -> int:
                limbs = (z.d0, z.d1, z.d2)
                return sum(limb << (num_bits_shift * i) for i, limb in enumerate(limbs))


            generator = pack(ids.generator)
            x = pack(ids.x)
            p = pack(ids.p)

            success_x = is_quad_residue(x, p)
            root_x = sqrt(x, p) if success_x else None

            success_gx = is_quad_residue(generator*x, p)
            root_gx = sqrt(generator*x, p) if success_gx else None

            # Check that one is 0 and the other is 1
            if x != 0:
                assert success_x + success_gx ==1

            # `None` means that no root was found, but we need to transform these into a felt no matter what
            if root_x == None:
                root_x = 0
            if root_gx == None:
                root_gx = 0
            ids.success_x = int(success_x)
            split_root_x = split(root_x)
            split_root_gx = split(root_gx)
            ids.sqrt_x.d0 = split_root_x[0]
            ids.sqrt_x.d1 = split_root_x[1]
            ids.sqrt_x.d2 = split_root_x[2]
            ids.sqrt_gx.d0 = split_root_gx[0]
            ids.sqrt_gx.d1 = split_root_gx[1]
            ids.sqrt_gx.d2 = split_root_gx[2]
        %}
    ```

* Add missing hint on vrf.json lib [#1050](https://github.com/lambdaclass/cairo-rs/pull/1050):

    `BuiltinHintProcessor` now supports the following hint:

    ```python
        sum_low = ids.a.low + ids.b.low
        ids.carry_low = 1 if sum_low >= ids.SHIFT else 0
    ```

* Add missing hint on uint256_improvements lib [#1016](https://github.com/lambdaclass/cairo-rs/pull/1016):

    `BuiltinHintProcessor` now supports the following hint:

    ```python
        def split(num: int, num_bits_shift: int = 128, length: int = 2):
            a = []
            for _ in range(length):
                a.append( num & ((1 << num_bits_shift) - 1) )
                num = num >> num_bits_shift
            return tuple(a)

        def pack(z, num_bits_shift: int = 128) -> int:
            limbs = (z.low, z.high)
            return sum(limb << (num_bits_shift * i) for i, limb in enumerate(limbs))

        a = pack(ids.a)
        b = pack(ids.b)
        res = (a - b)%2**256
        res_split = split(res)
        ids.res.low = res_split[0]
        ids.res.high = res_split[1]
    ```

* Implement hint on vrf.json lib [#1049](https://github.com/lambdaclass/cairo-rs/pull/1049)

    `BuiltinHintProcessor` now supports the following hint:
    
    ```python
        def split(num: int, num_bits_shift: int, length: int):
            a = []
            for _ in range(length):
                a.append( num & ((1 << num_bits_shift) - 1) )
                num = num >> num_bits_shift
            return tuple(a)

        def pack(z, num_bits_shift: int) -> int:
            limbs = (z.d0, z.d1, z.d2)
            return sum(limb << (num_bits_shift * i) for i, limb in enumerate(limbs))

        def pack_extended(z, num_bits_shift: int) -> int:
            limbs = (z.d0, z.d1, z.d2, z.d3, z.d4, z.d5)
            return sum(limb << (num_bits_shift * i) for i, limb in enumerate(limbs))

        a = pack_extended(ids.a, num_bits_shift = 128)
        div = pack(ids.div, num_bits_shift = 128)

        quotient, remainder = divmod(a, div)

        quotient_split = split(quotient, num_bits_shift=128, length=6)

        ids.quotient.d0 = quotient_split[0]
        ids.quotient.d1 = quotient_split[1]
        ids.quotient.d2 = quotient_split[2]
        ids.quotient.d3 = quotient_split[3]
        ids.quotient.d4 = quotient_split[4]
        ids.quotient.d5 = quotient_split[5]

        remainder_split = split(remainder, num_bits_shift=128, length=3)
        ids.remainder.d0 = remainder_split[0]
        ids.remainder.d1 = remainder_split[1]
        ids.remainder.d2 = remainder_split[2]
    ```

    _Note: this hint is similar to the one in #983, but with some trailing whitespace removed_

* Add missing hint on vrf.json whitelist [#1030](https://github.com/lambdaclass/cairo-rs/pull/1030):

    `BuiltinHintProcessor` now supports the following hint:

    ```python
        def split(num: int, num_bits_shift: int, length: int):
            a = []
            for _ in range(length):
                a.append( num & ((1 << num_bits_shift) - 1) )
                num = num >> num_bits_shift
            return tuple(a)

        def pack(z, num_bits_shift: int) -> int:
            limbs = (z.low, z.high)
            return sum(limb << (num_bits_shift * i) for i, limb in enumerate(limbs))

        def pack_extended(z, num_bits_shift: int) -> int:
            limbs = (z.d0, z.d1, z.d2, z.d3)
            return sum(limb << (num_bits_shift * i) for i, limb in enumerate(limbs))

        x = pack_extended(ids.x, num_bits_shift = 128)
        div = pack(ids.div, num_bits_shift = 128)

        quotient, remainder = divmod(x, div)

        quotient_split = split(quotient, num_bits_shift=128, length=4)

        ids.quotient.d0 = quotient_split[0]
        ids.quotient.d1 = quotient_split[1]
        ids.quotient.d2 = quotient_split[2]
        ids.quotient.d3 = quotient_split[3]

        remainder_split = split(remainder, num_bits_shift=128, length=2)
        ids.remainder.low = remainder_split[0]
        ids.remainder.high = remainder_split[1]
    ```

* Add method `Program::data_len(&self) -> usize` to get the number of data cells in a given program [#1022](https://github.com/lambdaclass/cairo-rs/pull/1022)

* Add missing hint on uint256_improvements lib [#1013](https://github.com/lambdaclass/cairo-rs/pull/1013):

    `BuiltinHintProcessor` now supports the following hint:

    ```python
        a = (ids.a.high << 128) + ids.a.low
        div = (ids.div.b23 << 128) + ids.div.b01
        quotient, remainder = divmod(a, div)

        ids.quotient.low = quotient & ((1 << 128) - 1)
        ids.quotient.high = quotient >> 128
        ids.remainder.low = remainder & ((1 << 128) - 1)
        ids.remainder.high = remainder >> 128
    ```

* Add missing hint on cairo_secp lib [#1010](https://github.com/lambdaclass/cairo-rs/pull/1010):

    `BuiltinHintProcessor` now supports the following hint:

    ```python
        memory[ap] = int(x == 0)
    ```

* Implement hint on `get_felt_bitlength` [#993](https://github.com/lambdaclass/cairo-rs/pull/993)

  `BuiltinHintProcessor` now supports the following hint:
  ```python
  x = ids.x
  ids.bit_length = x.bit_length()
  ```
  Used by the [`Garaga` library function `get_felt_bitlength`](https://github.com/keep-starknet-strange/garaga/blob/249f8a372126b3a839f9c1e1080ea8c6f9374c0c/src/utils.cairo#L54)

* Add missing hint on cairo_secp lib [#1009](https://github.com/lambdaclass/cairo-rs/pull/1009):

    `BuiltinHintProcessor` now supports the following hint:

    ```python
        ids.dibit = ((ids.scalar_u >> ids.m) & 1) + 2 * ((ids.scalar_v >> ids.m) & 1)
    ```

* Add getters to read properties of a `Program` [#1017](https://github.com/lambdaclass/cairo-rs/pull/1017):
  * `prime(&self) -> &str`: get the prime associated to data in hex representation
  * `iter_data(&self) -> Iterator<Item = &MaybeRelocatable>`: get an iterator over all elements in the program data
  * `iter_builtins(&self) -> Iterator<Item = &BuiltinName>`: get an iterator over the names of required builtins

* Add missing hint on cairo_secp lib [#1008](https://github.com/lambdaclass/cairo-rs/pull/1008):

    `BuiltinHintProcessor` now supports the following hint:

    ```python
        ids.len_hi = max(ids.scalar_u.d2.bit_length(), ids.scalar_v.d2.bit_length())-1
    ```

* Update `starknet-crypto` to version `0.4.3` [#1011](https://github.com/lambdaclass/cairo-rs/pull/1011)
  * The new version carries an 85% reduction in execution time for ECDSA signature verification

* BREAKING CHANGE: refactor `Program` to optimize `Program::clone` [#999](https://github.com/lambdaclass/cairo-rs/pull/999)

    * Breaking change: many fields that were (unnecessarily) public become hidden by the refactor.

* BREAKING CHANGE: Add _builtin suffix to builtin names e.g.: output -> output_builtin [#1005](https://github.com/lambdaclass/cairo-rs/pull/1005)

* Implement hint on uint384_extension lib [#983](https://github.com/lambdaclass/cairo-rs/pull/983)

    `BuiltinHintProcessor` now supports the following hint:
    
    ```python
        def split(num: int, num_bits_shift: int, length: int):
            a = []
            for _ in range(length):
                a.append( num & ((1 << num_bits_shift) - 1) )
                num = num >> num_bits_shift 
            return tuple(a)

        def pack(z, num_bits_shift: int) -> int:
            limbs = (z.d0, z.d1, z.d2)
            return sum(limb << (num_bits_shift * i) for i, limb in enumerate(limbs))
            
        def pack_extended(z, num_bits_shift: int) -> int:
            limbs = (z.d0, z.d1, z.d2, z.d3, z.d4, z.d5)
            return sum(limb << (num_bits_shift * i) for i, limb in enumerate(limbs))

        a = pack_extended(ids.a, num_bits_shift = 128)
        div = pack(ids.div, num_bits_shift = 128)

        quotient, remainder = divmod(a, div)

        quotient_split = split(quotient, num_bits_shift=128, length=6)

        ids.quotient.d0 = quotient_split[0]
        ids.quotient.d1 = quotient_split[1]
        ids.quotient.d2 = quotient_split[2]
        ids.quotient.d3 = quotient_split[3]
        ids.quotient.d4 = quotient_split[4]
        ids.quotient.d5 = quotient_split[5]

        remainder_split = split(remainder, num_bits_shift=128, length=3)
        ids.remainder.d0 = remainder_split[0]
        ids.remainder.d1 = remainder_split[1]
        ids.remainder.d2 = remainder_split[2]
    ```

* Add missing `\n` character in traceback string [#997](https://github.com/lambdaclass/cairo-rs/pull/997)
    * BugFix: Add missing `\n` character after traceback lines when the filename is missing ("Unknown Location")

* 0.11 Support
    * Add missing hints [#1014](https://github.com/lambdaclass/cairo-rs/pull/1014):
        `BuiltinHintProcessor` now supports the following hints:
        ```python
            from starkware.cairo.common.cairo_secp.secp256r1_utils import SECP256R1_P as SECP_P 
        ```
        and: 
        ```python
            from starkware.cairo.common.cairo_secp.secp_utils import pack
            from starkware.python.math_utils import line_slope
            
            # Compute the slope.
            x0 = pack(ids.point0.x, PRIME)
            y0 = pack(ids.point0.y, PRIME)
            x1 = pack(ids.point1.x, PRIME)
            y1 = pack(ids.point1.y, PRIME)
            value = slope = line_slope(point1=(x0, y0), point2=(x1, y1), p=SECP_P)
        ```
    * Add missing hints on cairo_secp lib [#991](https://github.com/lambdaclass/cairo-rs/pull/991):
        `BuiltinHintProcessor` now supports the following hints:
        ```python
        from starkware.cairo.common.cairo_secp.secp_utils import pack
        from starkware.python.math_utils import div_mod, safe_div

        N = 0xfffffffffffffffffffffffffffffffebaaedce6af48a03bbfd25e8cd0364141
        x = pack(ids.x, PRIME) % N
        s = pack(ids.s, PRIME) % N
        value = res = div_mod(x, s, N)
        ```
        and: 
        ```python
        value = k = safe_div(res * s - x, N)
        ```
    * Layouts update [#874](https://github.com/lambdaclass/cairo-rs/pull/874)
    * Keccak builtin updated [#873](https://github.com/lambdaclass/cairo-rs/pull/873), [#883](https://github.com/lambdaclass/cairo-rs/pull/883)
    * Changes to `ec_op` [#876](https://github.com/lambdaclass/cairo-rs/pull/876)
    * Poseidon builtin [#875](https://github.com/lambdaclass/cairo-rs/pull/875)
    * Renamed Felt to Felt252 [#899](https://github.com/lambdaclass/cairo-rs/pull/899)
    * Added SegmentArenaBuiltinRunner [#913](https://github.com/lambdaclass/cairo-rs/pull/913)
    * Added `program_segment_size` argument to `verify_secure_runner` & `run_from_entrypoint` [#928](https://github.com/lambdaclass/cairo-rs/pull/928)
    * Added dynamic layout [#879](https://github.com/lambdaclass/cairo-rs/pull/879)
    * `get_segment_size` was exposed [#934](https://github.com/lambdaclass/cairo-rs/pull/934)

* Add missing hint on cairo_secp lib [#1006](https://github.com/lambdaclass/cairo-rs/pull/1006):

    `BuiltinHintProcessor` now supports the following hint:

    ```python
        ids.quad_bit = (
            8 * ((ids.scalar_v >> ids.m) & 1)
            + 4 * ((ids.scalar_u >> ids.m) & 1)
            + 2 * ((ids.scalar_v >> (ids.m - 1)) & 1)
            + ((ids.scalar_u >> (ids.m - 1)) & 1)
        )
    ```

* Add missing hint on cairo_secp lib [#1003](https://github.com/lambdaclass/cairo-rs/pull/1003):

    `BuiltinHintProcessor` now supports the following hint:

    ```python
        from starkware.cairo.common.cairo_secp.secp_utils import pack

        x = pack(ids.x, PRIME) % SECP_P
    ```

* Add missing hint on cairo_secp lib [#996](https://github.com/lambdaclass/cairo-rs/pull/996):

    `BuiltinHintProcessor` now supports the following hint:

    ```python
        from starkware.python.math_utils import div_mod
        value = x_inv = div_mod(1, x, SECP_P)
    ```

* Add missing hints on cairo_secp lib [#994](https://github.com/lambdaclass/cairo-rs/pull/994):

    `BuiltinHintProcessor` now supports the following hints:

    ```python
        from starkware.cairo.common.cairo_secp.secp_utils import pack
        from starkware.python.math_utils import div_mod, safe_div

        a = pack(ids.a, PRIME)
        b = pack(ids.b, PRIME)
        value = res = div_mod(a, b, N)
    ```

    ```python
        value = k_plus_one = safe_div(res * b - a, N) + 1
    ```

* Add missing hint on cairo_secp lib [#992](https://github.com/lambdaclass/cairo-rs/pull/992):

    `BuiltinHintProcessor` now supports the following hint:

    ```python
        from starkware.cairo.common.cairo_secp.secp_utils import pack

        q, r = divmod(pack(ids.val, PRIME), SECP_P)
        assert r == 0, f"verify_zero: Invalid input {ids.val.d0, ids.val.d1, ids.val.d2}."
        ids.q = q % PRIME
    ```

* Add missing hint on cairo_secp lib [#990](https://github.com/lambdaclass/cairo-rs/pull/990):

    `BuiltinHintProcessor` now supports the following hint:

    ```python
        from starkware.cairo.common.cairo_secp.secp_utils import pack

        slope = pack(ids.slope, PRIME)
        x = pack(ids.point.x, PRIME)
        y = pack(ids.point.y, PRIME)

        value = new_x = (pow(slope, 2, SECP_P) - 2 * x) % SECP_P
    ```

* Add missing hint on cairo_secp lib [#989](https://github.com/lambdaclass/cairo-rs/pull/989):

    `BuiltinHintProcessor` now supports the following hint:

    ```python
        from starkware.cairo.common.cairo_secp.secp_utils import SECP_P
        q, r = divmod(pack(ids.val, PRIME), SECP_P)
        assert r == 0, f"verify_zero: Invalid input {ids.val.d0, ids.val.d1, ids.val.d2}."
        ids.q = q % PRIME
    ```

* Add missing hint on cairo_secp lib [#986](https://github.com/lambdaclass/cairo-rs/pull/986):

    `BuiltinHintProcessor` now supports the following hint:

    ```python
        from starkware.cairo.common.cairo_secp.secp_utils import SECP_P, pack
        from starkware.python.math_utils import div_mod

        # Compute the slope.
        x = pack(ids.pt.x, PRIME)
        y = pack(ids.pt.y, PRIME)
        value = slope = div_mod(3 * x ** 2, 2 * y, SECP_P)
    ```

* Add missing hint on cairo_secp lib [#984](https://github.com/lambdaclass/cairo-rs/pull/984):

    `BuiltinHintProcessor` now supports the following hint:

    ```python
        from starkware.cairo.common.cairo_secp.secp_utils import SECP_P, pack
        from starkware.python.math_utils import div_mod

        # Compute the slope.
        x0 = pack(ids.pt0.x, PRIME)
        y0 = pack(ids.pt0.y, PRIME)
        x1 = pack(ids.pt1.x, PRIME)
        y1 = pack(ids.pt1.y, PRIME)
        value = slope = div_mod(y0 - y1, x0 - x1, SECP_P)
    ```

* Implement hints on uint384 lib (Part 2) [#971](https://github.com/lambdaclass/cairo-rs/pull/971)

    `BuiltinHintProcessor` now supports the following hint:

    ```python
        memory[ap] = 1 if 0 <= (ids.a.d2 % PRIME) < 2 ** 127 else 0
    ```

 * Add alternative hint code for hint on _block_permutation used by 0.10.3 whitelist [#958](https://github.com/lambdaclass/cairo-rs/pull/958)

     `BuiltinHintProcessor` now supports the following hint:

    ```python
        from starkware.cairo.common.keccak_utils.keccak_utils import keccak_func
        _keccak_state_size_felts = int(ids.KECCAK_STATE_SIZE_FELTS)
        assert 0 <= _keccak_state_size_felts < 100

        output_values = keccak_func(memory.get_range(
            ids.keccak_ptr - _keccak_state_size_felts, _keccak_state_size_felts))
        segments.write_arg(ids.keccak_ptr, output_values)
    ```

* Make  hints code `src/hint_processor/builtin_hint_processor/hint_code.rs` public [#988](https://github.com/lambdaclass/cairo-rs/pull/988)

* Implement hints on uint384 lib (Part 1) [#960](https://github.com/lambdaclass/cairo-rs/pull/960)

    `BuiltinHintProcessor` now supports the following hints:

    ```python
        def split(num: int, num_bits_shift: int, length: int):
        a = []
        for _ in range(length):
            a.append( num & ((1 << num_bits_shift) - 1) )
            num = num >> num_bits_shift
        return tuple(a)

        def pack(z, num_bits_shift: int) -> int:
            limbs = (z.d0, z.d1, z.d2)
            return sum(limb << (num_bits_shift * i) for i, limb in enumerate(limbs))

        a = pack(ids.a, num_bits_shift = 128)
        div = pack(ids.div, num_bits_shift = 128)
        quotient, remainder = divmod(a, div)

        quotient_split = split(quotient, num_bits_shift=128, length=3)
        assert len(quotient_split) == 3

        ids.quotient.d0 = quotient_split[0]
        ids.quotient.d1 = quotient_split[1]
        ids.quotient.d2 = quotient_split[2]

        remainder_split = split(remainder, num_bits_shift=128, length=3)
        ids.remainder.d0 = remainder_split[0]
        ids.remainder.d1 = remainder_split[1]
        ids.remainder.d2 = remainder_split[2]
    ```

    ```python
        ids.low = ids.a & ((1<<128) - 1)
        ids.high = ids.a >> 128
    ```

    ```python
            sum_d0 = ids.a.d0 + ids.b.d0
        ids.carry_d0 = 1 if sum_d0 >= ids.SHIFT else 0
        sum_d1 = ids.a.d1 + ids.b.d1 + ids.carry_d0
        ids.carry_d1 = 1 if sum_d1 >= ids.SHIFT else 0
        sum_d2 = ids.a.d2 + ids.b.d2 + ids.carry_d1
        ids.carry_d2 = 1 if sum_d2 >= ids.SHIFT else 0
    ```

    ```python
        def split(num: int, num_bits_shift: int, length: int):
            a = []
            for _ in range(length):
                a.append( num & ((1 << num_bits_shift) - 1) )
                num = num >> num_bits_shift
            return tuple(a)

        def pack(z, num_bits_shift: int) -> int:
            limbs = (z.d0, z.d1, z.d2)
            return sum(limb << (num_bits_shift * i) for i, limb in enumerate(limbs))

        def pack2(z, num_bits_shift: int) -> int:
            limbs = (z.b01, z.b23, z.b45)
            return sum(limb << (num_bits_shift * i) for i, limb in enumerate(limbs))

        a = pack(ids.a, num_bits_shift = 128)
        div = pack2(ids.div, num_bits_shift = 128)
        quotient, remainder = divmod(a, div)

        quotient_split = split(quotient, num_bits_shift=128, length=3)
        assert len(quotient_split) == 3

        ids.quotient.d0 = quotient_split[0]
        ids.quotient.d1 = quotient_split[1]
        ids.quotient.d2 = quotient_split[2]

        remainder_split = split(remainder, num_bits_shift=128, length=3)
        ids.remainder.d0 = remainder_split[0]
        ids.remainder.d1 = remainder_split[1]
        ids.remainder.d2 = remainder_split[2]
    ```

    ```python
        from starkware.python.math_utils import isqrt

        def split(num: int, num_bits_shift: int, length: int):
            a = []
            for _ in range(length):
                a.append( num & ((1 << num_bits_shift) - 1) )
                num = num >> num_bits_shift
            return tuple(a)

        def pack(z, num_bits_shift: int) -> int:
            limbs = (z.d0, z.d1, z.d2)
            return sum(limb << (num_bits_shift * i) for i, limb in enumerate(limbs))

        a = pack(ids.a, num_bits_shift=128)
        root = isqrt(a)
        assert 0 <= root < 2 ** 192
        root_split = split(root, num_bits_shift=128, length=3)
        ids.root.d0 = root_split[0]
        ids.root.d1 = root_split[1]
        ids.root.d2 = root_split[2]
    ```

* Re-export the `cairo-felt` crate as `cairo_vm::felt` [#981](https://github.com/lambdaclass/cairo-rs/pull/981)
  * Removes the need of explicitly importing `cairo-felt` in downstream projects
  and helps ensure there is no version mismatch caused by that

* Implement hint on `uint256_mul_div_mod`[#957](https://github.com/lambdaclass/cairo-rs/pull/957)

    `BuiltinHintProcessor` now supports the following hint:

    ```python
    a = (ids.a.high << 128) + ids.a.low
    b = (ids.b.high << 128) + ids.b.low
    div = (ids.div.high << 128) + ids.div.low
    quotient, remainder = divmod(a * b, div)

    ids.quotient_low.low = quotient & ((1 << 128) - 1)
    ids.quotient_low.high = (quotient >> 128) & ((1 << 128) - 1)
    ids.quotient_high.low = (quotient >> 256) & ((1 << 128) - 1)
    ids.quotient_high.high = quotient >> 384
    ids.remainder.low = remainder & ((1 << 128) - 1)
    ids.remainder.high = remainder >> 128"
    ```

    Used by the common library function `uint256_mul_div_mod`

#### [0.3.0-rc1] - 2023-04-13
* Derive Deserialize for ExecutionResources [#922](https://github.com/lambdaclass/cairo-rs/pull/922)
* Remove builtin names from VirtualMachine.builtin_runners [#921](https://github.com/lambdaclass/cairo-rs/pull/921)
* Implemented hints on common/ec.cairo [#888](https://github.com/lambdaclass/cairo-rs/pull/888)
* Changed `Memory.insert` argument types [#902](https://github.com/lambdaclass/cairo-rs/pull/902)
* feat: implemented `Deserialize` on Program by changing builtins field type to enum [#896](https://github.com/lambdaclass/cairo-rs/pull/896)
* Effective size computation from the VM exposed [#887](https://github.com/lambdaclass/cairo-rs/pull/887)
* Wasm32 Support! [#828](https://github.com/lambdaclass/cairo-rs/pull/828), [#893](https://github.com/lambdaclass/cairo-rs/pull/893)
* `MathError` added for math operation [#855](https://github.com/lambdaclass/cairo-rs/pull/855)
* Check for overflows in relocatable operations [#859](https://github.com/lambdaclass/cairo-rs/pull/859)
* Use `Relocatable` instead of `&MaybeRelocatable` in `load_data` and `get_range`[#860](https://github.com/lambdaclass/cairo-rs/pull/860) [#867](https://github.com/lambdaclass/cairo-rs/pull/867)
* Memory-related errors moved to `MemoryError` [#854](https://github.com/lambdaclass/cairo-rs/pull/854)
    * Removed unused error variants
    * Moved memory-related error variants to `MemoryError`
    * Changed memory getters to return `MemoryError` instead of `VirtualMachineError`
    * Changed all memory-related errors in hint from `HintError::Internal(VmError::...` to `HintError::Memory(MemoryError::...`
* feat: Builder pattern for `VirtualMachine` [#820](https://github.com/lambdaclass/cairo-rs/pull/820)
* Simplified `Memory::get` return type to `Option` [#852](https://github.com/lambdaclass/cairo-rs/pull/852)
* Improved idenitifier variable error handling [#851](https://github.com/lambdaclass/cairo-rs/pull/851)
* `CairoRunner::write_output` now prints missing and relocatable values [#853](https://github.com/lambdaclass/cairo-rs/pull/853)
* `VirtualMachineError::FailedToComputeOperands` error message expanded [#848](https://github.com/lambdaclass/cairo-rs/pull/848)
* Builtin names made public [#849](https://github.com/lambdaclass/cairo-rs/pull/849)
* `secure_run` flag moved to `CairoRunConfig` struct [#832](https://github.com/lambdaclass/cairo-rs/pull/832)
* `vm_core` error types revised and iimplemented `AddAssign` for `Relocatable` [#837](https://github.com/lambdaclass/cairo-rs/pull/837)
* `to_bigint` and `to_biguint` deprecated [#757](https://github.com/lambdaclass/cairo-rs/pull/757)
* `Memory` moved into `MemorySegmentManager` [#830](https://github.com/lambdaclass/cairo-rs/pull/830)
    * To reduce the complexity of the VM's memory and enforce proper usage (as the memory and its segment manager are now a "unified" entity)
    * Removed `memory` field from `VirtualMachine`
    * Added `memory` field to `MemorySegmentManager`
    * Removed `Memory` argument from methods where `MemorySegmentManager` is also an argument
    * Added test macro `segments` (an extension of the `memory` macro)
* `Display` trait added to Memory struct [#812](https://github.com/lambdaclass/cairo-rs/pull/812)
* feat: Extensible VirtualMachineError and removed PartialEq trait [#783](https://github.com/lambdaclass/cairo-rs/pull/783)
    * `VirtualMachineError::Other(anyhow::Error)` was added to allow to returning custom errors when using `cairo-rs`
    * The `PartialEq` trait was removed from the `VirtualMachineError` enum
* VM hooks added as a conditional feature [#761](https://github.com/lambdaclass/cairo-rs/pull/761)
    * Cairo-rs based testing tools such as cairo-foundry or those built by FuzzingLabs need access to the state of the VM at specific points during the execution.
    * This PR adds the possibility for users of the cairo-rs lib to execute their custom additional code during the program execution.
    * The Rust "feature" mechanism was used in order to guarantee that this ability is only available when the lib user needs it, and is not compiled when it's not required.
    * Three hooks were created:
        * before the first step
        * before each step
        * after each step
* ExecutionResource operations: add and substract [#774](https://github.com/lambdaclass/cairo-rs/pull/774), multiplication [#908](https://github.com/lambdaclass/cairo-rs/pull/908) , and `AddAssign` [#914](https://github.com/lambdaclass/cairo-rs/pull/914)

* Move `Memory` into `MemorySegmentManager` [#830](https://github.com/lambdaclass/cairo-rs/pull/830)
    * Structural changes:
        * Remove `memory: Memory` field from `VirtualMachine`
        * Add `memory: Memory` field to `MemorySegmentManager`
    * As a result of this, multiple public methods' signatures changed:
        * `BuiltinRunner` (and its inner enum types):
            * `initialize_segments(&mut self, segments: &mut MemorySegmentManager, memory: &mut Memory)` -> `initialize_segments(&mut self, segments: &mut MemorySegmentManager)`
            * `final_stack(&mut self, segments: &MemorySegmentManager, memory: &Memory, stack_pointer: Relocatable) -> Result<Relocatable, RunnerError>` -> `final_stack(&mut self, segments: &MemorySegmentManager, stack_pointer: Relocatable) -> Result<Relocatable, RunnerError>`
        * `MemorySegmentManager`
            * `add(&mut self, memory: &mut Memory) -> Relocatable` -> `add(&mut self) -> Relocatable`
            * `add_temporary_segment(&mut self, memory: &mut Memory) -> Relocatable` -> `add_temporary_segment(&mut self) -> Relocatable`
            * `load_data(&mut self, memory: &mut Memory, ptr: &MaybeRelocatable, data: &Vec<MaybeRelocatable>) -> Result<MaybeRelocatable, MemoryError>` -> `load_data(&mut self, ptr: &MaybeRelocatable, data: &Vec<MaybeRelocatable>) -> Result<MaybeRelocatable, MemoryError>`
            * `compute_effective_sizes(&mut self, memory: &Memory) -> &Vec<usize>` -> `compute_effective_sizes(&mut self) -> &Vec<usize>`
            * `gen_arg(&mut self, arg: &dyn Any, memory: &mut Memory) -> Result<MaybeRelocatable, VirtualMachineError>` -> `gen_arg(&mut self, arg: &dyn Any) -> Result<MaybeRelocatable, VirtualMachineError>`
            * `gen_cairo_arg(&mut self, arg: &CairoArg, memory: &mut Memory) -> Result<MaybeRelocatable, VirtualMachineError>` -> `gen_cairo_arg(&mut self, arg: &CairoArg) -> Result<MaybeRelocatable, VirtualMachineError>`
            * `write_arg(&mut self, memory: &mut Memory, ptr: &Relocatable, arg: &dyn Any) -> Result<MaybeRelocatable, MemoryError>` -> `write_arg(&mut self, ptr: &Relocatable, arg: &dyn Any) -> Result<MaybeRelocatable, MemoryError>`

* Refactor `Memory::relocate memory` [#784](https://github.com/lambdaclass/cairo-rs/pull/784)
    * Bugfixes:
        * `Memory::relocate_memory` now moves data in the temporary memory relocated by a relocation rule to the real memory
    * Aditional Notes:
        * When relocating temporary memory produces clashes with pre-existing values in the real memory, an InconsistentMemory error is returned instead of keeping the last inserted value. This differs from the original implementation.

* Restrict addresses to Relocatable + fix some error variants used in signature.rs [#792](https://github.com/lambdaclass/cairo-rs/pull/792)
    * Public Api Changes:
        * Change `ValidationRule` inner type to `Box<dyn Fn(&Memory, &Relocatable) -> Result<Vec<Relocatable>, MemoryError>>`.
        * Change `validated_addresses` field of `Memory` to `HashSet<Relocatable>`.
        * Change `validate_memory_cell(&mut self, address: &MaybeRelocatable) -> Result<(), MemoryError>` to `validate_memory_cell(&mut self, addr: &Relocatable) -> Result<(), MemoryError>`.

* Add `VmException` to `CairoRunner::run_from_entrypoint`[#775](https://github.com/lambdaclass/cairo-rs/pull/775)
    * Public Api Changes:
        * Change error return type of `CairoRunner::run_from_entrypoint` to `CairoRunError`.
        * Convert `VirtualMachineError`s outputed during the vm run to `VmException` in `CairoRunner::run_from_entrypoint`.
        * Make `VmException` fields public

* Fix `BuiltinRunner::final_stack` and remove quick fix [#778](https://github.com/lambdaclass/cairo-rs/pull/778)
    * Public Api changes:
        * Various changes to public `BuiltinRunner` method's signatures:
            * `final_stack(&self, vm: &VirtualMachine, pointer: Relocatable) -> Result<(Relocatable, usize), RunnerError>` to `final_stack(&mut self, segments: &MemorySegmentManager, memory: &Memory, pointer: Relocatable) -> Result<Relocatable,RunnerError>`.
            * `get_used_cells(&self, vm: &VirtualMachine) -> Result<usize, MemoryError>` to  `get_used_cells(&self, segments: &MemorySegmentManager) -> Result<usize, MemoryError>`.
            * `get_used_instances(&self, vm: &VirtualMachine) -> Result<usize, MemoryError>` to `get_used_instances(&self, segments: &MemorySegmentManager) -> Result<usize, MemoryError>`.
    * Bugfixes:
        * `BuiltinRunner::final_stack` now updates the builtin's stop_ptr instead of returning it. This replaces the bugfix on PR #768.

#### [0.1.3] - 2023-01-26
* Add secure_run flag + integrate verify_secure_runner into cairo-run [#771](https://github.com/lambdaclass/cairo-rs/pull/777)
    * Public Api changes:
        * Add command_line argument `secure_run`
        * Add argument `secure_run: Option<bool>` to `cairo_run`
        * `verify_secure_runner` is now called inside `cairo-run` when `secure_run` is set to true or when it not set and the run is not on `proof_mode`
    * Bugfixes:
        * `EcOpBuiltinRunner::deduce_memory_cell` now checks that both points are on the curve instead of only the first one
        * `EcOpBuiltinRunner::deduce_memory_cell` now returns the values of the point coordinates instead of the indices when a `PointNotOnCurve` error is returned

* Refactor `Refactor verify_secure_runner` [#768](https://github.com/lambdaclass/cairo-rs/pull/768)
    * Public Api changes:
        * Remove builtin name from the return value of `BuiltinRunner::get_memory_segment_addresses`
        * Simplify the return value of `CairoRunner::get_builtin_segments_info` to `Vec<(usize, usize)>`
        * CairoRunner::read_return_values now receives a mutable reference to VirtualMachine
    * Bugfixes:
        * CairoRunner::read_return_values now updates the `stop_ptr` of each builtin after calling `BuiltinRunner::final_stack`

* Use CairoArg enum instead of Any in CairoRunner::run_from_entrypoint [#686](https://github.com/lambdaclass/cairo-rs/pull/686)
    * Public Api changes:
        * Remove `Result` from `MaybeRelocatable::mod_floor`, it now returns a `MaybeRelocatable`
        * Add struct `CairoArg`
        * Change `arg` argument of `CairoRunner::run_from_entrypoint` from `Vec<&dyn Any>` to `&[&CairoArg]`
        * Remove argument `typed_args` from `CairoRunner::run_from_entrypoint`
        * Remove no longer used method `gen_typed_arg` from `VirtualMachine` & `MemorySegmentManager`
        * Add methods `MemorySegmentManager::gen_cairo_arg` & `MemorySegmentManager::write_simple_args` as typed counterparts to `MemorySegmentManager::gen_arg` & `MemorySegmentManager::write_arg`

#### [0.1.1] - 2023-01-11

* Add input file contents to traceback [#666](https://github.com/lambdaclass/cairo-rs/pull/666/files)
    * Public Api changes:
        * `VirtualMachineError` enum variants containing `MaybeRelocatable` and/or `Relocatable` values now use the `Display` format instead of `Debug` in their `Display` implementation
        * `get_traceback` now adds the source code line to each traceback entry
* Use hint location instead of instruction location when building VmExceptions from hint failure [#673](https://github.com/lambdaclass/cairo-rs/pull/673/files)
    * Public Api changes:
        * `hints` field added to `InstructionLocation`
        * `Program.instruction_locations` type changed from `Option<HashMap<usize, Location>>` to `Option<HashMap<usize, InstructionLocation>>`
        * `VirtualMachineError`s produced by `HintProcessor::execute_hint()` will be wrapped in a `VirtualMachineError::Hint` error containing their hint_index
        * `get_location()` now receives an an optional usize value `hint_index`, used to obtain hint locations
* Default implementation of compile_hint [#680](https://github.com/lambdaclass/cairo-rs/pull/680)
    * Internal changes:
        * Make the `compile_hint` implementation which was in the `BuiltinHintProcessor` the default implementation in the trait.
* Add new error type `HintError` [#676](https://github.com/lambdaclass/cairo-rs/pull/676)
    * Public Api changes:
        * `HintProcessor::execute_hint()` now returns a `HintError` instead of a `VirtualMachineError`
        * Helper functions on `hint_processor_utils.rs` now return a `HintError`
* Change the Dictionary used in dict hints to store MaybeRelocatable instead of BigInt [#687](https://github.com/lambdaclass/cairo-rs/pull/687)
    * Public Api changes:
        * `DictManager`, its dictionaries, and all dict module hints implemented in rust now use `MaybeRelocatable` for keys and values instead of `BigInt`
        * Add helper functions that allow extracting ids variables as `MaybeRelocatable`: `get_maybe_relocatable_from_var_name` & `get_maybe_relocatable_from_reference`
        * Change inner value type of dict-related `HintError` variants to `MaybeRelocatable`

* Implement `substitute_error_message_attribute_references` [#689] (https://github.com/lambdaclass/cairo-rs/pull/689)
    * Public Api changes:
        * Remove `error_message_attributes` field from `VirtualMachine`, and `VirtualMachine::new`
        * Add `flow_tracking_data` field to `Attribute`
        * `get_error_attr_value` now replaces the references in the error message with the corresponding cairo values.
        * Remove duplicated handling of error attribute messages leading to duplicated into in the final error display.
* Fix multiplicative inverse bug [#697](https://github.com/lambdaclass/cairo-rs/pull/697) [#698](https://github.com/lambdaclass/cairo-rs/pull/698). The VM was using integer division rather than prime field inverse when deducing `op0` or `op1` for the multiplication opcode

#### [0.1.0] - 2022-12-30
* Add traceback to VmException [#657](https://github.com/lambdaclass/cairo-rs/pull/657)
    * Public API changes:
        * `traceback` field added to `VmException` struct
        * `pub fn from_vm_error(runner: &CairoRunner, error: VirtualMachineError, pc: usize) -> Self` is now `pub fn from_vm_error(runner: &CairoRunner, vm: &VirtualMachine, error: VirtualMachineError) -> Self`
        * `pub fn get_location(pc: &usize, runner: &CairoRunner) -> Option<Location>` is now `pub fn get_location(pc: usize, runner: &CairoRunner) -> Option<Location>`
        * `pub fn decode_instruction(encoded_instr: i64, mut imm: Option<BigInt>) -> Result<instruction::Instruction, VirtualMachineError>` is now `pub fn decode_instruction(encoded_instr: i64, mut imm: Option<&BigInt>) -> Result<instruction::Instruction, VirtualMachineError>`
        * `VmException` fields' string format now mirrors their cairo-lang counterparts.<|MERGE_RESOLUTION|>--- conflicted
+++ resolved
@@ -2,7 +2,6 @@
 
 #### Upcoming Changes
 
-<<<<<<< HEAD
 * Implement hint on 0.6.0.json whitelist [#1044](https://github.com/lambdaclass/cairo-rs/pull/1044):
 
      `BuiltinHintProcessor` now supports the following hints:
@@ -11,7 +10,7 @@
        ids.a_lsb = ids.a & 1
        ids.b_lsb = ids.b & 1
     %}
-=======
+
 * Implement hint for `starkware.cairo.common.cairo_keccak.keccak._block_permutation` as described by whitelist `starknet/security/whitelists/cairo_keccak.json` [#1046](https://github.com/lambdaclass/cairo-rs/pull/1046)
 
     `BuiltinHintProcessor` now supports the following hint:
@@ -50,7 +49,6 @@
         segments.write_arg(ids.output, new_state)
     %}
     ```
->>>>>>> 0cbc70de
 
 * Implement hint on cairo_blake2s whitelist [#1039](https://github.com/lambdaclass/cairo-rs/pull/1039)
 
