* Add traceback to VmException [#657](https://github.com/lambdaclass/cairo-rs/pull/657)
    * Public API changes: 
        * `traceback` field added to `VmException` struct
        * `pub fn from_vm_error(runner: &CairoRunner, error: VirtualMachineError, pc: usize) -> Self` is now `pub fn from_vm_error(runner: &CairoRunner, vm: &VirtualMachine, error: VirtualMachineError) -> Self`
        * `pub fn get_location(pc: &usize, runner: &CairoRunner) -> Option<Location>` is now `pub fn get_location(pc: usize, runner: &CairoRunner) -> Option<Location>`
        * `pub fn decode_instruction(encoded_instr: i64, mut imm: Option<BigInt>) -> Result<instruction::Instruction, VirtualMachineError>` is now `pub fn decode_instruction(encoded_instr: i64, mut imm: Option<&BigInt>) -> Result<instruction::Instruction, VirtualMachineError>`
        * `VmExcepion` field's string format now mirror their cairo-lang conterparts.

* Add input file contents to traceback [#666](https://github.com/lambdaclass/cairo-rs/pull/666/files)
    * Public Api changes:
        * `VirtualMachineError` enum variants containing `MaybeRelocatable` and/or `Relocatable` values now use the `Display` format instead of `Debug` in their `Display` implementation
        * `get_traceback` now adds the source code line to each traceback entry

<<<<<<< HEAD
* Default implementation of compile_hint [#680](https://github.com/lambdaclass/cairo-rs/pull/680)
    * Internal changes: 
        * Make the `compile_hint` implementation which was in the `BuiltinHintProcessor` the default implementation in the trait. 
=======
* Use hint location instead of instruction location when building VmExceptions from hint failure [#673](https://github.com/lambdaclass/cairo-rs/pull/673/files)
    * Public Api changes:
        * `hints` field added to `InstructionLocation`
        * `Program.instruction_locations` type changed from `Option<HashMap<usize, Location>>` to `Option<HashMap<usize, InstructionLocation>>`
        * `VirtualMachineError`s produced by `HintProcessor::execute_hint()` will be wrapped in a `VirtualMachineError::Hint` error containing their hint_index
        * `get_location()` now receives an an optional usize value `hint_index`, used to obtain hint locations
>>>>>>> 56b6080b
<|MERGE_RESOLUTION|>--- conflicted
+++ resolved
@@ -11,15 +11,13 @@
         * `VirtualMachineError` enum variants containing `MaybeRelocatable` and/or `Relocatable` values now use the `Display` format instead of `Debug` in their `Display` implementation
         * `get_traceback` now adds the source code line to each traceback entry
 
-<<<<<<< HEAD
-* Default implementation of compile_hint [#680](https://github.com/lambdaclass/cairo-rs/pull/680)
-    * Internal changes: 
-        * Make the `compile_hint` implementation which was in the `BuiltinHintProcessor` the default implementation in the trait. 
-=======
 * Use hint location instead of instruction location when building VmExceptions from hint failure [#673](https://github.com/lambdaclass/cairo-rs/pull/673/files)
     * Public Api changes:
         * `hints` field added to `InstructionLocation`
         * `Program.instruction_locations` type changed from `Option<HashMap<usize, Location>>` to `Option<HashMap<usize, InstructionLocation>>`
         * `VirtualMachineError`s produced by `HintProcessor::execute_hint()` will be wrapped in a `VirtualMachineError::Hint` error containing their hint_index
         * `get_location()` now receives an an optional usize value `hint_index`, used to obtain hint locations
->>>>>>> 56b6080b
+
+* Default implementation of compile_hint [#680](https://github.com/lambdaclass/cairo-rs/pull/680)
+    * Internal changes: 
+        * Make the `compile_hint` implementation which was in the `BuiltinHintProcessor` the default implementation in the trait. 