--- conflicted
+++ resolved
@@ -2,9 +2,8 @@
 
 #### Upcoming Changes
 
-<<<<<<< HEAD
 * feat(breaking): Replace `cairo-felt` crate with `stark-felt` [#1408](https://github.com/lambdaclass/cairo-vm/pull/1408)
-=======
+
 * perf: Add `extensive_hints` feature to prevent performance regression for the common use-case [#1503] (https://github.com/lambdaclass/cairo-vm/pull/1503)
 
   * Gates changes added by #1491 under the feature flag `extensive_hints`
@@ -35,17 +34,13 @@
   * Signature changes:
     * `pub fn step_hint(&mut self, hint_executor: &mut dyn HintProcessor, exec_scopes: &mut ExecutionScopes, hint_datas: &mut Vec<Box<dyn Any>>, constants: &HashMap<String, Felt252>) -> Result<(), VirtualMachineError>` -> `pub fn step_hint(&mut self, hint_processor: &mut dyn HintProcessor, exec_scopes: &mut ExecutionScopes, hint_datas: &mut Vec<Box<dyn Any>>, hint_ranges: &mut HashMap<Relocatable, HintRange>, constants: &HashMap<String, Felt252>) -> Result<(), VirtualMachineError>`
     * `pub fn step(&mut self, hint_executor: &mut dyn HintProcessor, exec_scopes: &mut ExecutionScopes, hint_data: &[Box<dyn Any>], constants: &HashMap<String, Felt252>) -> Result<(), VirtualMachineError>` -> `pub fn step(&mut self, hint_processor: &mut dyn HintProcessor, exec_scopes: &mut ExecutionScopes, hint_datas: &mut Vec<Box<dyn Any>>, hint_ranges: &mut HashMap<Relocatable, HintRange>, constants: &HashMap<String, Felt252>) -> Result<(), VirtualMachineError>`
->>>>>>> 8a2ef24c
 
 * feat: add debugging capabilities behind `print` feature flag. [#1476](https://github.com/lambdaclass/cairo-vm/pull/1476)
 
 * feat: add `cairo_run_program` function that takes a `Program` as an arg. [#1496](https://github.com/lambdaclass/cairo-vm/pull/1496)
 
-<<<<<<< HEAD
-=======
 #### [0.9.1] - 2023-11-16
 
->>>>>>> 8a2ef24c
 * chore: bump `cairo-lang-` dependencies to 2.3.1 [#1482](https://github.com/lambdaclass/cairo-vm/pull/1482), [#1483](https://github.com/lambdaclass/cairo-vm/pull/1483)
 
 * feat: Make PublicInput fields public [#1474](https://github.com/lambdaclass/cairo-vm/pull/1474)
