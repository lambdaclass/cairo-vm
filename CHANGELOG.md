--- conflicted
+++ resolved
@@ -2,14 +2,6 @@
 
 #### Upcoming Changes
 
-<<<<<<< HEAD
-* BREAKING: Add no_std compatibility to cairo-vm (cairo-1-hints feature still not supported)
-    * Move the vm to its own directory and crate, different from the workspace [#1215](https://github.com/lambdaclass/cairo-rs/pull/1215)
-
-    * Add an `ensure_no_std` crate that the CI will use to check that new changes don't revert `no_std` support [#1215](https://github.com/lambdaclass/cairo-rs/pull/1215) [#1232](https://github.com/lambdaclass/cairo-rs/pull/1232) 
-
-    * replace the use of `num-prime::is_prime` by a custom implementation, therefore restoring `no_std` compatibility [#1238](https://github.com/lambdaclass/cairo-rs/pull/1238)
-=======
 * Add path to cairo-vm README.md [#1276](https://github.com/lambdaclass/cairo-rs/pull/1276)
 
 * fix: change error returned when subtracting two `MaybeRelocatable`s to better reflect the cause [#1271](https://github.com/lambdaclass/cairo-rs/pull/1271)
@@ -19,7 +11,6 @@
 #### [0.6.0] - 2023-6-18
 
 * fix: `dibit` hint no longer fails when called with an `m` of zero [#1247](https://github.com/lambdaclass/cairo-rs/pull/1247)
->>>>>>> 6680f388
 
 * fix(security): avoid denial of service on malicious input exploiting the scientific notation parser [#1239](https://github.com/lambdaclass/cairo-rs/pull/1239)
 
@@ -41,11 +32,12 @@
   * `HintProcessor::compile_hint` now receies a `&[HintReference]` rather than `&HashMap<usize, HintReference>`
   * Public `CairoRunner::get_reference_list` has been removed
 
-* move the vm in it's own directory and crate, different from the workspace
-
-* add a `ensure-no_std` crate that will be used by the CI to check that new changes are not reverting `no_std` support
-
-* replace the use of `num-prime::is_prime` by a custom implementation, therefore restoring `no_std` compatibility
+* BREAKING: Add no_std compatibility to cairo-vm (cairo-1-hints feature still not supported)
+    * Move the vm to its own directory and crate, different from the workspace [#1215](https://github.com/lambdaclass/cairo-rs/pull/1215)
+
+    * Add an `ensure_no_std` crate that the CI will use to check that new changes don't revert `no_std` support [#1215](https://github.com/lambdaclass/cairo-rs/pull/1215) [#1232](https://github.com/lambdaclass/cairo-rs/pull/1232) 
+
+    * replace the use of `num-prime::is_prime` by a custom implementation, therefore restoring `no_std` compatibility [#1238](https://github.com/lambdaclass/cairo-rs/pull/1238)
 
 #### [0.5.2] - 2023-6-12
 
