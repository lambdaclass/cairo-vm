## Cairo-VM Changelog

#### Upcoming Changes

<<<<<<< HEAD
* BREAKING: Move the vm to its own directory and crate, different from the workspace [#1215](https://github.com/lambdaclass/cairo-rs/pull/1215)

* Add an `ensure_no_std` crate that the CI will use to check that new changes don't revert `no_std` support [#1215](https://github.com/lambdaclass/cairo-rs/pull/1215)
=======
* fix(security): avoid denial of service on malicious input exploiting the scientific notation parser [#1239](https://github.com/lambdaclass/cairo-rs/pull/1239)

* perf: accumulate `min` and `max` instruction offsets during run to speed up range check [#1080](https://github.com/lambdaclass/cairo-rs/pull/)
  BREAKING: `Cairo_runner::get_perm_range_check_limits` no longer returns an error when called without trace enabled, as it no longer depends on it

* perf: process reference list on `Program` creation only [#1214](https://github.com/lambdaclass/cairo-rs/pull/1214)
  Also keep them in a `Vec<_>` instead of a `HashMap<_, _>` since it will be continuous anyway.
  BREAKING:
  * `HintProcessor::compile_hint` now receies a `&[HintReference]` rather than `&HashMap<usize, HintReference>`
  * Public `CairoRunner::get_reference_list` has been removed
>>>>>>> 8a72ddc2

#### [0.5.2] - 2023-6-12

* BREAKING: Compute `ExecutionResources.n_steps` without requiring trace [#1222](https://github.com/lambdaclass/cairo-rs/pull/1222)

  * `CairoRunner::get_execution_resources` return's `n_steps` field value is now set to `vm.current_step` instead of `0` if both `original_steps` and `trace` are set to `None`

* Add `RunResources::get_n_steps` method [#1225](https://github.com/lambdaclass/cairo-rs/pull/1225)

* refactor: simplify `mem_eq`

* fix: pin Cairo compiler version [#1220](https://github.com/lambdaclass/cairo-rs/pull/1220)

* perf: make `inner_rc_bound` a constant, improving performance of the range-check builtin

* fix: substraction of `MaybeRelocatable` always behaves as signed [#1218](https://github.com/lambdaclass/cairo-rs/pull/1218)

<<<<<<< HEAD
=======
* move the vm in it's own directory and crate, different from the workspace

* add a `ensure-no_std` crate that will be used by the CI to check that new changes are not reverting `no_std` support

* replace the use of `num-prime::is_prime` by a custom implementation, therefore restoring `no_std` compatibility

>>>>>>> 8a72ddc2
#### [0.5.1] - 2023-6-7

* fix: fix overflow for `QUAD_BIT` and `DI_BIT` hints [#1209](https://github.com/lambdaclass/cairo-rs/pull/1209)
  Fixes [#1205](https://github.com/lambdaclass/cairo-rs/issue/1205)

* fix: fix hints `UINT256_UNSIGNED_DIV_REM` && `UINT256_EXPANDED_UNSIGNED_DIV_REM` [#1203](https://github.com/lambdaclass/cairo-rs/pull/1203)

* bugfix: fix deserialization of scientific notation with fractional values [#1202](https://github.com/lambdaclass/cairo-rs/pull/1202)

* feat: implement `mem_eq` function to test for equality of two ranges in memory [#1198](https://github.com/lambdaclass/cairo-rs/pull/1198)

* perf: use `mem_eq` in `set_add` [#1198](https://github.com/lambdaclass/cairo-rs/pull/1198)

* feat: wrap big variants of `HintError`, `VirtualMachineError`, `RunnerError`, `MemoryError`, `MathError`, `InsufficientAllocatedCellsError` in `Box` [#1193](https://github.com/lambdaclass/cairo-rs/pull/1193)
  * BREAKING: all tuple variants of `HintError` with a single `Felt252` or multiple elements now receive a single `Box`

* Add `Program::builtins_len method` [#1194](https://github.com/lambdaclass/cairo-rs/pull/1194)

* fix: Handle the deserialization of serde_json::Number with scientific notation (e.g.: Number(1e27)) in felt_from_number function [#1188](https://github.com/lambdaclass/cairo-rs/pull/1188)

* feat: Add RunResources Struct [#1175](https://github.com/lambdaclass/cairo-rs/pull/1175)
  * BREAKING: Modify `CairoRunner::run_until_pc` arity. Add `run_resources: &mut Option<RunResources>` input
  * BREAKING: Modify `CairoRunner::run_from_entrypoint` arity. Add `run_resources: &mut Option<RunResources>` input

* fix: Fix 'as_int' conversion usage in hints `ASSERT_250_BIT` &  `SIGNED_DIV_REM` [#1191](https://github.com/lambdaclass/cairo-rs/pull/1191)


* bugfix: Use cairo constants in `ASSERT_250_BIT` hint [#1187](https://github.com/lambdaclass/cairo-rs/pull/1187)

* bugfix: Fix `EC_DOUBLE_ASSIGN_NEW_X_V2` hint not taking `SECP_P` value from the current execution scope [#1186](https://github.com/lambdaclass/cairo-rs/pull/1186)

* fix: Fix hint `BIGINT_PACK_DIV_MOD` [#1189](https://github.com/lambdaclass/cairo-rs/pull/1189)

* fix: Fix possible subtraction overflow in `QUAD_BIT` & `DI_BIT` hints [#1185](https://github.com/lambdaclass/cairo-rs/pull/1185)

  * These hints now return an error when ids.m equals zero

* fix: felt_from_number not properly returning parse errors [#1012](https://github.com/lambdaclass/cairo-rs/pull/1012)

* fix: Fix felt sqrt and Signed impl [#1150](https://github.com/lambdaclass/cairo-rs/pull/1150)

  * BREAKING: Fix `Felt252` methods `abs`, `signum`, `is_positive`, `is_negative` and `sqrt`
  * BREAKING: Remove function `math_utils::sqrt`(Now moved to `Felt252::sqrt`)

* feat: Add method `CairoRunner::initialize_function_runner_cairo_1` [#1151](https://github.com/lambdaclass/cairo-rs/pull/1151)

  * Add method `pub fn initialize_function_runner_cairo_1(
        &mut self,
        vm: &mut VirtualMachine,
        program_builtins: &[BuiltinName],
    ) -> Result<(), RunnerError>` to `CairoRunner`

  * BREAKING: Move field `builtins` from `SharedProgramData` to `Program`
  * BREAKING: Remove argument `add_segment_arena_builtin` from `CairoRunner::initialize_function_runner`, it is now always false
  * BREAKING: Add `segment_arena` enum variant to `BuiltinName`

* Fix implementation of `InitSquashData` and `ShouldSkipSquashLoop`

* Add more hints to `Cairo1HintProcessor` [#1171](https://github.com/lambdaclass/cairo-rs/pull/1171)
                                          [#1143](https://github.com/lambdaclass/cairo-rs/pull/1143)

    * `Cairo1HintProcessor` can now run the following hints:
        * Felt252DictEntryInit
        * Felt252DictEntryUpdate
        * GetCurrentAccessDelta
        * InitSquashData
        * AllocConstantSize
        * GetCurrentAccessIndex
        * ShouldContinueSquashLoop
        * FieldSqrt
        * Uint512DivMod

* Add some small considerations regarding Cairo 1 programs [#1144](https://github.com/lambdaclass/cairo-rs/pull/1144):

  * Ignore Casm and Sierra files
  * Add special flag to compile Cairo 1 programs

* Make the VM able to run `CasmContractClass` files under `cairo-1-hints` feature [#1098](https://github.com/lambdaclass/cairo-rs/pull/1098)

  * Implement `TryFrom<CasmContractClass> for Program`
  * Add `Cairo1HintProcessor`

#### 0.5.0
**YANKED**

#### [0.4.0] - 2023-05-12

* perf: insert elements from the tail in `load_data` so reallocation happens only once [#1117](https://github.com/lambdaclass/cairo-rs/pull/1117)

* Add `CairoRunner::get_program method` [#1123](https://github.com/lambdaclass/cairo-rs/pull/1123)

* Use to_signed_felt as function for felt252 as BigInt within [-P/2, P/2] range and use to_bigint as function for representation as BigInt. [#1100](https://github.com/lambdaclass/cairo-rs/pull/1100)

* Implement hint on field_arithmetic lib [#1090](https://github.com/lambdaclass/cairo-rs/pull/1090)

    `BuiltinHintProcessor` now supports the following hints:

    ```python
        %{
            def split(num: int, num_bits_shift: int, length: int):
                a = []
                for _ in range(length):
                    a.append( num & ((1 << num_bits_shift) - 1) )
                    num = num >> num_bits_shift
                return tuple(a)

            def pack(z, num_bits_shift: int) -> int:
                limbs = (z.d0, z.d1, z.d2)
                return sum(limb << (num_bits_shift * i) for i, limb in enumerate(limbs))

            a = pack(ids.a, num_bits_shift = 128)
            b = pack(ids.b, num_bits_shift = 128)
            p = pack(ids.p, num_bits_shift = 128)

            res = (a - b) % p


            res_split = split(res, num_bits_shift=128, length=3)

            ids.res.d0 = res_split[0]
            ids.res.d1 = res_split[1]
            ids.res.d2 = res_split[2]
        %}
    ```

* Add missing hint on cairo_secp lib [#1089](https://github.com/lambdaclass/cairo-rs/pull/1089):
    `BuiltinHintProcessor` now supports the following hint:

    ```python

    from starkware.cairo.common.cairo_secp.secp_utils import pack

    slope = pack(ids.slope, PRIME)
    x0 = pack(ids.point0.x, PRIME)
    x1 = pack(ids.point1.x, PRIME)
    y0 = pack(ids.point0.y, PRIME)

    value = new_x = (pow(slope, 2, SECP_P) - x0 - x1) % SECP_P
    ```

* Add missing hint on vrf.json whitelist [#1055](https://github.com/lambdaclass/cairo-rs/pull/1055):

     `BuiltinHintProcessor` now supports the following hint:

     ```python
    %{
        PRIME = 2**255 - 19
        II = pow(2, (PRIME - 1) // 4, PRIME)

        xx = ids.xx.low + (ids.xx.high<<128)
        x = pow(xx, (PRIME + 3) // 8, PRIME)
        if (x * x - xx) % PRIME != 0:
            x = (x * II) % PRIME
        if x % 2 != 0:
            x = PRIME - x
        ids.x.low = x & ((1<<128)-1)
        ids.x.high = x >> 128
    %}
    ```

* Implement hint variant for finalize_blake2s[#1072](https://github.com/lambdaclass/cairo-rs/pull/1072)

    `BuiltinHintProcessor` now supports the following hint:

     ```python
    %{
        # Add dummy pairs of input and output.
        from starkware.cairo.common.cairo_blake2s.blake2s_utils import IV, blake2s_compress

        _n_packed_instances = int(ids.N_PACKED_INSTANCES)
        assert 0 <= _n_packed_instances < 20
        _blake2s_input_chunk_size_felts = int(ids.BLAKE2S_INPUT_CHUNK_SIZE_FELTS)
        assert 0 <= _blake2s_input_chunk_size_felts < 100

        message = [0] * _blake2s_input_chunk_size_felts
        modified_iv = [IV[0] ^ 0x01010020] + IV[1:]
        output = blake2s_compress(
            message=message,
            h=modified_iv,
            t0=0,
            t1=0,
            f0=0xffffffff,
            f1=0,
        )
        padding = (message + modified_iv + [0, 0xffffffff] + output) * (_n_packed_instances - 1)
        segments.write_arg(ids.blake2s_ptr_end, padding)
        %}
        ```

* Implement fast_ec_add hint variant [#1087](https://github.com/lambdaclass/cairo-rs/pull/1087)

`BuiltinHintProcessor` now supports the following hint:

    ```python
    %{
        from starkware.cairo.common.cairo_secp.secp_utils import SECP_P, pack

        slope = pack(ids.slope, PRIME)
        x0 = pack(ids.pt0.x, PRIME)
        x1 = pack(ids.pt1.x, PRIME)
        y0 = pack(ids.pt0.y, PRIME)

        value = new_x = (pow(slope, 2, SECP_P) - x0 - x1) % SECP_P
    %}
    ```

* feat(hints): Add alternative string for hint IS_ZERO_PACK_EXTERNAL_SECP [#1082](https://github.com/lambdaclass/cairo-rs/pull/1082)

    `BuiltinHintProcessor` now supports the following hint:

    ```python
    %{
        from starkware.cairo.common.cairo_secp.secp_utils import pack
        x = pack(ids.x, PRIME) % SECP_P
    %}
    ```

* Add alternative hint code for ec_double hint [#1083](https://github.com/lambdaclass/cairo-rs/pull/1083)

    `BuiltinHintProcessor` now supports the following hint:

    ```python
    %{
        from starkware.cairo.common.cairo_secp.secp_utils import SECP_P, pack

        slope = pack(ids.slope, PRIME)
        x = pack(ids.pt.x, PRIME)
        y = pack(ids.pt.y, PRIME)

        value = new_x = (pow(slope, 2, SECP_P) - 2 * x) % SECP_P
    %}
    ```

* fix(security)!: avoid DoS on malicious insertion to memory [#1099](https://github.com/lambdaclass/cairo-rs/pull/1099)
    * A program could crash the library by attempting to insert a value at an address with a big offset; fixed by trying to reserve to check for allocation failure
    * A program could crash the program by exploiting an integer overflow when attempting to insert a value at an address with offset `usize::MAX`

    BREAKING: added a new error variant `MemoryError::VecCapacityExceeded`

* perf: specialize addition for `u64` and `Felt252` [#932](https://github.com/lambdaclass/cairo-rs/pull/932)
    * Avoids the creation of a new `Felt252` instance for additions with a very restricted valid range
    * This impacts specially the addition of `Relocatable` with `Felt252` values in `update_pc`, which take a significant amount of time in some benchmarks

* fix(starknet-crypto): bump version to `0.5.0` [#1088](https://github.com/lambdaclass/cairo-rs/pull/1088)
    * This includes the fix for a `panic!` in `ecdsa::verify`.
      See: [#365](https://github.com/xJonathanLEI/starknet-rs/issues/365) and [#366](https://github.com/xJonathanLEI/starknet-rs/pulls/366)

* feat(hints): Add alternative string for hint IS_ZERO_PACK [#1081](https://github.com/lambdaclass/cairo-rs/pull/1081)

    `BuiltinHintProcessor` now supports the following hint:

    ```python
    %{
        from starkware.cairo.common.cairo_secp.secp_utils import SECP_P, pack
        x = pack(ids.x, PRIME) % SECP_P
    %}

* Add missing hints `NewHint#55`, `NewHint#56`, and `NewHint#57` [#1077](https://github.com/lambdaclass/cairo-rs/issues/1077)

    `BuiltinHintProcessor` now supports the following hints:

    ```python
    from starkware.cairo.common.cairo_secp.secp_utils import pack
    SECP_P=2**255-19

    x = pack(ids.x, PRIME) % SECP_P
    ```

    ```python
    from starkware.cairo.common.cairo_secp.secp_utils import pack
    SECP_P=2**255-19

    value = pack(ids.x, PRIME) % SECP_P
    ```

    ```python
    SECP_P=2**255-19
    from starkware.python.math_utils import div_mod

    value = x_inv = div_mod(1, x, SECP_P)
    ```
    
* Implement hint for `starkware.cairo.common.cairo_keccak.keccak._copy_inputs` as described by whitelist `starknet/security/whitelists/cairo_keccak.json` [#1058](https://github.com/lambdaclass/cairo-rs/pull/1058)

    `BuiltinHintProcessor` now supports the following hint:

    ```python
    %{ ids.full_word = int(ids.n_bytes >= 8) %}
    ```

* perf: cache decoded instructions [#944](https://github.com/lambdaclass/cairo-rs/pull/944)
    * Creates a new cache field in `VirtualMachine` that stores the `Instruction` instances as they get decoded from memory, significantly reducing decoding overhead, with gains up to 9% in runtime according to benchmarks in the performance server

* Add alternative hint code for nondet_bigint3 hint [#1071](https://github.com/lambdaclass/cairo-rs/pull/1071)

    `BuiltinHintProcessor` now supports the following hint:

    ```python
    %{
        from starkware.cairo.common.cairo_secp.secp_utils import split
        segments.write_arg(ids.res.address_, split(value))
    %}
    ```

* Add missing hint on vrf.json lib [#1052](https://github.com/lambdaclass/cairo-rs/pull/1052):

    `BuiltinHintProcessor` now supports the following hint:

    ```python
    %{
        from starkware.cairo.common.cairo_secp.secp_utils import pack
        SECP_P = 2**255-19

        slope = pack(ids.slope, PRIME)
        x0 = pack(ids.point0.x, PRIME)
        x1 = pack(ids.point1.x, PRIME)
        y0 = pack(ids.point0.y, PRIME)

        value = new_x = (pow(slope, 2, SECP_P) - x0 - x1) % SECP_P
    %}
    ```

* Implement hint for cairo_sha256_arbitrary_input_length whitelist [#1091](https://github.com/lambdaclass/cairo-rs/pull/1091)

    `BuiltinHintProcessor` now supports the following hint:

    ```python
    %{
        from starkware.cairo.common.cairo_sha256.sha256_utils import (
            compute_message_schedule, sha2_compress_function)

        _sha256_input_chunk_size_felts = int(ids.SHA256_INPUT_CHUNK_SIZE_FELTS)
        assert 0 <= _sha256_input_chunk_size_felts < 100
        _sha256_state_size_felts = int(ids.SHA256_STATE_SIZE_FELTS)
        assert 0 <= _sha256_state_size_felts < 100
        w = compute_message_schedule(memory.get_range(
            ids.sha256_start, _sha256_input_chunk_size_felts))
        new_state = sha2_compress_function(memory.get_range(ids.state, _sha256_state_size_felts), w)
        segments.write_arg(ids.output, new_state)
    %}
    ```

* Add missing hint on vrf.json lib [#1053](https://github.com/lambdaclass/cairo-rs/pull/1053):

     `BuiltinHintProcessor` now supports the following hint:

     ```python
    %{
        from starkware.cairo.common.cairo_secp.secp_utils import SECP_P, pack
        SECP_P = 2**255-19

        slope = pack(ids.slope, PRIME)
        x = pack(ids.point.x, PRIME)
        y = pack(ids.point.y, PRIME)

        value = new_x = (pow(slope, 2, SECP_P) - 2 * x) % SECP_P
    %}
    ```

* Implement hint on 0.6.0.json whitelist [#1044](https://github.com/lambdaclass/cairo-rs/pull/1044):

     `BuiltinHintProcessor` now supports the following hints:

    ```python
    %{
       ids.a_lsb = ids.a & 1
       ids.b_lsb = ids.b & 1
    %}
    ```

* Implement hint for `starkware.cairo.common.cairo_keccak.keccak._block_permutation` as described by whitelist `starknet/security/whitelists/cairo_keccak.json` [#1046](https://github.com/lambdaclass/cairo-rs/pull/1046)

    `BuiltinHintProcessor` now supports the following hint:

    ```python
    %{
        from starkware.cairo.common.cairo_keccak.keccak_utils import keccak_func
        _keccak_state_size_felts = int(ids.KECCAK_STATE_SIZE_FELTS)
        assert 0 <= _keccak_state_size_felts < 100
        output_values = keccak_func(memory.get_range(
            ids.keccak_ptr_start, _keccak_state_size_felts))
        segments.write_arg(ids.output, output_values)
    %}
    ```

* Implement hint on cairo_blake2s whitelist [#1040](https://github.com/lambdaclass/cairo-rs/pull/1040)

    `BuiltinHintProcessor` now supports the following hint:

    ```python
    %{
        from starkware.cairo.common.cairo_blake2s.blake2s_utils import IV, blake2s_compress

        _blake2s_input_chunk_size_felts = int(ids.BLAKE2S_INPUT_CHUNK_SIZE_FELTS)
        assert 0 <= _blake2s_input_chunk_size_felts < 100

        new_state = blake2s_compress(
            message=memory.get_range(ids.blake2s_start, _blake2s_input_chunk_size_felts),
            h=[IV[0] ^ 0x01010020] + IV[1:],
            t0=ids.n_bytes,
            t1=0,
            f0=0xffffffff,
            f1=0,
        )

        segments.write_arg(ids.output, new_state)
    %}
    ```

* Implement hint on cairo_blake2s whitelist [#1039](https://github.com/lambdaclass/cairo-rs/pull/1039)

    `BuiltinHintProcessor` now supports the following hint:

    ```python

    %{
        # Add dummy pairs of input and output.
        from starkware.cairo.common.cairo_blake2s.blake2s_utils import IV, blake2s_compress

        _n_packed_instances = int(ids.N_PACKED_INSTANCES)
        assert 0 <= _n_packed_instances < 20
        _blake2s_input_chunk_size_felts = int(ids.BLAKE2S_INPUT_CHUNK_SIZE_FELTS)
        assert 0 <= _blake2s_input_chunk_size_felts < 100

        message = [0] * _blake2s_input_chunk_size_felts
        modified_iv = [IV[0] ^ 0x01010020] + IV[1:]
        output = blake2s_compress(
            message=message,
            h=modified_iv,
            t0=0,
            t1=0,
            f0=0xffffffff,
            f1=0,
        )
        padding = (modified_iv + message + [0, 0xffffffff] + output) * (_n_packed_instances - 1)
        segments.write_arg(ids.blake2s_ptr_end, padding)
    %}

* Add `Program::iter_identifiers(&self) -> Iterator<Item = (&str, &Identifier)>` to get an iterator over the program's identifiers [#1079](https://github.com/lambdaclass/cairo-rs/pull/1079)

* Implement hint on `assert_le_felt` for versions 0.6.0 and 0.8.2 [#1047](https://github.com/lambdaclass/cairo-rs/pull/1047):

     `BuiltinHintProcessor` now supports the following hints:

     ```python

     %{
        from starkware.cairo.common.math_utils import assert_integer
        assert_integer(ids.a)
        assert_integer(ids.b)
        assert (ids.a % PRIME) <= (ids.b % PRIME), \
            f'a = {ids.a % PRIME} is not less than or equal to b = {ids.b % PRIME}.'
    %}

     ```

     ```python

    %{
        from starkware.cairo.common.math_utils import assert_integer
        assert_integer(ids.a)
        assert_integer(ids.b)
        a = ids.a % PRIME
        b = ids.b % PRIME
        assert a <= b, f'a = {a} is not less than or equal to b = {b}.'

        ids.small_inputs = int(
            a < range_check_builtin.bound and (b - a) < range_check_builtin.bound)
    %}

     ```

* Add missing hints on whitelist [#1073](https://github.com/lambdaclass/cairo-rs/pull/1073):

    `BuiltinHintProcessor` now supports the following hints:

    ```python
        ids.is_250 = 1 if ids.addr < 2**250 else 0
    ```

    ```python
        # Verify the assumptions on the relationship between 2**250, ADDR_BOUND and PRIME.
        ADDR_BOUND = ids.ADDR_BOUND % PRIME
        assert (2**250 < ADDR_BOUND <= 2**251) and (2 * 2**250 < PRIME) and (
                ADDR_BOUND * 2 > PRIME), \
            'normalize_address() cannot be used with the current constants.'
        ids.is_small = 1 if ids.addr < ADDR_BOUND else 0
    ```

* Implement hint on ec_recover.json whitelist [#1038](https://github.com/lambdaclass/cairo-rs/pull/1038):

    `BuiltinHintProcessor` now supports the following hint:

    ```python
    %{
         value = k = product // m
    %}
    ```

* Implement hint on ec_recover.json whitelist [#1037](https://github.com/lambdaclass/cairo-rs/pull/1037):

    `BuiltinHintProcessor` now supports the following hint:

    ```python
    %{
        from starkware.cairo.common.cairo_secp.secp_utils import pack
        from starkware.python.math_utils import div_mod, safe_div

        a = pack(ids.a, PRIME)
        b = pack(ids.b, PRIME)
        product = a * b
        m = pack(ids.m, PRIME)

        value = res = product % m

    %}
    ```

* Implement hint for `starkware.cairo.common.cairo_keccak.keccak.finalize_keccak` as described by whitelist `starknet/security/whitelists/cairo_keccak.json` [#1041](https://github.com/lambdaclass/cairo-rs/pull/1041)

    `BuiltinHintProcessor` now supports the following hint:

    ```python
    %{
        # Add dummy pairs of input and output.
        _keccak_state_size_felts = int(ids.KECCAK_STATE_SIZE_FELTS)
        _block_size = int(ids.BLOCK_SIZE)
        assert 0 <= _keccak_state_size_felts < 100
        assert 0 <= _block_size < 1000
        inp = [0] * _keccak_state_size_felts
        padding = (inp + keccak_func(inp)) * _block_size
        segments.write_arg(ids.keccak_ptr_end, padding)
    %}
    ```

* Implement hint on ec_recover.json whitelist [#1036](https://github.com/lambdaclass/cairo-rs/pull/1036):

    `BuiltinHintProcessor` now supports the following hint:

    ```python

    %{
        from starkware.cairo.common.cairo_secp.secp_utils import pack
        from starkware.python.math_utils import div_mod, safe_div

        a = pack(ids.a, PRIME)
        b = pack(ids.b, PRIME)

        value = res = a - b
    %}

    ```

* Add missing hint on vrf.json lib [#1054](https://github.com/lambdaclass/cairo-rs/pull/1054):

    `BuiltinHintProcessor` now supports the following hint:

    ```python
        from starkware.cairo.common.cairo_secp.secp_utils import pack
        SECP_P = 2**255-19

        y = pack(ids.point.y, PRIME) % SECP_P
        # The modulo operation in python always returns a nonnegative number.
        value = (-y) % SECP_P
    ```

* Implement hint on ec_recover.json whitelist [#1032](https://github.com/lambdaclass/cairo-rs/pull/1032):

    `BuiltinHintProcessor` now supports the following hint:

    ```python
    %{
        from starkware.cairo.common.cairo_secp.secp_utils import pack
        from starkware.python.math_utils import div_mod, safe_div

        N = pack(ids.n, PRIME)
        x = pack(ids.x, PRIME) % N
        s = pack(ids.s, PRIME) % N,
        value = res = div_mod(x, s, N)
    %}
    ```

* Implement hints on field_arithmetic lib (Part 2) [#1004](https://github.com/lambdaclass/cairo-rs/pull/1004)

    `BuiltinHintProcessor` now supports the following hint:

    ```python
    %{
        from starkware.python.math_utils import div_mod

        def split(num: int, num_bits_shift: int, length: int):
            a = []
            for _ in range(length):
                a.append( num & ((1 << num_bits_shift) - 1) )
                num = num >> num_bits_shift
            return tuple(a)

        def pack(z, num_bits_shift: int) -> int:
            limbs = (z.d0, z.d1, z.d2)
            return sum(limb << (num_bits_shift * i) for i, limb in enumerate(limbs))

        a = pack(ids.a, num_bits_shift = 128)
        b = pack(ids.b, num_bits_shift = 128)
        p = pack(ids.p, num_bits_shift = 128)
        # For python3.8 and above the modular inverse can be computed as follows:
        # b_inverse_mod_p = pow(b, -1, p)
        # Instead we use the python3.7-friendly function div_mod from starkware.python.math_utils
        b_inverse_mod_p = div_mod(1, b, p)


        b_inverse_mod_p_split = split(b_inverse_mod_p, num_bits_shift=128, length=3)

        ids.b_inverse_mod_p.d0 = b_inverse_mod_p_split[0]
        ids.b_inverse_mod_p.d1 = b_inverse_mod_p_split[1]
        ids.b_inverse_mod_p.d2 = b_inverse_mod_p_split[2]
    %}
    ```

* Optimizations for hash builtin [#1029](https://github.com/lambdaclass/cairo-rs/pull/1029):
  * Track the verified addresses by offset in a `Vec<bool>` rather than storing the address in a `Vec<Relocatable>`

* Add missing hint on vrf.json whitelist [#1056](https://github.com/lambdaclass/cairo-rs/pull/1056):

    `BuiltinHintProcessor` now supports the following hint:

    ```python
    %{
        from starkware.python.math_utils import ec_double_slope
        from starkware.cairo.common.cairo_secp.secp_utils import pack
        SECP_P = 2**255-19

        # Compute the slope.
        x = pack(ids.point.x, PRIME)
        y = pack(ids.point.y, PRIME)
        value = slope = ec_double_slope(point=(x, y), alpha=42204101795669822316448953119945047945709099015225996174933988943478124189485, p=SECP_P)
    %}
    ```

* Add missing hint on vrf.json whitelist [#1035](https://github.com/lambdaclass/cairo-rs/pull/1035):

    `BuiltinHintProcessor` now supports the following hint:

    ```python
    %{
        from starkware.python.math_utils import line_slope
        from starkware.cairo.common.cairo_secp.secp_utils import pack
        SECP_P = 2**255-19
        # Compute the slope.
        x0 = pack(ids.point0.x, PRIME)
        y0 = pack(ids.point0.y, PRIME)
        x1 = pack(ids.point1.x, PRIME)
        y1 = pack(ids.point1.y, PRIME)
        value = slope = line_slope(point1=(x0, y0), point2=(x1, y1), p=SECP_P)
    %}
    ```

* Add missing hint on vrf.json whitelist [#1035](https://github.com/lambdaclass/cairo-rs/pull/1035):

    `BuiltinHintProcessor` now supports the following hint:

    ```python
    %{
        from starkware.cairo.common.cairo_secp.secp_utils import pack
        SECP_P = 2**255-19
        to_assert = pack(ids.val, PRIME)
        q, r = divmod(pack(ids.val, PRIME), SECP_P)
        assert r == 0, f"verify_zero: Invalid input {ids.val.d0, ids.val.d1, ids.val.d2}."
        ids.q = q % PRIME
    %}
    ```

* Add missing hint on vrf.json whitelist [#1000](https://github.com/lambdaclass/cairo-rs/pull/1000):

    `BuiltinHintProcessor` now supports the following hint:

    ```python
        def pack_512(u, num_bits_shift: int) -> int:
            limbs = (u.d0, u.d1, u.d2, u.d3)
            return sum(limb << (num_bits_shift * i) for i, limb in enumerate(limbs))

        x = pack_512(ids.x, num_bits_shift = 128)
        p = ids.p.low + (ids.p.high << 128)
        x_inverse_mod_p = pow(x,-1, p)

        x_inverse_mod_p_split = (x_inverse_mod_p & ((1 << 128) - 1), x_inverse_mod_p >> 128)

        ids.x_inverse_mod_p.low = x_inverse_mod_p_split[0]
        ids.x_inverse_mod_p.high = x_inverse_mod_p_split[1]
    ```

* BREAKING CHANGE: Fix `CairoRunner::get_memory_holes` [#1027](https://github.com/lambdaclass/cairo-rs/pull/1027):

  * Skip builtin segements when counting memory holes
  * Check amount of memory holes for all tests in cairo_run_test
  * Remove duplicated tests in cairo_run_test
  * BREAKING CHANGE: `MemorySegmentManager.get_memory_holes` now also receives the amount of builtins in the vm. Signature is now `pub fn get_memory_holes(&self, builtin_count: usize) -> Result<usize, MemoryError>`

* Add missing hints on cairo_secp lib [#1026](https://github.com/lambdaclass/cairo-rs/pull/1026):

    `BuiltinHintProcessor` now supports the following hints:

    ```python
    from starkware.cairo.common.cairo_secp.secp256r1_utils import SECP256R1_ALPHA as ALPHA
    ```
    and:

    ```python
    from starkware.cairo.common.cairo_secp.secp256r1_utils import SECP256R1_N as N
    ```

* Add missing hint on vrf.json lib [#1043](https://github.com/lambdaclass/cairo-rs/pull/1043):

    `BuiltinHintProcessor` now supports the following hint:

    ```python
        from starkware.python.math_utils import div_mod

        def split(a: int):
            return (a & ((1 << 128) - 1), a >> 128)

        def pack(z, num_bits_shift: int) -> int:
            limbs = (z.low, z.high)
            return sum(limb << (num_bits_shift * i) for i, limb in enumerate(limbs))

        a = pack(ids.a, 128)
        b = pack(ids.b, 128)
        p = pack(ids.p, 128)
        # For python3.8 and above the modular inverse can be computed as follows:
        # b_inverse_mod_p = pow(b, -1, p)
        # Instead we use the python3.7-friendly function div_mod from starkware.python.math_utils
        b_inverse_mod_p = div_mod(1, b, p)

        b_inverse_mod_p_split = split(b_inverse_mod_p)

        ids.b_inverse_mod_p.low = b_inverse_mod_p_split[0]
        ids.b_inverse_mod_p.high = b_inverse_mod_p_split[1]
    ```

* Add missing hints `NewHint#35` and `NewHint#36` [#975](https://github.com/lambdaclass/cairo-rs/issues/975)

    `BuiltinHintProcessor` now supports the following hint:

    ```python
    from starkware.cairo.common.cairo_secp.secp_utils import pack
    from starkware.cairo.common.math_utils import as_int
    from starkware.python.math_utils import div_mod, safe_div

    p = pack(ids.P, PRIME)
    x = pack(ids.x, PRIME) + as_int(ids.x.d3, PRIME) * ids.BASE ** 3 + as_int(ids.x.d4, PRIME) * ids.BASE ** 4
    y = pack(ids.y, PRIME)

    value = res = div_mod(x, y, p)
    ```

    ```python
    k = safe_div(res * y - x, p)
    value = k if k > 0 else 0 - k
    ids.flag = 1 if k > 0 else 0
    ```

* Add missing hint on cairo_secp lib [#1057](https://github.com/lambdaclass/cairo-rs/pull/1057):

    `BuiltinHintProcessor` now supports the following hint:

    ```python
        from starkware.cairo.common.cairo_secp.secp_utils import pack
        from starkware.python.math_utils import ec_double_slope

        # Compute the slope.
        x = pack(ids.point.x, PRIME)
        y = pack(ids.point.y, PRIME)
        value = slope = ec_double_slope(point=(x, y), alpha=ALPHA, p=SECP_P)
    ```

* Add missing hint on uint256_improvements lib [#1025](https://github.com/lambdaclass/cairo-rs/pull/1025):

    `BuiltinHintProcessor` now supports the following hint:

    ```python
        from starkware.python.math_utils import isqrt
        n = (ids.n.high << 128) + ids.n.low
        root = isqrt(n)
        assert 0 <= root < 2 ** 128
        ids.root = root
    ```

* Add missing hint on vrf.json lib [#1045](https://github.com/lambdaclass/cairo-rs/pull/1045):

    `BuiltinHintProcessor` now supports the following hint:

    ```python
        from starkware.python.math_utils import is_quad_residue, sqrt

        def split(a: int):
            return (a & ((1 << 128) - 1), a >> 128)

        def pack(z) -> int:
            return z.low + (z.high << 128)

        generator = pack(ids.generator)
        x = pack(ids.x)
        p = pack(ids.p)

        success_x = is_quad_residue(x, p)
        root_x = sqrt(x, p) if success_x else None
        success_gx = is_quad_residue(generator*x, p)
        root_gx = sqrt(generator*x, p) if success_gx else None

        # Check that one is 0 and the other is 1
        if x != 0:
            assert success_x + success_gx == 1

        # `None` means that no root was found, but we need to transform these into a felt no matter what
        if root_x == None:
            root_x = 0
        if root_gx == None:
            root_gx = 0
        ids.success_x = int(success_x)
        ids.success_gx = int(success_gx)
        split_root_x = split(root_x)
        # print('split root x', split_root_x)
        split_root_gx = split(root_gx)
        ids.sqrt_x.low = split_root_x[0]
        ids.sqrt_x.high = split_root_x[1]
        ids.sqrt_gx.low = split_root_gx[0]
        ids.sqrt_gx.high = split_root_gx[1]
    ```

* Add missing hint on uint256_improvements lib [#1024](https://github.com/lambdaclass/cairo-rs/pull/1024):

    `BuiltinHintProcessor` now supports the following hint:

    ```python
        res = ids.a + ids.b
        ids.carry = 1 if res >= ids.SHIFT else 0
    ```

* BREAKING CHANGE: move `Program::identifiers` to `SharedProgramData::identifiers` [#1023](https://github.com/lambdaclass/cairo-rs/pull/1023)
    * Optimizes `CairoRunner::new`, needed for sequencers and other workflows reusing the same `Program` instance across `CairoRunner`s
    * Breaking change: make all fields in `Program` and `SharedProgramData` `pub(crate)`, since we break by moving the field let's make it the last break for this struct
    * Add `Program::get_identifier(&self, id: &str) -> &Identifier` to get a single identifier by name

* Implement hints on field_arithmetic lib[#985](https://github.com/lambdaclass/cairo-rs/pull/983)

    `BuiltinHintProcessor` now supports the following hint:

    ```python
        %{
            from starkware.python.math_utils import is_quad_residue, sqrt

            def split(num: int, num_bits_shift: int = 128, length: int = 3):
                a = []
                for _ in range(length):
                    a.append( num & ((1 << num_bits_shift) - 1) )
                    num = num >> num_bits_shift
                return tuple(a)

            def pack(z, num_bits_shift: int = 128) -> int:
                limbs = (z.d0, z.d1, z.d2)
                return sum(limb << (num_bits_shift * i) for i, limb in enumerate(limbs))


            generator = pack(ids.generator)
            x = pack(ids.x)
            p = pack(ids.p)

            success_x = is_quad_residue(x, p)
            root_x = sqrt(x, p) if success_x else None

            success_gx = is_quad_residue(generator*x, p)
            root_gx = sqrt(generator*x, p) if success_gx else None

            # Check that one is 0 and the other is 1
            if x != 0:
                assert success_x + success_gx ==1

            # `None` means that no root was found, but we need to transform these into a felt no matter what
            if root_x == None:
                root_x = 0
            if root_gx == None:
                root_gx = 0
            ids.success_x = int(success_x)
            ids.success_gx = int(success_gx)
            split_root_x = split(root_x)
            split_root_gx = split(root_gx)
            ids.sqrt_x.d0 = split_root_x[0]
            ids.sqrt_x.d1 = split_root_x[1]
            ids.sqrt_x.d2 = split_root_x[2]
            ids.sqrt_gx.d0 = split_root_gx[0]
            ids.sqrt_gx.d1 = split_root_gx[1]
            ids.sqrt_gx.d2 = split_root_gx[2]
        %}
    ```

* Add missing hint on vrf.json lib [#1050](https://github.com/lambdaclass/cairo-rs/pull/1050):

    `BuiltinHintProcessor` now supports the following hint:

    ```python
        sum_low = ids.a.low + ids.b.low
        ids.carry_low = 1 if sum_low >= ids.SHIFT else 0
    ```

* Add missing hint on uint256_improvements lib [#1016](https://github.com/lambdaclass/cairo-rs/pull/1016):

    `BuiltinHintProcessor` now supports the following hint:

    ```python
        def split(num: int, num_bits_shift: int = 128, length: int = 2):
            a = []
            for _ in range(length):
                a.append( num & ((1 << num_bits_shift) - 1) )
                num = num >> num_bits_shift
            return tuple(a)

        def pack(z, num_bits_shift: int = 128) -> int:
            limbs = (z.low, z.high)
            return sum(limb << (num_bits_shift * i) for i, limb in enumerate(limbs))

        a = pack(ids.a)
        b = pack(ids.b)
        res = (a - b)%2**256
        res_split = split(res)
        ids.res.low = res_split[0]
        ids.res.high = res_split[1]
    ```

* Implement hint on vrf.json lib [#1049](https://github.com/lambdaclass/cairo-rs/pull/1049)

    `BuiltinHintProcessor` now supports the following hint:
    
    ```python
        def split(num: int, num_bits_shift: int, length: int):
            a = []
            for _ in range(length):
                a.append( num & ((1 << num_bits_shift) - 1) )
                num = num >> num_bits_shift
            return tuple(a)

        def pack(z, num_bits_shift: int) -> int:
            limbs = (z.d0, z.d1, z.d2)
            return sum(limb << (num_bits_shift * i) for i, limb in enumerate(limbs))

        def pack_extended(z, num_bits_shift: int) -> int:
            limbs = (z.d0, z.d1, z.d2, z.d3, z.d4, z.d5)
            return sum(limb << (num_bits_shift * i) for i, limb in enumerate(limbs))

        a = pack_extended(ids.a, num_bits_shift = 128)
        div = pack(ids.div, num_bits_shift = 128)

        quotient, remainder = divmod(a, div)

        quotient_split = split(quotient, num_bits_shift=128, length=6)

        ids.quotient.d0 = quotient_split[0]
        ids.quotient.d1 = quotient_split[1]
        ids.quotient.d2 = quotient_split[2]
        ids.quotient.d3 = quotient_split[3]
        ids.quotient.d4 = quotient_split[4]
        ids.quotient.d5 = quotient_split[5]

        remainder_split = split(remainder, num_bits_shift=128, length=3)
        ids.remainder.d0 = remainder_split[0]
        ids.remainder.d1 = remainder_split[1]
        ids.remainder.d2 = remainder_split[2]
    ```

    _Note: this hint is similar to the one in #983, but with some trailing whitespace removed_

* Add missing hint on vrf.json whitelist [#1030](https://github.com/lambdaclass/cairo-rs/pull/1030):

    `BuiltinHintProcessor` now supports the following hint:

    ```python
        def split(num: int, num_bits_shift: int, length: int):
            a = []
            for _ in range(length):
                a.append( num & ((1 << num_bits_shift) - 1) )
                num = num >> num_bits_shift
            return tuple(a)

        def pack(z, num_bits_shift: int) -> int:
            limbs = (z.low, z.high)
            return sum(limb << (num_bits_shift * i) for i, limb in enumerate(limbs))

        def pack_extended(z, num_bits_shift: int) -> int:
            limbs = (z.d0, z.d1, z.d2, z.d3)
            return sum(limb << (num_bits_shift * i) for i, limb in enumerate(limbs))

        x = pack_extended(ids.x, num_bits_shift = 128)
        div = pack(ids.div, num_bits_shift = 128)

        quotient, remainder = divmod(x, div)

        quotient_split = split(quotient, num_bits_shift=128, length=4)

        ids.quotient.d0 = quotient_split[0]
        ids.quotient.d1 = quotient_split[1]
        ids.quotient.d2 = quotient_split[2]
        ids.quotient.d3 = quotient_split[3]

        remainder_split = split(remainder, num_bits_shift=128, length=2)
        ids.remainder.low = remainder_split[0]
        ids.remainder.high = remainder_split[1]
    ```

* Add method `Program::data_len(&self) -> usize` to get the number of data cells in a given program [#1022](https://github.com/lambdaclass/cairo-rs/pull/1022)

* Add missing hint on uint256_improvements lib [#1013](https://github.com/lambdaclass/cairo-rs/pull/1013):

    `BuiltinHintProcessor` now supports the following hint:

    ```python
        a = (ids.a.high << 128) + ids.a.low
        div = (ids.div.b23 << 128) + ids.div.b01
        quotient, remainder = divmod(a, div)

        ids.quotient.low = quotient & ((1 << 128) - 1)
        ids.quotient.high = quotient >> 128
        ids.remainder.low = remainder & ((1 << 128) - 1)
        ids.remainder.high = remainder >> 128
    ```

* Add missing hint on cairo_secp lib [#1010](https://github.com/lambdaclass/cairo-rs/pull/1010):

    `BuiltinHintProcessor` now supports the following hint:

    ```python
        memory[ap] = int(x == 0)
    ```

* Implement hint on `get_felt_bitlength` [#993](https://github.com/lambdaclass/cairo-rs/pull/993)

  `BuiltinHintProcessor` now supports the following hint:
  ```python
  x = ids.x
  ids.bit_length = x.bit_length()
  ```
  Used by the [`Garaga` library function `get_felt_bitlength`](https://github.com/keep-starknet-strange/garaga/blob/249f8a372126b3a839f9c1e1080ea8c6f9374c0c/src/utils.cairo#L54)

* Add missing hint on cairo_secp lib [#1009](https://github.com/lambdaclass/cairo-rs/pull/1009):

    `BuiltinHintProcessor` now supports the following hint:

    ```python
        ids.dibit = ((ids.scalar_u >> ids.m) & 1) + 2 * ((ids.scalar_v >> ids.m) & 1)
    ```

* Add getters to read properties of a `Program` [#1017](https://github.com/lambdaclass/cairo-rs/pull/1017):
  * `prime(&self) -> &str`: get the prime associated to data in hex representation
  * `iter_data(&self) -> Iterator<Item = &MaybeRelocatable>`: get an iterator over all elements in the program data
  * `iter_builtins(&self) -> Iterator<Item = &BuiltinName>`: get an iterator over the names of required builtins

* Add missing hint on cairo_secp lib [#1008](https://github.com/lambdaclass/cairo-rs/pull/1008):

    `BuiltinHintProcessor` now supports the following hint:

    ```python
        ids.len_hi = max(ids.scalar_u.d2.bit_length(), ids.scalar_v.d2.bit_length())-1
    ```

* Update `starknet-crypto` to version `0.4.3` [#1011](https://github.com/lambdaclass/cairo-rs/pull/1011)
  * The new version carries an 85% reduction in execution time for ECDSA signature verification

* BREAKING CHANGE: refactor `Program` to optimize `Program::clone` [#999](https://github.com/lambdaclass/cairo-rs/pull/999)

    * Breaking change: many fields that were (unnecessarily) public become hidden by the refactor.

* BREAKING CHANGE: Add _builtin suffix to builtin names e.g.: output -> output_builtin [#1005](https://github.com/lambdaclass/cairo-rs/pull/1005)

* Implement hint on uint384_extension lib [#983](https://github.com/lambdaclass/cairo-rs/pull/983)

    `BuiltinHintProcessor` now supports the following hint:
    
    ```python
        def split(num: int, num_bits_shift: int, length: int):
            a = []
            for _ in range(length):
                a.append( num & ((1 << num_bits_shift) - 1) )
                num = num >> num_bits_shift 
            return tuple(a)

        def pack(z, num_bits_shift: int) -> int:
            limbs = (z.d0, z.d1, z.d2)
            return sum(limb << (num_bits_shift * i) for i, limb in enumerate(limbs))
            
        def pack_extended(z, num_bits_shift: int) -> int:
            limbs = (z.d0, z.d1, z.d2, z.d3, z.d4, z.d5)
            return sum(limb << (num_bits_shift * i) for i, limb in enumerate(limbs))

        a = pack_extended(ids.a, num_bits_shift = 128)
        div = pack(ids.div, num_bits_shift = 128)

        quotient, remainder = divmod(a, div)

        quotient_split = split(quotient, num_bits_shift=128, length=6)

        ids.quotient.d0 = quotient_split[0]
        ids.quotient.d1 = quotient_split[1]
        ids.quotient.d2 = quotient_split[2]
        ids.quotient.d3 = quotient_split[3]
        ids.quotient.d4 = quotient_split[4]
        ids.quotient.d5 = quotient_split[5]

        remainder_split = split(remainder, num_bits_shift=128, length=3)
        ids.remainder.d0 = remainder_split[0]
        ids.remainder.d1 = remainder_split[1]
        ids.remainder.d2 = remainder_split[2]
    ```

* BREAKING CHANGE: optimization for instruction decoding [#942](https://github.com/lambdaclass/cairo-rs/pull/942):
    * Avoids copying immediate arguments to the `Instruction` structure, as they get inferred from the offset anyway
    * Breaking: removal of the field `Instruction::imm`

* Add missing `\n` character in traceback string [#997](https://github.com/lambdaclass/cairo-rs/pull/997)
    * BugFix: Add missing `\n` character after traceback lines when the filename is missing ("Unknown Location")

* 0.11 Support
    * Add missing hints [#1014](https://github.com/lambdaclass/cairo-rs/pull/1014):
        `BuiltinHintProcessor` now supports the following hints:
        ```python
            from starkware.cairo.common.cairo_secp.secp256r1_utils import SECP256R1_P as SECP_P 
        ```
        and: 
        ```python
            from starkware.cairo.common.cairo_secp.secp_utils import pack
            from starkware.python.math_utils import line_slope
            
            # Compute the slope.
            x0 = pack(ids.point0.x, PRIME)
            y0 = pack(ids.point0.y, PRIME)
            x1 = pack(ids.point1.x, PRIME)
            y1 = pack(ids.point1.y, PRIME)
            value = slope = line_slope(point1=(x0, y0), point2=(x1, y1), p=SECP_P)
        ```
    * Add missing hints on cairo_secp lib [#991](https://github.com/lambdaclass/cairo-rs/pull/991):
        `BuiltinHintProcessor` now supports the following hints:
        ```python
        from starkware.cairo.common.cairo_secp.secp_utils import pack
        from starkware.python.math_utils import div_mod, safe_div

        N = 0xfffffffffffffffffffffffffffffffebaaedce6af48a03bbfd25e8cd0364141
        x = pack(ids.x, PRIME) % N
        s = pack(ids.s, PRIME) % N
        value = res = div_mod(x, s, N)
        ```
        and: 
        ```python
        value = k = safe_div(res * s - x, N)
        ```
    * Layouts update [#874](https://github.com/lambdaclass/cairo-rs/pull/874)
    * Keccak builtin updated [#873](https://github.com/lambdaclass/cairo-rs/pull/873), [#883](https://github.com/lambdaclass/cairo-rs/pull/883)
    * Changes to `ec_op` [#876](https://github.com/lambdaclass/cairo-rs/pull/876)
    * Poseidon builtin [#875](https://github.com/lambdaclass/cairo-rs/pull/875)
    * Renamed Felt to Felt252 [#899](https://github.com/lambdaclass/cairo-rs/pull/899)
    * Added SegmentArenaBuiltinRunner [#913](https://github.com/lambdaclass/cairo-rs/pull/913)
    * Added `program_segment_size` argument to `verify_secure_runner` & `run_from_entrypoint` [#928](https://github.com/lambdaclass/cairo-rs/pull/928)
    * Added dynamic layout [#879](https://github.com/lambdaclass/cairo-rs/pull/879)
    * `get_segment_size` was exposed [#934](https://github.com/lambdaclass/cairo-rs/pull/934)

* Add missing hint on cairo_secp lib [#1006](https://github.com/lambdaclass/cairo-rs/pull/1006):

    `BuiltinHintProcessor` now supports the following hint:

    ```python
        ids.quad_bit = (
            8 * ((ids.scalar_v >> ids.m) & 1)
            + 4 * ((ids.scalar_u >> ids.m) & 1)
            + 2 * ((ids.scalar_v >> (ids.m - 1)) & 1)
            + ((ids.scalar_u >> (ids.m - 1)) & 1)
        )
    ```

* Add missing hint on cairo_secp lib [#1003](https://github.com/lambdaclass/cairo-rs/pull/1003):

    `BuiltinHintProcessor` now supports the following hint:

    ```python
        from starkware.cairo.common.cairo_secp.secp_utils import pack

        x = pack(ids.x, PRIME) % SECP_P
    ```

* Add missing hint on cairo_secp lib [#996](https://github.com/lambdaclass/cairo-rs/pull/996):

    `BuiltinHintProcessor` now supports the following hint:

    ```python
        from starkware.python.math_utils import div_mod
        value = x_inv = div_mod(1, x, SECP_P)
    ```

* Add missing hints on cairo_secp lib [#994](https://github.com/lambdaclass/cairo-rs/pull/994):

    `BuiltinHintProcessor` now supports the following hints:

    ```python
        from starkware.cairo.common.cairo_secp.secp_utils import pack
        from starkware.python.math_utils import div_mod, safe_div

        a = pack(ids.a, PRIME)
        b = pack(ids.b, PRIME)
        value = res = div_mod(a, b, N)
    ```

    ```python
        value = k_plus_one = safe_div(res * b - a, N) + 1
    ```

* Add missing hint on cairo_secp lib [#992](https://github.com/lambdaclass/cairo-rs/pull/992):

    `BuiltinHintProcessor` now supports the following hint:

    ```python
        from starkware.cairo.common.cairo_secp.secp_utils import pack

        q, r = divmod(pack(ids.val, PRIME), SECP_P)
        assert r == 0, f"verify_zero: Invalid input {ids.val.d0, ids.val.d1, ids.val.d2}."
        ids.q = q % PRIME
    ```

* Add missing hint on cairo_secp lib [#990](https://github.com/lambdaclass/cairo-rs/pull/990):

    `BuiltinHintProcessor` now supports the following hint:

    ```python
        from starkware.cairo.common.cairo_secp.secp_utils import pack

        slope = pack(ids.slope, PRIME)
        x = pack(ids.point.x, PRIME)
        y = pack(ids.point.y, PRIME)

        value = new_x = (pow(slope, 2, SECP_P) - 2 * x) % SECP_P
    ```

* Add missing hint on cairo_secp lib [#989](https://github.com/lambdaclass/cairo-rs/pull/989):

    `BuiltinHintProcessor` now supports the following hint:

    ```python
        from starkware.cairo.common.cairo_secp.secp_utils import SECP_P
        q, r = divmod(pack(ids.val, PRIME), SECP_P)
        assert r == 0, f"verify_zero: Invalid input {ids.val.d0, ids.val.d1, ids.val.d2}."
        ids.q = q % PRIME
    ```

* Add missing hint on cairo_secp lib [#986](https://github.com/lambdaclass/cairo-rs/pull/986):

    `BuiltinHintProcessor` now supports the following hint:

    ```python
        from starkware.cairo.common.cairo_secp.secp_utils import SECP_P, pack
        from starkware.python.math_utils import div_mod

        # Compute the slope.
        x = pack(ids.pt.x, PRIME)
        y = pack(ids.pt.y, PRIME)
        value = slope = div_mod(3 * x ** 2, 2 * y, SECP_P)
    ```

* Add missing hint on cairo_secp lib [#984](https://github.com/lambdaclass/cairo-rs/pull/984):

    `BuiltinHintProcessor` now supports the following hint:

    ```python
        from starkware.cairo.common.cairo_secp.secp_utils import SECP_P, pack
        from starkware.python.math_utils import div_mod

        # Compute the slope.
        x0 = pack(ids.pt0.x, PRIME)
        y0 = pack(ids.pt0.y, PRIME)
        x1 = pack(ids.pt1.x, PRIME)
        y1 = pack(ids.pt1.y, PRIME)
        value = slope = div_mod(y0 - y1, x0 - x1, SECP_P)
    ```

* Implement hints on uint384 lib (Part 2) [#971](https://github.com/lambdaclass/cairo-rs/pull/971)

    `BuiltinHintProcessor` now supports the following hint:

    ```python
        memory[ap] = 1 if 0 <= (ids.a.d2 % PRIME) < 2 ** 127 else 0
    ```

 * Add alternative hint code for hint on _block_permutation used by 0.10.3 whitelist [#958](https://github.com/lambdaclass/cairo-rs/pull/958)

     `BuiltinHintProcessor` now supports the following hint:

    ```python
        from starkware.cairo.common.keccak_utils.keccak_utils import keccak_func
        _keccak_state_size_felts = int(ids.KECCAK_STATE_SIZE_FELTS)
        assert 0 <= _keccak_state_size_felts < 100

        output_values = keccak_func(memory.get_range(
            ids.keccak_ptr - _keccak_state_size_felts, _keccak_state_size_felts))
        segments.write_arg(ids.keccak_ptr, output_values)
    ```

* Make  hints code `src/hint_processor/builtin_hint_processor/hint_code.rs` public [#988](https://github.com/lambdaclass/cairo-rs/pull/988)

* Implement hints on uint384 lib (Part 1) [#960](https://github.com/lambdaclass/cairo-rs/pull/960)

    `BuiltinHintProcessor` now supports the following hints:

    ```python
        def split(num: int, num_bits_shift: int, length: int):
        a = []
        for _ in range(length):
            a.append( num & ((1 << num_bits_shift) - 1) )
            num = num >> num_bits_shift
        return tuple(a)

        def pack(z, num_bits_shift: int) -> int:
            limbs = (z.d0, z.d1, z.d2)
            return sum(limb << (num_bits_shift * i) for i, limb in enumerate(limbs))

        a = pack(ids.a, num_bits_shift = 128)
        div = pack(ids.div, num_bits_shift = 128)
        quotient, remainder = divmod(a, div)

        quotient_split = split(quotient, num_bits_shift=128, length=3)
        assert len(quotient_split) == 3

        ids.quotient.d0 = quotient_split[0]
        ids.quotient.d1 = quotient_split[1]
        ids.quotient.d2 = quotient_split[2]

        remainder_split = split(remainder, num_bits_shift=128, length=3)
        ids.remainder.d0 = remainder_split[0]
        ids.remainder.d1 = remainder_split[1]
        ids.remainder.d2 = remainder_split[2]
    ```

    ```python
        ids.low = ids.a & ((1<<128) - 1)
        ids.high = ids.a >> 128
    ```

    ```python
            sum_d0 = ids.a.d0 + ids.b.d0
        ids.carry_d0 = 1 if sum_d0 >= ids.SHIFT else 0
        sum_d1 = ids.a.d1 + ids.b.d1 + ids.carry_d0
        ids.carry_d1 = 1 if sum_d1 >= ids.SHIFT else 0
        sum_d2 = ids.a.d2 + ids.b.d2 + ids.carry_d1
        ids.carry_d2 = 1 if sum_d2 >= ids.SHIFT else 0
    ```

    ```python
        from starkware.python.math_utils import isqrt

        def split(num: int, num_bits_shift: int, length: int):
            a = []
            for _ in range(length):
                a.append( num & ((1 << num_bits_shift) - 1) )
                num = num >> num_bits_shift
            return tuple(a)

        def pack(z, num_bits_shift: int) -> int:
            limbs = (z.d0, z.d1, z.d2)
            return sum(limb << (num_bits_shift * i) for i, limb in enumerate(limbs))

        a = pack(ids.a, num_bits_shift=128)
        root = isqrt(a)
        assert 0 <= root < 2 ** 192
        root_split = split(root, num_bits_shift=128, length=3)
        ids.root.d0 = root_split[0]
        ids.root.d1 = root_split[1]
        ids.root.d2 = root_split[2]
    ```

* Re-export the `cairo-felt` crate as `cairo_vm::felt` [#981](https://github.com/lambdaclass/cairo-rs/pull/981)
  * Removes the need of explicitly importing `cairo-felt` in downstream projects
  and helps ensure there is no version mismatch caused by that

* Implement hint on `uint256_mul_div_mod`[#957](https://github.com/lambdaclass/cairo-rs/pull/957)

    `BuiltinHintProcessor` now supports the following hint:

    ```python
    a = (ids.a.high << 128) + ids.a.low
    b = (ids.b.high << 128) + ids.b.low
    div = (ids.div.high << 128) + ids.div.low
    quotient, remainder = divmod(a * b, div)

    ids.quotient_low.low = quotient & ((1 << 128) - 1)
    ids.quotient_low.high = (quotient >> 128) & ((1 << 128) - 1)
    ids.quotient_high.low = (quotient >> 256) & ((1 << 128) - 1)
    ids.quotient_high.high = quotient >> 384
    ids.remainder.low = remainder & ((1 << 128) - 1)
    ids.remainder.high = remainder >> 128"
    ```

    Used by the common library function `uint256_mul_div_mod`

#### [0.3.0-rc1] - 2023-04-13
* Derive Deserialize for ExecutionResources [#922](https://github.com/lambdaclass/cairo-rs/pull/922)
* Remove builtin names from VirtualMachine.builtin_runners [#921](https://github.com/lambdaclass/cairo-rs/pull/921)
* Implemented hints on common/ec.cairo [#888](https://github.com/lambdaclass/cairo-rs/pull/888)
* Changed `Memory.insert` argument types [#902](https://github.com/lambdaclass/cairo-rs/pull/902)
* feat: implemented `Deserialize` on Program by changing builtins field type to enum [#896](https://github.com/lambdaclass/cairo-rs/pull/896)
* Effective size computation from the VM exposed [#887](https://github.com/lambdaclass/cairo-rs/pull/887)
* Wasm32 Support! [#828](https://github.com/lambdaclass/cairo-rs/pull/828), [#893](https://github.com/lambdaclass/cairo-rs/pull/893)
* `MathError` added for math operation [#855](https://github.com/lambdaclass/cairo-rs/pull/855)
* Check for overflows in relocatable operations [#859](https://github.com/lambdaclass/cairo-rs/pull/859)
* Use `Relocatable` instead of `&MaybeRelocatable` in `load_data` and `get_range`[#860](https://github.com/lambdaclass/cairo-rs/pull/860) [#867](https://github.com/lambdaclass/cairo-rs/pull/867)
* Memory-related errors moved to `MemoryError` [#854](https://github.com/lambdaclass/cairo-rs/pull/854)
    * Removed unused error variants
    * Moved memory-related error variants to `MemoryError`
    * Changed memory getters to return `MemoryError` instead of `VirtualMachineError`
    * Changed all memory-related errors in hint from `HintError::Internal(VmError::...` to `HintError::Memory(MemoryError::...`
* feat: Builder pattern for `VirtualMachine` [#820](https://github.com/lambdaclass/cairo-rs/pull/820)
* Simplified `Memory::get` return type to `Option` [#852](https://github.com/lambdaclass/cairo-rs/pull/852)
* Improved idenitifier variable error handling [#851](https://github.com/lambdaclass/cairo-rs/pull/851)
* `CairoRunner::write_output` now prints missing and relocatable values [#853](https://github.com/lambdaclass/cairo-rs/pull/853)
* `VirtualMachineError::FailedToComputeOperands` error message expanded [#848](https://github.com/lambdaclass/cairo-rs/pull/848)
* Builtin names made public [#849](https://github.com/lambdaclass/cairo-rs/pull/849)
* `secure_run` flag moved to `CairoRunConfig` struct [#832](https://github.com/lambdaclass/cairo-rs/pull/832)
* `vm_core` error types revised and iimplemented `AddAssign` for `Relocatable` [#837](https://github.com/lambdaclass/cairo-rs/pull/837)
* `to_bigint` and `to_biguint` deprecated [#757](https://github.com/lambdaclass/cairo-rs/pull/757)
* `Memory` moved into `MemorySegmentManager` [#830](https://github.com/lambdaclass/cairo-rs/pull/830)
    * To reduce the complexity of the VM's memory and enforce proper usage (as the memory and its segment manager are now a "unified" entity)
    * Removed `memory` field from `VirtualMachine`
    * Added `memory` field to `MemorySegmentManager`
    * Removed `Memory` argument from methods where `MemorySegmentManager` is also an argument
    * Added test macro `segments` (an extension of the `memory` macro)
* `Display` trait added to Memory struct [#812](https://github.com/lambdaclass/cairo-rs/pull/812)
* feat: Extensible VirtualMachineError and removed PartialEq trait [#783](https://github.com/lambdaclass/cairo-rs/pull/783)
    * `VirtualMachineError::Other(anyhow::Error)` was added to allow to returning custom errors when using `cairo-rs`
    * The `PartialEq` trait was removed from the `VirtualMachineError` enum
* VM hooks added as a conditional feature [#761](https://github.com/lambdaclass/cairo-rs/pull/761)
    * Cairo-rs based testing tools such as cairo-foundry or those built by FuzzingLabs need access to the state of the VM at specific points during the execution.
    * This PR adds the possibility for users of the cairo-rs lib to execute their custom additional code during the program execution.
    * The Rust "feature" mechanism was used in order to guarantee that this ability is only available when the lib user needs it, and is not compiled when it's not required.
    * Three hooks were created:
        * before the first step
        * before each step
        * after each step
* ExecutionResource operations: add and substract [#774](https://github.com/lambdaclass/cairo-rs/pull/774), multiplication [#908](https://github.com/lambdaclass/cairo-rs/pull/908) , and `AddAssign` [#914](https://github.com/lambdaclass/cairo-rs/pull/914)

* Move `Memory` into `MemorySegmentManager` [#830](https://github.com/lambdaclass/cairo-rs/pull/830)
    * Structural changes:
        * Remove `memory: Memory` field from `VirtualMachine`
        * Add `memory: Memory` field to `MemorySegmentManager`
    * As a result of this, multiple public methods' signatures changed:
        * `BuiltinRunner` (and its inner enum types):
            * `initialize_segments(&mut self, segments: &mut MemorySegmentManager, memory: &mut Memory)` -> `initialize_segments(&mut self, segments: &mut MemorySegmentManager)`
            * `final_stack(&mut self, segments: &MemorySegmentManager, memory: &Memory, stack_pointer: Relocatable) -> Result<Relocatable, RunnerError>` -> `final_stack(&mut self, segments: &MemorySegmentManager, stack_pointer: Relocatable) -> Result<Relocatable, RunnerError>`
        * `MemorySegmentManager`
            * `add(&mut self, memory: &mut Memory) -> Relocatable` -> `add(&mut self) -> Relocatable`
            * `add_temporary_segment(&mut self, memory: &mut Memory) -> Relocatable` -> `add_temporary_segment(&mut self) -> Relocatable`
            * `load_data(&mut self, memory: &mut Memory, ptr: &MaybeRelocatable, data: &Vec<MaybeRelocatable>) -> Result<MaybeRelocatable, MemoryError>` -> `load_data(&mut self, ptr: &MaybeRelocatable, data: &Vec<MaybeRelocatable>) -> Result<MaybeRelocatable, MemoryError>`
            * `compute_effective_sizes(&mut self, memory: &Memory) -> &Vec<usize>` -> `compute_effective_sizes(&mut self) -> &Vec<usize>`
            * `gen_arg(&mut self, arg: &dyn Any, memory: &mut Memory) -> Result<MaybeRelocatable, VirtualMachineError>` -> `gen_arg(&mut self, arg: &dyn Any) -> Result<MaybeRelocatable, VirtualMachineError>`
            * `gen_cairo_arg(&mut self, arg: &CairoArg, memory: &mut Memory) -> Result<MaybeRelocatable, VirtualMachineError>` -> `gen_cairo_arg(&mut self, arg: &CairoArg) -> Result<MaybeRelocatable, VirtualMachineError>`
            * `write_arg(&mut self, memory: &mut Memory, ptr: &Relocatable, arg: &dyn Any) -> Result<MaybeRelocatable, MemoryError>` -> `write_arg(&mut self, ptr: &Relocatable, arg: &dyn Any) -> Result<MaybeRelocatable, MemoryError>`

* Refactor `Memory::relocate memory` [#784](https://github.com/lambdaclass/cairo-rs/pull/784)
    * Bugfixes:
        * `Memory::relocate_memory` now moves data in the temporary memory relocated by a relocation rule to the real memory
    * Aditional Notes:
        * When relocating temporary memory produces clashes with pre-existing values in the real memory, an InconsistentMemory error is returned instead of keeping the last inserted value. This differs from the original implementation.

* Restrict addresses to Relocatable + fix some error variants used in signature.rs [#792](https://github.com/lambdaclass/cairo-rs/pull/792)
    * Public Api Changes:
        * Change `ValidationRule` inner type to `Box<dyn Fn(&Memory, &Relocatable) -> Result<Vec<Relocatable>, MemoryError>>`.
        * Change `validated_addresses` field of `Memory` to `HashSet<Relocatable>`.
        * Change `validate_memory_cell(&mut self, address: &MaybeRelocatable) -> Result<(), MemoryError>` to `validate_memory_cell(&mut self, addr: &Relocatable) -> Result<(), MemoryError>`.

* Add `VmException` to `CairoRunner::run_from_entrypoint`[#775](https://github.com/lambdaclass/cairo-rs/pull/775)
    * Public Api Changes:
        * Change error return type of `CairoRunner::run_from_entrypoint` to `CairoRunError`.
        * Convert `VirtualMachineError`s outputed during the vm run to `VmException` in `CairoRunner::run_from_entrypoint`.
        * Make `VmException` fields public

* Fix `BuiltinRunner::final_stack` and remove quick fix [#778](https://github.com/lambdaclass/cairo-rs/pull/778)
    * Public Api changes:
        * Various changes to public `BuiltinRunner` method's signatures:
            * `final_stack(&self, vm: &VirtualMachine, pointer: Relocatable) -> Result<(Relocatable, usize), RunnerError>` to `final_stack(&mut self, segments: &MemorySegmentManager, memory: &Memory, pointer: Relocatable) -> Result<Relocatable,RunnerError>`.
            * `get_used_cells(&self, vm: &VirtualMachine) -> Result<usize, MemoryError>` to  `get_used_cells(&self, segments: &MemorySegmentManager) -> Result<usize, MemoryError>`.
            * `get_used_instances(&self, vm: &VirtualMachine) -> Result<usize, MemoryError>` to `get_used_instances(&self, segments: &MemorySegmentManager) -> Result<usize, MemoryError>`.
    * Bugfixes:
        * `BuiltinRunner::final_stack` now updates the builtin's stop_ptr instead of returning it. This replaces the bugfix on PR #768.

#### [0.1.3] - 2023-01-26
* Add secure_run flag + integrate verify_secure_runner into cairo-run [#771](https://github.com/lambdaclass/cairo-rs/pull/777)
    * Public Api changes:
        * Add command_line argument `secure_run`
        * Add argument `secure_run: Option<bool>` to `cairo_run`
        * `verify_secure_runner` is now called inside `cairo-run` when `secure_run` is set to true or when it not set and the run is not on `proof_mode`
    * Bugfixes:
        * `EcOpBuiltinRunner::deduce_memory_cell` now checks that both points are on the curve instead of only the first one
        * `EcOpBuiltinRunner::deduce_memory_cell` now returns the values of the point coordinates instead of the indices when a `PointNotOnCurve` error is returned

* Refactor `Refactor verify_secure_runner` [#768](https://github.com/lambdaclass/cairo-rs/pull/768)
    * Public Api changes:
        * Remove builtin name from the return value of `BuiltinRunner::get_memory_segment_addresses`
        * Simplify the return value of `CairoRunner::get_builtin_segments_info` to `Vec<(usize, usize)>`
        * CairoRunner::read_return_values now receives a mutable reference to VirtualMachine
    * Bugfixes:
        * CairoRunner::read_return_values now updates the `stop_ptr` of each builtin after calling `BuiltinRunner::final_stack`

* Use CairoArg enum instead of Any in CairoRunner::run_from_entrypoint [#686](https://github.com/lambdaclass/cairo-rs/pull/686)
    * Public Api changes:
        * Remove `Result` from `MaybeRelocatable::mod_floor`, it now returns a `MaybeRelocatable`
        * Add struct `CairoArg`
        * Change `arg` argument of `CairoRunner::run_from_entrypoint` from `Vec<&dyn Any>` to `&[&CairoArg]`
        * Remove argument `typed_args` from `CairoRunner::run_from_entrypoint`
        * Remove no longer used method `gen_typed_arg` from `VirtualMachine` & `MemorySegmentManager`
        * Add methods `MemorySegmentManager::gen_cairo_arg` & `MemorySegmentManager::write_simple_args` as typed counterparts to `MemorySegmentManager::gen_arg` & `MemorySegmentManager::write_arg`

#### [0.1.1] - 2023-01-11

* Add input file contents to traceback [#666](https://github.com/lambdaclass/cairo-rs/pull/666/files)
    * Public Api changes:
        * `VirtualMachineError` enum variants containing `MaybeRelocatable` and/or `Relocatable` values now use the `Display` format instead of `Debug` in their `Display` implementation
        * `get_traceback` now adds the source code line to each traceback entry
* Use hint location instead of instruction location when building VmExceptions from hint failure [#673](https://github.com/lambdaclass/cairo-rs/pull/673/files)
    * Public Api changes:
        * `hints` field added to `InstructionLocation`
        * `Program.instruction_locations` type changed from `Option<HashMap<usize, Location>>` to `Option<HashMap<usize, InstructionLocation>>`
        * `VirtualMachineError`s produced by `HintProcessor::execute_hint()` will be wrapped in a `VirtualMachineError::Hint` error containing their hint_index
        * `get_location()` now receives an an optional usize value `hint_index`, used to obtain hint locations
* Default implementation of compile_hint [#680](https://github.com/lambdaclass/cairo-rs/pull/680)
    * Internal changes:
        * Make the `compile_hint` implementation which was in the `BuiltinHintProcessor` the default implementation in the trait.
* Add new error type `HintError` [#676](https://github.com/lambdaclass/cairo-rs/pull/676)
    * Public Api changes:
        * `HintProcessor::execute_hint()` now returns a `HintError` instead of a `VirtualMachineError`
        * Helper functions on `hint_processor_utils.rs` now return a `HintError`
* Change the Dictionary used in dict hints to store MaybeRelocatable instead of BigInt [#687](https://github.com/lambdaclass/cairo-rs/pull/687)
    * Public Api changes:
        * `DictManager`, its dictionaries, and all dict module hints implemented in rust now use `MaybeRelocatable` for keys and values instead of `BigInt`
        * Add helper functions that allow extracting ids variables as `MaybeRelocatable`: `get_maybe_relocatable_from_var_name` & `get_maybe_relocatable_from_reference`
        * Change inner value type of dict-related `HintError` variants to `MaybeRelocatable`

* Implement `substitute_error_message_attribute_references` [#689] (https://github.com/lambdaclass/cairo-rs/pull/689)
    * Public Api changes:
        * Remove `error_message_attributes` field from `VirtualMachine`, and `VirtualMachine::new`
        * Add `flow_tracking_data` field to `Attribute`
        * `get_error_attr_value` now replaces the references in the error message with the corresponding cairo values.
        * Remove duplicated handling of error attribute messages leading to duplicated into in the final error display.
* Fix multiplicative inverse bug [#697](https://github.com/lambdaclass/cairo-rs/pull/697) [#698](https://github.com/lambdaclass/cairo-rs/pull/698). The VM was using integer division rather than prime field inverse when deducing `op0` or `op1` for the multiplication opcode

#### [0.1.0] - 2022-12-30
* Add traceback to VmException [#657](https://github.com/lambdaclass/cairo-rs/pull/657)
    * Public API changes:
        * `traceback` field added to `VmException` struct
        * `pub fn from_vm_error(runner: &CairoRunner, error: VirtualMachineError, pc: usize) -> Self` is now `pub fn from_vm_error(runner: &CairoRunner, vm: &VirtualMachine, error: VirtualMachineError) -> Self`
        * `pub fn get_location(pc: &usize, runner: &CairoRunner) -> Option<Location>` is now `pub fn get_location(pc: usize, runner: &CairoRunner) -> Option<Location>`
        * `pub fn decode_instruction(encoded_instr: i64, mut imm: Option<BigInt>) -> Result<instruction::Instruction, VirtualMachineError>` is now `pub fn decode_instruction(encoded_instr: i64, mut imm: Option<&BigInt>) -> Result<instruction::Instruction, VirtualMachineError>`
        * `VmException` fields' string format now mirrors their cairo-lang counterparts.<|MERGE_RESOLUTION|>--- conflicted
+++ resolved
@@ -2,11 +2,12 @@
 
 #### Upcoming Changes
 
-<<<<<<< HEAD
 * BREAKING: Move the vm to its own directory and crate, different from the workspace [#1215](https://github.com/lambdaclass/cairo-rs/pull/1215)
 
 * Add an `ensure_no_std` crate that the CI will use to check that new changes don't revert `no_std` support [#1215](https://github.com/lambdaclass/cairo-rs/pull/1215)
-=======
+
+* replace the use of `num-prime::is_prime` by a custom implementation, therefore restoring `no_std` compatibility
+
 * fix(security): avoid denial of service on malicious input exploiting the scientific notation parser [#1239](https://github.com/lambdaclass/cairo-rs/pull/1239)
 
 * perf: accumulate `min` and `max` instruction offsets during run to speed up range check [#1080](https://github.com/lambdaclass/cairo-rs/pull/)
@@ -17,7 +18,6 @@
   BREAKING:
   * `HintProcessor::compile_hint` now receies a `&[HintReference]` rather than `&HashMap<usize, HintReference>`
   * Public `CairoRunner::get_reference_list` has been removed
->>>>>>> 8a72ddc2
 
 #### [0.5.2] - 2023-6-12
 
@@ -35,15 +35,6 @@
 
 * fix: substraction of `MaybeRelocatable` always behaves as signed [#1218](https://github.com/lambdaclass/cairo-rs/pull/1218)
 
-<<<<<<< HEAD
-=======
-* move the vm in it's own directory and crate, different from the workspace
-
-* add a `ensure-no_std` crate that will be used by the CI to check that new changes are not reverting `no_std` support
-
-* replace the use of `num-prime::is_prime` by a custom implementation, therefore restoring `no_std` compatibility
-
->>>>>>> 8a72ddc2
 #### [0.5.1] - 2023-6-7
 
 * fix: fix overflow for `QUAD_BIT` and `DI_BIT` hints [#1209](https://github.com/lambdaclass/cairo-rs/pull/1209)
