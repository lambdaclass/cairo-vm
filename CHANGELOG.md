--- conflicted
+++ resolved
@@ -2,7 +2,6 @@
 
 #### Upcoming Changes
 
-<<<<<<< HEAD
 * feat(BREAKING): Add mod builtin [#1673](https://github.com/lambdaclass/cairo-vm/pull/1673)
 
   Main Changes:
@@ -21,9 +20,8 @@
     * Remove unused method `get_memory_segment_addresses` from all builtin runners & the enum
     * Remove empty implementations of `deduce_memory_cell` & `add_validation_rules` from all builtin runners
     * Remove duplicated implementation of `final_stack` from all builtin runners except output and move it to the enum implementation
-=======
+
 * feat: Reorganized builtins to be in the top of stack at the end of a run (Cairo1).
->>>>>>> 69ae7453
 
 * BREAKING: Remove `CairoRunner::add_additional_hash_builtin` & `VirtualMachine::disable_trace`[#1658](https://github.com/lambdaclass/cairo-vm/pull/1658)
 
