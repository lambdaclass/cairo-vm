--- conflicted
+++ resolved
@@ -2,9 +2,8 @@
 
 #### Upcoming Changes
 
-<<<<<<< HEAD
 * feat: `cairo1-run` accepts Sierra programs [#1544](https://github.com/lambdaclass/cairo-vm/pull/1544)
-=======
+
 * feat(BREAKING): Remove unecessary conversion functions between `Felt` & `BigUint`/`BigInt` [#1562](https://github.com/lambdaclass/cairo-vm/pull/1562)
   * Remove the following functions:
     * felt_from_biguint
@@ -13,7 +12,6 @@
     * felt_to_bigint
 
 * perf: optimize instruction cache allocations by using `VirtualMachine::load_data` [#1441](https://github.com/lambdaclass/cairo-vm/pull/1441)
->>>>>>> dea2723d
 
 * feat: Add `print_output` flag to `cairo-1` crate [#1575] (https://github.com/lambdaclass/cairo-vm/pull/1575)
 
