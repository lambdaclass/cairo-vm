--- conflicted
+++ resolved
@@ -2,11 +2,9 @@
 
 #### Upcoming Changes
 
-<<<<<<< HEAD
 * refactor: Clap attribute macros from #[clap(...)] to #[arg(...)] and #[command(...)] in v4.x [#2003] (https://github.com/lambdaclass/cairo-vm/pull/2003)
-=======
+
 * fix: Fix `WriteReturnFp` error due to a bad loading of initial gas [#2015](https://github.com/lambdaclass/cairo-vm/pull/2015)
->>>>>>> 53071016
 
 * refactor: Replaces security anyhow errors with enum variants [#1946](https://github.com/lambdaclass/cairo-vm/pull/1946)
 
