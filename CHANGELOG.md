--- conflicted
+++ resolved
@@ -2,14 +2,12 @@
 
 #### Upcoming Changes
 
-<<<<<<< HEAD
 * fix: Fix Cairo Pie limiting the number of segments to 2^16 [#1960](https://github.com/lambdaclass/cairo-vm/pull/1960)
   * Implement `merge_extra_segments`
-=======
+
 * feat: implement an opcode that computes QM31 arithmetics (add, sub, mul, div) in the VM [#1938](https://github.com/lambdaclass/cairo-vm/pull/1938)
 
 * feat: add functions that compute packed reduced qm31 arithmetics to `math_utils` [#1944](https://github.com/lambdaclass/cairo-vm/pull/1944)
->>>>>>> c408e013
 
 * feat: implement `Blake2sLastBlock` opcode in VM [#1932](https://github.com/lambdaclass/cairo-vm/pull/1932)
 
