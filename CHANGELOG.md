--- conflicted
+++ resolved
@@ -2,16 +2,11 @@
 
 #### Upcoming Changes
 
-<<<<<<< HEAD
-* Add missing hint on vrf whitelist [#1030](https://github.com/lambdaclass/cairo-rs/pull/1030):
-=======
-* Add missing hint on vrf.json lib [#1000](https://github.com/lambdaclass/cairo-rs/pull/1000):
->>>>>>> e78190a3
-
-    `BuiltinHintProcessor` now supports the following hint:
-
-    ```python
-<<<<<<< HEAD
+* Add missing hint on vrf.json lib [#1030](https://github.com/lambdaclass/cairo-rs/pull/1030):
+
+    `BuiltinHintProcessor` now supports the following hint:
+
+    ```python
         def split(num: int, num_bits_shift: int, length: int):
             a = []
             for _ in range(length):
@@ -42,7 +37,13 @@
         remainder_split = split(remainder, num_bits_shift=128, length=2)
         ids.remainder.low = remainder_split[0]
         ids.remainder.high = remainder_split[1]
-=======
+    ```
+
+* Add missing hint on vrf.json lib [#1000](https://github.com/lambdaclass/cairo-rs/pull/1000):
+
+    `BuiltinHintProcessor` now supports the following hint:
+
+    ```python
         def pack_512(u, num_bits_shift: int) -> int:
             limbs = (u.d0, u.d1, u.d2, u.d3)
             return sum(limb << (num_bits_shift * i) for i, limb in enumerate(limbs))
@@ -55,7 +56,6 @@
 
         ids.x_inverse_mod_p.low = x_inverse_mod_p_split[0]
         ids.x_inverse_mod_p.high = x_inverse_mod_p_split[1]
->>>>>>> e78190a3
     ```
 
 * BREAKING CHANGE: Fix `CairoRunner::get_memory_holes` [#1027](https://github.com/lambdaclass/cairo-rs/pull/1027):
