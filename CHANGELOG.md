--- conflicted
+++ resolved
@@ -2,7 +2,6 @@
 
 #### Upcoming Changes
 
-<<<<<<< HEAD
 * refactor(BREAKING): Move the VM back to the CairoRunner [#1743](https://github.com/lambdaclass/cairo-vm/pull/1743)
   * `CairoRunner` has a new public field `vm: VirtualMachine`
   * `CairoRunner` no longer derives `Debug`
@@ -52,9 +51,8 @@
     * `get_traceback`
     * `verify_secure_runner`
   * [hooks feature] `BeforeFirstStepHookFunc` dyn Fn no longer takes a mutable reference to `CairoRunner`, along with `VirtualMachine::execute_before_first_step`.
-=======
+
 * feat: Add hint `U256InvModN` to `Cairo1HintProcessor` [#1744](https://github.com/lambdaclass/cairo-vm/pull/1744)
->>>>>>> 258dd842
 
 * perf: use a more compact representation for `MemoryCell` [#1672](https://github.com/lambdaclass/cairo-vm/pull/1672)
   * BREAKING: `Memory::get_value` will now always return `Cow::Owned` variants, code that relied on `Cow::Borrowed` may break
