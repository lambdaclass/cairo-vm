## Cairo-VM Changelog

#### Upcoming Changes

<<<<<<< HEAD
* Add missing hint on uint256_improvements lib [#1016](https://github.com/lambdaclass/cairo-rs/pull/1016):

    `BuiltinHintProcessor` now supports the following hint:

    ```python
        def split(num: int, num_bits_shift: int = 128, length: int = 2):
            a = []
            for _ in range(length):
                a.append( num & ((1 << num_bits_shift) - 1) )
                num = num >> num_bits_shift
            return tuple(a)

        def pack(z, num_bits_shift: int = 128) -> int:
            limbs = (z.low, z.high)
            return sum(limb << (num_bits_shift * i) for i, limb in enumerate(limbs))

        a = pack(ids.a)
        b = pack(ids.b)
        res = (a - b)%2**256
        res_split = split(res)
        ids.res.low = res_split[0]
        ids.res.high = res_split[1]
    ```
=======
* Add methor `Program::data_len(&self) -> usize` to get the number of data cells in a given program [#1022](https://github.com/lambdaclass/cairo-rs/pull/1022)
>>>>>>> 03d57d35

* Add missing hint on uint256_improvements lib [#1013](https://github.com/lambdaclass/cairo-rs/pull/1013):

    `BuiltinHintProcessor` now supports the following hint:

    ```python
        a = (ids.a.high << 128) + ids.a.low
        div = (ids.div.b23 << 128) + ids.div.b01
        quotient, remainder = divmod(a, div)

        ids.quotient.low = quotient & ((1 << 128) - 1)
        ids.quotient.high = quotient >> 128
        ids.remainder.low = remainder & ((1 << 128) - 1)
        ids.remainder.high = remainder >> 128
    ```

* Add missing hint on cairo_secp lib [#1010](https://github.com/lambdaclass/cairo-rs/pull/1010):

    `BuiltinHintProcessor` now supports the following hint:

    ```python
        memory[ap] = int(x == 0)
    ```

* Implement hint on `get_felt_bitlength` [#993](https://github.com/lambdaclass/cairo-rs/pull/993)

  `BuiltinHintProcessor` now supports the following hint:
  ```python
  x = ids.x
  ids.bit_length = x.bit_length()
  ```
  Used by the [`Garaga` library function `get_felt_bitlength`](https://github.com/keep-starknet-strange/garaga/blob/249f8a372126b3a839f9c1e1080ea8c6f9374c0c/src/utils.cairo#L54)

* Add missing hint on cairo_secp lib [#1009](https://github.com/lambdaclass/cairo-rs/pull/1009):

    `BuiltinHintProcessor` now supports the following hint:

    ```python
        ids.dibit = ((ids.scalar_u >> ids.m) & 1) + 2 * ((ids.scalar_v >> ids.m) & 1)
    ```

* Add getters to read properties of a `Program` [#1017](https://github.com/lambdaclass/cairo-rs/pull/1017):
  * `prime(&self) -> &str`: get the prime associated to data in hex representation
  * `iter_data(&self) -> Iterator<Item = &MaybeRelocatable>`: get an iterator over all elements in the program data
  * `iter_builtins(&self) -> Iterator<Item = &BuiltinName>`: get an iterator over the names of required builtins

* Add missing hint on cairo_secp lib [#1008](https://github.com/lambdaclass/cairo-rs/pull/1008):

    `BuiltinHintProcessor` now supports the following hint:

    ```python
        ids.len_hi = max(ids.scalar_u.d2.bit_length(), ids.scalar_v.d2.bit_length())-1
    ```

* Update `starknet-crypto` to version `0.4.3` [#1011](https://github.com/lambdaclass/cairo-rs/pull/1011)
  * The new version carries an 85% reduction in execution time for ECDSA signature verification

* BREAKING CHANGE: refactor `Program` to optimize `Program::clone` [#999](https://github.com/lambdaclass/cairo-rs/pull/999)
    * Breaking change: many fields that were (unnecessarily) public become hidden by the refactor.

* BREAKING CHANGE: Add _builtin suffix to builtin names e.g.: output -> output_builtin [#1005](https://github.com/lambdaclass/cairo-rs/pull/1005)

* Implement hint on uint384_extension lib [#983](https://github.com/lambdaclass/cairo-rs/pull/983)

    `BuiltinHintProcessor` now supports the following hint:
    
    ```python
        def split(num: int, num_bits_shift: int, length: int):
            a = []
            for _ in range(length):
                a.append( num & ((1 << num_bits_shift) - 1) )
                num = num >> num_bits_shift
            return tuple(a)

        def pack(z, num_bits_shift: int) -> int:
            limbs = (z.d0, z.d1, z.d2)
            return sum(limb << (num_bits_shift * i) for i, limb in enumerate(limbs))

        def pack_extended(z, num_bits_shift: int) -> int:
            limbs = (z.d0, z.d1, z.d2, z.d3, z.d4, z.d5)
            return sum(limb << (num_bits_shift * i) for i, limb in enumerate(limbs))

        a = pack_extended(ids.a, num_bits_shift = 128)
        div = pack(ids.div, num_bits_shift = 128)

        quotient, remainder = divmod(a, div)

        quotient_split = split(quotient, num_bits_shift=128, length=6)

        ids.quotient.d0 = quotient_split[0]
        ids.quotient.d1 = quotient_split[1]
        ids.quotient.d2 = quotient_split[2]
        ids.quotient.d3 = quotient_split[3]
        ids.quotient.d4 = quotient_split[4]
        ids.quotient.d5 = quotient_split[5]

        remainder_split = split(remainder, num_bits_shift=128, length=3)
        ids.remainder.d0 = remainder_split[0]
        ids.remainder.d1 = remainder_split[1]
        ids.remainder.d2 = remainder_split[2]
    ```

* Add missing `\n` character in traceback string [#997](https://github.com/lambdaclass/cairo-rs/pull/997)
    * BugFix: Add missing `\n` character after traceback lines when the filename is missing ("Unknown Location")

* 0.11 Support
    * Add missing hints on cairo_secp lib [#991](https://github.com/lambdaclass/cairo-rs/pull/991):
        `BuiltinHintProcessor` now supports the following hints:
        ```python
        from starkware.cairo.common.cairo_secp.secp_utils import pack
        from starkware.python.math_utils import div_mod, safe_div

        N = 0xfffffffffffffffffffffffffffffffebaaedce6af48a03bbfd25e8cd0364141
        x = pack(ids.x, PRIME) % N
        s = pack(ids.s, PRIME) % N
        value = res = div_mod(x, s, N)
        ```
        and: 
        ```python
        value = k = safe_div(res * s - x, N)
        ```
    * Layouts update [#874](https://github.com/lambdaclass/cairo-rs/pull/874)
    * Keccak builtin updated [#873](https://github.com/lambdaclass/cairo-rs/pull/873), [#883](https://github.com/lambdaclass/cairo-rs/pull/883)
    * Changes to `ec_op` [#876](https://github.com/lambdaclass/cairo-rs/pull/876)
    * Poseidon builtin [#875](https://github.com/lambdaclass/cairo-rs/pull/875)
    * Renamed Felt to Felt252 [#899](https://github.com/lambdaclass/cairo-rs/pull/899)
    * Added SegmentArenaBuiltinRunner [#913](https://github.com/lambdaclass/cairo-rs/pull/913)
    * Added `program_segment_size` argument to `verify_secure_runner` & `run_from_entrypoint` [#928](https://github.com/lambdaclass/cairo-rs/pull/928)
    * Added dynamic layout [#879](https://github.com/lambdaclass/cairo-rs/pull/879)
    * `get_segment_size` was exposed [#934](https://github.com/lambdaclass/cairo-rs/pull/934)

* Add missing hint on cairo_secp lib [#1006](https://github.com/lambdaclass/cairo-rs/pull/1006):

    `BuiltinHintProcessor` now supports the following hint:

    ```python
        ids.quad_bit = (
            8 * ((ids.scalar_v >> ids.m) & 1)
            + 4 * ((ids.scalar_u >> ids.m) & 1)
            + 2 * ((ids.scalar_v >> (ids.m - 1)) & 1)
            + ((ids.scalar_u >> (ids.m - 1)) & 1)
        )
    ```

* Add missing hint on cairo_secp lib [#1003](https://github.com/lambdaclass/cairo-rs/pull/1003):

    `BuiltinHintProcessor` now supports the following hint:

    ```python
        from starkware.cairo.common.cairo_secp.secp_utils import pack

        x = pack(ids.x, PRIME) % SECP_P
    ```

* Add missing hint on cairo_secp lib [#996](https://github.com/lambdaclass/cairo-rs/pull/996):

    `BuiltinHintProcessor` now supports the following hint:

    ```python
        from starkware.python.math_utils import div_mod
        value = x_inv = div_mod(1, x, SECP_P)
    ```

* Add missing hints on cairo_secp lib [#994](https://github.com/lambdaclass/cairo-rs/pull/994):

    `BuiltinHintProcessor` now supports the following hints:

    ```python
        from starkware.cairo.common.cairo_secp.secp_utils import pack
        from starkware.python.math_utils import div_mod, safe_div

        a = pack(ids.a, PRIME)
        b = pack(ids.b, PRIME)
        value = res = div_mod(a, b, N)
    ```

    ```python
        value = k_plus_one = safe_div(res * b - a, N) + 1
    ```

* Add missing hint on cairo_secp lib [#992](https://github.com/lambdaclass/cairo-rs/pull/992):

    `BuiltinHintProcessor` now supports the following hint:

    ```python
        from starkware.cairo.common.cairo_secp.secp_utils import pack

        q, r = divmod(pack(ids.val, PRIME), SECP_P)
        assert r == 0, f"verify_zero: Invalid input {ids.val.d0, ids.val.d1, ids.val.d2}."
        ids.q = q % PRIME
    ```

* Add missing hint on cairo_secp lib [#990](https://github.com/lambdaclass/cairo-rs/pull/990):

    `BuiltinHintProcessor` now supports the following hint:

    ```python
        from starkware.cairo.common.cairo_secp.secp_utils import pack

        slope = pack(ids.slope, PRIME)
        x = pack(ids.point.x, PRIME)
        y = pack(ids.point.y, PRIME)

        value = new_x = (pow(slope, 2, SECP_P) - 2 * x) % SECP_P
    ```

* Add missing hint on cairo_secp lib [#989](https://github.com/lambdaclass/cairo-rs/pull/989):

    `BuiltinHintProcessor` now supports the following hint:

    ```python
        from starkware.cairo.common.cairo_secp.secp_utils import SECP_P
        q, r = divmod(pack(ids.val, PRIME), SECP_P)
        assert r == 0, f"verify_zero: Invalid input {ids.val.d0, ids.val.d1, ids.val.d2}."
        ids.q = q % PRIME
    ```

* Add missing hint on cairo_secp lib [#986](https://github.com/lambdaclass/cairo-rs/pull/986):

    `BuiltinHintProcessor` now supports the following hint:

    ```python
        from starkware.cairo.common.cairo_secp.secp_utils import SECP_P, pack
        from starkware.python.math_utils import div_mod

        # Compute the slope.
        x = pack(ids.pt.x, PRIME)
        y = pack(ids.pt.y, PRIME)
        value = slope = div_mod(3 * x ** 2, 2 * y, SECP_P)
    ```

* Add missing hint on cairo_secp lib [#984](https://github.com/lambdaclass/cairo-rs/pull/984):

    `BuiltinHintProcessor` now supports the following hint:

    ```python
        from starkware.cairo.common.cairo_secp.secp_utils import SECP_P, pack
        from starkware.python.math_utils import div_mod

        # Compute the slope.
        x0 = pack(ids.pt0.x, PRIME)
        y0 = pack(ids.pt0.y, PRIME)
        x1 = pack(ids.pt1.x, PRIME)
        y1 = pack(ids.pt1.y, PRIME)
        value = slope = div_mod(y0 - y1, x0 - x1, SECP_P)
    ```

* Implement hints on uint384 lib (Part 2) [#971](https://github.com/lambdaclass/cairo-rs/pull/971)

    `BuiltinHintProcessor` now supports the following hint:

    ```python
        memory[ap] = 1 if 0 <= (ids.a.d2 % PRIME) < 2 ** 127 else 0
    ```

 * Add alternative hint code for hint on _block_permutation used by 0.10.3 whitelist [#958](https://github.com/lambdaclass/cairo-rs/pull/958)

     `BuiltinHintProcessor` now supports the following hint:

    ```python
        from starkware.cairo.common.keccak_utils.keccak_utils import keccak_func
        _keccak_state_size_felts = int(ids.KECCAK_STATE_SIZE_FELTS)
        assert 0 <= _keccak_state_size_felts < 100

        output_values = keccak_func(memory.get_range(
            ids.keccak_ptr - _keccak_state_size_felts, _keccak_state_size_felts))
        segments.write_arg(ids.keccak_ptr, output_values)
    ```

* Make  hints code `src/hint_processor/builtin_hint_processor/hint_code.rs` public [#988](https://github.com/lambdaclass/cairo-rs/pull/988)

* Implement hints on uint384 lib (Part 1) [#960](https://github.com/lambdaclass/cairo-rs/pull/960)

    `BuiltinHintProcessor` now supports the following hints:

    ```python
        def split(num: int, num_bits_shift: int, length: int):
        a = []
        for _ in range(length):
            a.append( num & ((1 << num_bits_shift) - 1) )
            num = num >> num_bits_shift
        return tuple(a)

        def pack(z, num_bits_shift: int) -> int:
            limbs = (z.d0, z.d1, z.d2)
            return sum(limb << (num_bits_shift * i) for i, limb in enumerate(limbs))

        a = pack(ids.a, num_bits_shift = 128)
        div = pack(ids.div, num_bits_shift = 128)
        quotient, remainder = divmod(a, div)

        quotient_split = split(quotient, num_bits_shift=128, length=3)
        assert len(quotient_split) == 3

        ids.quotient.d0 = quotient_split[0]
        ids.quotient.d1 = quotient_split[1]
        ids.quotient.d2 = quotient_split[2]

        remainder_split = split(remainder, num_bits_shift=128, length=3)
        ids.remainder.d0 = remainder_split[0]
        ids.remainder.d1 = remainder_split[1]
        ids.remainder.d2 = remainder_split[2]
    ```

    ```python
        ids.low = ids.a & ((1<<128) - 1)
        ids.high = ids.a >> 128
    ```

    ```python
            sum_d0 = ids.a.d0 + ids.b.d0
        ids.carry_d0 = 1 if sum_d0 >= ids.SHIFT else 0
        sum_d1 = ids.a.d1 + ids.b.d1 + ids.carry_d0
        ids.carry_d1 = 1 if sum_d1 >= ids.SHIFT else 0
        sum_d2 = ids.a.d2 + ids.b.d2 + ids.carry_d1
        ids.carry_d2 = 1 if sum_d2 >= ids.SHIFT else 0
    ```

    ```python
        def split(num: int, num_bits_shift: int, length: int):
            a = []
            for _ in range(length):
                a.append( num & ((1 << num_bits_shift) - 1) )
                num = num >> num_bits_shift
            return tuple(a)

        def pack(z, num_bits_shift: int) -> int:
            limbs = (z.d0, z.d1, z.d2)
            return sum(limb << (num_bits_shift * i) for i, limb in enumerate(limbs))

        def pack2(z, num_bits_shift: int) -> int:
            limbs = (z.b01, z.b23, z.b45)
            return sum(limb << (num_bits_shift * i) for i, limb in enumerate(limbs))

        a = pack(ids.a, num_bits_shift = 128)
        div = pack2(ids.div, num_bits_shift = 128)
        quotient, remainder = divmod(a, div)

        quotient_split = split(quotient, num_bits_shift=128, length=3)
        assert len(quotient_split) == 3

        ids.quotient.d0 = quotient_split[0]
        ids.quotient.d1 = quotient_split[1]
        ids.quotient.d2 = quotient_split[2]

        remainder_split = split(remainder, num_bits_shift=128, length=3)
        ids.remainder.d0 = remainder_split[0]
        ids.remainder.d1 = remainder_split[1]
        ids.remainder.d2 = remainder_split[2]
    ```

    ```python
        from starkware.python.math_utils import isqrt

        def split(num: int, num_bits_shift: int, length: int):
            a = []
            for _ in range(length):
                a.append( num & ((1 << num_bits_shift) - 1) )
                num = num >> num_bits_shift
            return tuple(a)

        def pack(z, num_bits_shift: int) -> int:
            limbs = (z.d0, z.d1, z.d2)
            return sum(limb << (num_bits_shift * i) for i, limb in enumerate(limbs))

        a = pack(ids.a, num_bits_shift=128)
        root = isqrt(a)
        assert 0 <= root < 2 ** 192
        root_split = split(root, num_bits_shift=128, length=3)
        ids.root.d0 = root_split[0]
        ids.root.d1 = root_split[1]
        ids.root.d2 = root_split[2]
    ```

* Re-export the `cairo-felt` crate as `cairo_vm::felt` [#981](https://github.com/lambdaclass/cairo-rs/pull/981)
  * Removes the need of explicitly importing `cairo-felt` in downstream projects
  and helps ensure there is no version mismatch caused by that

* Implement hint on `uint256_mul_div_mod`[#957](https://github.com/lambdaclass/cairo-rs/pull/957)

    `BuiltinHintProcessor` now supports the following hint:

    ```python
    a = (ids.a.high << 128) + ids.a.low
    b = (ids.b.high << 128) + ids.b.low
    div = (ids.div.high << 128) + ids.div.low
    quotient, remainder = divmod(a * b, div)

    ids.quotient_low.low = quotient & ((1 << 128) - 1)
    ids.quotient_low.high = (quotient >> 128) & ((1 << 128) - 1)
    ids.quotient_high.low = (quotient >> 256) & ((1 << 128) - 1)
    ids.quotient_high.high = quotient >> 384
    ids.remainder.low = remainder & ((1 << 128) - 1)
    ids.remainder.high = remainder >> 128"
    ```

    Used by the common library function `uint256_mul_div_mod`

#### [0.3.0-rc1] - 2023-04-13
* Derive Deserialize for ExecutionResources [#922](https://github.com/lambdaclass/cairo-rs/pull/922)
* Remove builtin names from VirtualMachine.builtin_runners [#921](https://github.com/lambdaclass/cairo-rs/pull/921)
* Implemented hints on common/ec.cairo [#888](https://github.com/lambdaclass/cairo-rs/pull/888)
* Changed `Memory.insert` argument types [#902](https://github.com/lambdaclass/cairo-rs/pull/902)
* feat: implemented `Deserialize` on Program by changing builtins field type to enum [#896](https://github.com/lambdaclass/cairo-rs/pull/896)
* Effective size computation from the VM exposed [#887](https://github.com/lambdaclass/cairo-rs/pull/887)
* Wasm32 Support! [#828](https://github.com/lambdaclass/cairo-rs/pull/828), [#893](https://github.com/lambdaclass/cairo-rs/pull/893)
* `MathError` added for math operation [#855](https://github.com/lambdaclass/cairo-rs/pull/855)
* Check for overflows in relocatable operations [#859](https://github.com/lambdaclass/cairo-rs/pull/859)
* Use `Relocatable` instead of `&MaybeRelocatable` in `load_data` and `get_range`[#860](https://github.com/lambdaclass/cairo-rs/pull/860) [#867](https://github.com/lambdaclass/cairo-rs/pull/867)
* Memory-related errors moved to `MemoryError` [#854](https://github.com/lambdaclass/cairo-rs/pull/854)
    * Removed unused error variants
    * Moved memory-related error variants to `MemoryError`
    * Changed memory getters to return `MemoryError` instead of `VirtualMachineError`
    * Changed all memory-related errors in hint from `HintError::Internal(VmError::...` to `HintError::Memory(MemoryError::...`
* feat: Builder pattern for `VirtualMachine` [#820](https://github.com/lambdaclass/cairo-rs/pull/820)
* Simplified `Memory::get` return type to `Option` [#852](https://github.com/lambdaclass/cairo-rs/pull/852)
* Improved idenitifier variable error handling [#851](https://github.com/lambdaclass/cairo-rs/pull/851)
* `CairoRunner::write_output` now prints missing and relocatable values [#853](https://github.com/lambdaclass/cairo-rs/pull/853)
* `VirtualMachineError::FailedToComputeOperands` error message expanded [#848](https://github.com/lambdaclass/cairo-rs/pull/848)
* Builtin names made public [#849](https://github.com/lambdaclass/cairo-rs/pull/849)
* `secure_run` flag moved to `CairoRunConfig` struct [#832](https://github.com/lambdaclass/cairo-rs/pull/832)
* `vm_core` error types revised and iimplemented `AddAssign` for `Relocatable` [#837](https://github.com/lambdaclass/cairo-rs/pull/837)
* `to_bigint` and `to_biguint` deprecated [#757](https://github.com/lambdaclass/cairo-rs/pull/757)
* `Memory` moved into `MemorySegmentManager` [#830](https://github.com/lambdaclass/cairo-rs/pull/830)
    * To reduce the complexity of the VM's memory and enforce proper usage (as the memory and its segment manager are now a "unified" entity)
    * Removed `memory` field from `VirtualMachine`
    * Added `memory` field to `MemorySegmentManager`
    * Removed `Memory` argument from methods where `MemorySegmentManager` is also an argument
    * Added test macro `segments` (an extension of the `memory` macro)
* `Display` trait added to Memory struct [#812](https://github.com/lambdaclass/cairo-rs/pull/812)
* feat: Extensible VirtualMachineError and removed PartialEq trait [#783](https://github.com/lambdaclass/cairo-rs/pull/783)
    * `VirtualMachineError::Other(anyhow::Error)` was added to allow to returning custom errors when using `cairo-rs`
    * The `PartialEq` trait was removed from the `VirtualMachineError` enum
* VM hooks added as a conditional feature [#761](https://github.com/lambdaclass/cairo-rs/pull/761)
    * Cairo-rs based testing tools such as cairo-foundry or those built by FuzzingLabs need access to the state of the VM at specific points during the execution.
    * This PR adds the possibility for users of the cairo-rs lib to execute their custom additional code during the program execution.
    * The Rust "feature" mechanism was used in order to guarantee that this ability is only available when the lib user needs it, and is not compiled when it's not required.
    * Three hooks were created:
        * before the first step
        * before each step
        * after each step
* ExecutionResource operations: add and substract [#774](https://github.com/lambdaclass/cairo-rs/pull/774), multiplication [#908](https://github.com/lambdaclass/cairo-rs/pull/908) , and `AddAssign` [#914](https://github.com/lambdaclass/cairo-rs/pull/914)

* Move `Memory` into `MemorySegmentManager` [#830](https://github.com/lambdaclass/cairo-rs/pull/830)
    * Structural changes:
        * Remove `memory: Memory` field from `VirtualMachine`
        * Add `memory: Memory` field to `MemorySegmentManager`
    * As a result of this, multiple public methods' signatures changed:
        * `BuiltinRunner` (and its inner enum types):
            * `initialize_segments(&mut self, segments: &mut MemorySegmentManager, memory: &mut Memory)` -> `initialize_segments(&mut self, segments: &mut MemorySegmentManager)`
            * `final_stack(&mut self, segments: &MemorySegmentManager, memory: &Memory, stack_pointer: Relocatable) -> Result<Relocatable, RunnerError>` -> `final_stack(&mut self, segments: &MemorySegmentManager, stack_pointer: Relocatable) -> Result<Relocatable, RunnerError>`
        * `MemorySegmentManager`
            * `add(&mut self, memory: &mut Memory) -> Relocatable` -> `add(&mut self) -> Relocatable`
            * `add_temporary_segment(&mut self, memory: &mut Memory) -> Relocatable` -> `add_temporary_segment(&mut self) -> Relocatable`
            * `load_data(&mut self, memory: &mut Memory, ptr: &MaybeRelocatable, data: &Vec<MaybeRelocatable>) -> Result<MaybeRelocatable, MemoryError>` -> `load_data(&mut self, ptr: &MaybeRelocatable, data: &Vec<MaybeRelocatable>) -> Result<MaybeRelocatable, MemoryError>`
            * `compute_effective_sizes(&mut self, memory: &Memory) -> &Vec<usize>` -> `compute_effective_sizes(&mut self) -> &Vec<usize>`
            * `gen_arg(&mut self, arg: &dyn Any, memory: &mut Memory) -> Result<MaybeRelocatable, VirtualMachineError>` -> `gen_arg(&mut self, arg: &dyn Any) -> Result<MaybeRelocatable, VirtualMachineError>`
            * `gen_cairo_arg(&mut self, arg: &CairoArg, memory: &mut Memory) -> Result<MaybeRelocatable, VirtualMachineError>` -> `gen_cairo_arg(&mut self, arg: &CairoArg) -> Result<MaybeRelocatable, VirtualMachineError>`
            * `write_arg(&mut self, memory: &mut Memory, ptr: &Relocatable, arg: &dyn Any) -> Result<MaybeRelocatable, MemoryError>` -> `write_arg(&mut self, ptr: &Relocatable, arg: &dyn Any) -> Result<MaybeRelocatable, MemoryError>`

* Refactor `Memory::relocate memory` [#784](https://github.com/lambdaclass/cairo-rs/pull/784)
    * Bugfixes:
        * `Memory::relocate_memory` now moves data in the temporary memory relocated by a relocation rule to the real memory
    * Aditional Notes:
        * When relocating temporary memory produces clashes with pre-existing values in the real memory, an InconsistentMemory error is returned instead of keeping the last inserted value. This differs from the original implementation.

* Restrict addresses to Relocatable + fix some error variants used in signature.rs [#792](https://github.com/lambdaclass/cairo-rs/pull/792)
    * Public Api Changes:
        * Change `ValidationRule` inner type to `Box<dyn Fn(&Memory, &Relocatable) -> Result<Vec<Relocatable>, MemoryError>>`.
        * Change `validated_addresses` field of `Memory` to `HashSet<Relocatable>`.
        * Change `validate_memory_cell(&mut self, address: &MaybeRelocatable) -> Result<(), MemoryError>` to `validate_memory_cell(&mut self, addr: &Relocatable) -> Result<(), MemoryError>`.

* Add `VmException` to `CairoRunner::run_from_entrypoint`[#775](https://github.com/lambdaclass/cairo-rs/pull/775)
    * Public Api Changes:
        * Change error return type of `CairoRunner::run_from_entrypoint` to `CairoRunError`.
        * Convert `VirtualMachineError`s outputed during the vm run to `VmException` in `CairoRunner::run_from_entrypoint`.
        * Make `VmException` fields public

* Fix `BuiltinRunner::final_stack` and remove quick fix [#778](https://github.com/lambdaclass/cairo-rs/pull/778)
    * Public Api changes:
        * Various changes to public `BuiltinRunner` method's signatures:
            * `final_stack(&self, vm: &VirtualMachine, pointer: Relocatable) -> Result<(Relocatable, usize), RunnerError>` to `final_stack(&mut self, segments: &MemorySegmentManager, memory: &Memory, pointer: Relocatable) -> Result<Relocatable,RunnerError>`.
            * `get_used_cells(&self, vm: &VirtualMachine) -> Result<usize, MemoryError>` to  `get_used_cells(&self, segments: &MemorySegmentManager) -> Result<usize, MemoryError>`.
            * `get_used_instances(&self, vm: &VirtualMachine) -> Result<usize, MemoryError>` to `get_used_instances(&self, segments: &MemorySegmentManager) -> Result<usize, MemoryError>`.
    * Bugfixes:
        * `BuiltinRunner::final_stack` now updates the builtin's stop_ptr instead of returning it. This replaces the bugfix on PR #768.

#### [0.1.3] - 2023-01-26
* Add secure_run flag + integrate verify_secure_runner into cairo-run [#771](https://github.com/lambdaclass/cairo-rs/pull/777)
    * Public Api changes:
        * Add command_line argument `secure_run`
        * Add argument `secure_run: Option<bool>` to `cairo_run`
        * `verify_secure_runner` is now called inside `cairo-run` when `secure_run` is set to true or when it not set and the run is not on `proof_mode`
    * Bugfixes:
        * `EcOpBuiltinRunner::deduce_memory_cell` now checks that both points are on the curve instead of only the first one
        * `EcOpBuiltinRunner::deduce_memory_cell` now returns the values of the point coordinates instead of the indices when a `PointNotOnCurve` error is returned

* Refactor `Refactor verify_secure_runner` [#768](https://github.com/lambdaclass/cairo-rs/pull/768)
    * Public Api changes:
        * Remove builtin name from the return value of `BuiltinRunner::get_memory_segment_addresses`
        * Simplify the return value of `CairoRunner::get_builtin_segments_info` to `Vec<(usize, usize)>`
        * CairoRunner::read_return_values now receives a mutable reference to VirtualMachine
    * Bugfixes:
        * CairoRunner::read_return_values now updates the `stop_ptr` of each builtin after calling `BuiltinRunner::final_stack`

* Use CairoArg enum instead of Any in CairoRunner::run_from_entrypoint [#686](https://github.com/lambdaclass/cairo-rs/pull/686)
    * Public Api changes:
        * Remove `Result` from `MaybeRelocatable::mod_floor`, it now returns a `MaybeRelocatable`
        * Add struct `CairoArg`
        * Change `arg` argument of `CairoRunner::run_from_entrypoint` from `Vec<&dyn Any>` to `&[&CairoArg]`
        * Remove argument `typed_args` from `CairoRunner::run_from_entrypoint`
        * Remove no longer used method `gen_typed_arg` from `VirtualMachine` & `MemorySegmentManager`
        * Add methods `MemorySegmentManager::gen_cairo_arg` & `MemorySegmentManager::write_simple_args` as typed counterparts to `MemorySegmentManager::gen_arg` & `MemorySegmentManager::write_arg`

#### [0.1.1] - 2023-01-11

* Add input file contents to traceback [#666](https://github.com/lambdaclass/cairo-rs/pull/666/files)
    * Public Api changes:
        * `VirtualMachineError` enum variants containing `MaybeRelocatable` and/or `Relocatable` values now use the `Display` format instead of `Debug` in their `Display` implementation
        * `get_traceback` now adds the source code line to each traceback entry
* Use hint location instead of instruction location when building VmExceptions from hint failure [#673](https://github.com/lambdaclass/cairo-rs/pull/673/files)
    * Public Api changes:
        * `hints` field added to `InstructionLocation`
        * `Program.instruction_locations` type changed from `Option<HashMap<usize, Location>>` to `Option<HashMap<usize, InstructionLocation>>`
        * `VirtualMachineError`s produced by `HintProcessor::execute_hint()` will be wrapped in a `VirtualMachineError::Hint` error containing their hint_index
        * `get_location()` now receives an an optional usize value `hint_index`, used to obtain hint locations
* Default implementation of compile_hint [#680](https://github.com/lambdaclass/cairo-rs/pull/680)
    * Internal changes:
        * Make the `compile_hint` implementation which was in the `BuiltinHintProcessor` the default implementation in the trait.
* Add new error type `HintError` [#676](https://github.com/lambdaclass/cairo-rs/pull/676)
    * Public Api changes:
        * `HintProcessor::execute_hint()` now returns a `HintError` instead of a `VirtualMachineError`
        * Helper functions on `hint_processor_utils.rs` now return a `HintError`
* Change the Dictionary used in dict hints to store MaybeRelocatable instead of BigInt [#687](https://github.com/lambdaclass/cairo-rs/pull/687)
    * Public Api changes:
        * `DictManager`, its dictionaries, and all dict module hints implemented in rust now use `MaybeRelocatable` for keys and values instead of `BigInt`
        * Add helper functions that allow extracting ids variables as `MaybeRelocatable`: `get_maybe_relocatable_from_var_name` & `get_maybe_relocatable_from_reference`
        * Change inner value type of dict-related `HintError` variants to `MaybeRelocatable`

* Implement `substitute_error_message_attribute_references` [#689] (https://github.com/lambdaclass/cairo-rs/pull/689)
    * Public Api changes:
        * Remove `error_message_attributes` field from `VirtualMachine`, and `VirtualMachine::new`
        * Add `flow_tracking_data` field to `Attribute`
        * `get_error_attr_value` now replaces the references in the error message with the corresponding cairo values.
        * Remove duplicated handling of error attribute messages leading to duplicated into in the final error display.
* Fix multiplicative inverse bug [#697](https://github.com/lambdaclass/cairo-rs/pull/697) [#698](https://github.com/lambdaclass/cairo-rs/pull/698). The VM was using integer division rather than prime field inverse when deducing `op0` or `op1` for the multiplication opcode

#### [0.1.0] - 2022-12-30
* Add traceback to VmException [#657](https://github.com/lambdaclass/cairo-rs/pull/657)
    * Public API changes:
        * `traceback` field added to `VmException` struct
        * `pub fn from_vm_error(runner: &CairoRunner, error: VirtualMachineError, pc: usize) -> Self` is now `pub fn from_vm_error(runner: &CairoRunner, vm: &VirtualMachine, error: VirtualMachineError) -> Self`
        * `pub fn get_location(pc: &usize, runner: &CairoRunner) -> Option<Location>` is now `pub fn get_location(pc: usize, runner: &CairoRunner) -> Option<Location>`
        * `pub fn decode_instruction(encoded_instr: i64, mut imm: Option<BigInt>) -> Result<instruction::Instruction, VirtualMachineError>` is now `pub fn decode_instruction(encoded_instr: i64, mut imm: Option<&BigInt>) -> Result<instruction::Instruction, VirtualMachineError>`
        * `VmExcepion` field's string format now mirror their cairo-lang conterparts.<|MERGE_RESOLUTION|>--- conflicted
+++ resolved
@@ -2,7 +2,6 @@
 
 #### Upcoming Changes
 
-<<<<<<< HEAD
 * Add missing hint on uint256_improvements lib [#1016](https://github.com/lambdaclass/cairo-rs/pull/1016):
 
     `BuiltinHintProcessor` now supports the following hint:
@@ -26,9 +25,8 @@
         ids.res.low = res_split[0]
         ids.res.high = res_split[1]
     ```
-=======
+
 * Add methor `Program::data_len(&self) -> usize` to get the number of data cells in a given program [#1022](https://github.com/lambdaclass/cairo-rs/pull/1022)
->>>>>>> 03d57d35
 
 * Add missing hint on uint256_improvements lib [#1013](https://github.com/lambdaclass/cairo-rs/pull/1013):
 
