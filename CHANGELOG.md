## Cairo-VM Changelog

#### Upcoming Changes

<<<<<<< HEAD
* Implement hint on `get_felt_bitlength` [#993](https://github.com/lambdaclass/cairo-rs/pull/993)

  `BuiltinHintProcessor` now supports the following hint:
  ```python
  x = ids.x
  ids.bit_length = x.bit_length()
  ```
  Used by the [`Garaga` library function `get_felt_bitlength`](https://github.com/keep-starknet-strange/garaga/blob/249f8a372126b3a839f9c1e1080ea8c6f9374c0c/src/utils.cairo#L54)
=======
* Add getters to read properties of a `Program` [#1017](https://github.com/lambdaclass/cairo-rs/pull/1017):
  * `prime(&self) -> &str`: get the prime associated to data in hex representation
  * `iter_data(&self) -> Iterator<Item = &MaybeRelocatable>`: get an iterator over all elements in the program data
  * `iter_builtins(&self) -> Iterator<Item = &BuiltinName>`: get an iterator over the names of required builtins
>>>>>>> 52548226

* Add missing hint on cairo_secp lib [#1008](https://github.com/lambdaclass/cairo-rs/pull/1008):

    `BuiltinHintProcessor` now supports the following hint:

    ```python
        ids.len_hi = max(ids.scalar_u.d2.bit_length(), ids.scalar_v.d2.bit_length())-1
    ```

* Update `starknet-crypto` to version `0.4.3` [#1011](https://github.com/lambdaclass/cairo-rs/pull/1011)
  * The new version carries an 85% reduction in execution time for ECDSA signature verification

* BREAKING CHANGE: refactor `Program` to optimize `Program::clone` [#999](https://github.com/lambdaclass/cairo-rs/pull/999)
    * Breaking change: many fields that were (unnecessarily) public become hidden by the refactor.

* BREAKING CHANGE: Add _builtin suffix to builtin names e.g.: output -> output_builtin [#1005](https://github.com/lambdaclass/cairo-rs/pull/1005)

* Implement hint on uint384_extension lib [#983](https://github.com/lambdaclass/cairo-rs/pull/983)

    `BuiltinHintProcessor` now supports the following hint:
    
    ```python
        def split(num: int, num_bits_shift: int, length: int):
            a = []
            for _ in range(length):
                a.append( num & ((1 << num_bits_shift) - 1) )
                num = num >> num_bits_shift
            return tuple(a)

        def pack(z, num_bits_shift: int) -> int:
            limbs = (z.d0, z.d1, z.d2)
            return sum(limb << (num_bits_shift * i) for i, limb in enumerate(limbs))

        def pack_extended(z, num_bits_shift: int) -> int:
            limbs = (z.d0, z.d1, z.d2, z.d3, z.d4, z.d5)
            return sum(limb << (num_bits_shift * i) for i, limb in enumerate(limbs))

        a = pack_extended(ids.a, num_bits_shift = 128)
        div = pack(ids.div, num_bits_shift = 128)

        quotient, remainder = divmod(a, div)

        quotient_split = split(quotient, num_bits_shift=128, length=6)

        ids.quotient.d0 = quotient_split[0]
        ids.quotient.d1 = quotient_split[1]
        ids.quotient.d2 = quotient_split[2]
        ids.quotient.d3 = quotient_split[3]
        ids.quotient.d4 = quotient_split[4]
        ids.quotient.d5 = quotient_split[5]

        remainder_split = split(remainder, num_bits_shift=128, length=3)
        ids.remainder.d0 = remainder_split[0]
        ids.remainder.d1 = remainder_split[1]
        ids.remainder.d2 = remainder_split[2]
    ```

* Add missing `\n` character in traceback string [#997](https://github.com/lambdaclass/cairo-rs/pull/997)
    * BugFix: Add missing `\n` character after traceback lines when the filename is missing ("Unknown Location")

* 0.11 Support
    * Add missing hints on cairo_secp lib [#991](https://github.com/lambdaclass/cairo-rs/pull/991):
        `BuiltinHintProcessor` now supports the following hints:
        ```python
        from starkware.cairo.common.cairo_secp.secp_utils import pack
        from starkware.python.math_utils import div_mod, safe_div

        N = 0xfffffffffffffffffffffffffffffffebaaedce6af48a03bbfd25e8cd0364141
        x = pack(ids.x, PRIME) % N
        s = pack(ids.s, PRIME) % N
        value = res = div_mod(x, s, N)
        ```
        and: 
        ```python
        value = k = safe_div(res * s - x, N)
        ```
    * Layouts update [#874](https://github.com/lambdaclass/cairo-rs/pull/874)
    * Keccak builtin updated [#873](https://github.com/lambdaclass/cairo-rs/pull/873), [#883](https://github.com/lambdaclass/cairo-rs/pull/883)
    * Changes to `ec_op` [#876](https://github.com/lambdaclass/cairo-rs/pull/876)
    * Poseidon builtin [#875](https://github.com/lambdaclass/cairo-rs/pull/875)
    * Renamed Felt to Felt252 [#899](https://github.com/lambdaclass/cairo-rs/pull/899)
    * Added SegmentArenaBuiltinRunner [#913](https://github.com/lambdaclass/cairo-rs/pull/913)
    * Added `program_segment_size` argument to `verify_secure_runner` & `run_from_entrypoint` [#928](https://github.com/lambdaclass/cairo-rs/pull/928)
    * Added dynamic layout [#879](https://github.com/lambdaclass/cairo-rs/pull/879)
    * `get_segment_size` was exposed [#934](https://github.com/lambdaclass/cairo-rs/pull/934)

* Add missing hint on cairo_secp lib [#1006](https://github.com/lambdaclass/cairo-rs/pull/1006):

    `BuiltinHintProcessor` now supports the following hint:

    ```python
        ids.quad_bit = (
            8 * ((ids.scalar_v >> ids.m) & 1)
            + 4 * ((ids.scalar_u >> ids.m) & 1)
            + 2 * ((ids.scalar_v >> (ids.m - 1)) & 1)
            + ((ids.scalar_u >> (ids.m - 1)) & 1)
        )
    ```

* Add missing hint on cairo_secp lib [#1003](https://github.com/lambdaclass/cairo-rs/pull/1003):

    `BuiltinHintProcessor` now supports the following hint:

    ```python
        from starkware.cairo.common.cairo_secp.secp_utils import pack

        x = pack(ids.x, PRIME) % SECP_P
    ```

* Add missing hint on cairo_secp lib [#996](https://github.com/lambdaclass/cairo-rs/pull/996):

    `BuiltinHintProcessor` now supports the following hint:

    ```python
        from starkware.python.math_utils import div_mod
        value = x_inv = div_mod(1, x, SECP_P)
    ```

* Add missing hints on cairo_secp lib [#994](https://github.com/lambdaclass/cairo-rs/pull/994):

    `BuiltinHintProcessor` now supports the following hints:

    ```python
        from starkware.cairo.common.cairo_secp.secp_utils import pack
        from starkware.python.math_utils import div_mod, safe_div

        a = pack(ids.a, PRIME)
        b = pack(ids.b, PRIME)
        value = res = div_mod(a, b, N)
    ```

    ```python
        value = k_plus_one = safe_div(res * b - a, N) + 1
    ```

* Add missing hint on cairo_secp lib [#992](https://github.com/lambdaclass/cairo-rs/pull/992):

    `BuiltinHintProcessor` now supports the following hint:

    ```python
        from starkware.cairo.common.cairo_secp.secp_utils import pack

        q, r = divmod(pack(ids.val, PRIME), SECP_P)
        assert r == 0, f"verify_zero: Invalid input {ids.val.d0, ids.val.d1, ids.val.d2}."
        ids.q = q % PRIME
    ```

* Add missing hint on cairo_secp lib [#990](https://github.com/lambdaclass/cairo-rs/pull/990):

    `BuiltinHintProcessor` now supports the following hint:

    ```python
        from starkware.cairo.common.cairo_secp.secp_utils import pack

        slope = pack(ids.slope, PRIME)
        x = pack(ids.point.x, PRIME)
        y = pack(ids.point.y, PRIME)

        value = new_x = (pow(slope, 2, SECP_P) - 2 * x) % SECP_P
    ```

* Add missing hint on cairo_secp lib [#989](https://github.com/lambdaclass/cairo-rs/pull/989):

    `BuiltinHintProcessor` now supports the following hint:

    ```python
        from starkware.cairo.common.cairo_secp.secp_utils import SECP_P
        q, r = divmod(pack(ids.val, PRIME), SECP_P)
        assert r == 0, f"verify_zero: Invalid input {ids.val.d0, ids.val.d1, ids.val.d2}."
        ids.q = q % PRIME
    ```

* Add missing hint on cairo_secp lib [#986](https://github.com/lambdaclass/cairo-rs/pull/986):

    `BuiltinHintProcessor` now supports the following hint:

    ```python
        from starkware.cairo.common.cairo_secp.secp_utils import SECP_P, pack
        from starkware.python.math_utils import div_mod

        # Compute the slope.
        x = pack(ids.pt.x, PRIME)
        y = pack(ids.pt.y, PRIME)
        value = slope = div_mod(3 * x ** 2, 2 * y, SECP_P)
    ```

* Add missing hint on cairo_secp lib [#984](https://github.com/lambdaclass/cairo-rs/pull/984):

    `BuiltinHintProcessor` now supports the following hint:

    ```python
        from starkware.cairo.common.cairo_secp.secp_utils import SECP_P, pack
        from starkware.python.math_utils import div_mod

        # Compute the slope.
        x0 = pack(ids.pt0.x, PRIME)
        y0 = pack(ids.pt0.y, PRIME)
        x1 = pack(ids.pt1.x, PRIME)
        y1 = pack(ids.pt1.y, PRIME)
        value = slope = div_mod(y0 - y1, x0 - x1, SECP_P)
    ```

* Implement hints on uint384 lib (Part 2) [#971](https://github.com/lambdaclass/cairo-rs/pull/971)

    `BuiltinHintProcessor` now supports the following hint:

    ```python
        memory[ap] = 1 if 0 <= (ids.a.d2 % PRIME) < 2 ** 127 else 0
    ```

 * Add alternative hint code for hint on _block_permutation used by 0.10.3 whitelist [#958](https://github.com/lambdaclass/cairo-rs/pull/958)

     `BuiltinHintProcessor` now supports the following hint:

    ```python
        from starkware.cairo.common.keccak_utils.keccak_utils import keccak_func
        _keccak_state_size_felts = int(ids.KECCAK_STATE_SIZE_FELTS)
        assert 0 <= _keccak_state_size_felts < 100

        output_values = keccak_func(memory.get_range(
            ids.keccak_ptr - _keccak_state_size_felts, _keccak_state_size_felts))
        segments.write_arg(ids.keccak_ptr, output_values)
    ```

* Make  hints code `src/hint_processor/builtin_hint_processor/hint_code.rs` public [#988](https://github.com/lambdaclass/cairo-rs/pull/988)

* Implement hints on uint384 lib (Part 1) [#960](https://github.com/lambdaclass/cairo-rs/pull/960)

    `BuiltinHintProcessor` now supports the following hints:

    ```python
        def split(num: int, num_bits_shift: int, length: int):
        a = []
        for _ in range(length):
            a.append( num & ((1 << num_bits_shift) - 1) )
            num = num >> num_bits_shift
        return tuple(a)

        def pack(z, num_bits_shift: int) -> int:
            limbs = (z.d0, z.d1, z.d2)
            return sum(limb << (num_bits_shift * i) for i, limb in enumerate(limbs))

        a = pack(ids.a, num_bits_shift = 128)
        div = pack(ids.div, num_bits_shift = 128)
        quotient, remainder = divmod(a, div)

        quotient_split = split(quotient, num_bits_shift=128, length=3)
        assert len(quotient_split) == 3

        ids.quotient.d0 = quotient_split[0]
        ids.quotient.d1 = quotient_split[1]
        ids.quotient.d2 = quotient_split[2]

        remainder_split = split(remainder, num_bits_shift=128, length=3)
        ids.remainder.d0 = remainder_split[0]
        ids.remainder.d1 = remainder_split[1]
        ids.remainder.d2 = remainder_split[2]
    ```

    ```python
        ids.low = ids.a & ((1<<128) - 1)
        ids.high = ids.a >> 128
    ```

    ```python
            sum_d0 = ids.a.d0 + ids.b.d0
        ids.carry_d0 = 1 if sum_d0 >= ids.SHIFT else 0
        sum_d1 = ids.a.d1 + ids.b.d1 + ids.carry_d0
        ids.carry_d1 = 1 if sum_d1 >= ids.SHIFT else 0
        sum_d2 = ids.a.d2 + ids.b.d2 + ids.carry_d1
        ids.carry_d2 = 1 if sum_d2 >= ids.SHIFT else 0
    ```

    ```python
        def split(num: int, num_bits_shift: int, length: int):
            a = []
            for _ in range(length):
                a.append( num & ((1 << num_bits_shift) - 1) )
                num = num >> num_bits_shift
            return tuple(a)

        def pack(z, num_bits_shift: int) -> int:
            limbs = (z.d0, z.d1, z.d2)
            return sum(limb << (num_bits_shift * i) for i, limb in enumerate(limbs))

        def pack2(z, num_bits_shift: int) -> int:
            limbs = (z.b01, z.b23, z.b45)
            return sum(limb << (num_bits_shift * i) for i, limb in enumerate(limbs))

        a = pack(ids.a, num_bits_shift = 128)
        div = pack2(ids.div, num_bits_shift = 128)
        quotient, remainder = divmod(a, div)

        quotient_split = split(quotient, num_bits_shift=128, length=3)
        assert len(quotient_split) == 3

        ids.quotient.d0 = quotient_split[0]
        ids.quotient.d1 = quotient_split[1]
        ids.quotient.d2 = quotient_split[2]

        remainder_split = split(remainder, num_bits_shift=128, length=3)
        ids.remainder.d0 = remainder_split[0]
        ids.remainder.d1 = remainder_split[1]
        ids.remainder.d2 = remainder_split[2]
    ```

    ```python
        from starkware.python.math_utils import isqrt

        def split(num: int, num_bits_shift: int, length: int):
            a = []
            for _ in range(length):
                a.append( num & ((1 << num_bits_shift) - 1) )
                num = num >> num_bits_shift
            return tuple(a)

        def pack(z, num_bits_shift: int) -> int:
            limbs = (z.d0, z.d1, z.d2)
            return sum(limb << (num_bits_shift * i) for i, limb in enumerate(limbs))

        a = pack(ids.a, num_bits_shift=128)
        root = isqrt(a)
        assert 0 <= root < 2 ** 192
        root_split = split(root, num_bits_shift=128, length=3)
        ids.root.d0 = root_split[0]
        ids.root.d1 = root_split[1]
        ids.root.d2 = root_split[2]
    ```

* Re-export the `cairo-felt` crate as `cairo_vm::felt` [#981](https://github.com/lambdaclass/cairo-rs/pull/981)
  * Removes the need of explicitly importing `cairo-felt` in downstream projects
  and helps ensure there is no version mismatch caused by that

* Implement hint on `uint256_mul_div_mod`[#957](https://github.com/lambdaclass/cairo-rs/pull/957)

    `BuiltinHintProcessor` now supports the following hint:

    ```python
    a = (ids.a.high << 128) + ids.a.low
    b = (ids.b.high << 128) + ids.b.low
    div = (ids.div.high << 128) + ids.div.low
    quotient, remainder = divmod(a * b, div)

    ids.quotient_low.low = quotient & ((1 << 128) - 1)
    ids.quotient_low.high = (quotient >> 128) & ((1 << 128) - 1)
    ids.quotient_high.low = (quotient >> 256) & ((1 << 128) - 1)
    ids.quotient_high.high = quotient >> 384
    ids.remainder.low = remainder & ((1 << 128) - 1)
    ids.remainder.high = remainder >> 128"
    ```

    Used by the common library function `uint256_mul_div_mod`

#### [0.3.0-rc1] - 2023-04-13
* Derive Deserialize for ExecutionResources [#922](https://github.com/lambdaclass/cairo-rs/pull/922)
* Remove builtin names from VirtualMachine.builtin_runners [#921](https://github.com/lambdaclass/cairo-rs/pull/921)
* Implemented hints on common/ec.cairo [#888](https://github.com/lambdaclass/cairo-rs/pull/888)
* Changed `Memory.insert` argument types [#902](https://github.com/lambdaclass/cairo-rs/pull/902)
* feat: implemented `Deserialize` on Program by changing builtins field type to enum [#896](https://github.com/lambdaclass/cairo-rs/pull/896)
* Effective size computation from the VM exposed [#887](https://github.com/lambdaclass/cairo-rs/pull/887)
* Wasm32 Support! [#828](https://github.com/lambdaclass/cairo-rs/pull/828), [#893](https://github.com/lambdaclass/cairo-rs/pull/893)
* `MathError` added for math operation [#855](https://github.com/lambdaclass/cairo-rs/pull/855)
* Check for overflows in relocatable operations [#859](https://github.com/lambdaclass/cairo-rs/pull/859)
* Use `Relocatable` instead of `&MaybeRelocatable` in `load_data` and `get_range`[#860](https://github.com/lambdaclass/cairo-rs/pull/860) [#867](https://github.com/lambdaclass/cairo-rs/pull/867)
* Memory-related errors moved to `MemoryError` [#854](https://github.com/lambdaclass/cairo-rs/pull/854)
    * Removed unused error variants
    * Moved memory-related error variants to `MemoryError`
    * Changed memory getters to return `MemoryError` instead of `VirtualMachineError`
    * Changed all memory-related errors in hint from `HintError::Internal(VmError::...` to `HintError::Memory(MemoryError::...`
* feat: Builder pattern for `VirtualMachine` [#820](https://github.com/lambdaclass/cairo-rs/pull/820)
* Simplified `Memory::get` return type to `Option` [#852](https://github.com/lambdaclass/cairo-rs/pull/852)
* Improved idenitifier variable error handling [#851](https://github.com/lambdaclass/cairo-rs/pull/851)
* `CairoRunner::write_output` now prints missing and relocatable values [#853](https://github.com/lambdaclass/cairo-rs/pull/853)
* `VirtualMachineError::FailedToComputeOperands` error message expanded [#848](https://github.com/lambdaclass/cairo-rs/pull/848)
* Builtin names made public [#849](https://github.com/lambdaclass/cairo-rs/pull/849)
* `secure_run` flag moved to `CairoRunConfig` struct [#832](https://github.com/lambdaclass/cairo-rs/pull/832)
* `vm_core` error types revised and iimplemented `AddAssign` for `Relocatable` [#837](https://github.com/lambdaclass/cairo-rs/pull/837)
* `to_bigint` and `to_biguint` deprecated [#757](https://github.com/lambdaclass/cairo-rs/pull/757)
* `Memory` moved into `MemorySegmentManager` [#830](https://github.com/lambdaclass/cairo-rs/pull/830)
    * To reduce the complexity of the VM's memory and enforce proper usage (as the memory and its segment manager are now a "unified" entity)
    * Removed `memory` field from `VirtualMachine`
    * Added `memory` field to `MemorySegmentManager`
    * Removed `Memory` argument from methods where `MemorySegmentManager` is also an argument
    * Added test macro `segments` (an extension of the `memory` macro)
* `Display` trait added to Memory struct [#812](https://github.com/lambdaclass/cairo-rs/pull/812)
* feat: Extensible VirtualMachineError and removed PartialEq trait [#783](https://github.com/lambdaclass/cairo-rs/pull/783)
    * `VirtualMachineError::Other(anyhow::Error)` was added to allow to returning custom errors when using `cairo-rs`
    * The `PartialEq` trait was removed from the `VirtualMachineError` enum
* VM hooks added as a conditional feature [#761](https://github.com/lambdaclass/cairo-rs/pull/761)
    * Cairo-rs based testing tools such as cairo-foundry or those built by FuzzingLabs need access to the state of the VM at specific points during the execution.
    * This PR adds the possibility for users of the cairo-rs lib to execute their custom additional code during the program execution.
    * The Rust "feature" mechanism was used in order to guarantee that this ability is only available when the lib user needs it, and is not compiled when it's not required.
    * Three hooks were created:
        * before the first step
        * before each step
        * after each step
* ExecutionResource operations: add and substract [#774](https://github.com/lambdaclass/cairo-rs/pull/774), multiplication [#908](https://github.com/lambdaclass/cairo-rs/pull/908) , and `AddAssign` [#914](https://github.com/lambdaclass/cairo-rs/pull/914)

* Move `Memory` into `MemorySegmentManager` [#830](https://github.com/lambdaclass/cairo-rs/pull/830)
    * Structural changes:
        * Remove `memory: Memory` field from `VirtualMachine`
        * Add `memory: Memory` field to `MemorySegmentManager`
    * As a result of this, multiple public methods' signatures changed:
        * `BuiltinRunner` (and its inner enum types):
            * `initialize_segments(&mut self, segments: &mut MemorySegmentManager, memory: &mut Memory)` -> `initialize_segments(&mut self, segments: &mut MemorySegmentManager)`
            * `final_stack(&mut self, segments: &MemorySegmentManager, memory: &Memory, stack_pointer: Relocatable) -> Result<Relocatable, RunnerError>` -> `final_stack(&mut self, segments: &MemorySegmentManager, stack_pointer: Relocatable) -> Result<Relocatable, RunnerError>`
        * `MemorySegmentManager`
            * `add(&mut self, memory: &mut Memory) -> Relocatable` -> `add(&mut self) -> Relocatable`
            * `add_temporary_segment(&mut self, memory: &mut Memory) -> Relocatable` -> `add_temporary_segment(&mut self) -> Relocatable`
            * `load_data(&mut self, memory: &mut Memory, ptr: &MaybeRelocatable, data: &Vec<MaybeRelocatable>) -> Result<MaybeRelocatable, MemoryError>` -> `load_data(&mut self, ptr: &MaybeRelocatable, data: &Vec<MaybeRelocatable>) -> Result<MaybeRelocatable, MemoryError>`
            * `compute_effective_sizes(&mut self, memory: &Memory) -> &Vec<usize>` -> `compute_effective_sizes(&mut self) -> &Vec<usize>`
            * `gen_arg(&mut self, arg: &dyn Any, memory: &mut Memory) -> Result<MaybeRelocatable, VirtualMachineError>` -> `gen_arg(&mut self, arg: &dyn Any) -> Result<MaybeRelocatable, VirtualMachineError>`
            * `gen_cairo_arg(&mut self, arg: &CairoArg, memory: &mut Memory) -> Result<MaybeRelocatable, VirtualMachineError>` -> `gen_cairo_arg(&mut self, arg: &CairoArg) -> Result<MaybeRelocatable, VirtualMachineError>`
            * `write_arg(&mut self, memory: &mut Memory, ptr: &Relocatable, arg: &dyn Any) -> Result<MaybeRelocatable, MemoryError>` -> `write_arg(&mut self, ptr: &Relocatable, arg: &dyn Any) -> Result<MaybeRelocatable, MemoryError>`

* Refactor `Memory::relocate memory` [#784](https://github.com/lambdaclass/cairo-rs/pull/784)
    * Bugfixes:
        * `Memory::relocate_memory` now moves data in the temporary memory relocated by a relocation rule to the real memory
    * Aditional Notes:
        * When relocating temporary memory produces clashes with pre-existing values in the real memory, an InconsistentMemory error is returned instead of keeping the last inserted value. This differs from the original implementation.

* Restrict addresses to Relocatable + fix some error variants used in signature.rs [#792](https://github.com/lambdaclass/cairo-rs/pull/792)
    * Public Api Changes:
        * Change `ValidationRule` inner type to `Box<dyn Fn(&Memory, &Relocatable) -> Result<Vec<Relocatable>, MemoryError>>`.
        * Change `validated_addresses` field of `Memory` to `HashSet<Relocatable>`.
        * Change `validate_memory_cell(&mut self, address: &MaybeRelocatable) -> Result<(), MemoryError>` to `validate_memory_cell(&mut self, addr: &Relocatable) -> Result<(), MemoryError>`.

* Add `VmException` to `CairoRunner::run_from_entrypoint`[#775](https://github.com/lambdaclass/cairo-rs/pull/775)
    * Public Api Changes:
        * Change error return type of `CairoRunner::run_from_entrypoint` to `CairoRunError`.
        * Convert `VirtualMachineError`s outputed during the vm run to `VmException` in `CairoRunner::run_from_entrypoint`.
        * Make `VmException` fields public

* Fix `BuiltinRunner::final_stack` and remove quick fix [#778](https://github.com/lambdaclass/cairo-rs/pull/778)
    * Public Api changes:
        * Various changes to public `BuiltinRunner` method's signatures:
            * `final_stack(&self, vm: &VirtualMachine, pointer: Relocatable) -> Result<(Relocatable, usize), RunnerError>` to `final_stack(&mut self, segments: &MemorySegmentManager, memory: &Memory, pointer: Relocatable) -> Result<Relocatable,RunnerError>`.
            * `get_used_cells(&self, vm: &VirtualMachine) -> Result<usize, MemoryError>` to  `get_used_cells(&self, segments: &MemorySegmentManager) -> Result<usize, MemoryError>`.
            * `get_used_instances(&self, vm: &VirtualMachine) -> Result<usize, MemoryError>` to `get_used_instances(&self, segments: &MemorySegmentManager) -> Result<usize, MemoryError>`.
    * Bugfixes:
        * `BuiltinRunner::final_stack` now updates the builtin's stop_ptr instead of returning it. This replaces the bugfix on PR #768.

#### [0.1.3] - 2023-01-26
* Add secure_run flag + integrate verify_secure_runner into cairo-run [#771](https://github.com/lambdaclass/cairo-rs/pull/777)
    * Public Api changes:
        * Add command_line argument `secure_run`
        * Add argument `secure_run: Option<bool>` to `cairo_run`
        * `verify_secure_runner` is now called inside `cairo-run` when `secure_run` is set to true or when it not set and the run is not on `proof_mode`
    * Bugfixes:
        * `EcOpBuiltinRunner::deduce_memory_cell` now checks that both points are on the curve instead of only the first one
        * `EcOpBuiltinRunner::deduce_memory_cell` now returns the values of the point coordinates instead of the indices when a `PointNotOnCurve` error is returned

* Refactor `Refactor verify_secure_runner` [#768](https://github.com/lambdaclass/cairo-rs/pull/768)
    * Public Api changes:
        * Remove builtin name from the return value of `BuiltinRunner::get_memory_segment_addresses`
        * Simplify the return value of `CairoRunner::get_builtin_segments_info` to `Vec<(usize, usize)>`
        * CairoRunner::read_return_values now receives a mutable reference to VirtualMachine
    * Bugfixes:
        * CairoRunner::read_return_values now updates the `stop_ptr` of each builtin after calling `BuiltinRunner::final_stack`

* Use CairoArg enum instead of Any in CairoRunner::run_from_entrypoint [#686](https://github.com/lambdaclass/cairo-rs/pull/686)
    * Public Api changes:
        * Remove `Result` from `MaybeRelocatable::mod_floor`, it now returns a `MaybeRelocatable`
        * Add struct `CairoArg`
        * Change `arg` argument of `CairoRunner::run_from_entrypoint` from `Vec<&dyn Any>` to `&[&CairoArg]`
        * Remove argument `typed_args` from `CairoRunner::run_from_entrypoint`
        * Remove no longer used method `gen_typed_arg` from `VirtualMachine` & `MemorySegmentManager`
        * Add methods `MemorySegmentManager::gen_cairo_arg` & `MemorySegmentManager::write_simple_args` as typed counterparts to `MemorySegmentManager::gen_arg` & `MemorySegmentManager::write_arg`

#### [0.1.1] - 2023-01-11

* Add input file contents to traceback [#666](https://github.com/lambdaclass/cairo-rs/pull/666/files)
    * Public Api changes:
        * `VirtualMachineError` enum variants containing `MaybeRelocatable` and/or `Relocatable` values now use the `Display` format instead of `Debug` in their `Display` implementation
        * `get_traceback` now adds the source code line to each traceback entry
* Use hint location instead of instruction location when building VmExceptions from hint failure [#673](https://github.com/lambdaclass/cairo-rs/pull/673/files)
    * Public Api changes:
        * `hints` field added to `InstructionLocation`
        * `Program.instruction_locations` type changed from `Option<HashMap<usize, Location>>` to `Option<HashMap<usize, InstructionLocation>>`
        * `VirtualMachineError`s produced by `HintProcessor::execute_hint()` will be wrapped in a `VirtualMachineError::Hint` error containing their hint_index
        * `get_location()` now receives an an optional usize value `hint_index`, used to obtain hint locations
* Default implementation of compile_hint [#680](https://github.com/lambdaclass/cairo-rs/pull/680)
    * Internal changes:
        * Make the `compile_hint` implementation which was in the `BuiltinHintProcessor` the default implementation in the trait.
* Add new error type `HintError` [#676](https://github.com/lambdaclass/cairo-rs/pull/676)
    * Public Api changes:
        * `HintProcessor::execute_hint()` now returns a `HintError` instead of a `VirtualMachineError`
        * Helper functions on `hint_processor_utils.rs` now return a `HintError`
* Change the Dictionary used in dict hints to store MaybeRelocatable instead of BigInt [#687](https://github.com/lambdaclass/cairo-rs/pull/687)
    * Public Api changes:
        * `DictManager`, its dictionaries, and all dict module hints implemented in rust now use `MaybeRelocatable` for keys and values instead of `BigInt`
        * Add helper functions that allow extracting ids variables as `MaybeRelocatable`: `get_maybe_relocatable_from_var_name` & `get_maybe_relocatable_from_reference`
        * Change inner value type of dict-related `HintError` variants to `MaybeRelocatable`

* Implement `substitute_error_message_attribute_references` [#689] (https://github.com/lambdaclass/cairo-rs/pull/689)
    * Public Api changes:
        * Remove `error_message_attributes` field from `VirtualMachine`, and `VirtualMachine::new`
        * Add `flow_tracking_data` field to `Attribute`
        * `get_error_attr_value` now replaces the references in the error message with the corresponding cairo values.
        * Remove duplicated handling of error attribute messages leading to duplicated into in the final error display.
* Fix multiplicative inverse bug [#697](https://github.com/lambdaclass/cairo-rs/pull/697) [#698](https://github.com/lambdaclass/cairo-rs/pull/698). The VM was using integer division rather than prime field inverse when deducing `op0` or `op1` for the multiplication opcode

#### [0.1.0] - 2022-12-30
* Add traceback to VmException [#657](https://github.com/lambdaclass/cairo-rs/pull/657)
    * Public API changes:
        * `traceback` field added to `VmException` struct
        * `pub fn from_vm_error(runner: &CairoRunner, error: VirtualMachineError, pc: usize) -> Self` is now `pub fn from_vm_error(runner: &CairoRunner, vm: &VirtualMachine, error: VirtualMachineError) -> Self`
        * `pub fn get_location(pc: &usize, runner: &CairoRunner) -> Option<Location>` is now `pub fn get_location(pc: usize, runner: &CairoRunner) -> Option<Location>`
        * `pub fn decode_instruction(encoded_instr: i64, mut imm: Option<BigInt>) -> Result<instruction::Instruction, VirtualMachineError>` is now `pub fn decode_instruction(encoded_instr: i64, mut imm: Option<&BigInt>) -> Result<instruction::Instruction, VirtualMachineError>`
        * `VmExcepion` field's string format now mirror their cairo-lang conterparts.<|MERGE_RESOLUTION|>--- conflicted
+++ resolved
@@ -2,7 +2,6 @@
 
 #### Upcoming Changes
 
-<<<<<<< HEAD
 * Implement hint on `get_felt_bitlength` [#993](https://github.com/lambdaclass/cairo-rs/pull/993)
 
   `BuiltinHintProcessor` now supports the following hint:
@@ -11,12 +10,11 @@
   ids.bit_length = x.bit_length()
   ```
   Used by the [`Garaga` library function `get_felt_bitlength`](https://github.com/keep-starknet-strange/garaga/blob/249f8a372126b3a839f9c1e1080ea8c6f9374c0c/src/utils.cairo#L54)
-=======
+
 * Add getters to read properties of a `Program` [#1017](https://github.com/lambdaclass/cairo-rs/pull/1017):
   * `prime(&self) -> &str`: get the prime associated to data in hex representation
   * `iter_data(&self) -> Iterator<Item = &MaybeRelocatable>`: get an iterator over all elements in the program data
   * `iter_builtins(&self) -> Iterator<Item = &BuiltinName>`: get an iterator over the names of required builtins
->>>>>>> 52548226
 
 * Add missing hint on cairo_secp lib [#1008](https://github.com/lambdaclass/cairo-rs/pull/1008):
 
