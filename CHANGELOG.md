## Cairo-VM Changelog

#### Upcoming Changes

<<<<<<< HEAD
* BREAKING: Add `disable_trace_padding` to `CairoRunConfig`[#1233](https://github.com/lambdaclass/cairo-rs/pull/1233)

* perf: accumulate `min` and `max` instruction offsets during run to speed up range check [#1080](https://github.com/lambdaclass/cairo-rs/pull/1080)

* BREAKING: `Cairo_runner::get_perm_range_check_limits` no longer returns an error when called without trace enabled, as it no longer depends on it
=======
* feat: Implement `CairoRunner.get_cairo_pie`[#1375](https://github.com/lambdaclass/cairo-vm/pull/1375/files)

* fix: Fix `SPLIT_FELT` hint [#1387](https://github.com/lambdaclass/cairo-vm/pull/1387)

* fix: Fix div_mod [#1383](https://github.com/lambdaclass/cairo-vm/pull/1383)

  * Fixes `div_mod` function so that it behaves like the cairo-lang version
  * Various functions in the `math_utils` crate can now return a `MathError` : `div_mod`, `ec_add`, `line_slope`, `ec_double`, `ec_double_slope`.
  * Fixes `UINT256_MUL_INV_MOD_P` hint so that it behaves like the python code.

#### [0.8.6] - 2023-8-11

* fix: Handle error in hint `UINT256_MUL_DIV_MOD` when divides by zero [#1367](https://github.com/lambdaclass/cairo-vm/pull/1367)

* Add HintError::SyscallError and VmErrors::HINT_ERROR_STR constant [#1357](https://github.com/lambdaclass/cairo-rs/pull/1357)

* feat: make *arbitrary* feature also enable a `proptest::arbitrary::Arbitrary` implementation for `Felt252` [#1355](https://github.com/lambdaclass/cairo-vm/pull/1355)

* fix: correctly display invalid signature error message [#1361](https://github.com/lambdaclass/cairo-vm/pull/1361)

#### [0.8.5] - 2023-7-31

* fix: `Program` comparison depending on `hints_ranges` ordering [#1351](https://github.com/lambdaclass/cairo-rs/pull/1351)

* feat: implement the `--air_public_input` flag to the runner for outputting public inputs into a file [#1268](https://github.com/lambdaclass/cairo-rs/pull/1268)

* fix: CLI errors bad formatting and handling

* perf: replace insertion with bit-setting in validated addresses [#1208](https://github.com/lambdaclass/cairo-vm/pull/1208)

* fix: return error when a parsed hint's PC is invalid [#1340](https://github.com/lambdaclass/cairo-vm/pull/1340)

* chore(deps): bump _cairo-lang_ dependencies to v2.1.0-rc2 [#1345](https://github.com/lambdaclass/cairo-vm/pull/1345)

* chore(examples): remove _wee_alloc_ dependency from _wasm-demo_ example and _ensure-no_std_ dummy crate [#1337](https://github.com/lambdaclass/cairo-vm/pull/1337)

* docs: improved crate documentation [#1334](https://github.com/lambdaclass/cairo-vm/pull/1334)

* chore!: made `deserialize_utils` module private [#1334](https://github.com/lambdaclass/cairo-vm/pull/1334)
  BREAKING:
  * `deserialize_utils` is no longer exported
  * functions `maybe_add_padding`, `parse_value`, and `take_until_unbalanced` are no longer exported
  * `ReferenceParseError` is no more

* perf: changed `ok_or` usage for `ok_or_else` in expensive cases [#1332](https://github.com/lambdaclass/cairo-vm/pull/1332)

* feat: updated the old WASM example and moved it to [`examples/wasm-demo`](examples/wasm-demo/) [#1315](https://github.com/lambdaclass/cairo-vm/pull/1315)

* feat(fuzzing): add `arbitrary` feature to enable arbitrary derive in `Program` and `CairoRunConfig` [#1306](https://github.com/lambdaclass/cairo-vm/pull/1306) [#1330](https://github.com/lambdaclass/cairo-vm/pull/1330)

* perf: remove pointless iterator from rc limits tracking [#1316](https://github.com/lambdaclass/cairo-vm/pull/1316)

* feat(felt): add `from_bytes_le` and `from_bytes_ne` methods to `Felt252` [#1326](https://github.com/lambdaclass/cairo-vm/pull/1326)

* perf: change `Program::shared_program_data::hints` from `HashMap<usize, Vec<Box<dyn Any>>>` to `Vec<Box<dyn Any>>` and refer to them as ranges stored in a `Vec<_>` indexed by PC with run time reductions of up to 12% [#931](https://github.com/lambdaclass/cairo-vm/pull/931)
  BREAKING:
  * `get_hint_dictionary(&self, &[HintReference], &mut dyn HintProcessor) -> Result<HashMap<usize, Vec<Box<dyn Any>>, VirtualMachineError>` ->
    `get_hint_data(self, &[HintReference], &mut dyn HintProcessor) -> Result<Vec<Box<dyn Any>, VirtualMachineError>`
  * Hook methods receive `&[Box<dyn Any>]` rather than `&HashMap<usize, Vec<Box<dyn Any>>>`

#### [0.8.4] 
**YANKED**

#### [0.8.3]
**YANKED**

#### [0.8.2] - 2023-7-10

* chore: update dependencies, particularly lamdaworks 0.1.2 -> 0.1.3 [#1323](https://github.com/lambdaclass/cairo-vm/pull/1323)

* fix: fix `UINT256_MUL_DIV_MOD` hint [#1320](https://github.com/lambdaclass/cairo-vm/pull/1320)

* feat: add dependency installation script `install.sh` [#1298](https://github.com/lambdaclass/cairo-vm/pull/1298)

* fix: specify resolver version 2 in the virtual workspace's manifest [#1311](https://github.com/lambdaclass/cairo-vm/pull/1311)

* feat: add `lambdaworks-felt` feature to `cairo-vm-cli` [#1308](https://github.com/lambdaclass/cairo-vm/pull/1308)

* chore: update dependencies, particularly clap 3.2 -> 4.3 [#1309](https://github.com/lambdaclass/cairo-vm/pull/1309)
  * this removes dependency on _atty_, that's no longer mantained

* chore: remove unused dependencies [#1307](https://github.com/lambdaclass/cairo-vm/pull/1307)
  * rand_core
  * serde_bytes
  * rusty-hook (_dev-dependency_)

* chore: bump `cairo-lang-starknet` and `cairo-lang-casm` dependencies to 2.0.0 [#1313](https://github.com/lambdaclass/cairo-vm/pull/1313)

#### [0.8.1] - 2023-6-29

* chore: change mentions of *cairo-rs-py* to *cairo-vm-py* [#1296](https://github.com/lambdaclass/cairo-vm/pull/1296)

* rename github repo from https://github.com/lambdaclass/cairo-rs to https://github.com/lambdaclass/cairo-vm [#1289](https://github.com/lambdaclass/cairo-vm/pull/1289)

* fix(security): avoid OOM crashes when programs jump to very high invalid addresses [#1285](https://github.com/lambdaclass/cairo-vm/pull/1285)

* fix: add `to_bytes_be` to the felt when `lambdaworks-felt` feature is active [#1290](https://github.com/lambdaclass/cairo-vm/pull/1290)

* chore: mark `modpow` and `to_signed_bytes_le` as *deprecated* [#1290](https://github.com/lambdaclass/cairo-vm/pull/1290)

* fix: bump *lambdaworks-math* to latest version, that fixes no-std support [#1293](https://github.com/lambdaclass/cairo-vm/pull/1293)

* build: remove dependency to `thiserror` (use `thiserror-no-std/std` instead)

* chore: use LambdaWorks' implementation of bit operations for `Felt252` [#1291](https://github.com/lambdaclass/cairo-vm/pull/1291)

* update `cairo-lang-starknet` and `cairo-lang-casm` dependencies to v2.0.0-rc6 [#1299](https://github.com/lambdaclass/cairo-vm/pull/1299)

#### [0.8.0] - 2023-6-26

* feat: Add feature `lambdaworks-felt` to `felt` & `cairo-vm` crates [#1281](https://github.com/lambdaclass/cairo-vm/pull/1281)

    Changes under this feature:
  * `Felt252` now uses *LambdaWorks*' `FieldElement` internally
  * BREAKING: some methods of `Felt252` were removed, namely: `modpow` and `to_signed_bytes_le`

#### [0.7.0] - 2023-6-26

* BREAKING: Integrate `RunResources` logic into `HintProcessor` trait [#1274](https://github.com/lambdaclass/cairo-vm/pull/1274)
  * Rename trait `HintProcessor` to `HintProcessorLogic`
  * Add trait `ResourceTracker`
  * Trait `HintProcessor` is now `HintProcessor: HintProcessorLogic + ResourceTracker`
  * `BuiltinHintProcessor::new` & `Cairo1HintProcessor::new` now receive the argumet `run_resources: RunResources`
  * `HintProcessorLogic::execute_hint` no longer receives `run_resources: &mut RunResources`
  * Remove argument `run_resources: &mut RunResources` from `CairoRunner::run_until_pc` & `CairoRunner::run_from_entrypoint`

* build: remove unused implicit features from cairo-vm [#1266](https://github.com/lambdaclass/cairo-vm/pull/1266)


#### [0.6.1] - 2023-6-23

* fix: updated the `custom_hint_example` and added it to the workspace [#1258](https://github.com/lambdaclass/cairo-vm/pull/1258)

* Add path to cairo-vm README.md [#1276](https://github.com/lambdaclass/cairo-vm/pull/1276)

* fix: change error returned when subtracting two `MaybeRelocatable`s to better reflect the cause [#1271](https://github.com/lambdaclass/cairo-vm/pull/1271)

* fix: CLI error message when using --help [#1270](https://github.com/lambdaclass/cairo-vm/pull/1270)

#### [0.6.0] - 2023-6-18

* fix: `dibit` hint no longer fails when called with an `m` of zero [#1247](https://github.com/lambdaclass/cairo-vm/pull/1247)

* fix(security): avoid denial of service on malicious input exploiting the scientific notation parser [#1239](https://github.com/lambdaclass/cairo-vm/pull/1239)

* BREAKING: Change `RunResources` usage:
    * Modify field type `RunResources.n_steps: Option<usize>,`
    
    * Public Api Changes:
        *  CairoRunner::run_until_pc: Now receive a `&mut RunResources` instead of an `&mut Option<RunResources>`
        *  CairoRunner::run_from_entrypoint: Now receive a `&mut RunResources` instead of an `&mut Option<RunResources>`
        * VirtualMachine::Step: Add `&mut RunResources` as input
        * Trait HintProcessor::execute_hint: Add  `&mut RunResources` as an input 

* perf: accumulate `min` and `max` instruction offsets during run to speed up range check [#1080](https://github.com/lambdaclass/cairo-vm/pull/)
  BREAKING: `Cairo_runner::get_perm_range_check_limits` no longer returns an error when called without trace enabled, as it no longer depends on it
>>>>>>> 2d214f76

* perf: process reference list on `Program` creation only [#1214](https://github.com/lambdaclass/cairo-vm/pull/1214)
  Also keep them in a `Vec<_>` instead of a `HashMap<_, _>` since it will be continuous anyway.
  BREAKING:
  * `HintProcessor::compile_hint` now receies a `&[HintReference]` rather than `&HashMap<usize, HintReference>`
  * Public `CairoRunner::get_reference_list` has been removed

* BREAKING: Add no_std compatibility to cairo-vm (cairo-1-hints feature still not supported)
    * Move the vm to its own directory and crate, different from the workspace [#1215](https://github.com/lambdaclass/cairo-vm/pull/1215)

    * Add an `ensure_no_std` crate that the CI will use to check that new changes don't revert `no_std` support [#1215](https://github.com/lambdaclass/cairo-vm/pull/1215) [#1232](https://github.com/lambdaclass/cairo-vm/pull/1232) 

    * replace the use of `num-prime::is_prime` by a custom implementation, therefore restoring `no_std` compatibility [#1238](https://github.com/lambdaclass/cairo-vm/pull/1238)

#### [0.5.2] - 2023-6-12

* BREAKING: Compute `ExecutionResources.n_steps` without requiring trace [#1222](https://github.com/lambdaclass/cairo-vm/pull/1222)

  * `CairoRunner::get_execution_resources` return's `n_steps` field value is now set to `vm.current_step` instead of `0` if both `original_steps` and `trace` are set to `None`

* Add `RunResources::get_n_steps` method [#1225](https://github.com/lambdaclass/cairo-vm/pull/1225)

* refactor: simplify `mem_eq`

* fix: pin Cairo compiler version [#1220](https://github.com/lambdaclass/cairo-vm/pull/1220)

* perf: make `inner_rc_bound` a constant, improving performance of the range-check builtin

* fix: substraction of `MaybeRelocatable` always behaves as signed [#1218](https://github.com/lambdaclass/cairo-vm/pull/1218)

#### [0.5.1] - 2023-6-7

* fix: fix overflow for `QUAD_BIT` and `DI_BIT` hints [#1209](https://github.com/lambdaclass/cairo-vm/pull/1209)
  Fixes [#1205](https://github.com/lambdaclass/cairo-vm/issue/1205)

* fix: fix hints `UINT256_UNSIGNED_DIV_REM` && `UINT256_EXPANDED_UNSIGNED_DIV_REM` [#1203](https://github.com/lambdaclass/cairo-vm/pull/1203)

* bugfix: fix deserialization of scientific notation with fractional values [#1202](https://github.com/lambdaclass/cairo-vm/pull/1202)

* feat: implement `mem_eq` function to test for equality of two ranges in memory [#1198](https://github.com/lambdaclass/cairo-vm/pull/1198)

* perf: use `mem_eq` in `set_add` [#1198](https://github.com/lambdaclass/cairo-vm/pull/1198)

* feat: wrap big variants of `HintError`, `VirtualMachineError`, `RunnerError`, `MemoryError`, `MathError`, `InsufficientAllocatedCellsError` in `Box` [#1193](https://github.com/lambdaclass/cairo-vm/pull/1193)
  * BREAKING: all tuple variants of `HintError` with a single `Felt252` or multiple elements now receive a single `Box`

* Add `Program::builtins_len method` [#1194](https://github.com/lambdaclass/cairo-vm/pull/1194)

* fix: Handle the deserialization of serde_json::Number with scientific notation (e.g.: Number(1e27)) in felt_from_number function [#1188](https://github.com/lambdaclass/cairo-vm/pull/1188)

* feat: Add RunResources Struct [#1175](https://github.com/lambdaclass/cairo-vm/pull/1175)
  * BREAKING: Modify `CairoRunner::run_until_pc` arity. Add `run_resources: &mut Option<RunResources>` input
  * BREAKING: Modify `CairoRunner::run_from_entrypoint` arity. Add `run_resources: &mut Option<RunResources>` input

* fix: Fix 'as_int' conversion usage in hints `ASSERT_250_BIT` &  `SIGNED_DIV_REM` [#1191](https://github.com/lambdaclass/cairo-vm/pull/1191)


* bugfix: Use cairo constants in `ASSERT_250_BIT` hint [#1187](https://github.com/lambdaclass/cairo-vm/pull/1187)

* bugfix: Fix `EC_DOUBLE_ASSIGN_NEW_X_V2` hint not taking `SECP_P` value from the current execution scope [#1186](https://github.com/lambdaclass/cairo-vm/pull/1186)

* fix: Fix hint `BIGINT_PACK_DIV_MOD` [#1189](https://github.com/lambdaclass/cairo-vm/pull/1189)

* fix: Fix possible subtraction overflow in `QUAD_BIT` & `DI_BIT` hints [#1185](https://github.com/lambdaclass/cairo-vm/pull/1185)

  * These hints now return an error when ids.m equals zero

* fix: felt_from_number not properly returning parse errors [#1012](https://github.com/lambdaclass/cairo-vm/pull/1012)

* fix: Fix felt sqrt and Signed impl [#1150](https://github.com/lambdaclass/cairo-vm/pull/1150)

  * BREAKING: Fix `Felt252` methods `abs`, `signum`, `is_positive`, `is_negative` and `sqrt`
  * BREAKING: Remove function `math_utils::sqrt`(Now moved to `Felt252::sqrt`)

* feat: Add method `CairoRunner::initialize_function_runner_cairo_1` [#1151](https://github.com/lambdaclass/cairo-vm/pull/1151)

  * Add method `pub fn initialize_function_runner_cairo_1(
        &mut self,
        vm: &mut VirtualMachine,
        program_builtins: &[BuiltinName],
    ) -> Result<(), RunnerError>` to `CairoRunner`

  * BREAKING: Move field `builtins` from `SharedProgramData` to `Program`
  * BREAKING: Remove argument `add_segment_arena_builtin` from `CairoRunner::initialize_function_runner`, it is now always false
  * BREAKING: Add `segment_arena` enum variant to `BuiltinName`

* Fix implementation of `InitSquashData` and `ShouldSkipSquashLoop`

* Add more hints to `Cairo1HintProcessor` [#1171](https://github.com/lambdaclass/cairo-vm/pull/1171)
                                          [#1143](https://github.com/lambdaclass/cairo-vm/pull/1143)

    * `Cairo1HintProcessor` can now run the following hints:
        * Felt252DictEntryInit
        * Felt252DictEntryUpdate
        * GetCurrentAccessDelta
        * InitSquashData
        * AllocConstantSize
        * GetCurrentAccessIndex
        * ShouldContinueSquashLoop
        * FieldSqrt
        * Uint512DivMod

* Add some small considerations regarding Cairo 1 programs [#1144](https://github.com/lambdaclass/cairo-vm/pull/1144):

  * Ignore Casm and Sierra files
  * Add special flag to compile Cairo 1 programs

* Make the VM able to run `CasmContractClass` files under `cairo-1-hints` feature [#1098](https://github.com/lambdaclass/cairo-vm/pull/1098)

  * Implement `TryFrom<CasmContractClass> for Program`
  * Add `Cairo1HintProcessor`

#### 0.5.0
**YANKED**

#### [0.4.0] - 2023-05-12

* perf: insert elements from the tail in `load_data` so reallocation happens only once [#1117](https://github.com/lambdaclass/cairo-vm/pull/1117)

* Add `CairoRunner::get_program method` [#1123](https://github.com/lambdaclass/cairo-vm/pull/1123)

* Use to_signed_felt as function for felt252 as BigInt within [-P/2, P/2] range and use to_bigint as function for representation as BigInt. [#1100](https://github.com/lambdaclass/cairo-vm/pull/1100)

* Implement hint on field_arithmetic lib [#1090](https://github.com/lambdaclass/cairo-vm/pull/1090)

    `BuiltinHintProcessor` now supports the following hints:

    ```python
        %{
            def split(num: int, num_bits_shift: int, length: int):
                a = []
                for _ in range(length):
                    a.append( num & ((1 << num_bits_shift) - 1) )
                    num = num >> num_bits_shift
                return tuple(a)

            def pack(z, num_bits_shift: int) -> int:
                limbs = (z.d0, z.d1, z.d2)
                return sum(limb << (num_bits_shift * i) for i, limb in enumerate(limbs))

            a = pack(ids.a, num_bits_shift = 128)
            b = pack(ids.b, num_bits_shift = 128)
            p = pack(ids.p, num_bits_shift = 128)

            res = (a - b) % p


            res_split = split(res, num_bits_shift=128, length=3)

            ids.res.d0 = res_split[0]
            ids.res.d1 = res_split[1]
            ids.res.d2 = res_split[2]
        %}
    ```

* Add missing hint on cairo_secp lib [#1089](https://github.com/lambdaclass/cairo-vm/pull/1089):
    `BuiltinHintProcessor` now supports the following hint:

    ```python

    from starkware.cairo.common.cairo_secp.secp_utils import pack

    slope = pack(ids.slope, PRIME)
    x0 = pack(ids.point0.x, PRIME)
    x1 = pack(ids.point1.x, PRIME)
    y0 = pack(ids.point0.y, PRIME)

    value = new_x = (pow(slope, 2, SECP_P) - x0 - x1) % SECP_P
    ```

* Add missing hint on vrf.json whitelist [#1055](https://github.com/lambdaclass/cairo-vm/pull/1055):

     `BuiltinHintProcessor` now supports the following hint:

     ```python
    %{
        PRIME = 2**255 - 19
        II = pow(2, (PRIME - 1) // 4, PRIME)

        xx = ids.xx.low + (ids.xx.high<<128)
        x = pow(xx, (PRIME + 3) // 8, PRIME)
        if (x * x - xx) % PRIME != 0:
            x = (x * II) % PRIME
        if x % 2 != 0:
            x = PRIME - x
        ids.x.low = x & ((1<<128)-1)
        ids.x.high = x >> 128
    %}
    ```

* Implement hint variant for finalize_blake2s[#1072](https://github.com/lambdaclass/cairo-vm/pull/1072)

    `BuiltinHintProcessor` now supports the following hint:

     ```python
    %{
        # Add dummy pairs of input and output.
        from starkware.cairo.common.cairo_blake2s.blake2s_utils import IV, blake2s_compress

        _n_packed_instances = int(ids.N_PACKED_INSTANCES)
        assert 0 <= _n_packed_instances < 20
        _blake2s_input_chunk_size_felts = int(ids.BLAKE2S_INPUT_CHUNK_SIZE_FELTS)
        assert 0 <= _blake2s_input_chunk_size_felts < 100

        message = [0] * _blake2s_input_chunk_size_felts
        modified_iv = [IV[0] ^ 0x01010020] + IV[1:]
        output = blake2s_compress(
            message=message,
            h=modified_iv,
            t0=0,
            t1=0,
            f0=0xffffffff,
            f1=0,
        )
        padding = (message + modified_iv + [0, 0xffffffff] + output) * (_n_packed_instances - 1)
        segments.write_arg(ids.blake2s_ptr_end, padding)
        %}
        ```

* Implement fast_ec_add hint variant [#1087](https://github.com/lambdaclass/cairo-vm/pull/1087)

`BuiltinHintProcessor` now supports the following hint:

    ```python
    %{
        from starkware.cairo.common.cairo_secp.secp_utils import SECP_P, pack

        slope = pack(ids.slope, PRIME)
        x0 = pack(ids.pt0.x, PRIME)
        x1 = pack(ids.pt1.x, PRIME)
        y0 = pack(ids.pt0.y, PRIME)

        value = new_x = (pow(slope, 2, SECP_P) - x0 - x1) % SECP_P
    %}
    ```

* feat(hints): Add alternative string for hint IS_ZERO_PACK_EXTERNAL_SECP [#1082](https://github.com/lambdaclass/cairo-vm/pull/1082)

    `BuiltinHintProcessor` now supports the following hint:

    ```python
    %{
        from starkware.cairo.common.cairo_secp.secp_utils import pack
        x = pack(ids.x, PRIME) % SECP_P
    %}
    ```

* Add alternative hint code for ec_double hint [#1083](https://github.com/lambdaclass/cairo-vm/pull/1083)

    `BuiltinHintProcessor` now supports the following hint:

    ```python
    %{
        from starkware.cairo.common.cairo_secp.secp_utils import SECP_P, pack

        slope = pack(ids.slope, PRIME)
        x = pack(ids.pt.x, PRIME)
        y = pack(ids.pt.y, PRIME)

        value = new_x = (pow(slope, 2, SECP_P) - 2 * x) % SECP_P
    %}
    ```

* fix(security)!: avoid DoS on malicious insertion to memory [#1099](https://github.com/lambdaclass/cairo-vm/pull/1099)
    * A program could crash the library by attempting to insert a value at an address with a big offset; fixed by trying to reserve to check for allocation failure
    * A program could crash the program by exploiting an integer overflow when attempting to insert a value at an address with offset `usize::MAX`

    BREAKING: added a new error variant `MemoryError::VecCapacityExceeded`

* perf: specialize addition for `u64` and `Felt252` [#932](https://github.com/lambdaclass/cairo-vm/pull/932)
    * Avoids the creation of a new `Felt252` instance for additions with a very restricted valid range
    * This impacts specially the addition of `Relocatable` with `Felt252` values in `update_pc`, which take a significant amount of time in some benchmarks

* fix(starknet-crypto): bump version to `0.5.0` [#1088](https://github.com/lambdaclass/cairo-vm/pull/1088)
    * This includes the fix for a `panic!` in `ecdsa::verify`.
      See: [#365](https://github.com/xJonathanLEI/starknet-rs/issues/365) and [#366](https://github.com/xJonathanLEI/starknet-rs/pulls/366)

* feat(hints): Add alternative string for hint IS_ZERO_PACK [#1081](https://github.com/lambdaclass/cairo-vm/pull/1081)

    `BuiltinHintProcessor` now supports the following hint:

    ```python
    %{
        from starkware.cairo.common.cairo_secp.secp_utils import SECP_P, pack
        x = pack(ids.x, PRIME) % SECP_P
    %}

* Add missing hints `NewHint#55`, `NewHint#56`, and `NewHint#57` [#1077](https://github.com/lambdaclass/cairo-vm/issues/1077)

    `BuiltinHintProcessor` now supports the following hints:

    ```python
    from starkware.cairo.common.cairo_secp.secp_utils import pack
    SECP_P=2**255-19

    x = pack(ids.x, PRIME) % SECP_P
    ```

    ```python
    from starkware.cairo.common.cairo_secp.secp_utils import pack
    SECP_P=2**255-19

    value = pack(ids.x, PRIME) % SECP_P
    ```

    ```python
    SECP_P=2**255-19
    from starkware.python.math_utils import div_mod

    value = x_inv = div_mod(1, x, SECP_P)
    ```
    
* Implement hint for `starkware.cairo.common.cairo_keccak.keccak._copy_inputs` as described by whitelist `starknet/security/whitelists/cairo_keccak.json` [#1058](https://github.com/lambdaclass/cairo-vm/pull/1058)

    `BuiltinHintProcessor` now supports the following hint:

    ```python
    %{ ids.full_word = int(ids.n_bytes >= 8) %}
    ```

* perf: cache decoded instructions [#944](https://github.com/lambdaclass/cairo-vm/pull/944)
    * Creates a new cache field in `VirtualMachine` that stores the `Instruction` instances as they get decoded from memory, significantly reducing decoding overhead, with gains up to 9% in runtime according to benchmarks in the performance server

* Add alternative hint code for nondet_bigint3 hint [#1071](https://github.com/lambdaclass/cairo-vm/pull/1071)

    `BuiltinHintProcessor` now supports the following hint:

    ```python
    %{
        from starkware.cairo.common.cairo_secp.secp_utils import split
        segments.write_arg(ids.res.address_, split(value))
    %}
    ```

* Add missing hint on vrf.json lib [#1052](https://github.com/lambdaclass/cairo-vm/pull/1052):

    `BuiltinHintProcessor` now supports the following hint:

    ```python
    %{
        from starkware.cairo.common.cairo_secp.secp_utils import pack
        SECP_P = 2**255-19

        slope = pack(ids.slope, PRIME)
        x0 = pack(ids.point0.x, PRIME)
        x1 = pack(ids.point1.x, PRIME)
        y0 = pack(ids.point0.y, PRIME)

        value = new_x = (pow(slope, 2, SECP_P) - x0 - x1) % SECP_P
    %}
    ```

* Implement hint for cairo_sha256_arbitrary_input_length whitelist [#1091](https://github.com/lambdaclass/cairo-vm/pull/1091)

    `BuiltinHintProcessor` now supports the following hint:

    ```python
    %{
        from starkware.cairo.common.cairo_sha256.sha256_utils import (
            compute_message_schedule, sha2_compress_function)

        _sha256_input_chunk_size_felts = int(ids.SHA256_INPUT_CHUNK_SIZE_FELTS)
        assert 0 <= _sha256_input_chunk_size_felts < 100
        _sha256_state_size_felts = int(ids.SHA256_STATE_SIZE_FELTS)
        assert 0 <= _sha256_state_size_felts < 100
        w = compute_message_schedule(memory.get_range(
            ids.sha256_start, _sha256_input_chunk_size_felts))
        new_state = sha2_compress_function(memory.get_range(ids.state, _sha256_state_size_felts), w)
        segments.write_arg(ids.output, new_state)
    %}
    ```

* Add missing hint on vrf.json lib [#1053](https://github.com/lambdaclass/cairo-vm/pull/1053):

     `BuiltinHintProcessor` now supports the following hint:

     ```python
    %{
        from starkware.cairo.common.cairo_secp.secp_utils import SECP_P, pack
        SECP_P = 2**255-19

        slope = pack(ids.slope, PRIME)
        x = pack(ids.point.x, PRIME)
        y = pack(ids.point.y, PRIME)

        value = new_x = (pow(slope, 2, SECP_P) - 2 * x) % SECP_P
    %}
    ```

* Implement hint on 0.6.0.json whitelist [#1044](https://github.com/lambdaclass/cairo-vm/pull/1044):

     `BuiltinHintProcessor` now supports the following hints:

    ```python
    %{
       ids.a_lsb = ids.a & 1
       ids.b_lsb = ids.b & 1
    %}
    ```

* Implement hint for `starkware.cairo.common.cairo_keccak.keccak._block_permutation` as described by whitelist `starknet/security/whitelists/cairo_keccak.json` [#1046](https://github.com/lambdaclass/cairo-vm/pull/1046)

    `BuiltinHintProcessor` now supports the following hint:

    ```python
    %{
        from starkware.cairo.common.cairo_keccak.keccak_utils import keccak_func
        _keccak_state_size_felts = int(ids.KECCAK_STATE_SIZE_FELTS)
        assert 0 <= _keccak_state_size_felts < 100
        output_values = keccak_func(memory.get_range(
            ids.keccak_ptr_start, _keccak_state_size_felts))
        segments.write_arg(ids.output, output_values)
    %}
    ```

* Implement hint on cairo_blake2s whitelist [#1040](https://github.com/lambdaclass/cairo-vm/pull/1040)

    `BuiltinHintProcessor` now supports the following hint:

    ```python
    %{
        from starkware.cairo.common.cairo_blake2s.blake2s_utils import IV, blake2s_compress

        _blake2s_input_chunk_size_felts = int(ids.BLAKE2S_INPUT_CHUNK_SIZE_FELTS)
        assert 0 <= _blake2s_input_chunk_size_felts < 100

        new_state = blake2s_compress(
            message=memory.get_range(ids.blake2s_start, _blake2s_input_chunk_size_felts),
            h=[IV[0] ^ 0x01010020] + IV[1:],
            t0=ids.n_bytes,
            t1=0,
            f0=0xffffffff,
            f1=0,
        )

        segments.write_arg(ids.output, new_state)
    %}
    ```

* Implement hint on cairo_blake2s whitelist [#1039](https://github.com/lambdaclass/cairo-vm/pull/1039)

    `BuiltinHintProcessor` now supports the following hint:

    ```python

    %{
        # Add dummy pairs of input and output.
        from starkware.cairo.common.cairo_blake2s.blake2s_utils import IV, blake2s_compress

        _n_packed_instances = int(ids.N_PACKED_INSTANCES)
        assert 0 <= _n_packed_instances < 20
        _blake2s_input_chunk_size_felts = int(ids.BLAKE2S_INPUT_CHUNK_SIZE_FELTS)
        assert 0 <= _blake2s_input_chunk_size_felts < 100

        message = [0] * _blake2s_input_chunk_size_felts
        modified_iv = [IV[0] ^ 0x01010020] + IV[1:]
        output = blake2s_compress(
            message=message,
            h=modified_iv,
            t0=0,
            t1=0,
            f0=0xffffffff,
            f1=0,
        )
        padding = (modified_iv + message + [0, 0xffffffff] + output) * (_n_packed_instances - 1)
        segments.write_arg(ids.blake2s_ptr_end, padding)
    %}

* Add `Program::iter_identifiers(&self) -> Iterator<Item = (&str, &Identifier)>` to get an iterator over the program's identifiers [#1079](https://github.com/lambdaclass/cairo-vm/pull/1079)

* Implement hint on `assert_le_felt` for versions 0.6.0 and 0.8.2 [#1047](https://github.com/lambdaclass/cairo-vm/pull/1047):

     `BuiltinHintProcessor` now supports the following hints:

     ```python

     %{
        from starkware.cairo.common.math_utils import assert_integer
        assert_integer(ids.a)
        assert_integer(ids.b)
        assert (ids.a % PRIME) <= (ids.b % PRIME), \
            f'a = {ids.a % PRIME} is not less than or equal to b = {ids.b % PRIME}.'
    %}

     ```

     ```python

    %{
        from starkware.cairo.common.math_utils import assert_integer
        assert_integer(ids.a)
        assert_integer(ids.b)
        a = ids.a % PRIME
        b = ids.b % PRIME
        assert a <= b, f'a = {a} is not less than or equal to b = {b}.'

        ids.small_inputs = int(
            a < range_check_builtin.bound and (b - a) < range_check_builtin.bound)
    %}

     ```

* Add missing hints on whitelist [#1073](https://github.com/lambdaclass/cairo-vm/pull/1073):

    `BuiltinHintProcessor` now supports the following hints:

    ```python
        ids.is_250 = 1 if ids.addr < 2**250 else 0
    ```

    ```python
        # Verify the assumptions on the relationship between 2**250, ADDR_BOUND and PRIME.
        ADDR_BOUND = ids.ADDR_BOUND % PRIME
        assert (2**250 < ADDR_BOUND <= 2**251) and (2 * 2**250 < PRIME) and (
                ADDR_BOUND * 2 > PRIME), \
            'normalize_address() cannot be used with the current constants.'
        ids.is_small = 1 if ids.addr < ADDR_BOUND else 0
    ```

* Implement hint on ec_recover.json whitelist [#1038](https://github.com/lambdaclass/cairo-vm/pull/1038):

    `BuiltinHintProcessor` now supports the following hint:

    ```python
    %{
         value = k = product // m
    %}
    ```

* Implement hint on ec_recover.json whitelist [#1037](https://github.com/lambdaclass/cairo-vm/pull/1037):

    `BuiltinHintProcessor` now supports the following hint:

    ```python
    %{
        from starkware.cairo.common.cairo_secp.secp_utils import pack
        from starkware.python.math_utils import div_mod, safe_div

        a = pack(ids.a, PRIME)
        b = pack(ids.b, PRIME)
        product = a * b
        m = pack(ids.m, PRIME)

        value = res = product % m

    %}
    ```

* Implement hint for `starkware.cairo.common.cairo_keccak.keccak.finalize_keccak` as described by whitelist `starknet/security/whitelists/cairo_keccak.json` [#1041](https://github.com/lambdaclass/cairo-vm/pull/1041)

    `BuiltinHintProcessor` now supports the following hint:

    ```python
    %{
        # Add dummy pairs of input and output.
        _keccak_state_size_felts = int(ids.KECCAK_STATE_SIZE_FELTS)
        _block_size = int(ids.BLOCK_SIZE)
        assert 0 <= _keccak_state_size_felts < 100
        assert 0 <= _block_size < 1000
        inp = [0] * _keccak_state_size_felts
        padding = (inp + keccak_func(inp)) * _block_size
        segments.write_arg(ids.keccak_ptr_end, padding)
    %}
    ```

* Implement hint on ec_recover.json whitelist [#1036](https://github.com/lambdaclass/cairo-vm/pull/1036):

    `BuiltinHintProcessor` now supports the following hint:

    ```python

    %{
        from starkware.cairo.common.cairo_secp.secp_utils import pack
        from starkware.python.math_utils import div_mod, safe_div

        a = pack(ids.a, PRIME)
        b = pack(ids.b, PRIME)

        value = res = a - b
    %}

    ```

* Add missing hint on vrf.json lib [#1054](https://github.com/lambdaclass/cairo-vm/pull/1054):

    `BuiltinHintProcessor` now supports the following hint:

    ```python
        from starkware.cairo.common.cairo_secp.secp_utils import pack
        SECP_P = 2**255-19

        y = pack(ids.point.y, PRIME) % SECP_P
        # The modulo operation in python always returns a nonnegative number.
        value = (-y) % SECP_P
    ```

* Implement hint on ec_recover.json whitelist [#1032](https://github.com/lambdaclass/cairo-vm/pull/1032):

    `BuiltinHintProcessor` now supports the following hint:

    ```python
    %{
        from starkware.cairo.common.cairo_secp.secp_utils import pack
        from starkware.python.math_utils import div_mod, safe_div

        N = pack(ids.n, PRIME)
        x = pack(ids.x, PRIME) % N
        s = pack(ids.s, PRIME) % N,
        value = res = div_mod(x, s, N)
    %}
    ```

* Implement hints on field_arithmetic lib (Part 2) [#1004](https://github.com/lambdaclass/cairo-vm/pull/1004)

    `BuiltinHintProcessor` now supports the following hint:

    ```python
    %{
        from starkware.python.math_utils import div_mod

        def split(num: int, num_bits_shift: int, length: int):
            a = []
            for _ in range(length):
                a.append( num & ((1 << num_bits_shift) - 1) )
                num = num >> num_bits_shift
            return tuple(a)

        def pack(z, num_bits_shift: int) -> int:
            limbs = (z.d0, z.d1, z.d2)
            return sum(limb << (num_bits_shift * i) for i, limb in enumerate(limbs))

        a = pack(ids.a, num_bits_shift = 128)
        b = pack(ids.b, num_bits_shift = 128)
        p = pack(ids.p, num_bits_shift = 128)
        # For python3.8 and above the modular inverse can be computed as follows:
        # b_inverse_mod_p = pow(b, -1, p)
        # Instead we use the python3.7-friendly function div_mod from starkware.python.math_utils
        b_inverse_mod_p = div_mod(1, b, p)


        b_inverse_mod_p_split = split(b_inverse_mod_p, num_bits_shift=128, length=3)

        ids.b_inverse_mod_p.d0 = b_inverse_mod_p_split[0]
        ids.b_inverse_mod_p.d1 = b_inverse_mod_p_split[1]
        ids.b_inverse_mod_p.d2 = b_inverse_mod_p_split[2]
    %}
    ```

* Optimizations for hash builtin [#1029](https://github.com/lambdaclass/cairo-vm/pull/1029):
  * Track the verified addresses by offset in a `Vec<bool>` rather than storing the address in a `Vec<Relocatable>`

* Add missing hint on vrf.json whitelist [#1056](https://github.com/lambdaclass/cairo-vm/pull/1056):

    `BuiltinHintProcessor` now supports the following hint:

    ```python
    %{
        from starkware.python.math_utils import ec_double_slope
        from starkware.cairo.common.cairo_secp.secp_utils import pack
        SECP_P = 2**255-19

        # Compute the slope.
        x = pack(ids.point.x, PRIME)
        y = pack(ids.point.y, PRIME)
        value = slope = ec_double_slope(point=(x, y), alpha=42204101795669822316448953119945047945709099015225996174933988943478124189485, p=SECP_P)
    %}
    ```

* Add missing hint on vrf.json whitelist [#1035](https://github.com/lambdaclass/cairo-vm/pull/1035):

    `BuiltinHintProcessor` now supports the following hint:

    ```python
    %{
        from starkware.python.math_utils import line_slope
        from starkware.cairo.common.cairo_secp.secp_utils import pack
        SECP_P = 2**255-19
        # Compute the slope.
        x0 = pack(ids.point0.x, PRIME)
        y0 = pack(ids.point0.y, PRIME)
        x1 = pack(ids.point1.x, PRIME)
        y1 = pack(ids.point1.y, PRIME)
        value = slope = line_slope(point1=(x0, y0), point2=(x1, y1), p=SECP_P)
    %}
    ```

* Add missing hint on vrf.json whitelist [#1035](https://github.com/lambdaclass/cairo-vm/pull/1035):

    `BuiltinHintProcessor` now supports the following hint:

    ```python
    %{
        from starkware.cairo.common.cairo_secp.secp_utils import pack
        SECP_P = 2**255-19
        to_assert = pack(ids.val, PRIME)
        q, r = divmod(pack(ids.val, PRIME), SECP_P)
        assert r == 0, f"verify_zero: Invalid input {ids.val.d0, ids.val.d1, ids.val.d2}."
        ids.q = q % PRIME
    %}
    ```

* Add missing hint on vrf.json whitelist [#1000](https://github.com/lambdaclass/cairo-vm/pull/1000):

    `BuiltinHintProcessor` now supports the following hint:

    ```python
        def pack_512(u, num_bits_shift: int) -> int:
            limbs = (u.d0, u.d1, u.d2, u.d3)
            return sum(limb << (num_bits_shift * i) for i, limb in enumerate(limbs))

        x = pack_512(ids.x, num_bits_shift = 128)
        p = ids.p.low + (ids.p.high << 128)
        x_inverse_mod_p = pow(x,-1, p)

        x_inverse_mod_p_split = (x_inverse_mod_p & ((1 << 128) - 1), x_inverse_mod_p >> 128)

        ids.x_inverse_mod_p.low = x_inverse_mod_p_split[0]
        ids.x_inverse_mod_p.high = x_inverse_mod_p_split[1]
    ```

* BREAKING CHANGE: Fix `CairoRunner::get_memory_holes` [#1027](https://github.com/lambdaclass/cairo-vm/pull/1027):

  * Skip builtin segements when counting memory holes
  * Check amount of memory holes for all tests in cairo_run_test
  * Remove duplicated tests in cairo_run_test
  * BREAKING CHANGE: `MemorySegmentManager.get_memory_holes` now also receives the amount of builtins in the vm. Signature is now `pub fn get_memory_holes(&self, builtin_count: usize) -> Result<usize, MemoryError>`

* Add missing hints on cairo_secp lib [#1026](https://github.com/lambdaclass/cairo-vm/pull/1026):

    `BuiltinHintProcessor` now supports the following hints:

    ```python
    from starkware.cairo.common.cairo_secp.secp256r1_utils import SECP256R1_ALPHA as ALPHA
    ```
    and:

    ```python
    from starkware.cairo.common.cairo_secp.secp256r1_utils import SECP256R1_N as N
    ```

* Add missing hint on vrf.json lib [#1043](https://github.com/lambdaclass/cairo-vm/pull/1043):

    `BuiltinHintProcessor` now supports the following hint:

    ```python
        from starkware.python.math_utils import div_mod

        def split(a: int):
            return (a & ((1 << 128) - 1), a >> 128)

        def pack(z, num_bits_shift: int) -> int:
            limbs = (z.low, z.high)
            return sum(limb << (num_bits_shift * i) for i, limb in enumerate(limbs))

        a = pack(ids.a, 128)
        b = pack(ids.b, 128)
        p = pack(ids.p, 128)
        # For python3.8 and above the modular inverse can be computed as follows:
        # b_inverse_mod_p = pow(b, -1, p)
        # Instead we use the python3.7-friendly function div_mod from starkware.python.math_utils
        b_inverse_mod_p = div_mod(1, b, p)

        b_inverse_mod_p_split = split(b_inverse_mod_p)

        ids.b_inverse_mod_p.low = b_inverse_mod_p_split[0]
        ids.b_inverse_mod_p.high = b_inverse_mod_p_split[1]
    ```

* Add missing hints `NewHint#35` and `NewHint#36` [#975](https://github.com/lambdaclass/cairo-vm/issues/975)

    `BuiltinHintProcessor` now supports the following hint:

    ```python
    from starkware.cairo.common.cairo_secp.secp_utils import pack
    from starkware.cairo.common.math_utils import as_int
    from starkware.python.math_utils import div_mod, safe_div

    p = pack(ids.P, PRIME)
    x = pack(ids.x, PRIME) + as_int(ids.x.d3, PRIME) * ids.BASE ** 3 + as_int(ids.x.d4, PRIME) * ids.BASE ** 4
    y = pack(ids.y, PRIME)

    value = res = div_mod(x, y, p)
    ```

    ```python
    k = safe_div(res * y - x, p)
    value = k if k > 0 else 0 - k
    ids.flag = 1 if k > 0 else 0
    ```

* Add missing hint on cairo_secp lib [#1057](https://github.com/lambdaclass/cairo-vm/pull/1057):

    `BuiltinHintProcessor` now supports the following hint:

    ```python
        from starkware.cairo.common.cairo_secp.secp_utils import pack
        from starkware.python.math_utils import ec_double_slope

        # Compute the slope.
        x = pack(ids.point.x, PRIME)
        y = pack(ids.point.y, PRIME)
        value = slope = ec_double_slope(point=(x, y), alpha=ALPHA, p=SECP_P)
    ```

* Add missing hint on uint256_improvements lib [#1025](https://github.com/lambdaclass/cairo-vm/pull/1025):

    `BuiltinHintProcessor` now supports the following hint:

    ```python
        from starkware.python.math_utils import isqrt
        n = (ids.n.high << 128) + ids.n.low
        root = isqrt(n)
        assert 0 <= root < 2 ** 128
        ids.root = root
    ```

* Add missing hint on vrf.json lib [#1045](https://github.com/lambdaclass/cairo-vm/pull/1045):

    `BuiltinHintProcessor` now supports the following hint:

    ```python
        from starkware.python.math_utils import is_quad_residue, sqrt

        def split(a: int):
            return (a & ((1 << 128) - 1), a >> 128)

        def pack(z) -> int:
            return z.low + (z.high << 128)

        generator = pack(ids.generator)
        x = pack(ids.x)
        p = pack(ids.p)

        success_x = is_quad_residue(x, p)
        root_x = sqrt(x, p) if success_x else None
        success_gx = is_quad_residue(generator*x, p)
        root_gx = sqrt(generator*x, p) if success_gx else None

        # Check that one is 0 and the other is 1
        if x != 0:
            assert success_x + success_gx == 1

        # `None` means that no root was found, but we need to transform these into a felt no matter what
        if root_x == None:
            root_x = 0
        if root_gx == None:
            root_gx = 0
        ids.success_x = int(success_x)
        ids.success_gx = int(success_gx)
        split_root_x = split(root_x)
        # print('split root x', split_root_x)
        split_root_gx = split(root_gx)
        ids.sqrt_x.low = split_root_x[0]
        ids.sqrt_x.high = split_root_x[1]
        ids.sqrt_gx.low = split_root_gx[0]
        ids.sqrt_gx.high = split_root_gx[1]
    ```

* Add missing hint on uint256_improvements lib [#1024](https://github.com/lambdaclass/cairo-vm/pull/1024):

    `BuiltinHintProcessor` now supports the following hint:

    ```python
        res = ids.a + ids.b
        ids.carry = 1 if res >= ids.SHIFT else 0
    ```

* BREAKING CHANGE: move `Program::identifiers` to `SharedProgramData::identifiers` [#1023](https://github.com/lambdaclass/cairo-vm/pull/1023)
    * Optimizes `CairoRunner::new`, needed for sequencers and other workflows reusing the same `Program` instance across `CairoRunner`s
    * Breaking change: make all fields in `Program` and `SharedProgramData` `pub(crate)`, since we break by moving the field let's make it the last break for this struct
    * Add `Program::get_identifier(&self, id: &str) -> &Identifier` to get a single identifier by name

* Implement hints on field_arithmetic lib[#985](https://github.com/lambdaclass/cairo-vm/pull/983)

    `BuiltinHintProcessor` now supports the following hint:

    ```python
        %{
            from starkware.python.math_utils import is_quad_residue, sqrt

            def split(num: int, num_bits_shift: int = 128, length: int = 3):
                a = []
                for _ in range(length):
                    a.append( num & ((1 << num_bits_shift) - 1) )
                    num = num >> num_bits_shift
                return tuple(a)

            def pack(z, num_bits_shift: int = 128) -> int:
                limbs = (z.d0, z.d1, z.d2)
                return sum(limb << (num_bits_shift * i) for i, limb in enumerate(limbs))


            generator = pack(ids.generator)
            x = pack(ids.x)
            p = pack(ids.p)

            success_x = is_quad_residue(x, p)
            root_x = sqrt(x, p) if success_x else None

            success_gx = is_quad_residue(generator*x, p)
            root_gx = sqrt(generator*x, p) if success_gx else None

            # Check that one is 0 and the other is 1
            if x != 0:
                assert success_x + success_gx ==1

            # `None` means that no root was found, but we need to transform these into a felt no matter what
            if root_x == None:
                root_x = 0
            if root_gx == None:
                root_gx = 0
            ids.success_x = int(success_x)
            ids.success_gx = int(success_gx)
            split_root_x = split(root_x)
            split_root_gx = split(root_gx)
            ids.sqrt_x.d0 = split_root_x[0]
            ids.sqrt_x.d1 = split_root_x[1]
            ids.sqrt_x.d2 = split_root_x[2]
            ids.sqrt_gx.d0 = split_root_gx[0]
            ids.sqrt_gx.d1 = split_root_gx[1]
            ids.sqrt_gx.d2 = split_root_gx[2]
        %}
    ```

* Add missing hint on vrf.json lib [#1050](https://github.com/lambdaclass/cairo-vm/pull/1050):

    `BuiltinHintProcessor` now supports the following hint:

    ```python
        sum_low = ids.a.low + ids.b.low
        ids.carry_low = 1 if sum_low >= ids.SHIFT else 0
    ```

* Add missing hint on uint256_improvements lib [#1016](https://github.com/lambdaclass/cairo-vm/pull/1016):

    `BuiltinHintProcessor` now supports the following hint:

    ```python
        def split(num: int, num_bits_shift: int = 128, length: int = 2):
            a = []
            for _ in range(length):
                a.append( num & ((1 << num_bits_shift) - 1) )
                num = num >> num_bits_shift
            return tuple(a)

        def pack(z, num_bits_shift: int = 128) -> int:
            limbs = (z.low, z.high)
            return sum(limb << (num_bits_shift * i) for i, limb in enumerate(limbs))

        a = pack(ids.a)
        b = pack(ids.b)
        res = (a - b)%2**256
        res_split = split(res)
        ids.res.low = res_split[0]
        ids.res.high = res_split[1]
    ```

* Implement hint on vrf.json lib [#1049](https://github.com/lambdaclass/cairo-vm/pull/1049)

    `BuiltinHintProcessor` now supports the following hint:
    
    ```python
        def split(num: int, num_bits_shift: int, length: int):
            a = []
            for _ in range(length):
                a.append( num & ((1 << num_bits_shift) - 1) )
                num = num >> num_bits_shift
            return tuple(a)

        def pack(z, num_bits_shift: int) -> int:
            limbs = (z.d0, z.d1, z.d2)
            return sum(limb << (num_bits_shift * i) for i, limb in enumerate(limbs))

        def pack_extended(z, num_bits_shift: int) -> int:
            limbs = (z.d0, z.d1, z.d2, z.d3, z.d4, z.d5)
            return sum(limb << (num_bits_shift * i) for i, limb in enumerate(limbs))

        a = pack_extended(ids.a, num_bits_shift = 128)
        div = pack(ids.div, num_bits_shift = 128)

        quotient, remainder = divmod(a, div)

        quotient_split = split(quotient, num_bits_shift=128, length=6)

        ids.quotient.d0 = quotient_split[0]
        ids.quotient.d1 = quotient_split[1]
        ids.quotient.d2 = quotient_split[2]
        ids.quotient.d3 = quotient_split[3]
        ids.quotient.d4 = quotient_split[4]
        ids.quotient.d5 = quotient_split[5]

        remainder_split = split(remainder, num_bits_shift=128, length=3)
        ids.remainder.d0 = remainder_split[0]
        ids.remainder.d1 = remainder_split[1]
        ids.remainder.d2 = remainder_split[2]
    ```

    _Note: this hint is similar to the one in #983, but with some trailing whitespace removed_

* Add missing hint on vrf.json whitelist [#1030](https://github.com/lambdaclass/cairo-vm/pull/1030):

    `BuiltinHintProcessor` now supports the following hint:

    ```python
        def split(num: int, num_bits_shift: int, length: int):
            a = []
            for _ in range(length):
                a.append( num & ((1 << num_bits_shift) - 1) )
                num = num >> num_bits_shift
            return tuple(a)

        def pack(z, num_bits_shift: int) -> int:
            limbs = (z.low, z.high)
            return sum(limb << (num_bits_shift * i) for i, limb in enumerate(limbs))

        def pack_extended(z, num_bits_shift: int) -> int:
            limbs = (z.d0, z.d1, z.d2, z.d3)
            return sum(limb << (num_bits_shift * i) for i, limb in enumerate(limbs))

        x = pack_extended(ids.x, num_bits_shift = 128)
        div = pack(ids.div, num_bits_shift = 128)

        quotient, remainder = divmod(x, div)

        quotient_split = split(quotient, num_bits_shift=128, length=4)

        ids.quotient.d0 = quotient_split[0]
        ids.quotient.d1 = quotient_split[1]
        ids.quotient.d2 = quotient_split[2]
        ids.quotient.d3 = quotient_split[3]

        remainder_split = split(remainder, num_bits_shift=128, length=2)
        ids.remainder.low = remainder_split[0]
        ids.remainder.high = remainder_split[1]
    ```

* Add method `Program::data_len(&self) -> usize` to get the number of data cells in a given program [#1022](https://github.com/lambdaclass/cairo-vm/pull/1022)

* Add missing hint on uint256_improvements lib [#1013](https://github.com/lambdaclass/cairo-vm/pull/1013):

    `BuiltinHintProcessor` now supports the following hint:

    ```python
        a = (ids.a.high << 128) + ids.a.low
        div = (ids.div.b23 << 128) + ids.div.b01
        quotient, remainder = divmod(a, div)

        ids.quotient.low = quotient & ((1 << 128) - 1)
        ids.quotient.high = quotient >> 128
        ids.remainder.low = remainder & ((1 << 128) - 1)
        ids.remainder.high = remainder >> 128
    ```

* Add missing hint on cairo_secp lib [#1010](https://github.com/lambdaclass/cairo-vm/pull/1010):

    `BuiltinHintProcessor` now supports the following hint:

    ```python
        memory[ap] = int(x == 0)
    ```

* Implement hint on `get_felt_bitlength` [#993](https://github.com/lambdaclass/cairo-vm/pull/993)

  `BuiltinHintProcessor` now supports the following hint:
  ```python
  x = ids.x
  ids.bit_length = x.bit_length()
  ```
  Used by the [`Garaga` library function `get_felt_bitlength`](https://github.com/keep-starknet-strange/garaga/blob/249f8a372126b3a839f9c1e1080ea8c6f9374c0c/src/utils.cairo#L54)

* Add missing hint on cairo_secp lib [#1009](https://github.com/lambdaclass/cairo-vm/pull/1009):

    `BuiltinHintProcessor` now supports the following hint:

    ```python
        ids.dibit = ((ids.scalar_u >> ids.m) & 1) + 2 * ((ids.scalar_v >> ids.m) & 1)
    ```

* Add getters to read properties of a `Program` [#1017](https://github.com/lambdaclass/cairo-vm/pull/1017):
  * `prime(&self) -> &str`: get the prime associated to data in hex representation
  * `iter_data(&self) -> Iterator<Item = &MaybeRelocatable>`: get an iterator over all elements in the program data
  * `iter_builtins(&self) -> Iterator<Item = &BuiltinName>`: get an iterator over the names of required builtins

* Add missing hint on cairo_secp lib [#1008](https://github.com/lambdaclass/cairo-vm/pull/1008):

    `BuiltinHintProcessor` now supports the following hint:

    ```python
        ids.len_hi = max(ids.scalar_u.d2.bit_length(), ids.scalar_v.d2.bit_length())-1
    ```

* Update `starknet-crypto` to version `0.4.3` [#1011](https://github.com/lambdaclass/cairo-vm/pull/1011)
  * The new version carries an 85% reduction in execution time for ECDSA signature verification

* BREAKING CHANGE: refactor `Program` to optimize `Program::clone` [#999](https://github.com/lambdaclass/cairo-vm/pull/999)

    * Breaking change: many fields that were (unnecessarily) public become hidden by the refactor.

* BREAKING CHANGE: Add _builtin suffix to builtin names e.g.: output -> output_builtin [#1005](https://github.com/lambdaclass/cairo-vm/pull/1005)

* Implement hint on uint384_extension lib [#983](https://github.com/lambdaclass/cairo-vm/pull/983)

    `BuiltinHintProcessor` now supports the following hint:
    
    ```python
        def split(num: int, num_bits_shift: int, length: int):
            a = []
            for _ in range(length):
                a.append( num & ((1 << num_bits_shift) - 1) )
                num = num >> num_bits_shift 
            return tuple(a)

        def pack(z, num_bits_shift: int) -> int:
            limbs = (z.d0, z.d1, z.d2)
            return sum(limb << (num_bits_shift * i) for i, limb in enumerate(limbs))
            
        def pack_extended(z, num_bits_shift: int) -> int:
            limbs = (z.d0, z.d1, z.d2, z.d3, z.d4, z.d5)
            return sum(limb << (num_bits_shift * i) for i, limb in enumerate(limbs))

        a = pack_extended(ids.a, num_bits_shift = 128)
        div = pack(ids.div, num_bits_shift = 128)

        quotient, remainder = divmod(a, div)

        quotient_split = split(quotient, num_bits_shift=128, length=6)

        ids.quotient.d0 = quotient_split[0]
        ids.quotient.d1 = quotient_split[1]
        ids.quotient.d2 = quotient_split[2]
        ids.quotient.d3 = quotient_split[3]
        ids.quotient.d4 = quotient_split[4]
        ids.quotient.d5 = quotient_split[5]

        remainder_split = split(remainder, num_bits_shift=128, length=3)
        ids.remainder.d0 = remainder_split[0]
        ids.remainder.d1 = remainder_split[1]
        ids.remainder.d2 = remainder_split[2]
    ```

* BREAKING CHANGE: optimization for instruction decoding [#942](https://github.com/lambdaclass/cairo-vm/pull/942):
    * Avoids copying immediate arguments to the `Instruction` structure, as they get inferred from the offset anyway
    * Breaking: removal of the field `Instruction::imm`

* Add missing `\n` character in traceback string [#997](https://github.com/lambdaclass/cairo-vm/pull/997)
    * BugFix: Add missing `\n` character after traceback lines when the filename is missing ("Unknown Location")

* 0.11 Support
    * Add missing hints [#1014](https://github.com/lambdaclass/cairo-vm/pull/1014):
        `BuiltinHintProcessor` now supports the following hints:
        ```python
            from starkware.cairo.common.cairo_secp.secp256r1_utils import SECP256R1_P as SECP_P 
        ```
        and: 
        ```python
            from starkware.cairo.common.cairo_secp.secp_utils import pack
            from starkware.python.math_utils import line_slope
            
            # Compute the slope.
            x0 = pack(ids.point0.x, PRIME)
            y0 = pack(ids.point0.y, PRIME)
            x1 = pack(ids.point1.x, PRIME)
            y1 = pack(ids.point1.y, PRIME)
            value = slope = line_slope(point1=(x0, y0), point2=(x1, y1), p=SECP_P)
        ```
    * Add missing hints on cairo_secp lib [#991](https://github.com/lambdaclass/cairo-vm/pull/991):
        `BuiltinHintProcessor` now supports the following hints:
        ```python
        from starkware.cairo.common.cairo_secp.secp_utils import pack
        from starkware.python.math_utils import div_mod, safe_div

        N = 0xfffffffffffffffffffffffffffffffebaaedce6af48a03bbfd25e8cd0364141
        x = pack(ids.x, PRIME) % N
        s = pack(ids.s, PRIME) % N
        value = res = div_mod(x, s, N)
        ```
        and: 
        ```python
        value = k = safe_div(res * s - x, N)
        ```
    * Layouts update [#874](https://github.com/lambdaclass/cairo-vm/pull/874)
    * Keccak builtin updated [#873](https://github.com/lambdaclass/cairo-vm/pull/873), [#883](https://github.com/lambdaclass/cairo-vm/pull/883)
    * Changes to `ec_op` [#876](https://github.com/lambdaclass/cairo-vm/pull/876)
    * Poseidon builtin [#875](https://github.com/lambdaclass/cairo-vm/pull/875)
    * Renamed Felt to Felt252 [#899](https://github.com/lambdaclass/cairo-vm/pull/899)
    * Added SegmentArenaBuiltinRunner [#913](https://github.com/lambdaclass/cairo-vm/pull/913)
    * Added `program_segment_size` argument to `verify_secure_runner` & `run_from_entrypoint` [#928](https://github.com/lambdaclass/cairo-vm/pull/928)
    * Added dynamic layout [#879](https://github.com/lambdaclass/cairo-vm/pull/879)
    * `get_segment_size` was exposed [#934](https://github.com/lambdaclass/cairo-vm/pull/934)

* Add missing hint on cairo_secp lib [#1006](https://github.com/lambdaclass/cairo-vm/pull/1006):

    `BuiltinHintProcessor` now supports the following hint:

    ```python
        ids.quad_bit = (
            8 * ((ids.scalar_v >> ids.m) & 1)
            + 4 * ((ids.scalar_u >> ids.m) & 1)
            + 2 * ((ids.scalar_v >> (ids.m - 1)) & 1)
            + ((ids.scalar_u >> (ids.m - 1)) & 1)
        )
    ```

* Add missing hint on cairo_secp lib [#1003](https://github.com/lambdaclass/cairo-vm/pull/1003):

    `BuiltinHintProcessor` now supports the following hint:

    ```python
        from starkware.cairo.common.cairo_secp.secp_utils import pack

        x = pack(ids.x, PRIME) % SECP_P
    ```

* Add missing hint on cairo_secp lib [#996](https://github.com/lambdaclass/cairo-vm/pull/996):

    `BuiltinHintProcessor` now supports the following hint:

    ```python
        from starkware.python.math_utils import div_mod
        value = x_inv = div_mod(1, x, SECP_P)
    ```

* Add missing hints on cairo_secp lib [#994](https://github.com/lambdaclass/cairo-vm/pull/994):

    `BuiltinHintProcessor` now supports the following hints:

    ```python
        from starkware.cairo.common.cairo_secp.secp_utils import pack
        from starkware.python.math_utils import div_mod, safe_div

        a = pack(ids.a, PRIME)
        b = pack(ids.b, PRIME)
        value = res = div_mod(a, b, N)
    ```

    ```python
        value = k_plus_one = safe_div(res * b - a, N) + 1
    ```

* Add missing hint on cairo_secp lib [#992](https://github.com/lambdaclass/cairo-vm/pull/992):

    `BuiltinHintProcessor` now supports the following hint:

    ```python
        from starkware.cairo.common.cairo_secp.secp_utils import pack

        q, r = divmod(pack(ids.val, PRIME), SECP_P)
        assert r == 0, f"verify_zero: Invalid input {ids.val.d0, ids.val.d1, ids.val.d2}."
        ids.q = q % PRIME
    ```

* Add missing hint on cairo_secp lib [#990](https://github.com/lambdaclass/cairo-vm/pull/990):

    `BuiltinHintProcessor` now supports the following hint:

    ```python
        from starkware.cairo.common.cairo_secp.secp_utils import pack

        slope = pack(ids.slope, PRIME)
        x = pack(ids.point.x, PRIME)
        y = pack(ids.point.y, PRIME)

        value = new_x = (pow(slope, 2, SECP_P) - 2 * x) % SECP_P
    ```

* Add missing hint on cairo_secp lib [#989](https://github.com/lambdaclass/cairo-vm/pull/989):

    `BuiltinHintProcessor` now supports the following hint:

    ```python
        from starkware.cairo.common.cairo_secp.secp_utils import SECP_P
        q, r = divmod(pack(ids.val, PRIME), SECP_P)
        assert r == 0, f"verify_zero: Invalid input {ids.val.d0, ids.val.d1, ids.val.d2}."
        ids.q = q % PRIME
    ```

* Add missing hint on cairo_secp lib [#986](https://github.com/lambdaclass/cairo-vm/pull/986):

    `BuiltinHintProcessor` now supports the following hint:

    ```python
        from starkware.cairo.common.cairo_secp.secp_utils import SECP_P, pack
        from starkware.python.math_utils import div_mod

        # Compute the slope.
        x = pack(ids.pt.x, PRIME)
        y = pack(ids.pt.y, PRIME)
        value = slope = div_mod(3 * x ** 2, 2 * y, SECP_P)
    ```

* Add missing hint on cairo_secp lib [#984](https://github.com/lambdaclass/cairo-vm/pull/984):

    `BuiltinHintProcessor` now supports the following hint:

    ```python
        from starkware.cairo.common.cairo_secp.secp_utils import SECP_P, pack
        from starkware.python.math_utils import div_mod

        # Compute the slope.
        x0 = pack(ids.pt0.x, PRIME)
        y0 = pack(ids.pt0.y, PRIME)
        x1 = pack(ids.pt1.x, PRIME)
        y1 = pack(ids.pt1.y, PRIME)
        value = slope = div_mod(y0 - y1, x0 - x1, SECP_P)
    ```

* Implement hints on uint384 lib (Part 2) [#971](https://github.com/lambdaclass/cairo-vm/pull/971)

    `BuiltinHintProcessor` now supports the following hint:

    ```python
        memory[ap] = 1 if 0 <= (ids.a.d2 % PRIME) < 2 ** 127 else 0
    ```

 * Add alternative hint code for hint on _block_permutation used by 0.10.3 whitelist [#958](https://github.com/lambdaclass/cairo-vm/pull/958)

     `BuiltinHintProcessor` now supports the following hint:

    ```python
        from starkware.cairo.common.keccak_utils.keccak_utils import keccak_func
        _keccak_state_size_felts = int(ids.KECCAK_STATE_SIZE_FELTS)
        assert 0 <= _keccak_state_size_felts < 100

        output_values = keccak_func(memory.get_range(
            ids.keccak_ptr - _keccak_state_size_felts, _keccak_state_size_felts))
        segments.write_arg(ids.keccak_ptr, output_values)
    ```

* Make  hints code `src/hint_processor/builtin_hint_processor/hint_code.rs` public [#988](https://github.com/lambdaclass/cairo-vm/pull/988)

* Implement hints on uint384 lib (Part 1) [#960](https://github.com/lambdaclass/cairo-vm/pull/960)

    `BuiltinHintProcessor` now supports the following hints:

    ```python
        def split(num: int, num_bits_shift: int, length: int):
        a = []
        for _ in range(length):
            a.append( num & ((1 << num_bits_shift) - 1) )
            num = num >> num_bits_shift
        return tuple(a)

        def pack(z, num_bits_shift: int) -> int:
            limbs = (z.d0, z.d1, z.d2)
            return sum(limb << (num_bits_shift * i) for i, limb in enumerate(limbs))

        a = pack(ids.a, num_bits_shift = 128)
        div = pack(ids.div, num_bits_shift = 128)
        quotient, remainder = divmod(a, div)

        quotient_split = split(quotient, num_bits_shift=128, length=3)
        assert len(quotient_split) == 3

        ids.quotient.d0 = quotient_split[0]
        ids.quotient.d1 = quotient_split[1]
        ids.quotient.d2 = quotient_split[2]

        remainder_split = split(remainder, num_bits_shift=128, length=3)
        ids.remainder.d0 = remainder_split[0]
        ids.remainder.d1 = remainder_split[1]
        ids.remainder.d2 = remainder_split[2]
    ```

    ```python
        ids.low = ids.a & ((1<<128) - 1)
        ids.high = ids.a >> 128
    ```

    ```python
            sum_d0 = ids.a.d0 + ids.b.d0
        ids.carry_d0 = 1 if sum_d0 >= ids.SHIFT else 0
        sum_d1 = ids.a.d1 + ids.b.d1 + ids.carry_d0
        ids.carry_d1 = 1 if sum_d1 >= ids.SHIFT else 0
        sum_d2 = ids.a.d2 + ids.b.d2 + ids.carry_d1
        ids.carry_d2 = 1 if sum_d2 >= ids.SHIFT else 0
    ```

    ```python
        from starkware.python.math_utils import isqrt

        def split(num: int, num_bits_shift: int, length: int):
            a = []
            for _ in range(length):
                a.append( num & ((1 << num_bits_shift) - 1) )
                num = num >> num_bits_shift
            return tuple(a)

        def pack(z, num_bits_shift: int) -> int:
            limbs = (z.d0, z.d1, z.d2)
            return sum(limb << (num_bits_shift * i) for i, limb in enumerate(limbs))

        a = pack(ids.a, num_bits_shift=128)
        root = isqrt(a)
        assert 0 <= root < 2 ** 192
        root_split = split(root, num_bits_shift=128, length=3)
        ids.root.d0 = root_split[0]
        ids.root.d1 = root_split[1]
        ids.root.d2 = root_split[2]
    ```

* Re-export the `cairo-felt` crate as `cairo_vm::felt` [#981](https://github.com/lambdaclass/cairo-vm/pull/981)
  * Removes the need of explicitly importing `cairo-felt` in downstream projects
  and helps ensure there is no version mismatch caused by that

* Implement hint on `uint256_mul_div_mod`[#957](https://github.com/lambdaclass/cairo-vm/pull/957)

    `BuiltinHintProcessor` now supports the following hint:

    ```python
    a = (ids.a.high << 128) + ids.a.low
    b = (ids.b.high << 128) + ids.b.low
    div = (ids.div.high << 128) + ids.div.low
    quotient, remainder = divmod(a * b, div)

    ids.quotient_low.low = quotient & ((1 << 128) - 1)
    ids.quotient_low.high = (quotient >> 128) & ((1 << 128) - 1)
    ids.quotient_high.low = (quotient >> 256) & ((1 << 128) - 1)
    ids.quotient_high.high = quotient >> 384
    ids.remainder.low = remainder & ((1 << 128) - 1)
    ids.remainder.high = remainder >> 128"
    ```

    Used by the common library function `uint256_mul_div_mod`

#### [0.3.0-rc1] - 2023-04-13
* Derive Deserialize for ExecutionResources [#922](https://github.com/lambdaclass/cairo-vm/pull/922)
* Remove builtin names from VirtualMachine.builtin_runners [#921](https://github.com/lambdaclass/cairo-vm/pull/921)
* Implemented hints on common/ec.cairo [#888](https://github.com/lambdaclass/cairo-vm/pull/888)
* Changed `Memory.insert` argument types [#902](https://github.com/lambdaclass/cairo-vm/pull/902)
* feat: implemented `Deserialize` on Program by changing builtins field type to enum [#896](https://github.com/lambdaclass/cairo-vm/pull/896)
* Effective size computation from the VM exposed [#887](https://github.com/lambdaclass/cairo-vm/pull/887)
* Wasm32 Support! [#828](https://github.com/lambdaclass/cairo-vm/pull/828), [#893](https://github.com/lambdaclass/cairo-vm/pull/893)
* `MathError` added for math operation [#855](https://github.com/lambdaclass/cairo-vm/pull/855)
* Check for overflows in relocatable operations [#859](https://github.com/lambdaclass/cairo-vm/pull/859)
* Use `Relocatable` instead of `&MaybeRelocatable` in `load_data` and `get_range`[#860](https://github.com/lambdaclass/cairo-vm/pull/860) [#867](https://github.com/lambdaclass/cairo-vm/pull/867)
* Memory-related errors moved to `MemoryError` [#854](https://github.com/lambdaclass/cairo-vm/pull/854)
    * Removed unused error variants
    * Moved memory-related error variants to `MemoryError`
    * Changed memory getters to return `MemoryError` instead of `VirtualMachineError`
    * Changed all memory-related errors in hint from `HintError::Internal(VmError::...` to `HintError::Memory(MemoryError::...`
* feat: Builder pattern for `VirtualMachine` [#820](https://github.com/lambdaclass/cairo-vm/pull/820)
* Simplified `Memory::get` return type to `Option` [#852](https://github.com/lambdaclass/cairo-vm/pull/852)
* Improved idenitifier variable error handling [#851](https://github.com/lambdaclass/cairo-vm/pull/851)
* `CairoRunner::write_output` now prints missing and relocatable values [#853](https://github.com/lambdaclass/cairo-vm/pull/853)
* `VirtualMachineError::FailedToComputeOperands` error message expanded [#848](https://github.com/lambdaclass/cairo-vm/pull/848)
* Builtin names made public [#849](https://github.com/lambdaclass/cairo-vm/pull/849)
* `secure_run` flag moved to `CairoRunConfig` struct [#832](https://github.com/lambdaclass/cairo-vm/pull/832)
* `vm_core` error types revised and iimplemented `AddAssign` for `Relocatable` [#837](https://github.com/lambdaclass/cairo-vm/pull/837)
* `to_bigint` and `to_biguint` deprecated [#757](https://github.com/lambdaclass/cairo-vm/pull/757)
* `Memory` moved into `MemorySegmentManager` [#830](https://github.com/lambdaclass/cairo-vm/pull/830)
    * To reduce the complexity of the VM's memory and enforce proper usage (as the memory and its segment manager are now a "unified" entity)
    * Removed `memory` field from `VirtualMachine`
    * Added `memory` field to `MemorySegmentManager`
    * Removed `Memory` argument from methods where `MemorySegmentManager` is also an argument
    * Added test macro `segments` (an extension of the `memory` macro)
* `Display` trait added to Memory struct [#812](https://github.com/lambdaclass/cairo-vm/pull/812)
* feat: Extensible VirtualMachineError and removed PartialEq trait [#783](https://github.com/lambdaclass/cairo-vm/pull/783)
    * `VirtualMachineError::Other(anyhow::Error)` was added to allow to returning custom errors when using `cairo-vm`
    * The `PartialEq` trait was removed from the `VirtualMachineError` enum
* VM hooks added as a conditional feature [#761](https://github.com/lambdaclass/cairo-vm/pull/761)
    * Cairo-vm based testing tools such as cairo-foundry or those built by FuzzingLabs need access to the state of the VM at specific points during the execution.
    * This PR adds the possibility for users of the cairo-vm lib to execute their custom additional code during the program execution.
    * The Rust "feature" mechanism was used in order to guarantee that this ability is only available when the lib user needs it, and is not compiled when it's not required.
    * Three hooks were created:
        * before the first step
        * before each step
        * after each step
* ExecutionResource operations: add and substract [#774](https://github.com/lambdaclass/cairo-vm/pull/774), multiplication [#908](https://github.com/lambdaclass/cairo-vm/pull/908) , and `AddAssign` [#914](https://github.com/lambdaclass/cairo-vm/pull/914)

* Move `Memory` into `MemorySegmentManager` [#830](https://github.com/lambdaclass/cairo-vm/pull/830)
    * Structural changes:
        * Remove `memory: Memory` field from `VirtualMachine`
        * Add `memory: Memory` field to `MemorySegmentManager`
    * As a result of this, multiple public methods' signatures changed:
        * `BuiltinRunner` (and its inner enum types):
            * `initialize_segments(&mut self, segments: &mut MemorySegmentManager, memory: &mut Memory)` -> `initialize_segments(&mut self, segments: &mut MemorySegmentManager)`
            * `final_stack(&mut self, segments: &MemorySegmentManager, memory: &Memory, stack_pointer: Relocatable) -> Result<Relocatable, RunnerError>` -> `final_stack(&mut self, segments: &MemorySegmentManager, stack_pointer: Relocatable) -> Result<Relocatable, RunnerError>`
        * `MemorySegmentManager`
            * `add(&mut self, memory: &mut Memory) -> Relocatable` -> `add(&mut self) -> Relocatable`
            * `add_temporary_segment(&mut self, memory: &mut Memory) -> Relocatable` -> `add_temporary_segment(&mut self) -> Relocatable`
            * `load_data(&mut self, memory: &mut Memory, ptr: &MaybeRelocatable, data: &Vec<MaybeRelocatable>) -> Result<MaybeRelocatable, MemoryError>` -> `load_data(&mut self, ptr: &MaybeRelocatable, data: &Vec<MaybeRelocatable>) -> Result<MaybeRelocatable, MemoryError>`
            * `compute_effective_sizes(&mut self, memory: &Memory) -> &Vec<usize>` -> `compute_effective_sizes(&mut self) -> &Vec<usize>`
            * `gen_arg(&mut self, arg: &dyn Any, memory: &mut Memory) -> Result<MaybeRelocatable, VirtualMachineError>` -> `gen_arg(&mut self, arg: &dyn Any) -> Result<MaybeRelocatable, VirtualMachineError>`
            * `gen_cairo_arg(&mut self, arg: &CairoArg, memory: &mut Memory) -> Result<MaybeRelocatable, VirtualMachineError>` -> `gen_cairo_arg(&mut self, arg: &CairoArg) -> Result<MaybeRelocatable, VirtualMachineError>`
            * `write_arg(&mut self, memory: &mut Memory, ptr: &Relocatable, arg: &dyn Any) -> Result<MaybeRelocatable, MemoryError>` -> `write_arg(&mut self, ptr: &Relocatable, arg: &dyn Any) -> Result<MaybeRelocatable, MemoryError>`

* Refactor `Memory::relocate memory` [#784](https://github.com/lambdaclass/cairo-vm/pull/784)
    * Bugfixes:
        * `Memory::relocate_memory` now moves data in the temporary memory relocated by a relocation rule to the real memory
    * Aditional Notes:
        * When relocating temporary memory produces clashes with pre-existing values in the real memory, an InconsistentMemory error is returned instead of keeping the last inserted value. This differs from the original implementation.

* Restrict addresses to Relocatable + fix some error variants used in signature.rs [#792](https://github.com/lambdaclass/cairo-vm/pull/792)
    * Public Api Changes:
        * Change `ValidationRule` inner type to `Box<dyn Fn(&Memory, &Relocatable) -> Result<Vec<Relocatable>, MemoryError>>`.
        * Change `validated_addresses` field of `Memory` to `HashSet<Relocatable>`.
        * Change `validate_memory_cell(&mut self, address: &MaybeRelocatable) -> Result<(), MemoryError>` to `validate_memory_cell(&mut self, addr: &Relocatable) -> Result<(), MemoryError>`.

* Add `VmException` to `CairoRunner::run_from_entrypoint`[#775](https://github.com/lambdaclass/cairo-vm/pull/775)
    * Public Api Changes:
        * Change error return type of `CairoRunner::run_from_entrypoint` to `CairoRunError`.
        * Convert `VirtualMachineError`s outputed during the vm run to `VmException` in `CairoRunner::run_from_entrypoint`.
        * Make `VmException` fields public

* Fix `BuiltinRunner::final_stack` and remove quick fix [#778](https://github.com/lambdaclass/cairo-vm/pull/778)
    * Public Api changes:
        * Various changes to public `BuiltinRunner` method's signatures:
            * `final_stack(&self, vm: &VirtualMachine, pointer: Relocatable) -> Result<(Relocatable, usize), RunnerError>` to `final_stack(&mut self, segments: &MemorySegmentManager, memory: &Memory, pointer: Relocatable) -> Result<Relocatable,RunnerError>`.
            * `get_used_cells(&self, vm: &VirtualMachine) -> Result<usize, MemoryError>` to  `get_used_cells(&self, segments: &MemorySegmentManager) -> Result<usize, MemoryError>`.
            * `get_used_instances(&self, vm: &VirtualMachine) -> Result<usize, MemoryError>` to `get_used_instances(&self, segments: &MemorySegmentManager) -> Result<usize, MemoryError>`.
    * Bugfixes:
        * `BuiltinRunner::final_stack` now updates the builtin's stop_ptr instead of returning it. This replaces the bugfix on PR #768.

#### [0.1.3] - 2023-01-26
* Add secure_run flag + integrate verify_secure_runner into cairo-run [#771](https://github.com/lambdaclass/cairo-vm/pull/777)
    * Public Api changes:
        * Add command_line argument `secure_run`
        * Add argument `secure_run: Option<bool>` to `cairo_run`
        * `verify_secure_runner` is now called inside `cairo-run` when `secure_run` is set to true or when it not set and the run is not on `proof_mode`
    * Bugfixes:
        * `EcOpBuiltinRunner::deduce_memory_cell` now checks that both points are on the curve instead of only the first one
        * `EcOpBuiltinRunner::deduce_memory_cell` now returns the values of the point coordinates instead of the indices when a `PointNotOnCurve` error is returned

* Refactor `Refactor verify_secure_runner` [#768](https://github.com/lambdaclass/cairo-vm/pull/768)
    * Public Api changes:
        * Remove builtin name from the return value of `BuiltinRunner::get_memory_segment_addresses`
        * Simplify the return value of `CairoRunner::get_builtin_segments_info` to `Vec<(usize, usize)>`
        * CairoRunner::read_return_values now receives a mutable reference to VirtualMachine
    * Bugfixes:
        * CairoRunner::read_return_values now updates the `stop_ptr` of each builtin after calling `BuiltinRunner::final_stack`

* Use CairoArg enum instead of Any in CairoRunner::run_from_entrypoint [#686](https://github.com/lambdaclass/cairo-vm/pull/686)
    * Public Api changes:
        * Remove `Result` from `MaybeRelocatable::mod_floor`, it now returns a `MaybeRelocatable`
        * Add struct `CairoArg`
        * Change `arg` argument of `CairoRunner::run_from_entrypoint` from `Vec<&dyn Any>` to `&[&CairoArg]`
        * Remove argument `typed_args` from `CairoRunner::run_from_entrypoint`
        * Remove no longer used method `gen_typed_arg` from `VirtualMachine` & `MemorySegmentManager`
        * Add methods `MemorySegmentManager::gen_cairo_arg` & `MemorySegmentManager::write_simple_args` as typed counterparts to `MemorySegmentManager::gen_arg` & `MemorySegmentManager::write_arg`

#### [0.1.1] - 2023-01-11

* Add input file contents to traceback [#666](https://github.com/lambdaclass/cairo-vm/pull/666/files)
    * Public Api changes:
        * `VirtualMachineError` enum variants containing `MaybeRelocatable` and/or `Relocatable` values now use the `Display` format instead of `Debug` in their `Display` implementation
        * `get_traceback` now adds the source code line to each traceback entry
* Use hint location instead of instruction location when building VmExceptions from hint failure [#673](https://github.com/lambdaclass/cairo-vm/pull/673/files)
    * Public Api changes:
        * `hints` field added to `InstructionLocation`
        * `Program.instruction_locations` type changed from `Option<HashMap<usize, Location>>` to `Option<HashMap<usize, InstructionLocation>>`
        * `VirtualMachineError`s produced by `HintProcessor::execute_hint()` will be wrapped in a `VirtualMachineError::Hint` error containing their hint_index
        * `get_location()` now receives an an optional usize value `hint_index`, used to obtain hint locations
* Default implementation of compile_hint [#680](https://github.com/lambdaclass/cairo-vm/pull/680)
    * Internal changes:
        * Make the `compile_hint` implementation which was in the `BuiltinHintProcessor` the default implementation in the trait.
* Add new error type `HintError` [#676](https://github.com/lambdaclass/cairo-vm/pull/676)
    * Public Api changes:
        * `HintProcessor::execute_hint()` now returns a `HintError` instead of a `VirtualMachineError`
        * Helper functions on `hint_processor_utils.rs` now return a `HintError`
* Change the Dictionary used in dict hints to store MaybeRelocatable instead of BigInt [#687](https://github.com/lambdaclass/cairo-vm/pull/687)
    * Public Api changes:
        * `DictManager`, its dictionaries, and all dict module hints implemented in rust now use `MaybeRelocatable` for keys and values instead of `BigInt`
        * Add helper functions that allow extracting ids variables as `MaybeRelocatable`: `get_maybe_relocatable_from_var_name` & `get_maybe_relocatable_from_reference`
        * Change inner value type of dict-related `HintError` variants to `MaybeRelocatable`

* Implement `substitute_error_message_attribute_references` [#689] (https://github.com/lambdaclass/cairo-vm/pull/689)
    * Public Api changes:
        * Remove `error_message_attributes` field from `VirtualMachine`, and `VirtualMachine::new`
        * Add `flow_tracking_data` field to `Attribute`
        * `get_error_attr_value` now replaces the references in the error message with the corresponding cairo values.
        * Remove duplicated handling of error attribute messages leading to duplicated into in the final error display.
* Fix multiplicative inverse bug [#697](https://github.com/lambdaclass/cairo-vm/pull/697) [#698](https://github.com/lambdaclass/cairo-vm/pull/698). The VM was using integer division rather than prime field inverse when deducing `op0` or `op1` for the multiplication opcode

#### [0.1.0] - 2022-12-30
* Add traceback to VmException [#657](https://github.com/lambdaclass/cairo-vm/pull/657)
    * Public API changes:
        * `traceback` field added to `VmException` struct
        * `pub fn from_vm_error(runner: &CairoRunner, error: VirtualMachineError, pc: usize) -> Self` is now `pub fn from_vm_error(runner: &CairoRunner, vm: &VirtualMachine, error: VirtualMachineError) -> Self`
        * `pub fn get_location(pc: &usize, runner: &CairoRunner) -> Option<Location>` is now `pub fn get_location(pc: usize, runner: &CairoRunner) -> Option<Location>`
        * `pub fn decode_instruction(encoded_instr: i64, mut imm: Option<BigInt>) -> Result<instruction::Instruction, VirtualMachineError>` is now `pub fn decode_instruction(encoded_instr: i64, mut imm: Option<&BigInt>) -> Result<instruction::Instruction, VirtualMachineError>`
        * `VmException` fields' string format now mirrors their cairo-lang counterparts.<|MERGE_RESOLUTION|>--- conflicted
+++ resolved
@@ -2,13 +2,12 @@
 
 #### Upcoming Changes
 
-<<<<<<< HEAD
 * BREAKING: Add `disable_trace_padding` to `CairoRunConfig`[#1233](https://github.com/lambdaclass/cairo-rs/pull/1233)
 
 * perf: accumulate `min` and `max` instruction offsets during run to speed up range check [#1080](https://github.com/lambdaclass/cairo-rs/pull/1080)
 
 * BREAKING: `Cairo_runner::get_perm_range_check_limits` no longer returns an error when called without trace enabled, as it no longer depends on it
-=======
+
 * feat: Implement `CairoRunner.get_cairo_pie`[#1375](https://github.com/lambdaclass/cairo-vm/pull/1375/files)
 
 * fix: Fix `SPLIT_FELT` hint [#1387](https://github.com/lambdaclass/cairo-vm/pull/1387)
@@ -165,7 +164,6 @@
 
 * perf: accumulate `min` and `max` instruction offsets during run to speed up range check [#1080](https://github.com/lambdaclass/cairo-vm/pull/)
   BREAKING: `Cairo_runner::get_perm_range_check_limits` no longer returns an error when called without trace enabled, as it no longer depends on it
->>>>>>> 2d214f76
 
 * perf: process reference list on `Program` creation only [#1214](https://github.com/lambdaclass/cairo-vm/pull/1214)
   Also keep them in a `Vec<_>` instead of a `HashMap<_, _>` since it will be continuous anyway.
