--- conflicted
+++ resolved
@@ -2,7 +2,6 @@
 
 #### Upcoming Changes
 
-<<<<<<< HEAD
 Add missing hint on vrf.json lib [#1053](https://github.com/lambdaclass/cairo-rs/pull/1053):
 
      `BuiltinHintProcessor` now supports the following hint:
@@ -18,15 +17,18 @@
 
         value = new_x = (pow(slope, 2, SECP_P) - 2 * x) % SECP_P
     %}
-=======
+    ```
+
 * Implement hint on 0.6.0.json whitelist [#1044](https://github.com/lambdaclass/cairo-rs/pull/1044):
 
      `BuiltinHintProcessor` now supports the following hints:
 
+    ```
     %{
        ids.a_lsb = ids.a & 1
        ids.b_lsb = ids.b & 1
     %}
+    ```
 
 * Implement hint for `starkware.cairo.common.cairo_keccak.keccak._block_permutation` as described by whitelist `starknet/security/whitelists/cairo_keccak.json` [#1046](https://github.com/lambdaclass/cairo-rs/pull/1046)
 
@@ -126,7 +128,6 @@
             a < range_check_builtin.bound and (b - a) < range_check_builtin.bound)
     %}
 
->>>>>>> 49618afb
      ```
 
 * Implement hint on ec_recover.json whitelist [#1038](https://github.com/lambdaclass/cairo-rs/pull/1038):
