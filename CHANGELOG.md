--- conflicted
+++ resolved
@@ -2,7 +2,6 @@
 
 #### Upcoming Changes
 
-<<<<<<< HEAD
 * Add alternative hint code for nondet_bigint3 hint [#1071](https://github.com/lambdaclass/cairo-rs/pull/1071)
 
     `BuiltinHintProcessor` now supports the following hint:
@@ -14,8 +13,6 @@
     %}
     ```
 
-* Add missing hint on vrf.json lib [#1053](https://github.com/lambdaclass/cairo-rs/pull/1053):
-=======
 * Add missing hint on vrf.json lib [#1052](https://github.com/lambdaclass/cairo-rs/pull/1052):
 
     `BuiltinHintProcessor` now supports the following hint:
@@ -33,8 +30,7 @@
         value = new_x = (pow(slope, 2, SECP_P) - x0 - x1) % SECP_P
     ```
 
-Add missing hint on vrf.json lib [#1053](https://github.com/lambdaclass/cairo-rs/pull/1053):
->>>>>>> 327ee7d6
+* Add missing hint on vrf.json lib [#1053](https://github.com/lambdaclass/cairo-rs/pull/1053):
 
      `BuiltinHintProcessor` now supports the following hint:
 
