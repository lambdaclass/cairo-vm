--- conflicted
+++ resolved
@@ -2,14 +2,12 @@
 
 #### Upcoming Changes
 
-<<<<<<< HEAD
 * refactor(BREAKING): Use an enum to represent layout name[#1715](https://github.com/lambdaclass/cairo-vm/pull/1715)
   * Add enum `LayoutName` to represent cairo layout names.
   * `CairoRunConfig`, `Cairo1RunConfig` & `CairoRunner` field `layout` type changed from `String` to `LayoutName`.
   * `CairoLayout` field `name` type changed from `String` to `LayoutName`.
-=======
+
 * fix(BREAKING): Remove unsafe impl of `Add<usize> for &'a Relocatable`[#1718](https://github.com/lambdaclass/cairo-vm/pull/1718)
->>>>>>> 4b17118b
 
 * fix(BREAKING): Handle triple dereference references[#1708](https://github.com/lambdaclass/cairo-vm/pull/1708)
   * Replace `ValueAddress` boolean field `dereference` with boolean fields `outer_dereference` & `inner_dereference`
