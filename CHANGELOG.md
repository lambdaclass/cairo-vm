## Cairo-VM Changelog

#### Upcoming Changes

<<<<<<< HEAD
* feat: Add `Program::new_for_proof` [#1396](https://github.com/lambdaclass/cairo-vm/pull/1396)
=======
#### [0.8.7] - 2023-8-28
>>>>>>> 6c5bf890

* Add REDUCE_V2 hint [#1420](https://github.com/lambdaclass/cairo-vm/pull/1420):
    * Implement REDUCE_V2 hint
    * Rename hint REDUCE -> REDUCE_V1

* BREAKING: Add `disable_trace_padding` to `CairoRunConfig`[#1233](https://github.com/lambdaclass/cairo-rs/pull/1233)

* feat: Implement `CairoRunner.get_cairo_pie`[#1375](https://github.com/lambdaclass/cairo-vm/pull/1375/files)

* fix: Fix `SPLIT_FELT` hint [#1387](https://github.com/lambdaclass/cairo-vm/pull/1387)

* refactor: combine `Program.hints` and `Program.hints_ranges` into custom collection [#1366](https://github.com/lambdaclass/cairo-vm/pull/1366)

* fix: Fix div_mod [#1383](https://github.com/lambdaclass/cairo-vm/pull/1383)

  * Fixes `div_mod` function so that it behaves like the cairo-lang version
  * Various functions in the `math_utils` crate can now return a `MathError` : `div_mod`, `ec_add`, `line_slope`, `ec_double`, `ec_double_slope`.
  * Fixes `UINT256_MUL_INV_MOD_P` hint so that it behaves like the python code.

#### [0.8.6] - 2023-8-11

* fix: Handle error in hint `UINT256_MUL_DIV_MOD` when divides by zero [#1367](https://github.com/lambdaclass/cairo-vm/pull/1367)

* Add HintError::SyscallError and VmErrors::HINT_ERROR_STR constant [#1357](https://github.com/lambdaclass/cairo-rs/pull/1357)

* feat: make *arbitrary* feature also enable a `proptest::arbitrary::Arbitrary` implementation for `Felt252` [#1355](https://github.com/lambdaclass/cairo-vm/pull/1355)

* fix: correctly display invalid signature error message [#1361](https://github.com/lambdaclass/cairo-vm/pull/1361)

#### [0.8.5] - 2023-7-31

* fix: `Program` comparison depending on `hints_ranges` ordering [#1351](https://github.com/lambdaclass/cairo-rs/pull/1351)

* feat: implement the `--air_public_input` flag to the runner for outputting public inputs into a file [#1268](https://github.com/lambdaclass/cairo-rs/pull/1268)

* fix: CLI errors bad formatting and handling

* perf: replace insertion with bit-setting in validated addresses [#1208](https://github.com/lambdaclass/cairo-vm/pull/1208)

* fix: return error when a parsed hint's PC is invalid [#1340](https://github.com/lambdaclass/cairo-vm/pull/1340)

* chore(deps): bump _cairo-lang_ dependencies to v2.1.0-rc2 [#1345](https://github.com/lambdaclass/cairo-vm/pull/1345)

* chore(examples): remove _wee_alloc_ dependency from _wasm-demo_ example and _ensure-no_std_ dummy crate [#1337](https://github.com/lambdaclass/cairo-vm/pull/1337)

* docs: improved crate documentation [#1334](https://github.com/lambdaclass/cairo-vm/pull/1334)

* chore!: made `deserialize_utils` module private [#1334](https://github.com/lambdaclass/cairo-vm/pull/1334)
  BREAKING:
  * `deserialize_utils` is no longer exported
  * functions `maybe_add_padding`, `parse_value`, and `take_until_unbalanced` are no longer exported
  * `ReferenceParseError` is no more

* perf: changed `ok_or` usage for `ok_or_else` in expensive cases [#1332](https://github.com/lambdaclass/cairo-vm/pull/1332)

* feat: updated the old WASM example and moved it to [`examples/wasm-demo`](examples/wasm-demo/) [#1315](https://github.com/lambdaclass/cairo-vm/pull/1315)

* feat(fuzzing): add `arbitrary` feature to enable arbitrary derive in `Program` and `CairoRunConfig` [#1306](https://github.com/lambdaclass/cairo-vm/pull/1306) [#1330](https://github.com/lambdaclass/cairo-vm/pull/1330)

* perf: remove pointless iterator from rc limits tracking [#1316](https://github.com/lambdaclass/cairo-vm/pull/1316)

* feat(felt): add `from_bytes_le` and `from_bytes_ne` methods to `Felt252` [#1326](https://github.com/lambdaclass/cairo-vm/pull/1326)

* perf: change `Program::shared_program_data::hints` from `HashMap<usize, Vec<Box<dyn Any>>>` to `Vec<Box<dyn Any>>` and refer to them as ranges stored in a `Vec<_>` indexed by PC with run time reductions of up to 12% [#931](https://github.com/lambdaclass/cairo-vm/pull/931)
  BREAKING:
  * `get_hint_dictionary(&self, &[HintReference], &mut dyn HintProcessor) -> Result<HashMap<usize, Vec<Box<dyn Any>>, VirtualMachineError>` ->
    `get_hint_data(self, &[HintReference], &mut dyn HintProcessor) -> Result<Vec<Box<dyn Any>, VirtualMachineError>`
  * Hook methods receive `&[Box<dyn Any>]` rather than `&HashMap<usize, Vec<Box<dyn Any>>>`

#### [0.8.4] 
**YANKED**

#### [0.8.3]
**YANKED**

#### [0.8.2] - 2023-7-10

* chore: update dependencies, particularly lamdaworks 0.1.2 -> 0.1.3 [#1323](https://github.com/lambdaclass/cairo-vm/pull/1323)

* fix: fix `UINT256_MUL_DIV_MOD` hint [#1320](https://github.com/lambdaclass/cairo-vm/pull/1320)

* feat: add dependency installation script `install.sh` [#1298](https://github.com/lambdaclass/cairo-vm/pull/1298)

* fix: specify resolver version 2 in the virtual workspace's manifest [#1311](https://github.com/lambdaclass/cairo-vm/pull/1311)

* feat: add `lambdaworks-felt` feature to `cairo-vm-cli` [#1308](https://github.com/lambdaclass/cairo-vm/pull/1308)

* chore: update dependencies, particularly clap 3.2 -> 4.3 [#1309](https://github.com/lambdaclass/cairo-vm/pull/1309)
  * this removes dependency on _atty_, that's no longer mantained

* chore: remove unused dependencies [#1307](https://github.com/lambdaclass/cairo-vm/pull/1307)
  * rand_core
  * serde_bytes
  * rusty-hook (_dev-dependency_)

* chore: bump `cairo-lang-starknet` and `cairo-lang-casm` dependencies to 2.0.0 [#1313](https://github.com/lambdaclass/cairo-vm/pull/1313)

#### [0.8.1] - 2023-6-29

* chore: change mentions of *cairo-rs-py* to *cairo-vm-py* [#1296](https://github.com/lambdaclass/cairo-vm/pull/1296)

* rename github repo from https://github.com/lambdaclass/cairo-rs to https://github.com/lambdaclass/cairo-vm [#1289](https://github.com/lambdaclass/cairo-vm/pull/1289)

* fix(security): avoid OOM crashes when programs jump to very high invalid addresses [#1285](https://github.com/lambdaclass/cairo-vm/pull/1285)

* fix: add `to_bytes_be` to the felt when `lambdaworks-felt` feature is active [#1290](https://github.com/lambdaclass/cairo-vm/pull/1290)

* chore: mark `modpow` and `to_signed_bytes_le` as *deprecated* [#1290](https://github.com/lambdaclass/cairo-vm/pull/1290)

* fix: bump *lambdaworks-math* to latest version, that fixes no-std support [#1293](https://github.com/lambdaclass/cairo-vm/pull/1293)

* build: remove dependency to `thiserror` (use `thiserror-no-std/std` instead)

* chore: use LambdaWorks' implementation of bit operations for `Felt252` [#1291](https://github.com/lambdaclass/cairo-vm/pull/1291)

* update `cairo-lang-starknet` and `cairo-lang-casm` dependencies to v2.0.0-rc6 [#1299](https://github.com/lambdaclass/cairo-vm/pull/1299)

#### [0.8.0] - 2023-6-26

* feat: Add feature `lambdaworks-felt` to `felt` & `cairo-vm` crates [#1281](https://github.com/lambdaclass/cairo-vm/pull/1281)

    Changes under this feature:
  * `Felt252` now uses *LambdaWorks*' `FieldElement` internally
  * BREAKING: some methods of `Felt252` were removed, namely: `modpow` and `to_signed_bytes_le`

#### [0.7.0] - 2023-6-26

* BREAKING: Integrate `RunResources` logic into `HintProcessor` trait [#1274](https://github.com/lambdaclass/cairo-vm/pull/1274)
  * Rename trait `HintProcessor` to `HintProcessorLogic`
  * Add trait `ResourceTracker`
  * Trait `HintProcessor` is now `HintProcessor: HintProcessorLogic + ResourceTracker`
  * `BuiltinHintProcessor::new` & `Cairo1HintProcessor::new` now receive the argumet `run_resources: RunResources`
  * `HintProcessorLogic::execute_hint` no longer receives `run_resources: &mut RunResources`
  * Remove argument `run_resources: &mut RunResources` from `CairoRunner::run_until_pc` & `CairoRunner::run_from_entrypoint`

* build: remove unused implicit features from cairo-vm [#1266](https://github.com/lambdaclass/cairo-vm/pull/1266)


#### [0.6.1] - 2023-6-23

* fix: updated the `custom_hint_example` and added it to the workspace [#1258](https://github.com/lambdaclass/cairo-vm/pull/1258)

* Add path to cairo-vm README.md [#1276](https://github.com/lambdaclass/cairo-vm/pull/1276)

* fix: change error returned when subtracting two `MaybeRelocatable`s to better reflect the cause [#1271](https://github.com/lambdaclass/cairo-vm/pull/1271)

* fix: CLI error message when using --help [#1270](https://github.com/lambdaclass/cairo-vm/pull/1270)

#### [0.6.0] - 2023-6-18

* fix: `dibit` hint no longer fails when called with an `m` of zero [#1247](https://github.com/lambdaclass/cairo-vm/pull/1247)

* fix(security): avoid denial of service on malicious input exploiting the scientific notation parser [#1239](https://github.com/lambdaclass/cairo-vm/pull/1239)

* BREAKING: Change `RunResources` usage:
    * Modify field type `RunResources.n_steps: Option<usize>,`
    
    * Public Api Changes:
        *  CairoRunner::run_until_pc: Now receive a `&mut RunResources` instead of an `&mut Option<RunResources>`
        *  CairoRunner::run_from_entrypoint: Now receive a `&mut RunResources` instead of an `&mut Option<RunResources>`
        * VirtualMachine::Step: Add `&mut RunResources` as input
        * Trait HintProcessor::execute_hint: Add  `&mut RunResources` as an input 

* perf: accumulate `min` and `max` instruction offsets during run to speed up range check [#1080](https://github.com/lambdaclass/cairo-vm/pull/)
  BREAKING: `Cairo_runner::get_perm_range_check_limits` no longer returns an error when called without trace enabled, as it no longer depends on it

* perf: process reference list on `Program` creation only [#1214](https://github.com/lambdaclass/cairo-vm/pull/1214)
  Also keep them in a `Vec<_>` instead of a `HashMap<_, _>` since it will be continuous anyway.
  BREAKING:
  * `HintProcessor::compile_hint` now receies a `&[HintReference]` rather than `&HashMap<usize, HintReference>`
  * Public `CairoRunner::get_reference_list` has been removed

* BREAKING: Add no_std compatibility to cairo-vm (cairo-1-hints feature still not supported)
    * Move the vm to its own directory and crate, different from the workspace [#1215](https://github.com/lambdaclass/cairo-vm/pull/1215)

    * Add an `ensure_no_std` crate that the CI will use to check that new changes don't revert `no_std` support [#1215](https://github.com/lambdaclass/cairo-vm/pull/1215) [#1232](https://github.com/lambdaclass/cairo-vm/pull/1232) 

    * replace the use of `num-prime::is_prime` by a custom implementation, therefore restoring `no_std` compatibility [#1238](https://github.com/lambdaclass/cairo-vm/pull/1238)

#### [0.5.2] - 2023-6-12

* BREAKING: Compute `ExecutionResources.n_steps` without requiring trace [#1222](https://github.com/lambdaclass/cairo-vm/pull/1222)

  * `CairoRunner::get_execution_resources` return's `n_steps` field value is now set to `vm.current_step` instead of `0` if both `original_steps` and `trace` are set to `None`

* Add `RunResources::get_n_steps` method [#1225](https://github.com/lambdaclass/cairo-vm/pull/1225)

* refactor: simplify `mem_eq`

* fix: pin Cairo compiler version [#1220](https://github.com/lambdaclass/cairo-vm/pull/1220)

* perf: make `inner_rc_bound` a constant, improving performance of the range-check builtin

* fix: substraction of `MaybeRelocatable` always behaves as signed [#1218](https://github.com/lambdaclass/cairo-vm/pull/1218)

#### [0.5.1] - 2023-6-7

* fix: fix overflow for `QUAD_BIT` and `DI_BIT` hints [#1209](https://github.com/lambdaclass/cairo-vm/pull/1209)
  Fixes [#1205](https://github.com/lambdaclass/cairo-vm/issue/1205)

* fix: fix hints `UINT256_UNSIGNED_DIV_REM` && `UINT256_EXPANDED_UNSIGNED_DIV_REM` [#1203](https://github.com/lambdaclass/cairo-vm/pull/1203)

* bugfix: fix deserialization of scientific notation with fractional values [#1202](https://github.com/lambdaclass/cairo-vm/pull/1202)

* feat: implement `mem_eq` function to test for equality of two ranges in memory [#1198](https://github.com/lambdaclass/cairo-vm/pull/1198)

* perf: use `mem_eq` in `set_add` [#1198](https://github.com/lambdaclass/cairo-vm/pull/1198)

* feat: wrap big variants of `HintError`, `VirtualMachineError`, `RunnerError`, `MemoryError`, `MathError`, `InsufficientAllocatedCellsError` in `Box` [#1193](https://github.com/lambdaclass/cairo-vm/pull/1193)
  * BREAKING: all tuple variants of `HintError` with a single `Felt252` or multiple elements now receive a single `Box`

* Add `Program::builtins_len method` [#1194](https://github.com/lambdaclass/cairo-vm/pull/1194)

* fix: Handle the deserialization of serde_json::Number with scientific notation (e.g.: Number(1e27)) in felt_from_number function [#1188](https://github.com/lambdaclass/cairo-vm/pull/1188)

* feat: Add RunResources Struct [#1175](https://github.com/lambdaclass/cairo-vm/pull/1175)
  * BREAKING: Modify `CairoRunner::run_until_pc` arity. Add `run_resources: &mut Option<RunResources>` input
  * BREAKING: Modify `CairoRunner::run_from_entrypoint` arity. Add `run_resources: &mut Option<RunResources>` input

* fix: Fix 'as_int' conversion usage in hints `ASSERT_250_BIT` &  `SIGNED_DIV_REM` [#1191](https://github.com/lambdaclass/cairo-vm/pull/1191)


* bugfix: Use cairo constants in `ASSERT_250_BIT` hint [#1187](https://github.com/lambdaclass/cairo-vm/pull/1187)

* bugfix: Fix `EC_DOUBLE_ASSIGN_NEW_X_V2` hint not taking `SECP_P` value from the current execution scope [#1186](https://github.com/lambdaclass/cairo-vm/pull/1186)

* fix: Fix hint `BIGINT_PACK_DIV_MOD` [#1189](https://github.com/lambdaclass/cairo-vm/pull/1189)

* fix: Fix possible subtraction overflow in `QUAD_BIT` & `DI_BIT` hints [#1185](https://github.com/lambdaclass/cairo-vm/pull/1185)

  * These hints now return an error when ids.m equals zero

* fix: felt_from_number not properly returning parse errors [#1012](https://github.com/lambdaclass/cairo-vm/pull/1012)

* fix: Fix felt sqrt and Signed impl [#1150](https://github.com/lambdaclass/cairo-vm/pull/1150)

  * BREAKING: Fix `Felt252` methods `abs`, `signum`, `is_positive`, `is_negative` and `sqrt`
  * BREAKING: Remove function `math_utils::sqrt`(Now moved to `Felt252::sqrt`)

* feat: Add method `CairoRunner::initialize_function_runner_cairo_1` [#1151](https://github.com/lambdaclass/cairo-vm/pull/1151)

  * Add method `pub fn initialize_function_runner_cairo_1(
        &mut self,
        vm: &mut VirtualMachine,
        program_builtins: &[BuiltinName],
    ) -> Result<(), RunnerError>` to `CairoRunner`

  * BREAKING: Move field `builtins` from `SharedProgramData` to `Program`
  * BREAKING: Remove argument `add_segment_arena_builtin` from `CairoRunner::initialize_function_runner`, it is now always false
  * BREAKING: Add `segment_arena` enum variant to `BuiltinName`

* Fix implementation of `InitSquashData` and `ShouldSkipSquashLoop`

* Add more hints to `Cairo1HintProcessor` [#1171](https://github.com/lambdaclass/cairo-vm/pull/1171)
                                          [#1143](https://github.com/lambdaclass/cairo-vm/pull/1143)

    * `Cairo1HintProcessor` can now run the following hints:
        * Felt252DictEntryInit
        * Felt252DictEntryUpdate
        * GetCurrentAccessDelta
        * InitSquashData
        * AllocConstantSize
        * GetCurrentAccessIndex
        * ShouldContinueSquashLoop
        * FieldSqrt
        * Uint512DivMod

* Add some small considerations regarding Cairo 1 programs [#1144](https://github.com/lambdaclass/cairo-vm/pull/1144):

  * Ignore Casm and Sierra files
  * Add special flag to compile Cairo 1 programs

* Make the VM able to run `CasmContractClass` files under `cairo-1-hints` feature [#1098](https://github.com/lambdaclass/cairo-vm/pull/1098)

  * Implement `TryFrom<CasmContractClass> for Program`
  * Add `Cairo1HintProcessor`

#### 0.5.0
**YANKED**

#### [0.4.0] - 2023-05-12

* perf: insert elements from the tail in `load_data` so reallocation happens only once [#1117](https://github.com/lambdaclass/cairo-vm/pull/1117)

* Add `CairoRunner::get_program method` [#1123](https://github.com/lambdaclass/cairo-vm/pull/1123)

* Use to_signed_felt as function for felt252 as BigInt within [-P/2, P/2] range and use to_bigint as function for representation as BigInt. [#1100](https://github.com/lambdaclass/cairo-vm/pull/1100)

* Implement hint on field_arithmetic lib [#1090](https://github.com/lambdaclass/cairo-vm/pull/1090)

    `BuiltinHintProcessor` now supports the following hints:

    ```python
        %{
            def split(num: int, num_bits_shift: int, length: int):
                a = []
                for _ in range(length):
                    a.append( num & ((1 << num_bits_shift) - 1) )
                    num = num >> num_bits_shift
                return tuple(a)

            def pack(z, num_bits_shift: int) -> int:
                limbs = (z.d0, z.d1, z.d2)
                return sum(limb << (num_bits_shift * i) for i, limb in enumerate(limbs))

            a = pack(ids.a, num_bits_shift = 128)
            b = pack(ids.b, num_bits_shift = 128)
            p = pack(ids.p, num_bits_shift = 128)

            res = (a - b) % p


            res_split = split(res, num_bits_shift=128, length=3)

            ids.res.d0 = res_split[0]
            ids.res.d1 = res_split[1]
            ids.res.d2 = res_split[2]
        %}
    ```

* Add missing hint on cairo_secp lib [#1089](https://github.com/lambdaclass/cairo-vm/pull/1089):
    `BuiltinHintProcessor` now supports the following hint:

    ```python

    from starkware.cairo.common.cairo_secp.secp_utils import pack

    slope = pack(ids.slope, PRIME)
    x0 = pack(ids.point0.x, PRIME)
    x1 = pack(ids.point1.x, PRIME)
    y0 = pack(ids.point0.y, PRIME)

    value = new_x = (pow(slope, 2, SECP_P) - x0 - x1) % SECP_P
    ```

* Add missing hint on vrf.json whitelist [#1055](https://github.com/lambdaclass/cairo-vm/pull/1055):

     `BuiltinHintProcessor` now supports the following hint:

     ```python
    %{
        PRIME = 2**255 - 19
        II = pow(2, (PRIME - 1) // 4, PRIME)

        xx = ids.xx.low + (ids.xx.high<<128)
        x = pow(xx, (PRIME + 3) // 8, PRIME)
        if (x * x - xx) % PRIME != 0:
            x = (x * II) % PRIME
        if x % 2 != 0:
            x = PRIME - x
        ids.x.low = x & ((1<<128)-1)
        ids.x.high = x >> 128
    %}
    ```

* Implement hint variant for finalize_blake2s[#1072](https://github.com/lambdaclass/cairo-vm/pull/1072)

    `BuiltinHintProcessor` now supports the following hint:

     ```python
    %{
        # Add dummy pairs of input and output.
        from starkware.cairo.common.cairo_blake2s.blake2s_utils import IV, blake2s_compress

        _n_packed_instances = int(ids.N_PACKED_INSTANCES)
        assert 0 <= _n_packed_instances < 20
        _blake2s_input_chunk_size_felts = int(ids.BLAKE2S_INPUT_CHUNK_SIZE_FELTS)
        assert 0 <= _blake2s_input_chunk_size_felts < 100

        message = [0] * _blake2s_input_chunk_size_felts
        modified_iv = [IV[0] ^ 0x01010020] + IV[1:]
        output = blake2s_compress(
            message=message,
            h=modified_iv,
            t0=0,
            t1=0,
            f0=0xffffffff,
            f1=0,
        )
        padding = (message + modified_iv + [0, 0xffffffff] + output) * (_n_packed_instances - 1)
        segments.write_arg(ids.blake2s_ptr_end, padding)
        %}
        ```

* Implement fast_ec_add hint variant [#1087](https://github.com/lambdaclass/cairo-vm/pull/1087)

`BuiltinHintProcessor` now supports the following hint:

    ```python
    %{
        from starkware.cairo.common.cairo_secp.secp_utils import SECP_P, pack

        slope = pack(ids.slope, PRIME)
        x0 = pack(ids.pt0.x, PRIME)
        x1 = pack(ids.pt1.x, PRIME)
        y0 = pack(ids.pt0.y, PRIME)

        value = new_x = (pow(slope, 2, SECP_P) - x0 - x1) % SECP_P
    %}
    ```

* feat(hints): Add alternative string for hint IS_ZERO_PACK_EXTERNAL_SECP [#1082](https://github.com/lambdaclass/cairo-vm/pull/1082)

    `BuiltinHintProcessor` now supports the following hint:

    ```python
    %{
        from starkware.cairo.common.cairo_secp.secp_utils import pack
        x = pack(ids.x, PRIME) % SECP_P
    %}
    ```

* Add alternative hint code for ec_double hint [#1083](https://github.com/lambdaclass/cairo-vm/pull/1083)

    `BuiltinHintProcessor` now supports the following hint:

    ```python
    %{
        from starkware.cairo.common.cairo_secp.secp_utils import SECP_P, pack

        slope = pack(ids.slope, PRIME)
        x = pack(ids.pt.x, PRIME)
        y = pack(ids.pt.y, PRIME)

        value = new_x = (pow(slope, 2, SECP_P) - 2 * x) % SECP_P
    %}
    ```

* fix(security)!: avoid DoS on malicious insertion to memory [#1099](https://github.com/lambdaclass/cairo-vm/pull/1099)
    * A program could crash the library by attempting to insert a value at an address with a big offset; fixed by trying to reserve to check for allocation failure
    * A program could crash the program by exploiting an integer overflow when attempting to insert a value at an address with offset `usize::MAX`

    BREAKING: added a new error variant `MemoryError::VecCapacityExceeded`

* perf: specialize addition for `u64` and `Felt252` [#932](https://github.com/lambdaclass/cairo-vm/pull/932)
    * Avoids the creation of a new `Felt252` instance for additions with a very restricted valid range
    * This impacts specially the addition of `Relocatable` with `Felt252` values in `update_pc`, which take a significant amount of time in some benchmarks

* fix(starknet-crypto): bump version to `0.5.0` [#1088](https://github.com/lambdaclass/cairo-vm/pull/1088)
    * This includes the fix for a `panic!` in `ecdsa::verify`.
      See: [#365](https://github.com/xJonathanLEI/starknet-rs/issues/365) and [#366](https://github.com/xJonathanLEI/starknet-rs/pulls/366)

* feat(hints): Add alternative string for hint IS_ZERO_PACK [#1081](https://github.com/lambdaclass/cairo-vm/pull/1081)

    `BuiltinHintProcessor` now supports the following hint:

    ```python
    %{
        from starkware.cairo.common.cairo_secp.secp_utils import SECP_P, pack
        x = pack(ids.x, PRIME) % SECP_P
    %}

* Add missing hints `NewHint#55`, `NewHint#56`, and `NewHint#57` [#1077](https://github.com/lambdaclass/cairo-vm/issues/1077)

    `BuiltinHintProcessor` now supports the following hints:

    ```python
    from starkware.cairo.common.cairo_secp.secp_utils import pack
    SECP_P=2**255-19

    x = pack(ids.x, PRIME) % SECP_P
    ```

    ```python
    from starkware.cairo.common.cairo_secp.secp_utils import pack
    SECP_P=2**255-19

    value = pack(ids.x, PRIME) % SECP_P
    ```

    ```python
    SECP_P=2**255-19
    from starkware.python.math_utils import div_mod

    value = x_inv = div_mod(1, x, SECP_P)
    ```
    
* Implement hint for `starkware.cairo.common.cairo_keccak.keccak._copy_inputs` as described by whitelist `starknet/security/whitelists/cairo_keccak.json` [#1058](https://github.com/lambdaclass/cairo-vm/pull/1058)

    `BuiltinHintProcessor` now supports the following hint:

    ```python
    %{ ids.full_word = int(ids.n_bytes >= 8) %}
    ```

* perf: cache decoded instructions [#944](https://github.com/lambdaclass/cairo-vm/pull/944)
    * Creates a new cache field in `VirtualMachine` that stores the `Instruction` instances as they get decoded from memory, significantly reducing decoding overhead, with gains up to 9% in runtime according to benchmarks in the performance server

* Add alternative hint code for nondet_bigint3 hint [#1071](https://github.com/lambdaclass/cairo-vm/pull/1071)

    `BuiltinHintProcessor` now supports the following hint:

    ```python
    %{
        from starkware.cairo.common.cairo_secp.secp_utils import split
        segments.write_arg(ids.res.address_, split(value))
    %}
    ```

* Add missing hint on vrf.json lib [#1052](https://github.com/lambdaclass/cairo-vm/pull/1052):

    `BuiltinHintProcessor` now supports the following hint:

    ```python
    %{
        from starkware.cairo.common.cairo_secp.secp_utils import pack
        SECP_P = 2**255-19

        slope = pack(ids.slope, PRIME)
        x0 = pack(ids.point0.x, PRIME)
        x1 = pack(ids.point1.x, PRIME)
        y0 = pack(ids.point0.y, PRIME)

        value = new_x = (pow(slope, 2, SECP_P) - x0 - x1) % SECP_P
    %}
    ```

* Implement hint for cairo_sha256_arbitrary_input_length whitelist [#1091](https://github.com/lambdaclass/cairo-vm/pull/1091)

    `BuiltinHintProcessor` now supports the following hint:

    ```python
    %{
        from starkware.cairo.common.cairo_sha256.sha256_utils import (
            compute_message_schedule, sha2_compress_function)

        _sha256_input_chunk_size_felts = int(ids.SHA256_INPUT_CHUNK_SIZE_FELTS)
        assert 0 <= _sha256_input_chunk_size_felts < 100
        _sha256_state_size_felts = int(ids.SHA256_STATE_SIZE_FELTS)
        assert 0 <= _sha256_state_size_felts < 100
        w = compute_message_schedule(memory.get_range(
            ids.sha256_start, _sha256_input_chunk_size_felts))
        new_state = sha2_compress_function(memory.get_range(ids.state, _sha256_state_size_felts), w)
        segments.write_arg(ids.output, new_state)
    %}
    ```

* Add missing hint on vrf.json lib [#1053](https://github.com/lambdaclass/cairo-vm/pull/1053):

     `BuiltinHintProcessor` now supports the following hint:

     ```python
    %{
        from starkware.cairo.common.cairo_secp.secp_utils import SECP_P, pack
        SECP_P = 2**255-19

        slope = pack(ids.slope, PRIME)
        x = pack(ids.point.x, PRIME)
        y = pack(ids.point.y, PRIME)

        value = new_x = (pow(slope, 2, SECP_P) - 2 * x) % SECP_P
    %}
    ```

* Implement hint on 0.6.0.json whitelist [#1044](https://github.com/lambdaclass/cairo-vm/pull/1044):

     `BuiltinHintProcessor` now supports the following hints:

    ```python
    %{
       ids.a_lsb = ids.a & 1
       ids.b_lsb = ids.b & 1
    %}
    ```

* Implement hint for `starkware.cairo.common.cairo_keccak.keccak._block_permutation` as described by whitelist `starknet/security/whitelists/cairo_keccak.json` [#1046](https://github.com/lambdaclass/cairo-vm/pull/1046)

    `BuiltinHintProcessor` now supports the following hint:

    ```python
    %{
        from starkware.cairo.common.cairo_keccak.keccak_utils import keccak_func
        _keccak_state_size_felts = int(ids.KECCAK_STATE_SIZE_FELTS)
        assert 0 <= _keccak_state_size_felts < 100
        output_values = keccak_func(memory.get_range(
            ids.keccak_ptr_start, _keccak_state_size_felts))
        segments.write_arg(ids.output, output_values)
    %}
    ```

* Implement hint on cairo_blake2s whitelist [#1040](https://github.com/lambdaclass/cairo-vm/pull/1040)

    `BuiltinHintProcessor` now supports the following hint:

    ```python
    %{
        from starkware.cairo.common.cairo_blake2s.blake2s_utils import IV, blake2s_compress

        _blake2s_input_chunk_size_felts = int(ids.BLAKE2S_INPUT_CHUNK_SIZE_FELTS)
        assert 0 <= _blake2s_input_chunk_size_felts < 100

        new_state = blake2s_compress(
            message=memory.get_range(ids.blake2s_start, _blake2s_input_chunk_size_felts),
            h=[IV[0] ^ 0x01010020] + IV[1:],
            t0=ids.n_bytes,
            t1=0,
            f0=0xffffffff,
            f1=0,
        )

        segments.write_arg(ids.output, new_state)
    %}
    ```

* Implement hint on cairo_blake2s whitelist [#1039](https://github.com/lambdaclass/cairo-vm/pull/1039)

    `BuiltinHintProcessor` now supports the following hint:

    ```python

    %{
        # Add dummy pairs of input and output.
        from starkware.cairo.common.cairo_blake2s.blake2s_utils import IV, blake2s_compress

        _n_packed_instances = int(ids.N_PACKED_INSTANCES)
        assert 0 <= _n_packed_instances < 20
        _blake2s_input_chunk_size_felts = int(ids.BLAKE2S_INPUT_CHUNK_SIZE_FELTS)
        assert 0 <= _blake2s_input_chunk_size_felts < 100

        message = [0] * _blake2s_input_chunk_size_felts
        modified_iv = [IV[0] ^ 0x01010020] + IV[1:]
        output = blake2s_compress(
            message=message,
            h=modified_iv,
            t0=0,
            t1=0,
            f0=0xffffffff,
            f1=0,
        )
        padding = (modified_iv + message + [0, 0xffffffff] + output) * (_n_packed_instances - 1)
        segments.write_arg(ids.blake2s_ptr_end, padding)
    %}

* Add `Program::iter_identifiers(&self) -> Iterator<Item = (&str, &Identifier)>` to get an iterator over the program's identifiers [#1079](https://github.com/lambdaclass/cairo-vm/pull/1079)

* Implement hint on `assert_le_felt` for versions 0.6.0 and 0.8.2 [#1047](https://github.com/lambdaclass/cairo-vm/pull/1047):

     `BuiltinHintProcessor` now supports the following hints:

     ```python

     %{
        from starkware.cairo.common.math_utils import assert_integer
        assert_integer(ids.a)
        assert_integer(ids.b)
        assert (ids.a % PRIME) <= (ids.b % PRIME), \
            f'a = {ids.a % PRIME} is not less than or equal to b = {ids.b % PRIME}.'
    %}

     ```

     ```python

    %{
        from starkware.cairo.common.math_utils import assert_integer
        assert_integer(ids.a)
        assert_integer(ids.b)
        a = ids.a % PRIME
        b = ids.b % PRIME
        assert a <= b, f'a = {a} is not less than or equal to b = {b}.'

        ids.small_inputs = int(
            a < range_check_builtin.bound and (b - a) < range_check_builtin.bound)
    %}

     ```

* Add missing hints on whitelist [#1073](https://github.com/lambdaclass/cairo-vm/pull/1073):

    `BuiltinHintProcessor` now supports the following hints:

    ```python
        ids.is_250 = 1 if ids.addr < 2**250 else 0
    ```

    ```python
        # Verify the assumptions on the relationship between 2**250, ADDR_BOUND and PRIME.
        ADDR_BOUND = ids.ADDR_BOUND % PRIME
        assert (2**250 < ADDR_BOUND <= 2**251) and (2 * 2**250 < PRIME) and (
                ADDR_BOUND * 2 > PRIME), \
            'normalize_address() cannot be used with the current constants.'
        ids.is_small = 1 if ids.addr < ADDR_BOUND else 0
    ```

* Implement hint on ec_recover.json whitelist [#1038](https://github.com/lambdaclass/cairo-vm/pull/1038):

    `BuiltinHintProcessor` now supports the following hint:

    ```python
    %{
         value = k = product // m
    %}
    ```

* Implement hint on ec_recover.json whitelist [#1037](https://github.com/lambdaclass/cairo-vm/pull/1037):

    `BuiltinHintProcessor` now supports the following hint:

    ```python
    %{
        from starkware.cairo.common.cairo_secp.secp_utils import pack
        from starkware.python.math_utils import div_mod, safe_div

        a = pack(ids.a, PRIME)
        b = pack(ids.b, PRIME)
        product = a * b
        m = pack(ids.m, PRIME)

        value = res = product % m

    %}
    ```

* Implement hint for `starkware.cairo.common.cairo_keccak.keccak.finalize_keccak` as described by whitelist `starknet/security/whitelists/cairo_keccak.json` [#1041](https://github.com/lambdaclass/cairo-vm/pull/1041)

    `BuiltinHintProcessor` now supports the following hint:

    ```python
    %{
        # Add dummy pairs of input and output.
        _keccak_state_size_felts = int(ids.KECCAK_STATE_SIZE_FELTS)
        _block_size = int(ids.BLOCK_SIZE)
        assert 0 <= _keccak_state_size_felts < 100
        assert 0 <= _block_size < 1000
        inp = [0] * _keccak_state_size_felts
        padding = (inp + keccak_func(inp)) * _block_size
        segments.write_arg(ids.keccak_ptr_end, padding)
    %}
    ```

* Implement hint on ec_recover.json whitelist [#1036](https://github.com/lambdaclass/cairo-vm/pull/1036):

    `BuiltinHintProcessor` now supports the following hint:

    ```python

    %{
        from starkware.cairo.common.cairo_secp.secp_utils import pack
        from starkware.python.math_utils import div_mod, safe_div

        a = pack(ids.a, PRIME)
        b = pack(ids.b, PRIME)

        value = res = a - b
    %}

    ```

* Add missing hint on vrf.json lib [#1054](https://github.com/lambdaclass/cairo-vm/pull/1054):

    `BuiltinHintProcessor` now supports the following hint:

    ```python
        from starkware.cairo.common.cairo_secp.secp_utils import pack
        SECP_P = 2**255-19

        y = pack(ids.point.y, PRIME) % SECP_P
        # The modulo operation in python always returns a nonnegative number.
        value = (-y) % SECP_P
    ```

* Implement hint on ec_recover.json whitelist [#1032](https://github.com/lambdaclass/cairo-vm/pull/1032):

    `BuiltinHintProcessor` now supports the following hint:

    ```python
    %{
        from starkware.cairo.common.cairo_secp.secp_utils import pack
        from starkware.python.math_utils import div_mod, safe_div

        N = pack(ids.n, PRIME)
        x = pack(ids.x, PRIME) % N
        s = pack(ids.s, PRIME) % N,
        value = res = div_mod(x, s, N)
    %}
    ```

* Implement hints on field_arithmetic lib (Part 2) [#1004](https://github.com/lambdaclass/cairo-vm/pull/1004)

    `BuiltinHintProcessor` now supports the following hint:

    ```python
    %{
        from starkware.python.math_utils import div_mod

        def split(num: int, num_bits_shift: int, length: int):
            a = []
            for _ in range(length):
                a.append( num & ((1 << num_bits_shift) - 1) )
                num = num >> num_bits_shift
            return tuple(a)

        def pack(z, num_bits_shift: int) -> int:
            limbs = (z.d0, z.d1, z.d2)
            return sum(limb << (num_bits_shift * i) for i, limb in enumerate(limbs))

        a = pack(ids.a, num_bits_shift = 128)
        b = pack(ids.b, num_bits_shift = 128)
        p = pack(ids.p, num_bits_shift = 128)
        # For python3.8 and above the modular inverse can be computed as follows:
        # b_inverse_mod_p = pow(b, -1, p)
        # Instead we use the python3.7-friendly function div_mod from starkware.python.math_utils
        b_inverse_mod_p = div_mod(1, b, p)


        b_inverse_mod_p_split = split(b_inverse_mod_p, num_bits_shift=128, length=3)

        ids.b_inverse_mod_p.d0 = b_inverse_mod_p_split[0]
        ids.b_inverse_mod_p.d1 = b_inverse_mod_p_split[1]
        ids.b_inverse_mod_p.d2 = b_inverse_mod_p_split[2]
    %}
    ```

* Optimizations for hash builtin [#1029](https://github.com/lambdaclass/cairo-vm/pull/1029):
  * Track the verified addresses by offset in a `Vec<bool>` rather than storing the address in a `Vec<Relocatable>`

* Add missing hint on vrf.json whitelist [#1056](https://github.com/lambdaclass/cairo-vm/pull/1056):

    `BuiltinHintProcessor` now supports the following hint:

    ```python
    %{
        from starkware.python.math_utils import ec_double_slope
        from starkware.cairo.common.cairo_secp.secp_utils import pack
        SECP_P = 2**255-19

        # Compute the slope.
        x = pack(ids.point.x, PRIME)
        y = pack(ids.point.y, PRIME)
        value = slope = ec_double_slope(point=(x, y), alpha=42204101795669822316448953119945047945709099015225996174933988943478124189485, p=SECP_P)
    %}
    ```

* Add missing hint on vrf.json whitelist [#1035](https://github.com/lambdaclass/cairo-vm/pull/1035):

    `BuiltinHintProcessor` now supports the following hint:

    ```python
    %{
        from starkware.python.math_utils import line_slope
        from starkware.cairo.common.cairo_secp.secp_utils import pack
        SECP_P = 2**255-19
        # Compute the slope.
        x0 = pack(ids.point0.x, PRIME)
        y0 = pack(ids.point0.y, PRIME)
        x1 = pack(ids.point1.x, PRIME)
        y1 = pack(ids.point1.y, PRIME)
        value = slope = line_slope(point1=(x0, y0), point2=(x1, y1), p=SECP_P)
    %}
    ```

* Add missing hint on vrf.json whitelist [#1035](https://github.com/lambdaclass/cairo-vm/pull/1035):

    `BuiltinHintProcessor` now supports the following hint:

    ```python
    %{
        from starkware.cairo.common.cairo_secp.secp_utils import pack
        SECP_P = 2**255-19
        to_assert = pack(ids.val, PRIME)
        q, r = divmod(pack(ids.val, PRIME), SECP_P)
        assert r == 0, f"verify_zero: Invalid input {ids.val.d0, ids.val.d1, ids.val.d2}."
        ids.q = q % PRIME
    %}
    ```

* Add missing hint on vrf.json whitelist [#1000](https://github.com/lambdaclass/cairo-vm/pull/1000):

    `BuiltinHintProcessor` now supports the following hint:

    ```python
        def pack_512(u, num_bits_shift: int) -> int:
            limbs = (u.d0, u.d1, u.d2, u.d3)
            return sum(limb << (num_bits_shift * i) for i, limb in enumerate(limbs))

        x = pack_512(ids.x, num_bits_shift = 128)
        p = ids.p.low + (ids.p.high << 128)
        x_inverse_mod_p = pow(x,-1, p)

        x_inverse_mod_p_split = (x_inverse_mod_p & ((1 << 128) - 1), x_inverse_mod_p >> 128)

        ids.x_inverse_mod_p.low = x_inverse_mod_p_split[0]
        ids.x_inverse_mod_p.high = x_inverse_mod_p_split[1]
    ```

* BREAKING CHANGE: Fix `CairoRunner::get_memory_holes` [#1027](https://github.com/lambdaclass/cairo-vm/pull/1027):

  * Skip builtin segements when counting memory holes
  * Check amount of memory holes for all tests in cairo_run_test
  * Remove duplicated tests in cairo_run_test
  * BREAKING CHANGE: `MemorySegmentManager.get_memory_holes` now also receives the amount of builtins in the vm. Signature is now `pub fn get_memory_holes(&self, builtin_count: usize) -> Result<usize, MemoryError>`

* Add missing hints on cairo_secp lib [#1026](https://github.com/lambdaclass/cairo-vm/pull/1026):

    `BuiltinHintProcessor` now supports the following hints:

    ```python
    from starkware.cairo.common.cairo_secp.secp256r1_utils import SECP256R1_ALPHA as ALPHA
    ```
    and:

    ```python
    from starkware.cairo.common.cairo_secp.secp256r1_utils import SECP256R1_N as N
    ```

* Add missing hint on vrf.json lib [#1043](https://github.com/lambdaclass/cairo-vm/pull/1043):

    `BuiltinHintProcessor` now supports the following hint:

    ```python
        from starkware.python.math_utils import div_mod

        def split(a: int):
            return (a & ((1 << 128) - 1), a >> 128)

        def pack(z, num_bits_shift: int) -> int:
            limbs = (z.low, z.high)
            return sum(limb << (num_bits_shift * i) for i, limb in enumerate(limbs))

        a = pack(ids.a, 128)
        b = pack(ids.b, 128)
        p = pack(ids.p, 128)
        # For python3.8 and above the modular inverse can be computed as follows:
        # b_inverse_mod_p = pow(b, -1, p)
        # Instead we use the python3.7-friendly function div_mod from starkware.python.math_utils
        b_inverse_mod_p = div_mod(1, b, p)

        b_inverse_mod_p_split = split(b_inverse_mod_p)

        ids.b_inverse_mod_p.low = b_inverse_mod_p_split[0]
        ids.b_inverse_mod_p.high = b_inverse_mod_p_split[1]
    ```

* Add missing hints `NewHint#35` and `NewHint#36` [#975](https://github.com/lambdaclass/cairo-vm/issues/975)

    `BuiltinHintProcessor` now supports the following hint:

    ```python
    from starkware.cairo.common.cairo_secp.secp_utils import pack
    from starkware.cairo.common.math_utils import as_int
    from starkware.python.math_utils import div_mod, safe_div

    p = pack(ids.P, PRIME)
    x = pack(ids.x, PRIME) + as_int(ids.x.d3, PRIME) * ids.BASE ** 3 + as_int(ids.x.d4, PRIME) * ids.BASE ** 4
    y = pack(ids.y, PRIME)

    value = res = div_mod(x, y, p)
    ```

    ```python
    k = safe_div(res * y - x, p)
    value = k if k > 0 else 0 - k
    ids.flag = 1 if k > 0 else 0
    ```

* Add missing hint on cairo_secp lib [#1057](https://github.com/lambdaclass/cairo-vm/pull/1057):

    `BuiltinHintProcessor` now supports the following hint:

    ```python
        from starkware.cairo.common.cairo_secp.secp_utils import pack
        from starkware.python.math_utils import ec_double_slope

        # Compute the slope.
        x = pack(ids.point.x, PRIME)
        y = pack(ids.point.y, PRIME)
        value = slope = ec_double_slope(point=(x, y), alpha=ALPHA, p=SECP_P)
    ```

* Add missing hint on uint256_improvements lib [#1025](https://github.com/lambdaclass/cairo-vm/pull/1025):

    `BuiltinHintProcessor` now supports the following hint:

    ```python
        from starkware.python.math_utils import isqrt
        n = (ids.n.high << 128) + ids.n.low
        root = isqrt(n)
        assert 0 <= root < 2 ** 128
        ids.root = root
    ```

* Add missing hint on vrf.json lib [#1045](https://github.com/lambdaclass/cairo-vm/pull/1045):

    `BuiltinHintProcessor` now supports the following hint:

    ```python
        from starkware.python.math_utils import is_quad_residue, sqrt

        def split(a: int):
            return (a & ((1 << 128) - 1), a >> 128)

        def pack(z) -> int:
            return z.low + (z.high << 128)

        generator = pack(ids.generator)
        x = pack(ids.x)
        p = pack(ids.p)

        success_x = is_quad_residue(x, p)
        root_x = sqrt(x, p) if success_x else None
        success_gx = is_quad_residue(generator*x, p)
        root_gx = sqrt(generator*x, p) if success_gx else None

        # Check that one is 0 and the other is 1
        if x != 0:
            assert success_x + success_gx == 1

        # `None` means that no root was found, but we need to transform these into a felt no matter what
        if root_x == None:
            root_x = 0
        if root_gx == None:
            root_gx = 0
        ids.success_x = int(success_x)
        ids.success_gx = int(success_gx)
        split_root_x = split(root_x)
        # print('split root x', split_root_x)
        split_root_gx = split(root_gx)
        ids.sqrt_x.low = split_root_x[0]
        ids.sqrt_x.high = split_root_x[1]
        ids.sqrt_gx.low = split_root_gx[0]
        ids.sqrt_gx.high = split_root_gx[1]
    ```

* Add missing hint on uint256_improvements lib [#1024](https://github.com/lambdaclass/cairo-vm/pull/1024):

    `BuiltinHintProcessor` now supports the following hint:

    ```python
        res = ids.a + ids.b
        ids.carry = 1 if res >= ids.SHIFT else 0
    ```

* BREAKING CHANGE: move `Program::identifiers` to `SharedProgramData::identifiers` [#1023](https://github.com/lambdaclass/cairo-vm/pull/1023)
    * Optimizes `CairoRunner::new`, needed for sequencers and other workflows reusing the same `Program` instance across `CairoRunner`s
    * Breaking change: make all fields in `Program` and `SharedProgramData` `pub(crate)`, since we break by moving the field let's make it the last break for this struct
    * Add `Program::get_identifier(&self, id: &str) -> &Identifier` to get a single identifier by name

* Implement hints on field_arithmetic lib[#985](https://github.com/lambdaclass/cairo-vm/pull/983)

    `BuiltinHintProcessor` now supports the following hint:

    ```python
        %{
            from starkware.python.math_utils import is_quad_residue, sqrt

            def split(num: int, num_bits_shift: int = 128, length: int = 3):
                a = []
                for _ in range(length):
                    a.append( num & ((1 << num_bits_shift) - 1) )
                    num = num >> num_bits_shift
                return tuple(a)

            def pack(z, num_bits_shift: int = 128) -> int:
                limbs = (z.d0, z.d1, z.d2)
                return sum(limb << (num_bits_shift * i) for i, limb in enumerate(limbs))


            generator = pack(ids.generator)
            x = pack(ids.x)
            p = pack(ids.p)

            success_x = is_quad_residue(x, p)
            root_x = sqrt(x, p) if success_x else None

            success_gx = is_quad_residue(generator*x, p)
            root_gx = sqrt(generator*x, p) if success_gx else None

            # Check that one is 0 and the other is 1
            if x != 0:
                assert success_x + success_gx ==1

            # `None` means that no root was found, but we need to transform these into a felt no matter what
            if root_x == None:
                root_x = 0
            if root_gx == None:
                root_gx = 0
            ids.success_x = int(success_x)
            ids.success_gx = int(success_gx)
            split_root_x = split(root_x)
            split_root_gx = split(root_gx)
            ids.sqrt_x.d0 = split_root_x[0]
            ids.sqrt_x.d1 = split_root_x[1]
            ids.sqrt_x.d2 = split_root_x[2]
            ids.sqrt_gx.d0 = split_root_gx[0]
            ids.sqrt_gx.d1 = split_root_gx[1]
            ids.sqrt_gx.d2 = split_root_gx[2]
        %}
    ```

* Add missing hint on vrf.json lib [#1050](https://github.com/lambdaclass/cairo-vm/pull/1050):

    `BuiltinHintProcessor` now supports the following hint:

    ```python
        sum_low = ids.a.low + ids.b.low
        ids.carry_low = 1 if sum_low >= ids.SHIFT else 0
    ```

* Add missing hint on uint256_improvements lib [#1016](https://github.com/lambdaclass/cairo-vm/pull/1016):

    `BuiltinHintProcessor` now supports the following hint:

    ```python
        def split(num: int, num_bits_shift: int = 128, length: int = 2):
            a = []
            for _ in range(length):
                a.append( num & ((1 << num_bits_shift) - 1) )
                num = num >> num_bits_shift
            return tuple(a)

        def pack(z, num_bits_shift: int = 128) -> int:
            limbs = (z.low, z.high)
            return sum(limb << (num_bits_shift * i) for i, limb in enumerate(limbs))

        a = pack(ids.a)
        b = pack(ids.b)
        res = (a - b)%2**256
        res_split = split(res)
        ids.res.low = res_split[0]
        ids.res.high = res_split[1]
    ```

* Implement hint on vrf.json lib [#1049](https://github.com/lambdaclass/cairo-vm/pull/1049)

    `BuiltinHintProcessor` now supports the following hint:
    
    ```python
        def split(num: int, num_bits_shift: int, length: int):
            a = []
            for _ in range(length):
                a.append( num & ((1 << num_bits_shift) - 1) )
                num = num >> num_bits_shift
            return tuple(a)

        def pack(z, num_bits_shift: int) -> int:
            limbs = (z.d0, z.d1, z.d2)
            return sum(limb << (num_bits_shift * i) for i, limb in enumerate(limbs))

        def pack_extended(z, num_bits_shift: int) -> int:
            limbs = (z.d0, z.d1, z.d2, z.d3, z.d4, z.d5)
            return sum(limb << (num_bits_shift * i) for i, limb in enumerate(limbs))

        a = pack_extended(ids.a, num_bits_shift = 128)
        div = pack(ids.div, num_bits_shift = 128)

        quotient, remainder = divmod(a, div)

        quotient_split = split(quotient, num_bits_shift=128, length=6)

        ids.quotient.d0 = quotient_split[0]
        ids.quotient.d1 = quotient_split[1]
        ids.quotient.d2 = quotient_split[2]
        ids.quotient.d3 = quotient_split[3]
        ids.quotient.d4 = quotient_split[4]
        ids.quotient.d5 = quotient_split[5]

        remainder_split = split(remainder, num_bits_shift=128, length=3)
        ids.remainder.d0 = remainder_split[0]
        ids.remainder.d1 = remainder_split[1]
        ids.remainder.d2 = remainder_split[2]
    ```

    _Note: this hint is similar to the one in #983, but with some trailing whitespace removed_

* Add missing hint on vrf.json whitelist [#1030](https://github.com/lambdaclass/cairo-vm/pull/1030):

    `BuiltinHintProcessor` now supports the following hint:

    ```python
        def split(num: int, num_bits_shift: int, length: int):
            a = []
            for _ in range(length):
                a.append( num & ((1 << num_bits_shift) - 1) )
                num = num >> num_bits_shift
            return tuple(a)

        def pack(z, num_bits_shift: int) -> int:
            limbs = (z.low, z.high)
            return sum(limb << (num_bits_shift * i) for i, limb in enumerate(limbs))

        def pack_extended(z, num_bits_shift: int) -> int:
            limbs = (z.d0, z.d1, z.d2, z.d3)
            return sum(limb << (num_bits_shift * i) for i, limb in enumerate(limbs))

        x = pack_extended(ids.x, num_bits_shift = 128)
        div = pack(ids.div, num_bits_shift = 128)

        quotient, remainder = divmod(x, div)

        quotient_split = split(quotient, num_bits_shift=128, length=4)

        ids.quotient.d0 = quotient_split[0]
        ids.quotient.d1 = quotient_split[1]
        ids.quotient.d2 = quotient_split[2]
        ids.quotient.d3 = quotient_split[3]

        remainder_split = split(remainder, num_bits_shift=128, length=2)
        ids.remainder.low = remainder_split[0]
        ids.remainder.high = remainder_split[1]
    ```

* Add method `Program::data_len(&self) -> usize` to get the number of data cells in a given program [#1022](https://github.com/lambdaclass/cairo-vm/pull/1022)

* Add missing hint on uint256_improvements lib [#1013](https://github.com/lambdaclass/cairo-vm/pull/1013):

    `BuiltinHintProcessor` now supports the following hint:

    ```python
        a = (ids.a.high << 128) + ids.a.low
        div = (ids.div.b23 << 128) + ids.div.b01
        quotient, remainder = divmod(a, div)

        ids.quotient.low = quotient & ((1 << 128) - 1)
        ids.quotient.high = quotient >> 128
        ids.remainder.low = remainder & ((1 << 128) - 1)
        ids.remainder.high = remainder >> 128
    ```

* Add missing hint on cairo_secp lib [#1010](https://github.com/lambdaclass/cairo-vm/pull/1010):

    `BuiltinHintProcessor` now supports the following hint:

    ```python
        memory[ap] = int(x == 0)
    ```

* Implement hint on `get_felt_bitlength` [#993](https://github.com/lambdaclass/cairo-vm/pull/993)

  `BuiltinHintProcessor` now supports the following hint:
  ```python
  x = ids.x
  ids.bit_length = x.bit_length()
  ```
  Used by the [`Garaga` library function `get_felt_bitlength`](https://github.com/keep-starknet-strange/garaga/blob/249f8a372126b3a839f9c1e1080ea8c6f9374c0c/src/utils.cairo#L54)

* Add missing hint on cairo_secp lib [#1009](https://github.com/lambdaclass/cairo-vm/pull/1009):

    `BuiltinHintProcessor` now supports the following hint:

    ```python
        ids.dibit = ((ids.scalar_u >> ids.m) & 1) + 2 * ((ids.scalar_v >> ids.m) & 1)
    ```

* Add getters to read properties of a `Program` [#1017](https://github.com/lambdaclass/cairo-vm/pull/1017):
  * `prime(&self) -> &str`: get the prime associated to data in hex representation
  * `iter_data(&self) -> Iterator<Item = &MaybeRelocatable>`: get an iterator over all elements in the program data
  * `iter_builtins(&self) -> Iterator<Item = &BuiltinName>`: get an iterator over the names of required builtins

* Add missing hint on cairo_secp lib [#1008](https://github.com/lambdaclass/cairo-vm/pull/1008):

    `BuiltinHintProcessor` now supports the following hint:

    ```python
        ids.len_hi = max(ids.scalar_u.d2.bit_length(), ids.scalar_v.d2.bit_length())-1
    ```

* Update `starknet-crypto` to version `0.4.3` [#1011](https://github.com/lambdaclass/cairo-vm/pull/1011)
  * The new version carries an 85% reduction in execution time for ECDSA signature verification

* BREAKING CHANGE: refactor `Program` to optimize `Program::clone` [#999](https://github.com/lambdaclass/cairo-vm/pull/999)

    * Breaking change: many fields that were (unnecessarily) public become hidden by the refactor.

* BREAKING CHANGE: Add _builtin suffix to builtin names e.g.: output -> output_builtin [#1005](https://github.com/lambdaclass/cairo-vm/pull/1005)

* Implement hint on uint384_extension lib [#983](https://github.com/lambdaclass/cairo-vm/pull/983)

    `BuiltinHintProcessor` now supports the following hint:
    
    ```python
        def split(num: int, num_bits_shift: int, length: int):
            a = []
            for _ in range(length):
                a.append( num & ((1 << num_bits_shift) - 1) )
                num = num >> num_bits_shift 
            return tuple(a)

        def pack(z, num_bits_shift: int) -> int:
            limbs = (z.d0, z.d1, z.d2)
            return sum(limb << (num_bits_shift * i) for i, limb in enumerate(limbs))
            
        def pack_extended(z, num_bits_shift: int) -> int:
            limbs = (z.d0, z.d1, z.d2, z.d3, z.d4, z.d5)
            return sum(limb << (num_bits_shift * i) for i, limb in enumerate(limbs))

        a = pack_extended(ids.a, num_bits_shift = 128)
        div = pack(ids.div, num_bits_shift = 128)

        quotient, remainder = divmod(a, div)

        quotient_split = split(quotient, num_bits_shift=128, length=6)

        ids.quotient.d0 = quotient_split[0]
        ids.quotient.d1 = quotient_split[1]
        ids.quotient.d2 = quotient_split[2]
        ids.quotient.d3 = quotient_split[3]
        ids.quotient.d4 = quotient_split[4]
        ids.quotient.d5 = quotient_split[5]

        remainder_split = split(remainder, num_bits_shift=128, length=3)
        ids.remainder.d0 = remainder_split[0]
        ids.remainder.d1 = remainder_split[1]
        ids.remainder.d2 = remainder_split[2]
    ```

* BREAKING CHANGE: optimization for instruction decoding [#942](https://github.com/lambdaclass/cairo-vm/pull/942):
    * Avoids copying immediate arguments to the `Instruction` structure, as they get inferred from the offset anyway
    * Breaking: removal of the field `Instruction::imm`

* Add missing `\n` character in traceback string [#997](https://github.com/lambdaclass/cairo-vm/pull/997)
    * BugFix: Add missing `\n` character after traceback lines when the filename is missing ("Unknown Location")

* 0.11 Support
    * Add missing hints [#1014](https://github.com/lambdaclass/cairo-vm/pull/1014):
        `BuiltinHintProcessor` now supports the following hints:
        ```python
            from starkware.cairo.common.cairo_secp.secp256r1_utils import SECP256R1_P as SECP_P 
        ```
        and: 
        ```python
            from starkware.cairo.common.cairo_secp.secp_utils import pack
            from starkware.python.math_utils import line_slope
            
            # Compute the slope.
            x0 = pack(ids.point0.x, PRIME)
            y0 = pack(ids.point0.y, PRIME)
            x1 = pack(ids.point1.x, PRIME)
            y1 = pack(ids.point1.y, PRIME)
            value = slope = line_slope(point1=(x0, y0), point2=(x1, y1), p=SECP_P)
        ```
    * Add missing hints on cairo_secp lib [#991](https://github.com/lambdaclass/cairo-vm/pull/991):
        `BuiltinHintProcessor` now supports the following hints:
        ```python
        from starkware.cairo.common.cairo_secp.secp_utils import pack
        from starkware.python.math_utils import div_mod, safe_div

        N = 0xfffffffffffffffffffffffffffffffebaaedce6af48a03bbfd25e8cd0364141
        x = pack(ids.x, PRIME) % N
        s = pack(ids.s, PRIME) % N
        value = res = div_mod(x, s, N)
        ```
        and: 
        ```python
        value = k = safe_div(res * s - x, N)
        ```
    * Layouts update [#874](https://github.com/lambdaclass/cairo-vm/pull/874)
    * Keccak builtin updated [#873](https://github.com/lambdaclass/cairo-vm/pull/873), [#883](https://github.com/lambdaclass/cairo-vm/pull/883)
    * Changes to `ec_op` [#876](https://github.com/lambdaclass/cairo-vm/pull/876)
    * Poseidon builtin [#875](https://github.com/lambdaclass/cairo-vm/pull/875)
    * Renamed Felt to Felt252 [#899](https://github.com/lambdaclass/cairo-vm/pull/899)
    * Added SegmentArenaBuiltinRunner [#913](https://github.com/lambdaclass/cairo-vm/pull/913)
    * Added `program_segment_size` argument to `verify_secure_runner` & `run_from_entrypoint` [#928](https://github.com/lambdaclass/cairo-vm/pull/928)
    * Added dynamic layout [#879](https://github.com/lambdaclass/cairo-vm/pull/879)
    * `get_segment_size` was exposed [#934](https://github.com/lambdaclass/cairo-vm/pull/934)

* Add missing hint on cairo_secp lib [#1006](https://github.com/lambdaclass/cairo-vm/pull/1006):

    `BuiltinHintProcessor` now supports the following hint:

    ```python
        ids.quad_bit = (
            8 * ((ids.scalar_v >> ids.m) & 1)
            + 4 * ((ids.scalar_u >> ids.m) & 1)
            + 2 * ((ids.scalar_v >> (ids.m - 1)) & 1)
            + ((ids.scalar_u >> (ids.m - 1)) & 1)
        )
    ```

* Add missing hint on cairo_secp lib [#1003](https://github.com/lambdaclass/cairo-vm/pull/1003):

    `BuiltinHintProcessor` now supports the following hint:

    ```python
        from starkware.cairo.common.cairo_secp.secp_utils import pack

        x = pack(ids.x, PRIME) % SECP_P
    ```

* Add missing hint on cairo_secp lib [#996](https://github.com/lambdaclass/cairo-vm/pull/996):

    `BuiltinHintProcessor` now supports the following hint:

    ```python
        from starkware.python.math_utils import div_mod
        value = x_inv = div_mod(1, x, SECP_P)
    ```

* Add missing hints on cairo_secp lib [#994](https://github.com/lambdaclass/cairo-vm/pull/994):

    `BuiltinHintProcessor` now supports the following hints:

    ```python
        from starkware.cairo.common.cairo_secp.secp_utils import pack
        from starkware.python.math_utils import div_mod, safe_div

        a = pack(ids.a, PRIME)
        b = pack(ids.b, PRIME)
        value = res = div_mod(a, b, N)
    ```

    ```python
        value = k_plus_one = safe_div(res * b - a, N) + 1
    ```

* Add missing hint on cairo_secp lib [#992](https://github.com/lambdaclass/cairo-vm/pull/992):

    `BuiltinHintProcessor` now supports the following hint:

    ```python
        from starkware.cairo.common.cairo_secp.secp_utils import pack

        q, r = divmod(pack(ids.val, PRIME), SECP_P)
        assert r == 0, f"verify_zero: Invalid input {ids.val.d0, ids.val.d1, ids.val.d2}."
        ids.q = q % PRIME
    ```

* Add missing hint on cairo_secp lib [#990](https://github.com/lambdaclass/cairo-vm/pull/990):

    `BuiltinHintProcessor` now supports the following hint:

    ```python
        from starkware.cairo.common.cairo_secp.secp_utils import pack

        slope = pack(ids.slope, PRIME)
        x = pack(ids.point.x, PRIME)
        y = pack(ids.point.y, PRIME)

        value = new_x = (pow(slope, 2, SECP_P) - 2 * x) % SECP_P
    ```

* Add missing hint on cairo_secp lib [#989](https://github.com/lambdaclass/cairo-vm/pull/989):

    `BuiltinHintProcessor` now supports the following hint:

    ```python
        from starkware.cairo.common.cairo_secp.secp_utils import SECP_P
        q, r = divmod(pack(ids.val, PRIME), SECP_P)
        assert r == 0, f"verify_zero: Invalid input {ids.val.d0, ids.val.d1, ids.val.d2}."
        ids.q = q % PRIME
    ```

* Add missing hint on cairo_secp lib [#986](https://github.com/lambdaclass/cairo-vm/pull/986):

    `BuiltinHintProcessor` now supports the following hint:

    ```python
        from starkware.cairo.common.cairo_secp.secp_utils import SECP_P, pack
        from starkware.python.math_utils import div_mod

        # Compute the slope.
        x = pack(ids.pt.x, PRIME)
        y = pack(ids.pt.y, PRIME)
        value = slope = div_mod(3 * x ** 2, 2 * y, SECP_P)
    ```

* Add missing hint on cairo_secp lib [#984](https://github.com/lambdaclass/cairo-vm/pull/984):

    `BuiltinHintProcessor` now supports the following hint:

    ```python
        from starkware.cairo.common.cairo_secp.secp_utils import SECP_P, pack
        from starkware.python.math_utils import div_mod

        # Compute the slope.
        x0 = pack(ids.pt0.x, PRIME)
        y0 = pack(ids.pt0.y, PRIME)
        x1 = pack(ids.pt1.x, PRIME)
        y1 = pack(ids.pt1.y, PRIME)
        value = slope = div_mod(y0 - y1, x0 - x1, SECP_P)
    ```

* Implement hints on uint384 lib (Part 2) [#971](https://github.com/lambdaclass/cairo-vm/pull/971)

    `BuiltinHintProcessor` now supports the following hint:

    ```python
        memory[ap] = 1 if 0 <= (ids.a.d2 % PRIME) < 2 ** 127 else 0
    ```

 * Add alternative hint code for hint on _block_permutation used by 0.10.3 whitelist [#958](https://github.com/lambdaclass/cairo-vm/pull/958)

     `BuiltinHintProcessor` now supports the following hint:

    ```python
        from starkware.cairo.common.keccak_utils.keccak_utils import keccak_func
        _keccak_state_size_felts = int(ids.KECCAK_STATE_SIZE_FELTS)
        assert 0 <= _keccak_state_size_felts < 100

        output_values = keccak_func(memory.get_range(
            ids.keccak_ptr - _keccak_state_size_felts, _keccak_state_size_felts))
        segments.write_arg(ids.keccak_ptr, output_values)
    ```

* Make  hints code `src/hint_processor/builtin_hint_processor/hint_code.rs` public [#988](https://github.com/lambdaclass/cairo-vm/pull/988)

* Implement hints on uint384 lib (Part 1) [#960](https://github.com/lambdaclass/cairo-vm/pull/960)

    `BuiltinHintProcessor` now supports the following hints:

    ```python
        def split(num: int, num_bits_shift: int, length: int):
        a = []
        for _ in range(length):
            a.append( num & ((1 << num_bits_shift) - 1) )
            num = num >> num_bits_shift
        return tuple(a)

        def pack(z, num_bits_shift: int) -> int:
            limbs = (z.d0, z.d1, z.d2)
            return sum(limb << (num_bits_shift * i) for i, limb in enumerate(limbs))

        a = pack(ids.a, num_bits_shift = 128)
        div = pack(ids.div, num_bits_shift = 128)
        quotient, remainder = divmod(a, div)

        quotient_split = split(quotient, num_bits_shift=128, length=3)
        assert len(quotient_split) == 3

        ids.quotient.d0 = quotient_split[0]
        ids.quotient.d1 = quotient_split[1]
        ids.quotient.d2 = quotient_split[2]

        remainder_split = split(remainder, num_bits_shift=128, length=3)
        ids.remainder.d0 = remainder_split[0]
        ids.remainder.d1 = remainder_split[1]
        ids.remainder.d2 = remainder_split[2]
    ```

    ```python
        ids.low = ids.a & ((1<<128) - 1)
        ids.high = ids.a >> 128
    ```

    ```python
            sum_d0 = ids.a.d0 + ids.b.d0
        ids.carry_d0 = 1 if sum_d0 >= ids.SHIFT else 0
        sum_d1 = ids.a.d1 + ids.b.d1 + ids.carry_d0
        ids.carry_d1 = 1 if sum_d1 >= ids.SHIFT else 0
        sum_d2 = ids.a.d2 + ids.b.d2 + ids.carry_d1
        ids.carry_d2 = 1 if sum_d2 >= ids.SHIFT else 0
    ```

    ```python
        from starkware.python.math_utils import isqrt

        def split(num: int, num_bits_shift: int, length: int):
            a = []
            for _ in range(length):
                a.append( num & ((1 << num_bits_shift) - 1) )
                num = num >> num_bits_shift
            return tuple(a)

        def pack(z, num_bits_shift: int) -> int:
            limbs = (z.d0, z.d1, z.d2)
            return sum(limb << (num_bits_shift * i) for i, limb in enumerate(limbs))

        a = pack(ids.a, num_bits_shift=128)
        root = isqrt(a)
        assert 0 <= root < 2 ** 192
        root_split = split(root, num_bits_shift=128, length=3)
        ids.root.d0 = root_split[0]
        ids.root.d1 = root_split[1]
        ids.root.d2 = root_split[2]
    ```

* Re-export the `cairo-felt` crate as `cairo_vm::felt` [#981](https://github.com/lambdaclass/cairo-vm/pull/981)
  * Removes the need of explicitly importing `cairo-felt` in downstream projects
  and helps ensure there is no version mismatch caused by that

* Implement hint on `uint256_mul_div_mod`[#957](https://github.com/lambdaclass/cairo-vm/pull/957)

    `BuiltinHintProcessor` now supports the following hint:

    ```python
    a = (ids.a.high << 128) + ids.a.low
    b = (ids.b.high << 128) + ids.b.low
    div = (ids.div.high << 128) + ids.div.low
    quotient, remainder = divmod(a * b, div)

    ids.quotient_low.low = quotient & ((1 << 128) - 1)
    ids.quotient_low.high = (quotient >> 128) & ((1 << 128) - 1)
    ids.quotient_high.low = (quotient >> 256) & ((1 << 128) - 1)
    ids.quotient_high.high = quotient >> 384
    ids.remainder.low = remainder & ((1 << 128) - 1)
    ids.remainder.high = remainder >> 128"
    ```

    Used by the common library function `uint256_mul_div_mod`

#### [0.3.0-rc1] - 2023-04-13
* Derive Deserialize for ExecutionResources [#922](https://github.com/lambdaclass/cairo-vm/pull/922)
* Remove builtin names from VirtualMachine.builtin_runners [#921](https://github.com/lambdaclass/cairo-vm/pull/921)
* Implemented hints on common/ec.cairo [#888](https://github.com/lambdaclass/cairo-vm/pull/888)
* Changed `Memory.insert` argument types [#902](https://github.com/lambdaclass/cairo-vm/pull/902)
* feat: implemented `Deserialize` on Program by changing builtins field type to enum [#896](https://github.com/lambdaclass/cairo-vm/pull/896)
* Effective size computation from the VM exposed [#887](https://github.com/lambdaclass/cairo-vm/pull/887)
* Wasm32 Support! [#828](https://github.com/lambdaclass/cairo-vm/pull/828), [#893](https://github.com/lambdaclass/cairo-vm/pull/893)
* `MathError` added for math operation [#855](https://github.com/lambdaclass/cairo-vm/pull/855)
* Check for overflows in relocatable operations [#859](https://github.com/lambdaclass/cairo-vm/pull/859)
* Use `Relocatable` instead of `&MaybeRelocatable` in `load_data` and `get_range`[#860](https://github.com/lambdaclass/cairo-vm/pull/860) [#867](https://github.com/lambdaclass/cairo-vm/pull/867)
* Memory-related errors moved to `MemoryError` [#854](https://github.com/lambdaclass/cairo-vm/pull/854)
    * Removed unused error variants
    * Moved memory-related error variants to `MemoryError`
    * Changed memory getters to return `MemoryError` instead of `VirtualMachineError`
    * Changed all memory-related errors in hint from `HintError::Internal(VmError::...` to `HintError::Memory(MemoryError::...`
* feat: Builder pattern for `VirtualMachine` [#820](https://github.com/lambdaclass/cairo-vm/pull/820)
* Simplified `Memory::get` return type to `Option` [#852](https://github.com/lambdaclass/cairo-vm/pull/852)
* Improved idenitifier variable error handling [#851](https://github.com/lambdaclass/cairo-vm/pull/851)
* `CairoRunner::write_output` now prints missing and relocatable values [#853](https://github.com/lambdaclass/cairo-vm/pull/853)
* `VirtualMachineError::FailedToComputeOperands` error message expanded [#848](https://github.com/lambdaclass/cairo-vm/pull/848)
* Builtin names made public [#849](https://github.com/lambdaclass/cairo-vm/pull/849)
* `secure_run` flag moved to `CairoRunConfig` struct [#832](https://github.com/lambdaclass/cairo-vm/pull/832)
* `vm_core` error types revised and iimplemented `AddAssign` for `Relocatable` [#837](https://github.com/lambdaclass/cairo-vm/pull/837)
* `to_bigint` and `to_biguint` deprecated [#757](https://github.com/lambdaclass/cairo-vm/pull/757)
* `Memory` moved into `MemorySegmentManager` [#830](https://github.com/lambdaclass/cairo-vm/pull/830)
    * To reduce the complexity of the VM's memory and enforce proper usage (as the memory and its segment manager are now a "unified" entity)
    * Removed `memory` field from `VirtualMachine`
    * Added `memory` field to `MemorySegmentManager`
    * Removed `Memory` argument from methods where `MemorySegmentManager` is also an argument
    * Added test macro `segments` (an extension of the `memory` macro)
* `Display` trait added to Memory struct [#812](https://github.com/lambdaclass/cairo-vm/pull/812)
* feat: Extensible VirtualMachineError and removed PartialEq trait [#783](https://github.com/lambdaclass/cairo-vm/pull/783)
    * `VirtualMachineError::Other(anyhow::Error)` was added to allow to returning custom errors when using `cairo-vm`
    * The `PartialEq` trait was removed from the `VirtualMachineError` enum
* VM hooks added as a conditional feature [#761](https://github.com/lambdaclass/cairo-vm/pull/761)
    * Cairo-vm based testing tools such as cairo-foundry or those built by FuzzingLabs need access to the state of the VM at specific points during the execution.
    * This PR adds the possibility for users of the cairo-vm lib to execute their custom additional code during the program execution.
    * The Rust "feature" mechanism was used in order to guarantee that this ability is only available when the lib user needs it, and is not compiled when it's not required.
    * Three hooks were created:
        * before the first step
        * before each step
        * after each step
* ExecutionResource operations: add and substract [#774](https://github.com/lambdaclass/cairo-vm/pull/774), multiplication [#908](https://github.com/lambdaclass/cairo-vm/pull/908) , and `AddAssign` [#914](https://github.com/lambdaclass/cairo-vm/pull/914)

* Move `Memory` into `MemorySegmentManager` [#830](https://github.com/lambdaclass/cairo-vm/pull/830)
    * Structural changes:
        * Remove `memory: Memory` field from `VirtualMachine`
        * Add `memory: Memory` field to `MemorySegmentManager`
    * As a result of this, multiple public methods' signatures changed:
        * `BuiltinRunner` (and its inner enum types):
            * `initialize_segments(&mut self, segments: &mut MemorySegmentManager, memory: &mut Memory)` -> `initialize_segments(&mut self, segments: &mut MemorySegmentManager)`
            * `final_stack(&mut self, segments: &MemorySegmentManager, memory: &Memory, stack_pointer: Relocatable) -> Result<Relocatable, RunnerError>` -> `final_stack(&mut self, segments: &MemorySegmentManager, stack_pointer: Relocatable) -> Result<Relocatable, RunnerError>`
        * `MemorySegmentManager`
            * `add(&mut self, memory: &mut Memory) -> Relocatable` -> `add(&mut self) -> Relocatable`
            * `add_temporary_segment(&mut self, memory: &mut Memory) -> Relocatable` -> `add_temporary_segment(&mut self) -> Relocatable`
            * `load_data(&mut self, memory: &mut Memory, ptr: &MaybeRelocatable, data: &Vec<MaybeRelocatable>) -> Result<MaybeRelocatable, MemoryError>` -> `load_data(&mut self, ptr: &MaybeRelocatable, data: &Vec<MaybeRelocatable>) -> Result<MaybeRelocatable, MemoryError>`
            * `compute_effective_sizes(&mut self, memory: &Memory) -> &Vec<usize>` -> `compute_effective_sizes(&mut self) -> &Vec<usize>`
            * `gen_arg(&mut self, arg: &dyn Any, memory: &mut Memory) -> Result<MaybeRelocatable, VirtualMachineError>` -> `gen_arg(&mut self, arg: &dyn Any) -> Result<MaybeRelocatable, VirtualMachineError>`
            * `gen_cairo_arg(&mut self, arg: &CairoArg, memory: &mut Memory) -> Result<MaybeRelocatable, VirtualMachineError>` -> `gen_cairo_arg(&mut self, arg: &CairoArg) -> Result<MaybeRelocatable, VirtualMachineError>`
            * `write_arg(&mut self, memory: &mut Memory, ptr: &Relocatable, arg: &dyn Any) -> Result<MaybeRelocatable, MemoryError>` -> `write_arg(&mut self, ptr: &Relocatable, arg: &dyn Any) -> Result<MaybeRelocatable, MemoryError>`

* Refactor `Memory::relocate memory` [#784](https://github.com/lambdaclass/cairo-vm/pull/784)
    * Bugfixes:
        * `Memory::relocate_memory` now moves data in the temporary memory relocated by a relocation rule to the real memory
    * Aditional Notes:
        * When relocating temporary memory produces clashes with pre-existing values in the real memory, an InconsistentMemory error is returned instead of keeping the last inserted value. This differs from the original implementation.

* Restrict addresses to Relocatable + fix some error variants used in signature.rs [#792](https://github.com/lambdaclass/cairo-vm/pull/792)
    * Public Api Changes:
        * Change `ValidationRule` inner type to `Box<dyn Fn(&Memory, &Relocatable) -> Result<Vec<Relocatable>, MemoryError>>`.
        * Change `validated_addresses` field of `Memory` to `HashSet<Relocatable>`.
        * Change `validate_memory_cell(&mut self, address: &MaybeRelocatable) -> Result<(), MemoryError>` to `validate_memory_cell(&mut self, addr: &Relocatable) -> Result<(), MemoryError>`.

* Add `VmException` to `CairoRunner::run_from_entrypoint`[#775](https://github.com/lambdaclass/cairo-vm/pull/775)
    * Public Api Changes:
        * Change error return type of `CairoRunner::run_from_entrypoint` to `CairoRunError`.
        * Convert `VirtualMachineError`s outputed during the vm run to `VmException` in `CairoRunner::run_from_entrypoint`.
        * Make `VmException` fields public

* Fix `BuiltinRunner::final_stack` and remove quick fix [#778](https://github.com/lambdaclass/cairo-vm/pull/778)
    * Public Api changes:
        * Various changes to public `BuiltinRunner` method's signatures:
            * `final_stack(&self, vm: &VirtualMachine, pointer: Relocatable) -> Result<(Relocatable, usize), RunnerError>` to `final_stack(&mut self, segments: &MemorySegmentManager, memory: &Memory, pointer: Relocatable) -> Result<Relocatable,RunnerError>`.
            * `get_used_cells(&self, vm: &VirtualMachine) -> Result<usize, MemoryError>` to  `get_used_cells(&self, segments: &MemorySegmentManager) -> Result<usize, MemoryError>`.
            * `get_used_instances(&self, vm: &VirtualMachine) -> Result<usize, MemoryError>` to `get_used_instances(&self, segments: &MemorySegmentManager) -> Result<usize, MemoryError>`.
    * Bugfixes:
        * `BuiltinRunner::final_stack` now updates the builtin's stop_ptr instead of returning it. This replaces the bugfix on PR #768.

#### [0.1.3] - 2023-01-26
* Add secure_run flag + integrate verify_secure_runner into cairo-run [#771](https://github.com/lambdaclass/cairo-vm/pull/777)
    * Public Api changes:
        * Add command_line argument `secure_run`
        * Add argument `secure_run: Option<bool>` to `cairo_run`
        * `verify_secure_runner` is now called inside `cairo-run` when `secure_run` is set to true or when it not set and the run is not on `proof_mode`
    * Bugfixes:
        * `EcOpBuiltinRunner::deduce_memory_cell` now checks that both points are on the curve instead of only the first one
        * `EcOpBuiltinRunner::deduce_memory_cell` now returns the values of the point coordinates instead of the indices when a `PointNotOnCurve` error is returned

* Refactor `Refactor verify_secure_runner` [#768](https://github.com/lambdaclass/cairo-vm/pull/768)
    * Public Api changes:
        * Remove builtin name from the return value of `BuiltinRunner::get_memory_segment_addresses`
        * Simplify the return value of `CairoRunner::get_builtin_segments_info` to `Vec<(usize, usize)>`
        * CairoRunner::read_return_values now receives a mutable reference to VirtualMachine
    * Bugfixes:
        * CairoRunner::read_return_values now updates the `stop_ptr` of each builtin after calling `BuiltinRunner::final_stack`

* Use CairoArg enum instead of Any in CairoRunner::run_from_entrypoint [#686](https://github.com/lambdaclass/cairo-vm/pull/686)
    * Public Api changes:
        * Remove `Result` from `MaybeRelocatable::mod_floor`, it now returns a `MaybeRelocatable`
        * Add struct `CairoArg`
        * Change `arg` argument of `CairoRunner::run_from_entrypoint` from `Vec<&dyn Any>` to `&[&CairoArg]`
        * Remove argument `typed_args` from `CairoRunner::run_from_entrypoint`
        * Remove no longer used method `gen_typed_arg` from `VirtualMachine` & `MemorySegmentManager`
        * Add methods `MemorySegmentManager::gen_cairo_arg` & `MemorySegmentManager::write_simple_args` as typed counterparts to `MemorySegmentManager::gen_arg` & `MemorySegmentManager::write_arg`

#### [0.1.1] - 2023-01-11

* Add input file contents to traceback [#666](https://github.com/lambdaclass/cairo-vm/pull/666/files)
    * Public Api changes:
        * `VirtualMachineError` enum variants containing `MaybeRelocatable` and/or `Relocatable` values now use the `Display` format instead of `Debug` in their `Display` implementation
        * `get_traceback` now adds the source code line to each traceback entry
* Use hint location instead of instruction location when building VmExceptions from hint failure [#673](https://github.com/lambdaclass/cairo-vm/pull/673/files)
    * Public Api changes:
        * `hints` field added to `InstructionLocation`
        * `Program.instruction_locations` type changed from `Option<HashMap<usize, Location>>` to `Option<HashMap<usize, InstructionLocation>>`
        * `VirtualMachineError`s produced by `HintProcessor::execute_hint()` will be wrapped in a `VirtualMachineError::Hint` error containing their hint_index
        * `get_location()` now receives an an optional usize value `hint_index`, used to obtain hint locations
* Default implementation of compile_hint [#680](https://github.com/lambdaclass/cairo-vm/pull/680)
    * Internal changes:
        * Make the `compile_hint` implementation which was in the `BuiltinHintProcessor` the default implementation in the trait.
* Add new error type `HintError` [#676](https://github.com/lambdaclass/cairo-vm/pull/676)
    * Public Api changes:
        * `HintProcessor::execute_hint()` now returns a `HintError` instead of a `VirtualMachineError`
        * Helper functions on `hint_processor_utils.rs` now return a `HintError`
* Change the Dictionary used in dict hints to store MaybeRelocatable instead of BigInt [#687](https://github.com/lambdaclass/cairo-vm/pull/687)
    * Public Api changes:
        * `DictManager`, its dictionaries, and all dict module hints implemented in rust now use `MaybeRelocatable` for keys and values instead of `BigInt`
        * Add helper functions that allow extracting ids variables as `MaybeRelocatable`: `get_maybe_relocatable_from_var_name` & `get_maybe_relocatable_from_reference`
        * Change inner value type of dict-related `HintError` variants to `MaybeRelocatable`

* Implement `substitute_error_message_attribute_references` [#689] (https://github.com/lambdaclass/cairo-vm/pull/689)
    * Public Api changes:
        * Remove `error_message_attributes` field from `VirtualMachine`, and `VirtualMachine::new`
        * Add `flow_tracking_data` field to `Attribute`
        * `get_error_attr_value` now replaces the references in the error message with the corresponding cairo values.
        * Remove duplicated handling of error attribute messages leading to duplicated into in the final error display.
* Fix multiplicative inverse bug [#697](https://github.com/lambdaclass/cairo-vm/pull/697) [#698](https://github.com/lambdaclass/cairo-vm/pull/698). The VM was using integer division rather than prime field inverse when deducing `op0` or `op1` for the multiplication opcode

#### [0.1.0] - 2022-12-30
* Add traceback to VmException [#657](https://github.com/lambdaclass/cairo-vm/pull/657)
    * Public API changes:
        * `traceback` field added to `VmException` struct
        * `pub fn from_vm_error(runner: &CairoRunner, error: VirtualMachineError, pc: usize) -> Self` is now `pub fn from_vm_error(runner: &CairoRunner, vm: &VirtualMachine, error: VirtualMachineError) -> Self`
        * `pub fn get_location(pc: &usize, runner: &CairoRunner) -> Option<Location>` is now `pub fn get_location(pc: usize, runner: &CairoRunner) -> Option<Location>`
        * `pub fn decode_instruction(encoded_instr: i64, mut imm: Option<BigInt>) -> Result<instruction::Instruction, VirtualMachineError>` is now `pub fn decode_instruction(encoded_instr: i64, mut imm: Option<&BigInt>) -> Result<instruction::Instruction, VirtualMachineError>`
        * `VmException` fields' string format now mirrors their cairo-lang counterparts.<|MERGE_RESOLUTION|>--- conflicted
+++ resolved
@@ -2,11 +2,9 @@
 
 #### Upcoming Changes
 
-<<<<<<< HEAD
 * feat: Add `Program::new_for_proof` [#1396](https://github.com/lambdaclass/cairo-vm/pull/1396)
-=======
+
 #### [0.8.7] - 2023-8-28
->>>>>>> 6c5bf890
 
 * Add REDUCE_V2 hint [#1420](https://github.com/lambdaclass/cairo-vm/pull/1420):
     * Implement REDUCE_V2 hint
