## Cairo-VM Changelog

#### Upcoming Changes

<<<<<<< HEAD
* Add more hints to `Cairo1HintProcessor` [#1143](https://github.com/lambdaclass/cairo-rs/pull/1098)

    * `Cairo1HintProcessor` can now run the following hints:
        * Felt252DictEntryInit
        * Felt252DictEntryUpdate
        * GetCurrentAccessDelta
        * InitSquashData
        * AllocConstantSize
        * GetCurrentAccessIndex
        * ShouldContinueSquashLoop
=======
* Add a test for the `DivMod` hint [#1138](https://github.com/lambdaclass/cairo-rs/pull/1138).
>>>>>>> 70f3b1ed

* Add some small considerations regarding Cairo 1 programs [#1144](https://github.com/lambdaclass/cairo-rs/pull/1144):

  * Ignore Casm and Sierra files
  * Add special flag to compile Cairo 1 programs

* Make the VM able to run `CasmContractClass` files under `cairo-1-hints` feature [#1098](https://github.com/lambdaclass/cairo-rs/pull/1098)

  * Implement `TryFrom<CasmContractClass> for Program`
  * Add `Cairo1HintProcessor`

* Add `CairoRunner::get_program method` [#1123](https://github.com/lambdaclass/cairo-rs/pull/1123):

* perf: insert elements from the tail in `load_data` so reallocation happens only once [#1117](https://github.com/lambdaclass/cairo-rs/pull/1117)

* Add `CairoRunner::get_program method` [#1123](https://github.com/lambdaclass/cairo-rs/pull/1123)

* Use to_signed_felt as function for felt252 as BigInt within [-P/2, P/2] range and use to_bigint as function for representation as BigInt. [#1100](https://github.com/lambdaclass/cairo-rs/pull/1100)

* Implement hint on field_arithmetic lib [#1090](https://github.com/lambdaclass/cairo-rs/pull/1090)

    `BuiltinHintProcessor` now supports the following hints:

    ```python
        %{
            def split(num: int, num_bits_shift: int, length: int):
                a = []
                for _ in range(length):
                    a.append( num & ((1 << num_bits_shift) - 1) )
                    num = num >> num_bits_shift
                return tuple(a)

            def pack(z, num_bits_shift: int) -> int:
                limbs = (z.d0, z.d1, z.d2)
                return sum(limb << (num_bits_shift * i) for i, limb in enumerate(limbs))

            a = pack(ids.a, num_bits_shift = 128)
            b = pack(ids.b, num_bits_shift = 128)
            p = pack(ids.p, num_bits_shift = 128)

            res = (a - b) % p


            res_split = split(res, num_bits_shift=128, length=3)

            ids.res.d0 = res_split[0]
            ids.res.d1 = res_split[1]
            ids.res.d2 = res_split[2]
        %}
    ```

* Add missing hint on cairo_secp lib [#1089](https://github.com/lambdaclass/cairo-rs/pull/1089):
    `BuiltinHintProcessor` now supports the following hint:

    ```python

    from starkware.cairo.common.cairo_secp.secp_utils import pack

    slope = pack(ids.slope, PRIME)
    x0 = pack(ids.point0.x, PRIME)
    x1 = pack(ids.point1.x, PRIME)
    y0 = pack(ids.point0.y, PRIME)

    value = new_x = (pow(slope, 2, SECP_P) - x0 - x1) % SECP_P
    ```

* Add missing hint on vrf.json whitelist [#1055](https://github.com/lambdaclass/cairo-rs/pull/1055):

     `BuiltinHintProcessor` now supports the following hint:

     ```python
    %{
        PRIME = 2**255 - 19
        II = pow(2, (PRIME - 1) // 4, PRIME)

        xx = ids.xx.low + (ids.xx.high<<128)
        x = pow(xx, (PRIME + 3) // 8, PRIME)
        if (x * x - xx) % PRIME != 0:
            x = (x * II) % PRIME
        if x % 2 != 0:
            x = PRIME - x
        ids.x.low = x & ((1<<128)-1)
        ids.x.high = x >> 128
    %}
    ```

* Implement hint variant for finalize_blake2s[#1072](https://github.com/lambdaclass/cairo-rs/pull/1072)

    `BuiltinHintProcessor` now supports the following hint:

     ```python
    %{
        # Add dummy pairs of input and output.
        from starkware.cairo.common.cairo_blake2s.blake2s_utils import IV, blake2s_compress

        _n_packed_instances = int(ids.N_PACKED_INSTANCES)
        assert 0 <= _n_packed_instances < 20
        _blake2s_input_chunk_size_felts = int(ids.BLAKE2S_INPUT_CHUNK_SIZE_FELTS)
        assert 0 <= _blake2s_input_chunk_size_felts < 100

        message = [0] * _blake2s_input_chunk_size_felts
        modified_iv = [IV[0] ^ 0x01010020] + IV[1:]
        output = blake2s_compress(
            message=message,
            h=modified_iv,
            t0=0,
            t1=0,
            f0=0xffffffff,
            f1=0,
        )
        padding = (message + modified_iv + [0, 0xffffffff] + output) * (_n_packed_instances - 1)
        segments.write_arg(ids.blake2s_ptr_end, padding)
        %}
        ```

* Implement fast_ec_add hint variant [#1087](https://github.com/lambdaclass/cairo-rs/pull/1087)

`BuiltinHintProcessor` now supports the following hint:

    ```python
    %{
        from starkware.cairo.common.cairo_secp.secp_utils import SECP_P, pack

        slope = pack(ids.slope, PRIME)
        x0 = pack(ids.pt0.x, PRIME)
        x1 = pack(ids.pt1.x, PRIME)
        y0 = pack(ids.pt0.y, PRIME)

        value = new_x = (pow(slope, 2, SECP_P) - x0 - x1) % SECP_P
    %}
    ```

* feat(hints): Add alternative string for hint IS_ZERO_PACK_EXTERNAL_SECP [#1082](https://github.com/lambdaclass/cairo-rs/pull/1082)

    `BuiltinHintProcessor` now supports the following hint:

    ```python
    %{
        from starkware.cairo.common.cairo_secp.secp_utils import pack
        x = pack(ids.x, PRIME) % SECP_P
    %}
    ```

* Add alternative hint code for ec_double hint [#1083](https://github.com/lambdaclass/cairo-rs/pull/1083)

    `BuiltinHintProcessor` now supports the following hint:

    ```python
    %{
        from starkware.cairo.common.cairo_secp.secp_utils import SECP_P, pack

        slope = pack(ids.slope, PRIME)
        x = pack(ids.pt.x, PRIME)
        y = pack(ids.pt.y, PRIME)

        value = new_x = (pow(slope, 2, SECP_P) - 2 * x) % SECP_P
    %}
    ```

* fix(security)!: avoid DoS on malicious insertion to memory [#1099](https://github.com/lambdaclass/cairo-rs/pull/1099)
    * A program could crash the library by attempting to insert a value at an address with a big offset; fixed by trying to reserve to check for allocation failure
    * A program could crash the program by exploiting an integer overflow when attempting to insert a value at an address with offset `usize::MAX`

    BREAKING: added a new error variant `MemoryError::VecCapacityExceeded`

* fix(starknet-crypto): bump version to `0.5.0` [#1088](https://github.com/lambdaclass/cairo-rs/pull/1088)
    * This includes the fix for a `panic!` in `ecdsa::verify`.
      See: [#365](https://github.com/xJonathanLEI/starknet-rs/issues/365) and [#366](https://github.com/xJonathanLEI/starknet-rs/pulls/366)

* feat(hints): Add alternative string for hint IS_ZERO_PACK [#1081](https://github.com/lambdaclass/cairo-rs/pull/1081)

    `BuiltinHintProcessor` now supports the following hint:

    ```python
    %{
        from starkware.cairo.common.cairo_secp.secp_utils import SECP_P, pack
        x = pack(ids.x, PRIME) % SECP_P
    %}

* Add missing hints `NewHint#55`, `NewHint#56`, and `NewHint#57` [#1077](https://github.com/lambdaclass/cairo-rs/issues/1077)

    `BuiltinHintProcessor` now supports the following hints:

    ```python
    from starkware.cairo.common.cairo_secp.secp_utils import pack
    SECP_P=2**255-19

    x = pack(ids.x, PRIME) % SECP_P
    ```

    ```python
    from starkware.cairo.common.cairo_secp.secp_utils import pack
    SECP_P=2**255-19

    value = pack(ids.x, PRIME) % SECP_P
    ```

    ```python
    SECP_P=2**255-19
    from starkware.python.math_utils import div_mod

    value = x_inv = div_mod(1, x, SECP_P)
    ```
    
* Implement hint for `starkware.cairo.common.cairo_keccak.keccak._copy_inputs` as described by whitelist `starknet/security/whitelists/cairo_keccak.json` [#1058](https://github.com/lambdaclass/cairo-rs/pull/1058)

    `BuiltinHintProcessor` now supports the following hint:

    ```python
    %{ ids.full_word = int(ids.n_bytes >= 8) %}
    ```

* perf: cache decoded instructions [#944](https://github.com/lambdaclass/cairo-rs/pull/944)
    * Creates a new cache field in `VirtualMachine` that stores the `Instruction` instances as they get decoded from memory, significantly reducing decoding overhead, with gains up to 9% in runtime according to benchmarks in the performance server

* Add alternative hint code for nondet_bigint3 hint [#1071](https://github.com/lambdaclass/cairo-rs/pull/1071)

    `BuiltinHintProcessor` now supports the following hint:

    ```python
    %{
        from starkware.cairo.common.cairo_secp.secp_utils import split
        segments.write_arg(ids.res.address_, split(value))
    %}
    ```

* Add missing hint on vrf.json lib [#1052](https://github.com/lambdaclass/cairo-rs/pull/1052):

    `BuiltinHintProcessor` now supports the following hint:

    ```python
    %{
        from starkware.cairo.common.cairo_secp.secp_utils import pack
        SECP_P = 2**255-19

        slope = pack(ids.slope, PRIME)
        x0 = pack(ids.point0.x, PRIME)
        x1 = pack(ids.point1.x, PRIME)
        y0 = pack(ids.point0.y, PRIME)

        value = new_x = (pow(slope, 2, SECP_P) - x0 - x1) % SECP_P
    %}
    ```

* Implement hint for cairo_sha256_arbitrary_input_length whitelist [#1091](https://github.com/lambdaclass/cairo-rs/pull/1091)

    `BuiltinHintProcessor` now supports the following hint:

    ```python
    %{
        from starkware.cairo.common.cairo_sha256.sha256_utils import (
            compute_message_schedule, sha2_compress_function)

        _sha256_input_chunk_size_felts = int(ids.SHA256_INPUT_CHUNK_SIZE_FELTS)
        assert 0 <= _sha256_input_chunk_size_felts < 100
        _sha256_state_size_felts = int(ids.SHA256_STATE_SIZE_FELTS)
        assert 0 <= _sha256_state_size_felts < 100
        w = compute_message_schedule(memory.get_range(
            ids.sha256_start, _sha256_input_chunk_size_felts))
        new_state = sha2_compress_function(memory.get_range(ids.state, _sha256_state_size_felts), w)
        segments.write_arg(ids.output, new_state)
    %}
    ```

* Add missing hint on vrf.json lib [#1053](https://github.com/lambdaclass/cairo-rs/pull/1053):

     `BuiltinHintProcessor` now supports the following hint:

     ```python
    %{
        from starkware.cairo.common.cairo_secp.secp_utils import SECP_P, pack
        SECP_P = 2**255-19

        slope = pack(ids.slope, PRIME)
        x = pack(ids.point.x, PRIME)
        y = pack(ids.point.y, PRIME)

        value = new_x = (pow(slope, 2, SECP_P) - 2 * x) % SECP_P
    %}
    ```

* Implement hint on 0.6.0.json whitelist [#1044](https://github.com/lambdaclass/cairo-rs/pull/1044):

     `BuiltinHintProcessor` now supports the following hints:

    ```python
    %{
       ids.a_lsb = ids.a & 1
       ids.b_lsb = ids.b & 1
    %}
    ```

* Implement hint for `starkware.cairo.common.cairo_keccak.keccak._block_permutation` as described by whitelist `starknet/security/whitelists/cairo_keccak.json` [#1046](https://github.com/lambdaclass/cairo-rs/pull/1046)

    `BuiltinHintProcessor` now supports the following hint:

    ```python
    %{
        from starkware.cairo.common.cairo_keccak.keccak_utils import keccak_func
        _keccak_state_size_felts = int(ids.KECCAK_STATE_SIZE_FELTS)
        assert 0 <= _keccak_state_size_felts < 100
        output_values = keccak_func(memory.get_range(
            ids.keccak_ptr_start, _keccak_state_size_felts))
        segments.write_arg(ids.output, output_values)
    %}
    ```

* Implement hint on cairo_blake2s whitelist [#1040](https://github.com/lambdaclass/cairo-rs/pull/1040)

    `BuiltinHintProcessor` now supports the following hint:

    ```python
    %{
        from starkware.cairo.common.cairo_blake2s.blake2s_utils import IV, blake2s_compress

        _blake2s_input_chunk_size_felts = int(ids.BLAKE2S_INPUT_CHUNK_SIZE_FELTS)
        assert 0 <= _blake2s_input_chunk_size_felts < 100

        new_state = blake2s_compress(
            message=memory.get_range(ids.blake2s_start, _blake2s_input_chunk_size_felts),
            h=[IV[0] ^ 0x01010020] + IV[1:],
            t0=ids.n_bytes,
            t1=0,
            f0=0xffffffff,
            f1=0,
        )

        segments.write_arg(ids.output, new_state)
    %}
    ```

* Implement hint on cairo_blake2s whitelist [#1039](https://github.com/lambdaclass/cairo-rs/pull/1039)

    `BuiltinHintProcessor` now supports the following hint:

    ```python

    %{
        # Add dummy pairs of input and output.
        from starkware.cairo.common.cairo_blake2s.blake2s_utils import IV, blake2s_compress

        _n_packed_instances = int(ids.N_PACKED_INSTANCES)
        assert 0 <= _n_packed_instances < 20
        _blake2s_input_chunk_size_felts = int(ids.BLAKE2S_INPUT_CHUNK_SIZE_FELTS)
        assert 0 <= _blake2s_input_chunk_size_felts < 100

        message = [0] * _blake2s_input_chunk_size_felts
        modified_iv = [IV[0] ^ 0x01010020] + IV[1:]
        output = blake2s_compress(
            message=message,
            h=modified_iv,
            t0=0,
            t1=0,
            f0=0xffffffff,
            f1=0,
        )
        padding = (modified_iv + message + [0, 0xffffffff] + output) * (_n_packed_instances - 1)
        segments.write_arg(ids.blake2s_ptr_end, padding)
    %}

* Add `Program::iter_identifiers(&self) -> Iterator<Item = (&str, &Identifier)>` to get an iterator over the program's identifiers [#1079](https://github.com/lambdaclass/cairo-rs/pull/1079)

* Implement hint on `assert_le_felt` for versions 0.6.0 and 0.8.2 [#1047](https://github.com/lambdaclass/cairo-rs/pull/1047):

     `BuiltinHintProcessor` now supports the following hints:

     ```python

     %{
        from starkware.cairo.common.math_utils import assert_integer
        assert_integer(ids.a)
        assert_integer(ids.b)
        assert (ids.a % PRIME) <= (ids.b % PRIME), \
            f'a = {ids.a % PRIME} is not less than or equal to b = {ids.b % PRIME}.'
    %}

     ```

     ```python

    %{
        from starkware.cairo.common.math_utils import assert_integer
        assert_integer(ids.a)
        assert_integer(ids.b)
        a = ids.a % PRIME
        b = ids.b % PRIME
        assert a <= b, f'a = {a} is not less than or equal to b = {b}.'

        ids.small_inputs = int(
            a < range_check_builtin.bound and (b - a) < range_check_builtin.bound)
    %}

     ```

* Add missing hints on whitelist [#1073](https://github.com/lambdaclass/cairo-rs/pull/1073):

    `BuiltinHintProcessor` now supports the following hints:

    ```python
        ids.is_250 = 1 if ids.addr < 2**250 else 0
    ```

    ```python
        # Verify the assumptions on the relationship between 2**250, ADDR_BOUND and PRIME.
        ADDR_BOUND = ids.ADDR_BOUND % PRIME
        assert (2**250 < ADDR_BOUND <= 2**251) and (2 * 2**250 < PRIME) and (
                ADDR_BOUND * 2 > PRIME), \
            'normalize_address() cannot be used with the current constants.'
        ids.is_small = 1 if ids.addr < ADDR_BOUND else 0
    ```

* Implement hint on ec_recover.json whitelist [#1038](https://github.com/lambdaclass/cairo-rs/pull/1038):

    `BuiltinHintProcessor` now supports the following hint:

    ```python
    %{
         value = k = product // m
    %}
    ```

* Implement hint on ec_recover.json whitelist [#1037](https://github.com/lambdaclass/cairo-rs/pull/1037):

    `BuiltinHintProcessor` now supports the following hint:

    ```python
    %{
        from starkware.cairo.common.cairo_secp.secp_utils import pack
        from starkware.python.math_utils import div_mod, safe_div

        a = pack(ids.a, PRIME)
        b = pack(ids.b, PRIME)
        product = a * b
        m = pack(ids.m, PRIME)

        value = res = product % m

    %}
    ```

* Implement hint for `starkware.cairo.common.cairo_keccak.keccak.finalize_keccak` as described by whitelist `starknet/security/whitelists/cairo_keccak.json` [#1041](https://github.com/lambdaclass/cairo-rs/pull/1041)

    `BuiltinHintProcessor` now supports the following hint:

    ```python
    %{
        # Add dummy pairs of input and output.
        _keccak_state_size_felts = int(ids.KECCAK_STATE_SIZE_FELTS)
        _block_size = int(ids.BLOCK_SIZE)
        assert 0 <= _keccak_state_size_felts < 100
        assert 0 <= _block_size < 1000
        inp = [0] * _keccak_state_size_felts
        padding = (inp + keccak_func(inp)) * _block_size
        segments.write_arg(ids.keccak_ptr_end, padding)
    %}
    ```

* Implement hint on ec_recover.json whitelist [#1036](https://github.com/lambdaclass/cairo-rs/pull/1036):

    `BuiltinHintProcessor` now supports the following hint:

    ```python

    %{
        from starkware.cairo.common.cairo_secp.secp_utils import pack
        from starkware.python.math_utils import div_mod, safe_div

        a = pack(ids.a, PRIME)
        b = pack(ids.b, PRIME)

        value = res = a - b
    %}

    ```

* Add missing hint on vrf.json lib [#1054](https://github.com/lambdaclass/cairo-rs/pull/1054):

    `BuiltinHintProcessor` now supports the following hint:

    ```python
        from starkware.cairo.common.cairo_secp.secp_utils import pack
        SECP_P = 2**255-19

        y = pack(ids.point.y, PRIME) % SECP_P
        # The modulo operation in python always returns a nonnegative number.
        value = (-y) % SECP_P
    ```

* Implement hint on ec_recover.json whitelist [#1032](https://github.com/lambdaclass/cairo-rs/pull/1032):

    `BuiltinHintProcessor` now supports the following hint:

    ```python
    %{
        from starkware.cairo.common.cairo_secp.secp_utils import pack
        from starkware.python.math_utils import div_mod, safe_div

        N = pack(ids.n, PRIME)
        x = pack(ids.x, PRIME) % N
        s = pack(ids.s, PRIME) % N,
        value = res = div_mod(x, s, N)
    %}
    ```

* Implement hints on field_arithmetic lib (Part 2) [#1004](https://github.com/lambdaclass/cairo-rs/pull/1004)

    `BuiltinHintProcessor` now supports the following hint:

    ```python
    %{
        from starkware.python.math_utils import div_mod

        def split(num: int, num_bits_shift: int, length: int):
            a = []
            for _ in range(length):
                a.append( num & ((1 << num_bits_shift) - 1) )
                num = num >> num_bits_shift
            return tuple(a)

        def pack(z, num_bits_shift: int) -> int:
            limbs = (z.d0, z.d1, z.d2)
            return sum(limb << (num_bits_shift * i) for i, limb in enumerate(limbs))

        a = pack(ids.a, num_bits_shift = 128)
        b = pack(ids.b, num_bits_shift = 128)
        p = pack(ids.p, num_bits_shift = 128)
        # For python3.8 and above the modular inverse can be computed as follows:
        # b_inverse_mod_p = pow(b, -1, p)
        # Instead we use the python3.7-friendly function div_mod from starkware.python.math_utils
        b_inverse_mod_p = div_mod(1, b, p)


        b_inverse_mod_p_split = split(b_inverse_mod_p, num_bits_shift=128, length=3)

        ids.b_inverse_mod_p.d0 = b_inverse_mod_p_split[0]
        ids.b_inverse_mod_p.d1 = b_inverse_mod_p_split[1]
        ids.b_inverse_mod_p.d2 = b_inverse_mod_p_split[2]
    %}
    ```

* Optimizations for hash builtin [#1029](https://github.com/lambdaclass/cairo-rs/pull/1029):
  * Track the verified addresses by offset in a `Vec<bool>` rather than storing the address in a `Vec<Relocatable>`

* Add missing hint on vrf.json whitelist [#1056](https://github.com/lambdaclass/cairo-rs/pull/1056):

    `BuiltinHintProcessor` now supports the following hint:

    ```python
    %{
        from starkware.python.math_utils import ec_double_slope
        from starkware.cairo.common.cairo_secp.secp_utils import pack
        SECP_P = 2**255-19

        # Compute the slope.
        x = pack(ids.point.x, PRIME)
        y = pack(ids.point.y, PRIME)
        value = slope = ec_double_slope(point=(x, y), alpha=42204101795669822316448953119945047945709099015225996174933988943478124189485, p=SECP_P)
    %}
    ```

* Add missing hint on vrf.json whitelist [#1035](https://github.com/lambdaclass/cairo-rs/pull/1035):

    `BuiltinHintProcessor` now supports the following hint:

    ```python
    %{
        from starkware.python.math_utils import line_slope
        from starkware.cairo.common.cairo_secp.secp_utils import pack
        SECP_P = 2**255-19
        # Compute the slope.
        x0 = pack(ids.point0.x, PRIME)
        y0 = pack(ids.point0.y, PRIME)
        x1 = pack(ids.point1.x, PRIME)
        y1 = pack(ids.point1.y, PRIME)
        value = slope = line_slope(point1=(x0, y0), point2=(x1, y1), p=SECP_P)
    %}
    ```

* Add missing hint on vrf.json whitelist [#1035](https://github.com/lambdaclass/cairo-rs/pull/1035):

    `BuiltinHintProcessor` now supports the following hint:

    ```python
    %{
        from starkware.cairo.common.cairo_secp.secp_utils import pack
        SECP_P = 2**255-19
        to_assert = pack(ids.val, PRIME)
        q, r = divmod(pack(ids.val, PRIME), SECP_P)
        assert r == 0, f"verify_zero: Invalid input {ids.val.d0, ids.val.d1, ids.val.d2}."
        ids.q = q % PRIME
    %}
    ```

* Add missing hint on vrf.json whitelist [#1000](https://github.com/lambdaclass/cairo-rs/pull/1000):

    `BuiltinHintProcessor` now supports the following hint:

    ```python
        def pack_512(u, num_bits_shift: int) -> int:
            limbs = (u.d0, u.d1, u.d2, u.d3)
            return sum(limb << (num_bits_shift * i) for i, limb in enumerate(limbs))

        x = pack_512(ids.x, num_bits_shift = 128)
        p = ids.p.low + (ids.p.high << 128)
        x_inverse_mod_p = pow(x,-1, p)

        x_inverse_mod_p_split = (x_inverse_mod_p & ((1 << 128) - 1), x_inverse_mod_p >> 128)

        ids.x_inverse_mod_p.low = x_inverse_mod_p_split[0]
        ids.x_inverse_mod_p.high = x_inverse_mod_p_split[1]
    ```

* BREAKING CHANGE: Fix `CairoRunner::get_memory_holes` [#1027](https://github.com/lambdaclass/cairo-rs/pull/1027):

  * Skip builtin segements when counting memory holes
  * Check amount of memory holes for all tests in cairo_run_test
  * Remove duplicated tests in cairo_run_test
  * BREAKING CHANGE: `MemorySegmentManager.get_memory_holes` now also receives the amount of builtins in the vm. Signature is now `pub fn get_memory_holes(&self, builtin_count: usize) -> Result<usize, MemoryError>`

* Add missing hints on cairo_secp lib [#1026](https://github.com/lambdaclass/cairo-rs/pull/1026):

    `BuiltinHintProcessor` now supports the following hints:

    ```python
    from starkware.cairo.common.cairo_secp.secp256r1_utils import SECP256R1_ALPHA as ALPHA
    ```
    and:

    ```python
    from starkware.cairo.common.cairo_secp.secp256r1_utils import SECP256R1_N as N
    ```

* Add missing hint on vrf.json lib [#1043](https://github.com/lambdaclass/cairo-rs/pull/1043):

    `BuiltinHintProcessor` now supports the following hint:

    ```python
        from starkware.python.math_utils import div_mod

        def split(a: int):
            return (a & ((1 << 128) - 1), a >> 128)

        def pack(z, num_bits_shift: int) -> int:
            limbs = (z.low, z.high)
            return sum(limb << (num_bits_shift * i) for i, limb in enumerate(limbs))

        a = pack(ids.a, 128)
        b = pack(ids.b, 128)
        p = pack(ids.p, 128)
        # For python3.8 and above the modular inverse can be computed as follows:
        # b_inverse_mod_p = pow(b, -1, p)
        # Instead we use the python3.7-friendly function div_mod from starkware.python.math_utils
        b_inverse_mod_p = div_mod(1, b, p)

        b_inverse_mod_p_split = split(b_inverse_mod_p)

        ids.b_inverse_mod_p.low = b_inverse_mod_p_split[0]
        ids.b_inverse_mod_p.high = b_inverse_mod_p_split[1]
    ```

* Add missing hints `NewHint#35` and `NewHint#36` [#975](https://github.com/lambdaclass/cairo-rs/issues/975)

    `BuiltinHintProcessor` now supports the following hint:

    ```python
    from starkware.cairo.common.cairo_secp.secp_utils import pack
    from starkware.cairo.common.math_utils import as_int
    from starkware.python.math_utils import div_mod, safe_div

    p = pack(ids.P, PRIME)
    x = pack(ids.x, PRIME) + as_int(ids.x.d3, PRIME) * ids.BASE ** 3 + as_int(ids.x.d4, PRIME) * ids.BASE ** 4
    y = pack(ids.y, PRIME)

    value = res = div_mod(x, y, p)
    ```

    ```python
    k = safe_div(res * y - x, p)
    value = k if k > 0 else 0 - k
    ids.flag = 1 if k > 0 else 0
    ```

* Add missing hint on cairo_secp lib [#1057](https://github.com/lambdaclass/cairo-rs/pull/1057):

    `BuiltinHintProcessor` now supports the following hint:

    ```python
        from starkware.cairo.common.cairo_secp.secp_utils import pack
        from starkware.python.math_utils import ec_double_slope

        # Compute the slope.
        x = pack(ids.point.x, PRIME)
        y = pack(ids.point.y, PRIME)
        value = slope = ec_double_slope(point=(x, y), alpha=ALPHA, p=SECP_P)
    ```

* Add missing hint on uint256_improvements lib [#1025](https://github.com/lambdaclass/cairo-rs/pull/1025):

    `BuiltinHintProcessor` now supports the following hint:

    ```python
        from starkware.python.math_utils import isqrt
        n = (ids.n.high << 128) + ids.n.low
        root = isqrt(n)
        assert 0 <= root < 2 ** 128
        ids.root = root
    ```

* Add missing hint on vrf.json lib [#1045](https://github.com/lambdaclass/cairo-rs/pull/1045):

    `BuiltinHintProcessor` now supports the following hint:

    ```python
        from starkware.python.math_utils import is_quad_residue, sqrt

        def split(a: int):
            return (a & ((1 << 128) - 1), a >> 128)

        def pack(z) -> int:
            return z.low + (z.high << 128)

        generator = pack(ids.generator)
        x = pack(ids.x)
        p = pack(ids.p)

        success_x = is_quad_residue(x, p)
        root_x = sqrt(x, p) if success_x else None
        success_gx = is_quad_residue(generator*x, p)
        root_gx = sqrt(generator*x, p) if success_gx else None

        # Check that one is 0 and the other is 1
        if x != 0:
            assert success_x + success_gx == 1

        # `None` means that no root was found, but we need to transform these into a felt no matter what
        if root_x == None:
            root_x = 0
        if root_gx == None:
            root_gx = 0
        ids.success_x = int(success_x)
        ids.success_gx = int(success_gx)
        split_root_x = split(root_x)
        # print('split root x', split_root_x)
        split_root_gx = split(root_gx)
        ids.sqrt_x.low = split_root_x[0]
        ids.sqrt_x.high = split_root_x[1]
        ids.sqrt_gx.low = split_root_gx[0]
        ids.sqrt_gx.high = split_root_gx[1]
    ```

* Add missing hint on uint256_improvements lib [#1024](https://github.com/lambdaclass/cairo-rs/pull/1024):

    `BuiltinHintProcessor` now supports the following hint:

    ```python
        res = ids.a + ids.b
        ids.carry = 1 if res >= ids.SHIFT else 0
    ```

* BREAKING CHANGE: move `Program::identifiers` to `SharedProgramData::identifiers` [#1023](https://github.com/lambdaclass/cairo-rs/pull/1023)
    * Optimizes `CairoRunner::new`, needed for sequencers and other workflows reusing the same `Program` instance across `CairoRunner`s
    * Breaking change: make all fields in `Program` and `SharedProgramData` `pub(crate)`, since we break by moving the field let's make it the last break for this struct
    * Add `Program::get_identifier(&self, id: &str) -> &Identifier` to get a single identifier by name

* Implement hints on field_arithmetic lib[#985](https://github.com/lambdaclass/cairo-rs/pull/983)

    `BuiltinHintProcessor` now supports the following hint:

    ```python
        %{
            from starkware.python.math_utils import is_quad_residue, sqrt

            def split(num: int, num_bits_shift: int = 128, length: int = 3):
                a = []
                for _ in range(length):
                    a.append( num & ((1 << num_bits_shift) - 1) )
                    num = num >> num_bits_shift
                return tuple(a)

            def pack(z, num_bits_shift: int = 128) -> int:
                limbs = (z.d0, z.d1, z.d2)
                return sum(limb << (num_bits_shift * i) for i, limb in enumerate(limbs))


            generator = pack(ids.generator)
            x = pack(ids.x)
            p = pack(ids.p)

            success_x = is_quad_residue(x, p)
            root_x = sqrt(x, p) if success_x else None

            success_gx = is_quad_residue(generator*x, p)
            root_gx = sqrt(generator*x, p) if success_gx else None

            # Check that one is 0 and the other is 1
            if x != 0:
                assert success_x + success_gx ==1

            # `None` means that no root was found, but we need to transform these into a felt no matter what
            if root_x == None:
                root_x = 0
            if root_gx == None:
                root_gx = 0
            ids.success_x = int(success_x)
            ids.success_gx = int(success_gx)
            split_root_x = split(root_x)
            split_root_gx = split(root_gx)
            ids.sqrt_x.d0 = split_root_x[0]
            ids.sqrt_x.d1 = split_root_x[1]
            ids.sqrt_x.d2 = split_root_x[2]
            ids.sqrt_gx.d0 = split_root_gx[0]
            ids.sqrt_gx.d1 = split_root_gx[1]
            ids.sqrt_gx.d2 = split_root_gx[2]
        %}
    ```

* Add missing hint on vrf.json lib [#1050](https://github.com/lambdaclass/cairo-rs/pull/1050):

    `BuiltinHintProcessor` now supports the following hint:

    ```python
        sum_low = ids.a.low + ids.b.low
        ids.carry_low = 1 if sum_low >= ids.SHIFT else 0
    ```

* Add missing hint on uint256_improvements lib [#1016](https://github.com/lambdaclass/cairo-rs/pull/1016):

    `BuiltinHintProcessor` now supports the following hint:

    ```python
        def split(num: int, num_bits_shift: int = 128, length: int = 2):
            a = []
            for _ in range(length):
                a.append( num & ((1 << num_bits_shift) - 1) )
                num = num >> num_bits_shift
            return tuple(a)

        def pack(z, num_bits_shift: int = 128) -> int:
            limbs = (z.low, z.high)
            return sum(limb << (num_bits_shift * i) for i, limb in enumerate(limbs))

        a = pack(ids.a)
        b = pack(ids.b)
        res = (a - b)%2**256
        res_split = split(res)
        ids.res.low = res_split[0]
        ids.res.high = res_split[1]
    ```

* Implement hint on vrf.json lib [#1049](https://github.com/lambdaclass/cairo-rs/pull/1049)

    `BuiltinHintProcessor` now supports the following hint:
    
    ```python
        def split(num: int, num_bits_shift: int, length: int):
            a = []
            for _ in range(length):
                a.append( num & ((1 << num_bits_shift) - 1) )
                num = num >> num_bits_shift
            return tuple(a)

        def pack(z, num_bits_shift: int) -> int:
            limbs = (z.d0, z.d1, z.d2)
            return sum(limb << (num_bits_shift * i) for i, limb in enumerate(limbs))

        def pack_extended(z, num_bits_shift: int) -> int:
            limbs = (z.d0, z.d1, z.d2, z.d3, z.d4, z.d5)
            return sum(limb << (num_bits_shift * i) for i, limb in enumerate(limbs))

        a = pack_extended(ids.a, num_bits_shift = 128)
        div = pack(ids.div, num_bits_shift = 128)

        quotient, remainder = divmod(a, div)

        quotient_split = split(quotient, num_bits_shift=128, length=6)

        ids.quotient.d0 = quotient_split[0]
        ids.quotient.d1 = quotient_split[1]
        ids.quotient.d2 = quotient_split[2]
        ids.quotient.d3 = quotient_split[3]
        ids.quotient.d4 = quotient_split[4]
        ids.quotient.d5 = quotient_split[5]

        remainder_split = split(remainder, num_bits_shift=128, length=3)
        ids.remainder.d0 = remainder_split[0]
        ids.remainder.d1 = remainder_split[1]
        ids.remainder.d2 = remainder_split[2]
    ```

    _Note: this hint is similar to the one in #983, but with some trailing whitespace removed_

* Add missing hint on vrf.json whitelist [#1030](https://github.com/lambdaclass/cairo-rs/pull/1030):

    `BuiltinHintProcessor` now supports the following hint:

    ```python
        def split(num: int, num_bits_shift: int, length: int):
            a = []
            for _ in range(length):
                a.append( num & ((1 << num_bits_shift) - 1) )
                num = num >> num_bits_shift
            return tuple(a)

        def pack(z, num_bits_shift: int) -> int:
            limbs = (z.low, z.high)
            return sum(limb << (num_bits_shift * i) for i, limb in enumerate(limbs))

        def pack_extended(z, num_bits_shift: int) -> int:
            limbs = (z.d0, z.d1, z.d2, z.d3)
            return sum(limb << (num_bits_shift * i) for i, limb in enumerate(limbs))

        x = pack_extended(ids.x, num_bits_shift = 128)
        div = pack(ids.div, num_bits_shift = 128)

        quotient, remainder = divmod(x, div)

        quotient_split = split(quotient, num_bits_shift=128, length=4)

        ids.quotient.d0 = quotient_split[0]
        ids.quotient.d1 = quotient_split[1]
        ids.quotient.d2 = quotient_split[2]
        ids.quotient.d3 = quotient_split[3]

        remainder_split = split(remainder, num_bits_shift=128, length=2)
        ids.remainder.low = remainder_split[0]
        ids.remainder.high = remainder_split[1]
    ```

* Add method `Program::data_len(&self) -> usize` to get the number of data cells in a given program [#1022](https://github.com/lambdaclass/cairo-rs/pull/1022)

* Add missing hint on uint256_improvements lib [#1013](https://github.com/lambdaclass/cairo-rs/pull/1013):

    `BuiltinHintProcessor` now supports the following hint:

    ```python
        a = (ids.a.high << 128) + ids.a.low
        div = (ids.div.b23 << 128) + ids.div.b01
        quotient, remainder = divmod(a, div)

        ids.quotient.low = quotient & ((1 << 128) - 1)
        ids.quotient.high = quotient >> 128
        ids.remainder.low = remainder & ((1 << 128) - 1)
        ids.remainder.high = remainder >> 128
    ```

* Add missing hint on cairo_secp lib [#1010](https://github.com/lambdaclass/cairo-rs/pull/1010):

    `BuiltinHintProcessor` now supports the following hint:

    ```python
        memory[ap] = int(x == 0)
    ```

* Implement hint on `get_felt_bitlength` [#993](https://github.com/lambdaclass/cairo-rs/pull/993)

  `BuiltinHintProcessor` now supports the following hint:
  ```python
  x = ids.x
  ids.bit_length = x.bit_length()
  ```
  Used by the [`Garaga` library function `get_felt_bitlength`](https://github.com/keep-starknet-strange/garaga/blob/249f8a372126b3a839f9c1e1080ea8c6f9374c0c/src/utils.cairo#L54)

* Add missing hint on cairo_secp lib [#1009](https://github.com/lambdaclass/cairo-rs/pull/1009):

    `BuiltinHintProcessor` now supports the following hint:

    ```python
        ids.dibit = ((ids.scalar_u >> ids.m) & 1) + 2 * ((ids.scalar_v >> ids.m) & 1)
    ```

* Add getters to read properties of a `Program` [#1017](https://github.com/lambdaclass/cairo-rs/pull/1017):
  * `prime(&self) -> &str`: get the prime associated to data in hex representation
  * `iter_data(&self) -> Iterator<Item = &MaybeRelocatable>`: get an iterator over all elements in the program data
  * `iter_builtins(&self) -> Iterator<Item = &BuiltinName>`: get an iterator over the names of required builtins

* Add missing hint on cairo_secp lib [#1008](https://github.com/lambdaclass/cairo-rs/pull/1008):

    `BuiltinHintProcessor` now supports the following hint:

    ```python
        ids.len_hi = max(ids.scalar_u.d2.bit_length(), ids.scalar_v.d2.bit_length())-1
    ```

* Update `starknet-crypto` to version `0.4.3` [#1011](https://github.com/lambdaclass/cairo-rs/pull/1011)
  * The new version carries an 85% reduction in execution time for ECDSA signature verification

* BREAKING CHANGE: refactor `Program` to optimize `Program::clone` [#999](https://github.com/lambdaclass/cairo-rs/pull/999)

    * Breaking change: many fields that were (unnecessarily) public become hidden by the refactor.

* BREAKING CHANGE: Add _builtin suffix to builtin names e.g.: output -> output_builtin [#1005](https://github.com/lambdaclass/cairo-rs/pull/1005)

* Implement hint on uint384_extension lib [#983](https://github.com/lambdaclass/cairo-rs/pull/983)

    `BuiltinHintProcessor` now supports the following hint:
    
    ```python
        def split(num: int, num_bits_shift: int, length: int):
            a = []
            for _ in range(length):
                a.append( num & ((1 << num_bits_shift) - 1) )
                num = num >> num_bits_shift 
            return tuple(a)

        def pack(z, num_bits_shift: int) -> int:
            limbs = (z.d0, z.d1, z.d2)
            return sum(limb << (num_bits_shift * i) for i, limb in enumerate(limbs))
            
        def pack_extended(z, num_bits_shift: int) -> int:
            limbs = (z.d0, z.d1, z.d2, z.d3, z.d4, z.d5)
            return sum(limb << (num_bits_shift * i) for i, limb in enumerate(limbs))

        a = pack_extended(ids.a, num_bits_shift = 128)
        div = pack(ids.div, num_bits_shift = 128)

        quotient, remainder = divmod(a, div)

        quotient_split = split(quotient, num_bits_shift=128, length=6)

        ids.quotient.d0 = quotient_split[0]
        ids.quotient.d1 = quotient_split[1]
        ids.quotient.d2 = quotient_split[2]
        ids.quotient.d3 = quotient_split[3]
        ids.quotient.d4 = quotient_split[4]
        ids.quotient.d5 = quotient_split[5]

        remainder_split = split(remainder, num_bits_shift=128, length=3)
        ids.remainder.d0 = remainder_split[0]
        ids.remainder.d1 = remainder_split[1]
        ids.remainder.d2 = remainder_split[2]
    ```

* BREAKING CHANGE: optimization for instruction decoding [#942](https://github.com/lambdaclass/cairo-rs/pull/942):
    * Avoids copying immediate arguments to the `Instruction` structure, as they get inferred from the offset anyway
    * Breaking: removal of the field `Instruction::imm`

* Add missing `\n` character in traceback string [#997](https://github.com/lambdaclass/cairo-rs/pull/997)
    * BugFix: Add missing `\n` character after traceback lines when the filename is missing ("Unknown Location")

* 0.11 Support
    * Add missing hints [#1014](https://github.com/lambdaclass/cairo-rs/pull/1014):
        `BuiltinHintProcessor` now supports the following hints:
        ```python
            from starkware.cairo.common.cairo_secp.secp256r1_utils import SECP256R1_P as SECP_P 
        ```
        and: 
        ```python
            from starkware.cairo.common.cairo_secp.secp_utils import pack
            from starkware.python.math_utils import line_slope
            
            # Compute the slope.
            x0 = pack(ids.point0.x, PRIME)
            y0 = pack(ids.point0.y, PRIME)
            x1 = pack(ids.point1.x, PRIME)
            y1 = pack(ids.point1.y, PRIME)
            value = slope = line_slope(point1=(x0, y0), point2=(x1, y1), p=SECP_P)
        ```
    * Add missing hints on cairo_secp lib [#991](https://github.com/lambdaclass/cairo-rs/pull/991):
        `BuiltinHintProcessor` now supports the following hints:
        ```python
        from starkware.cairo.common.cairo_secp.secp_utils import pack
        from starkware.python.math_utils import div_mod, safe_div

        N = 0xfffffffffffffffffffffffffffffffebaaedce6af48a03bbfd25e8cd0364141
        x = pack(ids.x, PRIME) % N
        s = pack(ids.s, PRIME) % N
        value = res = div_mod(x, s, N)
        ```
        and: 
        ```python
        value = k = safe_div(res * s - x, N)
        ```
    * Layouts update [#874](https://github.com/lambdaclass/cairo-rs/pull/874)
    * Keccak builtin updated [#873](https://github.com/lambdaclass/cairo-rs/pull/873), [#883](https://github.com/lambdaclass/cairo-rs/pull/883)
    * Changes to `ec_op` [#876](https://github.com/lambdaclass/cairo-rs/pull/876)
    * Poseidon builtin [#875](https://github.com/lambdaclass/cairo-rs/pull/875)
    * Renamed Felt to Felt252 [#899](https://github.com/lambdaclass/cairo-rs/pull/899)
    * Added SegmentArenaBuiltinRunner [#913](https://github.com/lambdaclass/cairo-rs/pull/913)
    * Added `program_segment_size` argument to `verify_secure_runner` & `run_from_entrypoint` [#928](https://github.com/lambdaclass/cairo-rs/pull/928)
    * Added dynamic layout [#879](https://github.com/lambdaclass/cairo-rs/pull/879)
    * `get_segment_size` was exposed [#934](https://github.com/lambdaclass/cairo-rs/pull/934)

* Add missing hint on cairo_secp lib [#1006](https://github.com/lambdaclass/cairo-rs/pull/1006):

    `BuiltinHintProcessor` now supports the following hint:

    ```python
        ids.quad_bit = (
            8 * ((ids.scalar_v >> ids.m) & 1)
            + 4 * ((ids.scalar_u >> ids.m) & 1)
            + 2 * ((ids.scalar_v >> (ids.m - 1)) & 1)
            + ((ids.scalar_u >> (ids.m - 1)) & 1)
        )
    ```

* Add missing hint on cairo_secp lib [#1003](https://github.com/lambdaclass/cairo-rs/pull/1003):

    `BuiltinHintProcessor` now supports the following hint:

    ```python
        from starkware.cairo.common.cairo_secp.secp_utils import pack

        x = pack(ids.x, PRIME) % SECP_P
    ```

* Add missing hint on cairo_secp lib [#996](https://github.com/lambdaclass/cairo-rs/pull/996):

    `BuiltinHintProcessor` now supports the following hint:

    ```python
        from starkware.python.math_utils import div_mod
        value = x_inv = div_mod(1, x, SECP_P)
    ```

* Add missing hints on cairo_secp lib [#994](https://github.com/lambdaclass/cairo-rs/pull/994):

    `BuiltinHintProcessor` now supports the following hints:

    ```python
        from starkware.cairo.common.cairo_secp.secp_utils import pack
        from starkware.python.math_utils import div_mod, safe_div

        a = pack(ids.a, PRIME)
        b = pack(ids.b, PRIME)
        value = res = div_mod(a, b, N)
    ```

    ```python
        value = k_plus_one = safe_div(res * b - a, N) + 1
    ```

* Add missing hint on cairo_secp lib [#992](https://github.com/lambdaclass/cairo-rs/pull/992):

    `BuiltinHintProcessor` now supports the following hint:

    ```python
        from starkware.cairo.common.cairo_secp.secp_utils import pack

        q, r = divmod(pack(ids.val, PRIME), SECP_P)
        assert r == 0, f"verify_zero: Invalid input {ids.val.d0, ids.val.d1, ids.val.d2}."
        ids.q = q % PRIME
    ```

* Add missing hint on cairo_secp lib [#990](https://github.com/lambdaclass/cairo-rs/pull/990):

    `BuiltinHintProcessor` now supports the following hint:

    ```python
        from starkware.cairo.common.cairo_secp.secp_utils import pack

        slope = pack(ids.slope, PRIME)
        x = pack(ids.point.x, PRIME)
        y = pack(ids.point.y, PRIME)

        value = new_x = (pow(slope, 2, SECP_P) - 2 * x) % SECP_P
    ```

* Add missing hint on cairo_secp lib [#989](https://github.com/lambdaclass/cairo-rs/pull/989):

    `BuiltinHintProcessor` now supports the following hint:

    ```python
        from starkware.cairo.common.cairo_secp.secp_utils import SECP_P
        q, r = divmod(pack(ids.val, PRIME), SECP_P)
        assert r == 0, f"verify_zero: Invalid input {ids.val.d0, ids.val.d1, ids.val.d2}."
        ids.q = q % PRIME
    ```

* Add missing hint on cairo_secp lib [#986](https://github.com/lambdaclass/cairo-rs/pull/986):

    `BuiltinHintProcessor` now supports the following hint:

    ```python
        from starkware.cairo.common.cairo_secp.secp_utils import SECP_P, pack
        from starkware.python.math_utils import div_mod

        # Compute the slope.
        x = pack(ids.pt.x, PRIME)
        y = pack(ids.pt.y, PRIME)
        value = slope = div_mod(3 * x ** 2, 2 * y, SECP_P)
    ```

* Add missing hint on cairo_secp lib [#984](https://github.com/lambdaclass/cairo-rs/pull/984):

    `BuiltinHintProcessor` now supports the following hint:

    ```python
        from starkware.cairo.common.cairo_secp.secp_utils import SECP_P, pack
        from starkware.python.math_utils import div_mod

        # Compute the slope.
        x0 = pack(ids.pt0.x, PRIME)
        y0 = pack(ids.pt0.y, PRIME)
        x1 = pack(ids.pt1.x, PRIME)
        y1 = pack(ids.pt1.y, PRIME)
        value = slope = div_mod(y0 - y1, x0 - x1, SECP_P)
    ```

* Implement hints on uint384 lib (Part 2) [#971](https://github.com/lambdaclass/cairo-rs/pull/971)

    `BuiltinHintProcessor` now supports the following hint:

    ```python
        memory[ap] = 1 if 0 <= (ids.a.d2 % PRIME) < 2 ** 127 else 0
    ```

 * Add alternative hint code for hint on _block_permutation used by 0.10.3 whitelist [#958](https://github.com/lambdaclass/cairo-rs/pull/958)

     `BuiltinHintProcessor` now supports the following hint:

    ```python
        from starkware.cairo.common.keccak_utils.keccak_utils import keccak_func
        _keccak_state_size_felts = int(ids.KECCAK_STATE_SIZE_FELTS)
        assert 0 <= _keccak_state_size_felts < 100

        output_values = keccak_func(memory.get_range(
            ids.keccak_ptr - _keccak_state_size_felts, _keccak_state_size_felts))
        segments.write_arg(ids.keccak_ptr, output_values)
    ```

* Make  hints code `src/hint_processor/builtin_hint_processor/hint_code.rs` public [#988](https://github.com/lambdaclass/cairo-rs/pull/988)

* Implement hints on uint384 lib (Part 1) [#960](https://github.com/lambdaclass/cairo-rs/pull/960)

    `BuiltinHintProcessor` now supports the following hints:

    ```python
        def split(num: int, num_bits_shift: int, length: int):
        a = []
        for _ in range(length):
            a.append( num & ((1 << num_bits_shift) - 1) )
            num = num >> num_bits_shift
        return tuple(a)

        def pack(z, num_bits_shift: int) -> int:
            limbs = (z.d0, z.d1, z.d2)
            return sum(limb << (num_bits_shift * i) for i, limb in enumerate(limbs))

        a = pack(ids.a, num_bits_shift = 128)
        div = pack(ids.div, num_bits_shift = 128)
        quotient, remainder = divmod(a, div)

        quotient_split = split(quotient, num_bits_shift=128, length=3)
        assert len(quotient_split) == 3

        ids.quotient.d0 = quotient_split[0]
        ids.quotient.d1 = quotient_split[1]
        ids.quotient.d2 = quotient_split[2]

        remainder_split = split(remainder, num_bits_shift=128, length=3)
        ids.remainder.d0 = remainder_split[0]
        ids.remainder.d1 = remainder_split[1]
        ids.remainder.d2 = remainder_split[2]
    ```

    ```python
        ids.low = ids.a & ((1<<128) - 1)
        ids.high = ids.a >> 128
    ```

    ```python
            sum_d0 = ids.a.d0 + ids.b.d0
        ids.carry_d0 = 1 if sum_d0 >= ids.SHIFT else 0
        sum_d1 = ids.a.d1 + ids.b.d1 + ids.carry_d0
        ids.carry_d1 = 1 if sum_d1 >= ids.SHIFT else 0
        sum_d2 = ids.a.d2 + ids.b.d2 + ids.carry_d1
        ids.carry_d2 = 1 if sum_d2 >= ids.SHIFT else 0
    ```

    ```python
        from starkware.python.math_utils import isqrt

        def split(num: int, num_bits_shift: int, length: int):
            a = []
            for _ in range(length):
                a.append( num & ((1 << num_bits_shift) - 1) )
                num = num >> num_bits_shift
            return tuple(a)

        def pack(z, num_bits_shift: int) -> int:
            limbs = (z.d0, z.d1, z.d2)
            return sum(limb << (num_bits_shift * i) for i, limb in enumerate(limbs))

        a = pack(ids.a, num_bits_shift=128)
        root = isqrt(a)
        assert 0 <= root < 2 ** 192
        root_split = split(root, num_bits_shift=128, length=3)
        ids.root.d0 = root_split[0]
        ids.root.d1 = root_split[1]
        ids.root.d2 = root_split[2]
    ```

* Re-export the `cairo-felt` crate as `cairo_vm::felt` [#981](https://github.com/lambdaclass/cairo-rs/pull/981)
  * Removes the need of explicitly importing `cairo-felt` in downstream projects
  and helps ensure there is no version mismatch caused by that

* Implement hint on `uint256_mul_div_mod`[#957](https://github.com/lambdaclass/cairo-rs/pull/957)

    `BuiltinHintProcessor` now supports the following hint:

    ```python
    a = (ids.a.high << 128) + ids.a.low
    b = (ids.b.high << 128) + ids.b.low
    div = (ids.div.high << 128) + ids.div.low
    quotient, remainder = divmod(a * b, div)

    ids.quotient_low.low = quotient & ((1 << 128) - 1)
    ids.quotient_low.high = (quotient >> 128) & ((1 << 128) - 1)
    ids.quotient_high.low = (quotient >> 256) & ((1 << 128) - 1)
    ids.quotient_high.high = quotient >> 384
    ids.remainder.low = remainder & ((1 << 128) - 1)
    ids.remainder.high = remainder >> 128"
    ```

    Used by the common library function `uint256_mul_div_mod`

#### [0.3.0-rc1] - 2023-04-13
* Derive Deserialize for ExecutionResources [#922](https://github.com/lambdaclass/cairo-rs/pull/922)
* Remove builtin names from VirtualMachine.builtin_runners [#921](https://github.com/lambdaclass/cairo-rs/pull/921)
* Implemented hints on common/ec.cairo [#888](https://github.com/lambdaclass/cairo-rs/pull/888)
* Changed `Memory.insert` argument types [#902](https://github.com/lambdaclass/cairo-rs/pull/902)
* feat: implemented `Deserialize` on Program by changing builtins field type to enum [#896](https://github.com/lambdaclass/cairo-rs/pull/896)
* Effective size computation from the VM exposed [#887](https://github.com/lambdaclass/cairo-rs/pull/887)
* Wasm32 Support! [#828](https://github.com/lambdaclass/cairo-rs/pull/828), [#893](https://github.com/lambdaclass/cairo-rs/pull/893)
* `MathError` added for math operation [#855](https://github.com/lambdaclass/cairo-rs/pull/855)
* Check for overflows in relocatable operations [#859](https://github.com/lambdaclass/cairo-rs/pull/859)
* Use `Relocatable` instead of `&MaybeRelocatable` in `load_data` and `get_range`[#860](https://github.com/lambdaclass/cairo-rs/pull/860) [#867](https://github.com/lambdaclass/cairo-rs/pull/867)
* Memory-related errors moved to `MemoryError` [#854](https://github.com/lambdaclass/cairo-rs/pull/854)
    * Removed unused error variants
    * Moved memory-related error variants to `MemoryError`
    * Changed memory getters to return `MemoryError` instead of `VirtualMachineError`
    * Changed all memory-related errors in hint from `HintError::Internal(VmError::...` to `HintError::Memory(MemoryError::...`
* feat: Builder pattern for `VirtualMachine` [#820](https://github.com/lambdaclass/cairo-rs/pull/820)
* Simplified `Memory::get` return type to `Option` [#852](https://github.com/lambdaclass/cairo-rs/pull/852)
* Improved idenitifier variable error handling [#851](https://github.com/lambdaclass/cairo-rs/pull/851)
* `CairoRunner::write_output` now prints missing and relocatable values [#853](https://github.com/lambdaclass/cairo-rs/pull/853)
* `VirtualMachineError::FailedToComputeOperands` error message expanded [#848](https://github.com/lambdaclass/cairo-rs/pull/848)
* Builtin names made public [#849](https://github.com/lambdaclass/cairo-rs/pull/849)
* `secure_run` flag moved to `CairoRunConfig` struct [#832](https://github.com/lambdaclass/cairo-rs/pull/832)
* `vm_core` error types revised and iimplemented `AddAssign` for `Relocatable` [#837](https://github.com/lambdaclass/cairo-rs/pull/837)
* `to_bigint` and `to_biguint` deprecated [#757](https://github.com/lambdaclass/cairo-rs/pull/757)
* `Memory` moved into `MemorySegmentManager` [#830](https://github.com/lambdaclass/cairo-rs/pull/830)
    * To reduce the complexity of the VM's memory and enforce proper usage (as the memory and its segment manager are now a "unified" entity)
    * Removed `memory` field from `VirtualMachine`
    * Added `memory` field to `MemorySegmentManager`
    * Removed `Memory` argument from methods where `MemorySegmentManager` is also an argument
    * Added test macro `segments` (an extension of the `memory` macro)
* `Display` trait added to Memory struct [#812](https://github.com/lambdaclass/cairo-rs/pull/812)
* feat: Extensible VirtualMachineError and removed PartialEq trait [#783](https://github.com/lambdaclass/cairo-rs/pull/783)
    * `VirtualMachineError::Other(anyhow::Error)` was added to allow to returning custom errors when using `cairo-rs`
    * The `PartialEq` trait was removed from the `VirtualMachineError` enum
* VM hooks added as a conditional feature [#761](https://github.com/lambdaclass/cairo-rs/pull/761)
    * Cairo-rs based testing tools such as cairo-foundry or those built by FuzzingLabs need access to the state of the VM at specific points during the execution.
    * This PR adds the possibility for users of the cairo-rs lib to execute their custom additional code during the program execution.
    * The Rust "feature" mechanism was used in order to guarantee that this ability is only available when the lib user needs it, and is not compiled when it's not required.
    * Three hooks were created:
        * before the first step
        * before each step
        * after each step
* ExecutionResource operations: add and substract [#774](https://github.com/lambdaclass/cairo-rs/pull/774), multiplication [#908](https://github.com/lambdaclass/cairo-rs/pull/908) , and `AddAssign` [#914](https://github.com/lambdaclass/cairo-rs/pull/914)

* Move `Memory` into `MemorySegmentManager` [#830](https://github.com/lambdaclass/cairo-rs/pull/830)
    * Structural changes:
        * Remove `memory: Memory` field from `VirtualMachine`
        * Add `memory: Memory` field to `MemorySegmentManager`
    * As a result of this, multiple public methods' signatures changed:
        * `BuiltinRunner` (and its inner enum types):
            * `initialize_segments(&mut self, segments: &mut MemorySegmentManager, memory: &mut Memory)` -> `initialize_segments(&mut self, segments: &mut MemorySegmentManager)`
            * `final_stack(&mut self, segments: &MemorySegmentManager, memory: &Memory, stack_pointer: Relocatable) -> Result<Relocatable, RunnerError>` -> `final_stack(&mut self, segments: &MemorySegmentManager, stack_pointer: Relocatable) -> Result<Relocatable, RunnerError>`
        * `MemorySegmentManager`
            * `add(&mut self, memory: &mut Memory) -> Relocatable` -> `add(&mut self) -> Relocatable`
            * `add_temporary_segment(&mut self, memory: &mut Memory) -> Relocatable` -> `add_temporary_segment(&mut self) -> Relocatable`
            * `load_data(&mut self, memory: &mut Memory, ptr: &MaybeRelocatable, data: &Vec<MaybeRelocatable>) -> Result<MaybeRelocatable, MemoryError>` -> `load_data(&mut self, ptr: &MaybeRelocatable, data: &Vec<MaybeRelocatable>) -> Result<MaybeRelocatable, MemoryError>`
            * `compute_effective_sizes(&mut self, memory: &Memory) -> &Vec<usize>` -> `compute_effective_sizes(&mut self) -> &Vec<usize>`
            * `gen_arg(&mut self, arg: &dyn Any, memory: &mut Memory) -> Result<MaybeRelocatable, VirtualMachineError>` -> `gen_arg(&mut self, arg: &dyn Any) -> Result<MaybeRelocatable, VirtualMachineError>`
            * `gen_cairo_arg(&mut self, arg: &CairoArg, memory: &mut Memory) -> Result<MaybeRelocatable, VirtualMachineError>` -> `gen_cairo_arg(&mut self, arg: &CairoArg) -> Result<MaybeRelocatable, VirtualMachineError>`
            * `write_arg(&mut self, memory: &mut Memory, ptr: &Relocatable, arg: &dyn Any) -> Result<MaybeRelocatable, MemoryError>` -> `write_arg(&mut self, ptr: &Relocatable, arg: &dyn Any) -> Result<MaybeRelocatable, MemoryError>`

* Refactor `Memory::relocate memory` [#784](https://github.com/lambdaclass/cairo-rs/pull/784)
    * Bugfixes:
        * `Memory::relocate_memory` now moves data in the temporary memory relocated by a relocation rule to the real memory
    * Aditional Notes:
        * When relocating temporary memory produces clashes with pre-existing values in the real memory, an InconsistentMemory error is returned instead of keeping the last inserted value. This differs from the original implementation.

* Restrict addresses to Relocatable + fix some error variants used in signature.rs [#792](https://github.com/lambdaclass/cairo-rs/pull/792)
    * Public Api Changes:
        * Change `ValidationRule` inner type to `Box<dyn Fn(&Memory, &Relocatable) -> Result<Vec<Relocatable>, MemoryError>>`.
        * Change `validated_addresses` field of `Memory` to `HashSet<Relocatable>`.
        * Change `validate_memory_cell(&mut self, address: &MaybeRelocatable) -> Result<(), MemoryError>` to `validate_memory_cell(&mut self, addr: &Relocatable) -> Result<(), MemoryError>`.

* Add `VmException` to `CairoRunner::run_from_entrypoint`[#775](https://github.com/lambdaclass/cairo-rs/pull/775)
    * Public Api Changes:
        * Change error return type of `CairoRunner::run_from_entrypoint` to `CairoRunError`.
        * Convert `VirtualMachineError`s outputed during the vm run to `VmException` in `CairoRunner::run_from_entrypoint`.
        * Make `VmException` fields public

* Fix `BuiltinRunner::final_stack` and remove quick fix [#778](https://github.com/lambdaclass/cairo-rs/pull/778)
    * Public Api changes:
        * Various changes to public `BuiltinRunner` method's signatures:
            * `final_stack(&self, vm: &VirtualMachine, pointer: Relocatable) -> Result<(Relocatable, usize), RunnerError>` to `final_stack(&mut self, segments: &MemorySegmentManager, memory: &Memory, pointer: Relocatable) -> Result<Relocatable,RunnerError>`.
            * `get_used_cells(&self, vm: &VirtualMachine) -> Result<usize, MemoryError>` to  `get_used_cells(&self, segments: &MemorySegmentManager) -> Result<usize, MemoryError>`.
            * `get_used_instances(&self, vm: &VirtualMachine) -> Result<usize, MemoryError>` to `get_used_instances(&self, segments: &MemorySegmentManager) -> Result<usize, MemoryError>`.
    * Bugfixes:
        * `BuiltinRunner::final_stack` now updates the builtin's stop_ptr instead of returning it. This replaces the bugfix on PR #768.

#### [0.1.3] - 2023-01-26
* Add secure_run flag + integrate verify_secure_runner into cairo-run [#771](https://github.com/lambdaclass/cairo-rs/pull/777)
    * Public Api changes:
        * Add command_line argument `secure_run`
        * Add argument `secure_run: Option<bool>` to `cairo_run`
        * `verify_secure_runner` is now called inside `cairo-run` when `secure_run` is set to true or when it not set and the run is not on `proof_mode`
    * Bugfixes:
        * `EcOpBuiltinRunner::deduce_memory_cell` now checks that both points are on the curve instead of only the first one
        * `EcOpBuiltinRunner::deduce_memory_cell` now returns the values of the point coordinates instead of the indices when a `PointNotOnCurve` error is returned

* Refactor `Refactor verify_secure_runner` [#768](https://github.com/lambdaclass/cairo-rs/pull/768)
    * Public Api changes:
        * Remove builtin name from the return value of `BuiltinRunner::get_memory_segment_addresses`
        * Simplify the return value of `CairoRunner::get_builtin_segments_info` to `Vec<(usize, usize)>`
        * CairoRunner::read_return_values now receives a mutable reference to VirtualMachine
    * Bugfixes:
        * CairoRunner::read_return_values now updates the `stop_ptr` of each builtin after calling `BuiltinRunner::final_stack`

* Use CairoArg enum instead of Any in CairoRunner::run_from_entrypoint [#686](https://github.com/lambdaclass/cairo-rs/pull/686)
    * Public Api changes:
        * Remove `Result` from `MaybeRelocatable::mod_floor`, it now returns a `MaybeRelocatable`
        * Add struct `CairoArg`
        * Change `arg` argument of `CairoRunner::run_from_entrypoint` from `Vec<&dyn Any>` to `&[&CairoArg]`
        * Remove argument `typed_args` from `CairoRunner::run_from_entrypoint`
        * Remove no longer used method `gen_typed_arg` from `VirtualMachine` & `MemorySegmentManager`
        * Add methods `MemorySegmentManager::gen_cairo_arg` & `MemorySegmentManager::write_simple_args` as typed counterparts to `MemorySegmentManager::gen_arg` & `MemorySegmentManager::write_arg`

#### [0.1.1] - 2023-01-11

* Add input file contents to traceback [#666](https://github.com/lambdaclass/cairo-rs/pull/666/files)
    * Public Api changes:
        * `VirtualMachineError` enum variants containing `MaybeRelocatable` and/or `Relocatable` values now use the `Display` format instead of `Debug` in their `Display` implementation
        * `get_traceback` now adds the source code line to each traceback entry
* Use hint location instead of instruction location when building VmExceptions from hint failure [#673](https://github.com/lambdaclass/cairo-rs/pull/673/files)
    * Public Api changes:
        * `hints` field added to `InstructionLocation`
        * `Program.instruction_locations` type changed from `Option<HashMap<usize, Location>>` to `Option<HashMap<usize, InstructionLocation>>`
        * `VirtualMachineError`s produced by `HintProcessor::execute_hint()` will be wrapped in a `VirtualMachineError::Hint` error containing their hint_index
        * `get_location()` now receives an an optional usize value `hint_index`, used to obtain hint locations
* Default implementation of compile_hint [#680](https://github.com/lambdaclass/cairo-rs/pull/680)
    * Internal changes:
        * Make the `compile_hint` implementation which was in the `BuiltinHintProcessor` the default implementation in the trait.
* Add new error type `HintError` [#676](https://github.com/lambdaclass/cairo-rs/pull/676)
    * Public Api changes:
        * `HintProcessor::execute_hint()` now returns a `HintError` instead of a `VirtualMachineError`
        * Helper functions on `hint_processor_utils.rs` now return a `HintError`
* Change the Dictionary used in dict hints to store MaybeRelocatable instead of BigInt [#687](https://github.com/lambdaclass/cairo-rs/pull/687)
    * Public Api changes:
        * `DictManager`, its dictionaries, and all dict module hints implemented in rust now use `MaybeRelocatable` for keys and values instead of `BigInt`
        * Add helper functions that allow extracting ids variables as `MaybeRelocatable`: `get_maybe_relocatable_from_var_name` & `get_maybe_relocatable_from_reference`
        * Change inner value type of dict-related `HintError` variants to `MaybeRelocatable`

* Implement `substitute_error_message_attribute_references` [#689] (https://github.com/lambdaclass/cairo-rs/pull/689)
    * Public Api changes:
        * Remove `error_message_attributes` field from `VirtualMachine`, and `VirtualMachine::new`
        * Add `flow_tracking_data` field to `Attribute`
        * `get_error_attr_value` now replaces the references in the error message with the corresponding cairo values.
        * Remove duplicated handling of error attribute messages leading to duplicated into in the final error display.
* Fix multiplicative inverse bug [#697](https://github.com/lambdaclass/cairo-rs/pull/697) [#698](https://github.com/lambdaclass/cairo-rs/pull/698). The VM was using integer division rather than prime field inverse when deducing `op0` or `op1` for the multiplication opcode

#### [0.1.0] - 2022-12-30
* Add traceback to VmException [#657](https://github.com/lambdaclass/cairo-rs/pull/657)
    * Public API changes:
        * `traceback` field added to `VmException` struct
        * `pub fn from_vm_error(runner: &CairoRunner, error: VirtualMachineError, pc: usize) -> Self` is now `pub fn from_vm_error(runner: &CairoRunner, vm: &VirtualMachine, error: VirtualMachineError) -> Self`
        * `pub fn get_location(pc: &usize, runner: &CairoRunner) -> Option<Location>` is now `pub fn get_location(pc: usize, runner: &CairoRunner) -> Option<Location>`
        * `pub fn decode_instruction(encoded_instr: i64, mut imm: Option<BigInt>) -> Result<instruction::Instruction, VirtualMachineError>` is now `pub fn decode_instruction(encoded_instr: i64, mut imm: Option<&BigInt>) -> Result<instruction::Instruction, VirtualMachineError>`
        * `VmException` fields' string format now mirrors their cairo-lang counterparts.<|MERGE_RESOLUTION|>--- conflicted
+++ resolved
@@ -2,7 +2,6 @@
 
 #### Upcoming Changes
 
-<<<<<<< HEAD
 * Add more hints to `Cairo1HintProcessor` [#1143](https://github.com/lambdaclass/cairo-rs/pull/1098)
 
     * `Cairo1HintProcessor` can now run the following hints:
@@ -13,9 +12,8 @@
         * AllocConstantSize
         * GetCurrentAccessIndex
         * ShouldContinueSquashLoop
-=======
+
 * Add a test for the `DivMod` hint [#1138](https://github.com/lambdaclass/cairo-rs/pull/1138).
->>>>>>> 70f3b1ed
 
 * Add some small considerations regarding Cairo 1 programs [#1144](https://github.com/lambdaclass/cairo-rs/pull/1144):
 
