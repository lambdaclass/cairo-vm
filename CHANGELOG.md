--- conflicted
+++ resolved
@@ -2,14 +2,14 @@
 
 #### Upcoming Changes
 
-<<<<<<< HEAD
 * Implement hint for `starkware.cairo.common.cairo_keccak.keccak._copy_inputs` as described by whitelist `starknet/security/whitelists/cairo_keccak.json` [#1058](https://github.com/lambdaclass/cairo-rs/pull/1058)
 
 `BuiltinHintProcessor` now supports the following hint:
 
     ```python
     %{ ids.full_word = int(ids.n_bytes >= 8) %}
-=======
+    ```
+
 * Add alternative hint code for nondet_bigint3 hint [#1071](https://github.com/lambdaclass/cairo-rs/pull/1071)
 
     `BuiltinHintProcessor` now supports the following hint:
@@ -19,7 +19,6 @@
         from starkware.cairo.common.cairo_secp.secp_utils import split
         segments.write_arg(ids.res.address_, split(value))
     %}
->>>>>>> 0fad948c
     ```
 
 * Add missing hint on vrf.json lib [#1052](https://github.com/lambdaclass/cairo-rs/pull/1052):
