## Cairo-VM Changelog

#### Upcoming Changes

<<<<<<< HEAD
* fix(security): avoid OOM crashes when programs jump to very high invalid addresses.
=======
* fix: bump *lambdaworks-math* to latest version, that fixes no-std support [#1293](https://github.com/lambdaclass/cairo-vm/pull/1293)

* build: remove dependecy to `thiserror` (use `thiserror-no-std/std` instead)

* chore: use LambdaWorks' implementation of bit operations for `Felt252` [#1291](https://github.com/lambdaclass/cairo-rs/pull/1291)
>>>>>>> 05f2f4aa

#### [0.8.0] - 2023-6-26

* feat: Add feature `lambdaworks-felt` to `felt` & `cairo-vm` crates [#1281](https://github.com/lambdaclass/cairo-rs/pull/1281)

    Changes under this feature:
  * `Felt252` now uses _lambdaworks_' `FieldElement` internally
  * BREAKING: some methods of `Felt252` were removed, namely: `modpow` and `to_bytes_be`

#### [0.7.0] - 2023-6-26

* BREAKING: Integrate `RunResources` logic into `HintProcessor` trait [#1274](https://github.com/lambdaclass/cairo-rs/pull/1274)
  * Rename trait `HintProcessor` to `HintProcessorLogic`
  * Add trait `ResourceTracker`
  * Trait `HintProcessor` is now `HintProcessor: HintProcessorLogic + ResourceTracker`
  * `BuiltinHintProcessor::new` & `Cairo1HintProcessor::new` now receive the argumet `run_resources: RunResources`
  * `HintProcessorLogic::execute_hint` no longer receives `run_resources: &mut RunResources`
  * Remove argument `run_resources: &mut RunResources` from `CairoRunner::run_until_pc` & `CairoRunner::run_from_entrypoint`

* build: remove unused implicit features from cairo-vm [#1266](https://github.com/lambdaclass/cairo-rs/pull/1266)


#### [0.6.1] - 2023-6-23

* fix: updated the `custom_hint_example` and added it to the workspace [#1258](https://github.com/lambdaclass/cairo-rs/pull/1258)

* Add path to cairo-vm README.md [#1276](https://github.com/lambdaclass/cairo-rs/pull/1276)

* fix: change error returned when subtracting two `MaybeRelocatable`s to better reflect the cause [#1271](https://github.com/lambdaclass/cairo-rs/pull/1271)

* fix: CLI error message when using --help [#1270](https://github.com/lambdaclass/cairo-rs/pull/1270)

#### [0.6.0] - 2023-6-18

* fix: `dibit` hint no longer fails when called with an `m` of zero [#1247](https://github.com/lambdaclass/cairo-rs/pull/1247)

* fix(security): avoid denial of service on malicious input exploiting the scientific notation parser [#1239](https://github.com/lambdaclass/cairo-rs/pull/1239)

* BREAKING: Change `RunResources` usage:
    * Modify field type `RunResources.n_steps: Option<usize>,`
    
    * Public Api Changes:
        *  CairoRunner::run_until_pc: Now receive a `&mut RunResources` instead of an `&mut Option<RunResources>`
        *  CairoRunner::run_from_entrypoint: Now receive a `&mut RunResources` instead of an `&mut Option<RunResources>`
        * VirtualMachine::Step: Add `&mut RunResources` as input
        * Trait HintProcessor::execute_hint: Add  `&mut RunResources` as an input 

* perf: accumulate `min` and `max` instruction offsets during run to speed up range check [#1080](https://github.com/lambdaclass/cairo-rs/pull/)
  BREAKING: `Cairo_runner::get_perm_range_check_limits` no longer returns an error when called without trace enabled, as it no longer depends on it

* perf: process reference list on `Program` creation only [#1214](https://github.com/lambdaclass/cairo-rs/pull/1214)
  Also keep them in a `Vec<_>` instead of a `HashMap<_, _>` since it will be continuous anyway.
  BREAKING:
  * `HintProcessor::compile_hint` now receies a `&[HintReference]` rather than `&HashMap<usize, HintReference>`
  * Public `CairoRunner::get_reference_list` has been removed

* BREAKING: Add no_std compatibility to cairo-vm (cairo-1-hints feature still not supported)
    * Move the vm to its own directory and crate, different from the workspace [#1215](https://github.com/lambdaclass/cairo-rs/pull/1215)

    * Add an `ensure_no_std` crate that the CI will use to check that new changes don't revert `no_std` support [#1215](https://github.com/lambdaclass/cairo-rs/pull/1215) [#1232](https://github.com/lambdaclass/cairo-rs/pull/1232) 

    * replace the use of `num-prime::is_prime` by a custom implementation, therefore restoring `no_std` compatibility [#1238](https://github.com/lambdaclass/cairo-rs/pull/1238)

#### [0.5.2] - 2023-6-12

* BREAKING: Compute `ExecutionResources.n_steps` without requiring trace [#1222](https://github.com/lambdaclass/cairo-rs/pull/1222)

  * `CairoRunner::get_execution_resources` return's `n_steps` field value is now set to `vm.current_step` instead of `0` if both `original_steps` and `trace` are set to `None`

* Add `RunResources::get_n_steps` method [#1225](https://github.com/lambdaclass/cairo-rs/pull/1225)

* refactor: simplify `mem_eq`

* fix: pin Cairo compiler version [#1220](https://github.com/lambdaclass/cairo-rs/pull/1220)

* perf: make `inner_rc_bound` a constant, improving performance of the range-check builtin

* fix: substraction of `MaybeRelocatable` always behaves as signed [#1218](https://github.com/lambdaclass/cairo-rs/pull/1218)

#### [0.5.1] - 2023-6-7

* fix: fix overflow for `QUAD_BIT` and `DI_BIT` hints [#1209](https://github.com/lambdaclass/cairo-rs/pull/1209)
  Fixes [#1205](https://github.com/lambdaclass/cairo-rs/issue/1205)

* fix: fix hints `UINT256_UNSIGNED_DIV_REM` && `UINT256_EXPANDED_UNSIGNED_DIV_REM` [#1203](https://github.com/lambdaclass/cairo-rs/pull/1203)

* bugfix: fix deserialization of scientific notation with fractional values [#1202](https://github.com/lambdaclass/cairo-rs/pull/1202)

* feat: implement `mem_eq` function to test for equality of two ranges in memory [#1198](https://github.com/lambdaclass/cairo-rs/pull/1198)

* perf: use `mem_eq` in `set_add` [#1198](https://github.com/lambdaclass/cairo-rs/pull/1198)

* feat: wrap big variants of `HintError`, `VirtualMachineError`, `RunnerError`, `MemoryError`, `MathError`, `InsufficientAllocatedCellsError` in `Box` [#1193](https://github.com/lambdaclass/cairo-rs/pull/1193)
  * BREAKING: all tuple variants of `HintError` with a single `Felt252` or multiple elements now receive a single `Box`

* Add `Program::builtins_len method` [#1194](https://github.com/lambdaclass/cairo-rs/pull/1194)

* fix: Handle the deserialization of serde_json::Number with scientific notation (e.g.: Number(1e27)) in felt_from_number function [#1188](https://github.com/lambdaclass/cairo-rs/pull/1188)

* feat: Add RunResources Struct [#1175](https://github.com/lambdaclass/cairo-rs/pull/1175)
  * BREAKING: Modify `CairoRunner::run_until_pc` arity. Add `run_resources: &mut Option<RunResources>` input
  * BREAKING: Modify `CairoRunner::run_from_entrypoint` arity. Add `run_resources: &mut Option<RunResources>` input

* fix: Fix 'as_int' conversion usage in hints `ASSERT_250_BIT` &  `SIGNED_DIV_REM` [#1191](https://github.com/lambdaclass/cairo-rs/pull/1191)


* bugfix: Use cairo constants in `ASSERT_250_BIT` hint [#1187](https://github.com/lambdaclass/cairo-rs/pull/1187)

* bugfix: Fix `EC_DOUBLE_ASSIGN_NEW_X_V2` hint not taking `SECP_P` value from the current execution scope [#1186](https://github.com/lambdaclass/cairo-rs/pull/1186)

* fix: Fix hint `BIGINT_PACK_DIV_MOD` [#1189](https://github.com/lambdaclass/cairo-rs/pull/1189)

* fix: Fix possible subtraction overflow in `QUAD_BIT` & `DI_BIT` hints [#1185](https://github.com/lambdaclass/cairo-rs/pull/1185)

  * These hints now return an error when ids.m equals zero

* fix: felt_from_number not properly returning parse errors [#1012](https://github.com/lambdaclass/cairo-rs/pull/1012)

* fix: Fix felt sqrt and Signed impl [#1150](https://github.com/lambdaclass/cairo-rs/pull/1150)

  * BREAKING: Fix `Felt252` methods `abs`, `signum`, `is_positive`, `is_negative` and `sqrt`
  * BREAKING: Remove function `math_utils::sqrt`(Now moved to `Felt252::sqrt`)

* feat: Add method `CairoRunner::initialize_function_runner_cairo_1` [#1151](https://github.com/lambdaclass/cairo-rs/pull/1151)

  * Add method `pub fn initialize_function_runner_cairo_1(
        &mut self,
        vm: &mut VirtualMachine,
        program_builtins: &[BuiltinName],
    ) -> Result<(), RunnerError>` to `CairoRunner`

  * BREAKING: Move field `builtins` from `SharedProgramData` to `Program`
  * BREAKING: Remove argument `add_segment_arena_builtin` from `CairoRunner::initialize_function_runner`, it is now always false
  * BREAKING: Add `segment_arena` enum variant to `BuiltinName`

* Fix implementation of `InitSquashData` and `ShouldSkipSquashLoop`

* Add more hints to `Cairo1HintProcessor` [#1171](https://github.com/lambdaclass/cairo-rs/pull/1171)
                                          [#1143](https://github.com/lambdaclass/cairo-rs/pull/1143)

    * `Cairo1HintProcessor` can now run the following hints:
        * Felt252DictEntryInit
        * Felt252DictEntryUpdate
        * GetCurrentAccessDelta
        * InitSquashData
        * AllocConstantSize
        * GetCurrentAccessIndex
        * ShouldContinueSquashLoop
        * FieldSqrt
        * Uint512DivMod

* Add some small considerations regarding Cairo 1 programs [#1144](https://github.com/lambdaclass/cairo-rs/pull/1144):

  * Ignore Casm and Sierra files
  * Add special flag to compile Cairo 1 programs

* Make the VM able to run `CasmContractClass` files under `cairo-1-hints` feature [#1098](https://github.com/lambdaclass/cairo-rs/pull/1098)

  * Implement `TryFrom<CasmContractClass> for Program`
  * Add `Cairo1HintProcessor`

#### 0.5.0
**YANKED**

#### [0.4.0] - 2023-05-12

* perf: insert elements from the tail in `load_data` so reallocation happens only once [#1117](https://github.com/lambdaclass/cairo-rs/pull/1117)

* Add `CairoRunner::get_program method` [#1123](https://github.com/lambdaclass/cairo-rs/pull/1123)

* Use to_signed_felt as function for felt252 as BigInt within [-P/2, P/2] range and use to_bigint as function for representation as BigInt. [#1100](https://github.com/lambdaclass/cairo-rs/pull/1100)

* Implement hint on field_arithmetic lib [#1090](https://github.com/lambdaclass/cairo-rs/pull/1090)

    `BuiltinHintProcessor` now supports the following hints:

    ```python
        %{
            def split(num: int, num_bits_shift: int, length: int):
                a = []
                for _ in range(length):
                    a.append( num & ((1 << num_bits_shift) - 1) )
                    num = num >> num_bits_shift
                return tuple(a)

            def pack(z, num_bits_shift: int) -> int:
                limbs = (z.d0, z.d1, z.d2)
                return sum(limb << (num_bits_shift * i) for i, limb in enumerate(limbs))

            a = pack(ids.a, num_bits_shift = 128)
            b = pack(ids.b, num_bits_shift = 128)
            p = pack(ids.p, num_bits_shift = 128)

            res = (a - b) % p


            res_split = split(res, num_bits_shift=128, length=3)

            ids.res.d0 = res_split[0]
            ids.res.d1 = res_split[1]
            ids.res.d2 = res_split[2]
        %}
    ```

* Add missing hint on cairo_secp lib [#1089](https://github.com/lambdaclass/cairo-rs/pull/1089):
    `BuiltinHintProcessor` now supports the following hint:

    ```python

    from starkware.cairo.common.cairo_secp.secp_utils import pack

    slope = pack(ids.slope, PRIME)
    x0 = pack(ids.point0.x, PRIME)
    x1 = pack(ids.point1.x, PRIME)
    y0 = pack(ids.point0.y, PRIME)

    value = new_x = (pow(slope, 2, SECP_P) - x0 - x1) % SECP_P
    ```

* Add missing hint on vrf.json whitelist [#1055](https://github.com/lambdaclass/cairo-rs/pull/1055):

     `BuiltinHintProcessor` now supports the following hint:

     ```python
    %{
        PRIME = 2**255 - 19
        II = pow(2, (PRIME - 1) // 4, PRIME)

        xx = ids.xx.low + (ids.xx.high<<128)
        x = pow(xx, (PRIME + 3) // 8, PRIME)
        if (x * x - xx) % PRIME != 0:
            x = (x * II) % PRIME
        if x % 2 != 0:
            x = PRIME - x
        ids.x.low = x & ((1<<128)-1)
        ids.x.high = x >> 128
    %}
    ```

* Implement hint variant for finalize_blake2s[#1072](https://github.com/lambdaclass/cairo-rs/pull/1072)

    `BuiltinHintProcessor` now supports the following hint:

     ```python
    %{
        # Add dummy pairs of input and output.
        from starkware.cairo.common.cairo_blake2s.blake2s_utils import IV, blake2s_compress

        _n_packed_instances = int(ids.N_PACKED_INSTANCES)
        assert 0 <= _n_packed_instances < 20
        _blake2s_input_chunk_size_felts = int(ids.BLAKE2S_INPUT_CHUNK_SIZE_FELTS)
        assert 0 <= _blake2s_input_chunk_size_felts < 100

        message = [0] * _blake2s_input_chunk_size_felts
        modified_iv = [IV[0] ^ 0x01010020] + IV[1:]
        output = blake2s_compress(
            message=message,
            h=modified_iv,
            t0=0,
            t1=0,
            f0=0xffffffff,
            f1=0,
        )
        padding = (message + modified_iv + [0, 0xffffffff] + output) * (_n_packed_instances - 1)
        segments.write_arg(ids.blake2s_ptr_end, padding)
        %}
        ```

* Implement fast_ec_add hint variant [#1087](https://github.com/lambdaclass/cairo-rs/pull/1087)

`BuiltinHintProcessor` now supports the following hint:

    ```python
    %{
        from starkware.cairo.common.cairo_secp.secp_utils import SECP_P, pack

        slope = pack(ids.slope, PRIME)
        x0 = pack(ids.pt0.x, PRIME)
        x1 = pack(ids.pt1.x, PRIME)
        y0 = pack(ids.pt0.y, PRIME)

        value = new_x = (pow(slope, 2, SECP_P) - x0 - x1) % SECP_P
    %}
    ```

* feat(hints): Add alternative string for hint IS_ZERO_PACK_EXTERNAL_SECP [#1082](https://github.com/lambdaclass/cairo-rs/pull/1082)

    `BuiltinHintProcessor` now supports the following hint:

    ```python
    %{
        from starkware.cairo.common.cairo_secp.secp_utils import pack
        x = pack(ids.x, PRIME) % SECP_P
    %}
    ```

* Add alternative hint code for ec_double hint [#1083](https://github.com/lambdaclass/cairo-rs/pull/1083)

    `BuiltinHintProcessor` now supports the following hint:

    ```python
    %{
        from starkware.cairo.common.cairo_secp.secp_utils import SECP_P, pack

        slope = pack(ids.slope, PRIME)
        x = pack(ids.pt.x, PRIME)
        y = pack(ids.pt.y, PRIME)

        value = new_x = (pow(slope, 2, SECP_P) - 2 * x) % SECP_P
    %}
    ```

* fix(security)!: avoid DoS on malicious insertion to memory [#1099](https://github.com/lambdaclass/cairo-rs/pull/1099)
    * A program could crash the library by attempting to insert a value at an address with a big offset; fixed by trying to reserve to check for allocation failure
    * A program could crash the program by exploiting an integer overflow when attempting to insert a value at an address with offset `usize::MAX`

    BREAKING: added a new error variant `MemoryError::VecCapacityExceeded`

* perf: specialize addition for `u64` and `Felt252` [#932](https://github.com/lambdaclass/cairo-rs/pull/932)
    * Avoids the creation of a new `Felt252` instance for additions with a very restricted valid range
    * This impacts specially the addition of `Relocatable` with `Felt252` values in `update_pc`, which take a significant amount of time in some benchmarks

* fix(starknet-crypto): bump version to `0.5.0` [#1088](https://github.com/lambdaclass/cairo-rs/pull/1088)
    * This includes the fix for a `panic!` in `ecdsa::verify`.
      See: [#365](https://github.com/xJonathanLEI/starknet-rs/issues/365) and [#366](https://github.com/xJonathanLEI/starknet-rs/pulls/366)

* feat(hints): Add alternative string for hint IS_ZERO_PACK [#1081](https://github.com/lambdaclass/cairo-rs/pull/1081)

    `BuiltinHintProcessor` now supports the following hint:

    ```python
    %{
        from starkware.cairo.common.cairo_secp.secp_utils import SECP_P, pack
        x = pack(ids.x, PRIME) % SECP_P
    %}

* Add missing hints `NewHint#55`, `NewHint#56`, and `NewHint#57` [#1077](https://github.com/lambdaclass/cairo-rs/issues/1077)

    `BuiltinHintProcessor` now supports the following hints:

    ```python
    from starkware.cairo.common.cairo_secp.secp_utils import pack
    SECP_P=2**255-19

    x = pack(ids.x, PRIME) % SECP_P
    ```

    ```python
    from starkware.cairo.common.cairo_secp.secp_utils import pack
    SECP_P=2**255-19

    value = pack(ids.x, PRIME) % SECP_P
    ```

    ```python
    SECP_P=2**255-19
    from starkware.python.math_utils import div_mod

    value = x_inv = div_mod(1, x, SECP_P)
    ```
    
* Implement hint for `starkware.cairo.common.cairo_keccak.keccak._copy_inputs` as described by whitelist `starknet/security/whitelists/cairo_keccak.json` [#1058](https://github.com/lambdaclass/cairo-rs/pull/1058)

    `BuiltinHintProcessor` now supports the following hint:

    ```python
    %{ ids.full_word = int(ids.n_bytes >= 8) %}
    ```

* perf: cache decoded instructions [#944](https://github.com/lambdaclass/cairo-rs/pull/944)
    * Creates a new cache field in `VirtualMachine` that stores the `Instruction` instances as they get decoded from memory, significantly reducing decoding overhead, with gains up to 9% in runtime according to benchmarks in the performance server

* Add alternative hint code for nondet_bigint3 hint [#1071](https://github.com/lambdaclass/cairo-rs/pull/1071)

    `BuiltinHintProcessor` now supports the following hint:

    ```python
    %{
        from starkware.cairo.common.cairo_secp.secp_utils import split
        segments.write_arg(ids.res.address_, split(value))
    %}
    ```

* Add missing hint on vrf.json lib [#1052](https://github.com/lambdaclass/cairo-rs/pull/1052):

    `BuiltinHintProcessor` now supports the following hint:

    ```python
    %{
        from starkware.cairo.common.cairo_secp.secp_utils import pack
        SECP_P = 2**255-19

        slope = pack(ids.slope, PRIME)
        x0 = pack(ids.point0.x, PRIME)
        x1 = pack(ids.point1.x, PRIME)
        y0 = pack(ids.point0.y, PRIME)

        value = new_x = (pow(slope, 2, SECP_P) - x0 - x1) % SECP_P
    %}
    ```

* Implement hint for cairo_sha256_arbitrary_input_length whitelist [#1091](https://github.com/lambdaclass/cairo-rs/pull/1091)

    `BuiltinHintProcessor` now supports the following hint:

    ```python
    %{
        from starkware.cairo.common.cairo_sha256.sha256_utils import (
            compute_message_schedule, sha2_compress_function)

        _sha256_input_chunk_size_felts = int(ids.SHA256_INPUT_CHUNK_SIZE_FELTS)
        assert 0 <= _sha256_input_chunk_size_felts < 100
        _sha256_state_size_felts = int(ids.SHA256_STATE_SIZE_FELTS)
        assert 0 <= _sha256_state_size_felts < 100
        w = compute_message_schedule(memory.get_range(
            ids.sha256_start, _sha256_input_chunk_size_felts))
        new_state = sha2_compress_function(memory.get_range(ids.state, _sha256_state_size_felts), w)
        segments.write_arg(ids.output, new_state)
    %}
    ```

* Add missing hint on vrf.json lib [#1053](https://github.com/lambdaclass/cairo-rs/pull/1053):

     `BuiltinHintProcessor` now supports the following hint:

     ```python
    %{
        from starkware.cairo.common.cairo_secp.secp_utils import SECP_P, pack
        SECP_P = 2**255-19

        slope = pack(ids.slope, PRIME)
        x = pack(ids.point.x, PRIME)
        y = pack(ids.point.y, PRIME)

        value = new_x = (pow(slope, 2, SECP_P) - 2 * x) % SECP_P
    %}
    ```

* Implement hint on 0.6.0.json whitelist [#1044](https://github.com/lambdaclass/cairo-rs/pull/1044):

     `BuiltinHintProcessor` now supports the following hints:

    ```python
    %{
       ids.a_lsb = ids.a & 1
       ids.b_lsb = ids.b & 1
    %}
    ```

* Implement hint for `starkware.cairo.common.cairo_keccak.keccak._block_permutation` as described by whitelist `starknet/security/whitelists/cairo_keccak.json` [#1046](https://github.com/lambdaclass/cairo-rs/pull/1046)

    `BuiltinHintProcessor` now supports the following hint:

    ```python
    %{
        from starkware.cairo.common.cairo_keccak.keccak_utils import keccak_func
        _keccak_state_size_felts = int(ids.KECCAK_STATE_SIZE_FELTS)
        assert 0 <= _keccak_state_size_felts < 100
        output_values = keccak_func(memory.get_range(
            ids.keccak_ptr_start, _keccak_state_size_felts))
        segments.write_arg(ids.output, output_values)
    %}
    ```

* Implement hint on cairo_blake2s whitelist [#1040](https://github.com/lambdaclass/cairo-rs/pull/1040)

    `BuiltinHintProcessor` now supports the following hint:

    ```python
    %{
        from starkware.cairo.common.cairo_blake2s.blake2s_utils import IV, blake2s_compress

        _blake2s_input_chunk_size_felts = int(ids.BLAKE2S_INPUT_CHUNK_SIZE_FELTS)
        assert 0 <= _blake2s_input_chunk_size_felts < 100

        new_state = blake2s_compress(
            message=memory.get_range(ids.blake2s_start, _blake2s_input_chunk_size_felts),
            h=[IV[0] ^ 0x01010020] + IV[1:],
            t0=ids.n_bytes,
            t1=0,
            f0=0xffffffff,
            f1=0,
        )

        segments.write_arg(ids.output, new_state)
    %}
    ```

* Implement hint on cairo_blake2s whitelist [#1039](https://github.com/lambdaclass/cairo-rs/pull/1039)

    `BuiltinHintProcessor` now supports the following hint:

    ```python

    %{
        # Add dummy pairs of input and output.
        from starkware.cairo.common.cairo_blake2s.blake2s_utils import IV, blake2s_compress

        _n_packed_instances = int(ids.N_PACKED_INSTANCES)
        assert 0 <= _n_packed_instances < 20
        _blake2s_input_chunk_size_felts = int(ids.BLAKE2S_INPUT_CHUNK_SIZE_FELTS)
        assert 0 <= _blake2s_input_chunk_size_felts < 100

        message = [0] * _blake2s_input_chunk_size_felts
        modified_iv = [IV[0] ^ 0x01010020] + IV[1:]
        output = blake2s_compress(
            message=message,
            h=modified_iv,
            t0=0,
            t1=0,
            f0=0xffffffff,
            f1=0,
        )
        padding = (modified_iv + message + [0, 0xffffffff] + output) * (_n_packed_instances - 1)
        segments.write_arg(ids.blake2s_ptr_end, padding)
    %}

* Add `Program::iter_identifiers(&self) -> Iterator<Item = (&str, &Identifier)>` to get an iterator over the program's identifiers [#1079](https://github.com/lambdaclass/cairo-rs/pull/1079)

* Implement hint on `assert_le_felt` for versions 0.6.0 and 0.8.2 [#1047](https://github.com/lambdaclass/cairo-rs/pull/1047):

     `BuiltinHintProcessor` now supports the following hints:

     ```python

     %{
        from starkware.cairo.common.math_utils import assert_integer
        assert_integer(ids.a)
        assert_integer(ids.b)
        assert (ids.a % PRIME) <= (ids.b % PRIME), \
            f'a = {ids.a % PRIME} is not less than or equal to b = {ids.b % PRIME}.'
    %}

     ```

     ```python

    %{
        from starkware.cairo.common.math_utils import assert_integer
        assert_integer(ids.a)
        assert_integer(ids.b)
        a = ids.a % PRIME
        b = ids.b % PRIME
        assert a <= b, f'a = {a} is not less than or equal to b = {b}.'

        ids.small_inputs = int(
            a < range_check_builtin.bound and (b - a) < range_check_builtin.bound)
    %}

     ```

* Add missing hints on whitelist [#1073](https://github.com/lambdaclass/cairo-rs/pull/1073):

    `BuiltinHintProcessor` now supports the following hints:

    ```python
        ids.is_250 = 1 if ids.addr < 2**250 else 0
    ```

    ```python
        # Verify the assumptions on the relationship between 2**250, ADDR_BOUND and PRIME.
        ADDR_BOUND = ids.ADDR_BOUND % PRIME
        assert (2**250 < ADDR_BOUND <= 2**251) and (2 * 2**250 < PRIME) and (
                ADDR_BOUND * 2 > PRIME), \
            'normalize_address() cannot be used with the current constants.'
        ids.is_small = 1 if ids.addr < ADDR_BOUND else 0
    ```

* Implement hint on ec_recover.json whitelist [#1038](https://github.com/lambdaclass/cairo-rs/pull/1038):

    `BuiltinHintProcessor` now supports the following hint:

    ```python
    %{
         value = k = product // m
    %}
    ```

* Implement hint on ec_recover.json whitelist [#1037](https://github.com/lambdaclass/cairo-rs/pull/1037):

    `BuiltinHintProcessor` now supports the following hint:

    ```python
    %{
        from starkware.cairo.common.cairo_secp.secp_utils import pack
        from starkware.python.math_utils import div_mod, safe_div

        a = pack(ids.a, PRIME)
        b = pack(ids.b, PRIME)
        product = a * b
        m = pack(ids.m, PRIME)

        value = res = product % m

    %}
    ```

* Implement hint for `starkware.cairo.common.cairo_keccak.keccak.finalize_keccak` as described by whitelist `starknet/security/whitelists/cairo_keccak.json` [#1041](https://github.com/lambdaclass/cairo-rs/pull/1041)

    `BuiltinHintProcessor` now supports the following hint:

    ```python
    %{
        # Add dummy pairs of input and output.
        _keccak_state_size_felts = int(ids.KECCAK_STATE_SIZE_FELTS)
        _block_size = int(ids.BLOCK_SIZE)
        assert 0 <= _keccak_state_size_felts < 100
        assert 0 <= _block_size < 1000
        inp = [0] * _keccak_state_size_felts
        padding = (inp + keccak_func(inp)) * _block_size
        segments.write_arg(ids.keccak_ptr_end, padding)
    %}
    ```

* Implement hint on ec_recover.json whitelist [#1036](https://github.com/lambdaclass/cairo-rs/pull/1036):

    `BuiltinHintProcessor` now supports the following hint:

    ```python

    %{
        from starkware.cairo.common.cairo_secp.secp_utils import pack
        from starkware.python.math_utils import div_mod, safe_div

        a = pack(ids.a, PRIME)
        b = pack(ids.b, PRIME)

        value = res = a - b
    %}

    ```

* Add missing hint on vrf.json lib [#1054](https://github.com/lambdaclass/cairo-rs/pull/1054):

    `BuiltinHintProcessor` now supports the following hint:

    ```python
        from starkware.cairo.common.cairo_secp.secp_utils import pack
        SECP_P = 2**255-19

        y = pack(ids.point.y, PRIME) % SECP_P
        # The modulo operation in python always returns a nonnegative number.
        value = (-y) % SECP_P
    ```

* Implement hint on ec_recover.json whitelist [#1032](https://github.com/lambdaclass/cairo-rs/pull/1032):

    `BuiltinHintProcessor` now supports the following hint:

    ```python
    %{
        from starkware.cairo.common.cairo_secp.secp_utils import pack
        from starkware.python.math_utils import div_mod, safe_div

        N = pack(ids.n, PRIME)
        x = pack(ids.x, PRIME) % N
        s = pack(ids.s, PRIME) % N,
        value = res = div_mod(x, s, N)
    %}
    ```

* Implement hints on field_arithmetic lib (Part 2) [#1004](https://github.com/lambdaclass/cairo-rs/pull/1004)

    `BuiltinHintProcessor` now supports the following hint:

    ```python
    %{
        from starkware.python.math_utils import div_mod

        def split(num: int, num_bits_shift: int, length: int):
            a = []
            for _ in range(length):
                a.append( num & ((1 << num_bits_shift) - 1) )
                num = num >> num_bits_shift
            return tuple(a)

        def pack(z, num_bits_shift: int) -> int:
            limbs = (z.d0, z.d1, z.d2)
            return sum(limb << (num_bits_shift * i) for i, limb in enumerate(limbs))

        a = pack(ids.a, num_bits_shift = 128)
        b = pack(ids.b, num_bits_shift = 128)
        p = pack(ids.p, num_bits_shift = 128)
        # For python3.8 and above the modular inverse can be computed as follows:
        # b_inverse_mod_p = pow(b, -1, p)
        # Instead we use the python3.7-friendly function div_mod from starkware.python.math_utils
        b_inverse_mod_p = div_mod(1, b, p)


        b_inverse_mod_p_split = split(b_inverse_mod_p, num_bits_shift=128, length=3)

        ids.b_inverse_mod_p.d0 = b_inverse_mod_p_split[0]
        ids.b_inverse_mod_p.d1 = b_inverse_mod_p_split[1]
        ids.b_inverse_mod_p.d2 = b_inverse_mod_p_split[2]
    %}
    ```

* Optimizations for hash builtin [#1029](https://github.com/lambdaclass/cairo-rs/pull/1029):
  * Track the verified addresses by offset in a `Vec<bool>` rather than storing the address in a `Vec<Relocatable>`

* Add missing hint on vrf.json whitelist [#1056](https://github.com/lambdaclass/cairo-rs/pull/1056):

    `BuiltinHintProcessor` now supports the following hint:

    ```python
    %{
        from starkware.python.math_utils import ec_double_slope
        from starkware.cairo.common.cairo_secp.secp_utils import pack
        SECP_P = 2**255-19

        # Compute the slope.
        x = pack(ids.point.x, PRIME)
        y = pack(ids.point.y, PRIME)
        value = slope = ec_double_slope(point=(x, y), alpha=42204101795669822316448953119945047945709099015225996174933988943478124189485, p=SECP_P)
    %}
    ```

* Add missing hint on vrf.json whitelist [#1035](https://github.com/lambdaclass/cairo-rs/pull/1035):

    `BuiltinHintProcessor` now supports the following hint:

    ```python
    %{
        from starkware.python.math_utils import line_slope
        from starkware.cairo.common.cairo_secp.secp_utils import pack
        SECP_P = 2**255-19
        # Compute the slope.
        x0 = pack(ids.point0.x, PRIME)
        y0 = pack(ids.point0.y, PRIME)
        x1 = pack(ids.point1.x, PRIME)
        y1 = pack(ids.point1.y, PRIME)
        value = slope = line_slope(point1=(x0, y0), point2=(x1, y1), p=SECP_P)
    %}
    ```

* Add missing hint on vrf.json whitelist [#1035](https://github.com/lambdaclass/cairo-rs/pull/1035):

    `BuiltinHintProcessor` now supports the following hint:

    ```python
    %{
        from starkware.cairo.common.cairo_secp.secp_utils import pack
        SECP_P = 2**255-19
        to_assert = pack(ids.val, PRIME)
        q, r = divmod(pack(ids.val, PRIME), SECP_P)
        assert r == 0, f"verify_zero: Invalid input {ids.val.d0, ids.val.d1, ids.val.d2}."
        ids.q = q % PRIME
    %}
    ```

* Add missing hint on vrf.json whitelist [#1000](https://github.com/lambdaclass/cairo-rs/pull/1000):

    `BuiltinHintProcessor` now supports the following hint:

    ```python
        def pack_512(u, num_bits_shift: int) -> int:
            limbs = (u.d0, u.d1, u.d2, u.d3)
            return sum(limb << (num_bits_shift * i) for i, limb in enumerate(limbs))

        x = pack_512(ids.x, num_bits_shift = 128)
        p = ids.p.low + (ids.p.high << 128)
        x_inverse_mod_p = pow(x,-1, p)

        x_inverse_mod_p_split = (x_inverse_mod_p & ((1 << 128) - 1), x_inverse_mod_p >> 128)

        ids.x_inverse_mod_p.low = x_inverse_mod_p_split[0]
        ids.x_inverse_mod_p.high = x_inverse_mod_p_split[1]
    ```

* BREAKING CHANGE: Fix `CairoRunner::get_memory_holes` [#1027](https://github.com/lambdaclass/cairo-rs/pull/1027):

  * Skip builtin segements when counting memory holes
  * Check amount of memory holes for all tests in cairo_run_test
  * Remove duplicated tests in cairo_run_test
  * BREAKING CHANGE: `MemorySegmentManager.get_memory_holes` now also receives the amount of builtins in the vm. Signature is now `pub fn get_memory_holes(&self, builtin_count: usize) -> Result<usize, MemoryError>`

* Add missing hints on cairo_secp lib [#1026](https://github.com/lambdaclass/cairo-rs/pull/1026):

    `BuiltinHintProcessor` now supports the following hints:

    ```python
    from starkware.cairo.common.cairo_secp.secp256r1_utils import SECP256R1_ALPHA as ALPHA
    ```
    and:

    ```python
    from starkware.cairo.common.cairo_secp.secp256r1_utils import SECP256R1_N as N
    ```

* Add missing hint on vrf.json lib [#1043](https://github.com/lambdaclass/cairo-rs/pull/1043):

    `BuiltinHintProcessor` now supports the following hint:

    ```python
        from starkware.python.math_utils import div_mod

        def split(a: int):
            return (a & ((1 << 128) - 1), a >> 128)

        def pack(z, num_bits_shift: int) -> int:
            limbs = (z.low, z.high)
            return sum(limb << (num_bits_shift * i) for i, limb in enumerate(limbs))

        a = pack(ids.a, 128)
        b = pack(ids.b, 128)
        p = pack(ids.p, 128)
        # For python3.8 and above the modular inverse can be computed as follows:
        # b_inverse_mod_p = pow(b, -1, p)
        # Instead we use the python3.7-friendly function div_mod from starkware.python.math_utils
        b_inverse_mod_p = div_mod(1, b, p)

        b_inverse_mod_p_split = split(b_inverse_mod_p)

        ids.b_inverse_mod_p.low = b_inverse_mod_p_split[0]
        ids.b_inverse_mod_p.high = b_inverse_mod_p_split[1]
    ```

* Add missing hints `NewHint#35` and `NewHint#36` [#975](https://github.com/lambdaclass/cairo-rs/issues/975)

    `BuiltinHintProcessor` now supports the following hint:

    ```python
    from starkware.cairo.common.cairo_secp.secp_utils import pack
    from starkware.cairo.common.math_utils import as_int
    from starkware.python.math_utils import div_mod, safe_div

    p = pack(ids.P, PRIME)
    x = pack(ids.x, PRIME) + as_int(ids.x.d3, PRIME) * ids.BASE ** 3 + as_int(ids.x.d4, PRIME) * ids.BASE ** 4
    y = pack(ids.y, PRIME)

    value = res = div_mod(x, y, p)
    ```

    ```python
    k = safe_div(res * y - x, p)
    value = k if k > 0 else 0 - k
    ids.flag = 1 if k > 0 else 0
    ```

* Add missing hint on cairo_secp lib [#1057](https://github.com/lambdaclass/cairo-rs/pull/1057):

    `BuiltinHintProcessor` now supports the following hint:

    ```python
        from starkware.cairo.common.cairo_secp.secp_utils import pack
        from starkware.python.math_utils import ec_double_slope

        # Compute the slope.
        x = pack(ids.point.x, PRIME)
        y = pack(ids.point.y, PRIME)
        value = slope = ec_double_slope(point=(x, y), alpha=ALPHA, p=SECP_P)
    ```

* Add missing hint on uint256_improvements lib [#1025](https://github.com/lambdaclass/cairo-rs/pull/1025):

    `BuiltinHintProcessor` now supports the following hint:

    ```python
        from starkware.python.math_utils import isqrt
        n = (ids.n.high << 128) + ids.n.low
        root = isqrt(n)
        assert 0 <= root < 2 ** 128
        ids.root = root
    ```

* Add missing hint on vrf.json lib [#1045](https://github.com/lambdaclass/cairo-rs/pull/1045):

    `BuiltinHintProcessor` now supports the following hint:

    ```python
        from starkware.python.math_utils import is_quad_residue, sqrt

        def split(a: int):
            return (a & ((1 << 128) - 1), a >> 128)

        def pack(z) -> int:
            return z.low + (z.high << 128)

        generator = pack(ids.generator)
        x = pack(ids.x)
        p = pack(ids.p)

        success_x = is_quad_residue(x, p)
        root_x = sqrt(x, p) if success_x else None
        success_gx = is_quad_residue(generator*x, p)
        root_gx = sqrt(generator*x, p) if success_gx else None

        # Check that one is 0 and the other is 1
        if x != 0:
            assert success_x + success_gx == 1

        # `None` means that no root was found, but we need to transform these into a felt no matter what
        if root_x == None:
            root_x = 0
        if root_gx == None:
            root_gx = 0
        ids.success_x = int(success_x)
        ids.success_gx = int(success_gx)
        split_root_x = split(root_x)
        # print('split root x', split_root_x)
        split_root_gx = split(root_gx)
        ids.sqrt_x.low = split_root_x[0]
        ids.sqrt_x.high = split_root_x[1]
        ids.sqrt_gx.low = split_root_gx[0]
        ids.sqrt_gx.high = split_root_gx[1]
    ```

* Add missing hint on uint256_improvements lib [#1024](https://github.com/lambdaclass/cairo-rs/pull/1024):

    `BuiltinHintProcessor` now supports the following hint:

    ```python
        res = ids.a + ids.b
        ids.carry = 1 if res >= ids.SHIFT else 0
    ```

* BREAKING CHANGE: move `Program::identifiers` to `SharedProgramData::identifiers` [#1023](https://github.com/lambdaclass/cairo-rs/pull/1023)
    * Optimizes `CairoRunner::new`, needed for sequencers and other workflows reusing the same `Program` instance across `CairoRunner`s
    * Breaking change: make all fields in `Program` and `SharedProgramData` `pub(crate)`, since we break by moving the field let's make it the last break for this struct
    * Add `Program::get_identifier(&self, id: &str) -> &Identifier` to get a single identifier by name

* Implement hints on field_arithmetic lib[#985](https://github.com/lambdaclass/cairo-rs/pull/983)

    `BuiltinHintProcessor` now supports the following hint:

    ```python
        %{
            from starkware.python.math_utils import is_quad_residue, sqrt

            def split(num: int, num_bits_shift: int = 128, length: int = 3):
                a = []
                for _ in range(length):
                    a.append( num & ((1 << num_bits_shift) - 1) )
                    num = num >> num_bits_shift
                return tuple(a)

            def pack(z, num_bits_shift: int = 128) -> int:
                limbs = (z.d0, z.d1, z.d2)
                return sum(limb << (num_bits_shift * i) for i, limb in enumerate(limbs))


            generator = pack(ids.generator)
            x = pack(ids.x)
            p = pack(ids.p)

            success_x = is_quad_residue(x, p)
            root_x = sqrt(x, p) if success_x else None

            success_gx = is_quad_residue(generator*x, p)
            root_gx = sqrt(generator*x, p) if success_gx else None

            # Check that one is 0 and the other is 1
            if x != 0:
                assert success_x + success_gx ==1

            # `None` means that no root was found, but we need to transform these into a felt no matter what
            if root_x == None:
                root_x = 0
            if root_gx == None:
                root_gx = 0
            ids.success_x = int(success_x)
            ids.success_gx = int(success_gx)
            split_root_x = split(root_x)
            split_root_gx = split(root_gx)
            ids.sqrt_x.d0 = split_root_x[0]
            ids.sqrt_x.d1 = split_root_x[1]
            ids.sqrt_x.d2 = split_root_x[2]
            ids.sqrt_gx.d0 = split_root_gx[0]
            ids.sqrt_gx.d1 = split_root_gx[1]
            ids.sqrt_gx.d2 = split_root_gx[2]
        %}
    ```

* Add missing hint on vrf.json lib [#1050](https://github.com/lambdaclass/cairo-rs/pull/1050):

    `BuiltinHintProcessor` now supports the following hint:

    ```python
        sum_low = ids.a.low + ids.b.low
        ids.carry_low = 1 if sum_low >= ids.SHIFT else 0
    ```

* Add missing hint on uint256_improvements lib [#1016](https://github.com/lambdaclass/cairo-rs/pull/1016):

    `BuiltinHintProcessor` now supports the following hint:

    ```python
        def split(num: int, num_bits_shift: int = 128, length: int = 2):
            a = []
            for _ in range(length):
                a.append( num & ((1 << num_bits_shift) - 1) )
                num = num >> num_bits_shift
            return tuple(a)

        def pack(z, num_bits_shift: int = 128) -> int:
            limbs = (z.low, z.high)
            return sum(limb << (num_bits_shift * i) for i, limb in enumerate(limbs))

        a = pack(ids.a)
        b = pack(ids.b)
        res = (a - b)%2**256
        res_split = split(res)
        ids.res.low = res_split[0]
        ids.res.high = res_split[1]
    ```

* Implement hint on vrf.json lib [#1049](https://github.com/lambdaclass/cairo-rs/pull/1049)

    `BuiltinHintProcessor` now supports the following hint:
    
    ```python
        def split(num: int, num_bits_shift: int, length: int):
            a = []
            for _ in range(length):
                a.append( num & ((1 << num_bits_shift) - 1) )
                num = num >> num_bits_shift
            return tuple(a)

        def pack(z, num_bits_shift: int) -> int:
            limbs = (z.d0, z.d1, z.d2)
            return sum(limb << (num_bits_shift * i) for i, limb in enumerate(limbs))

        def pack_extended(z, num_bits_shift: int) -> int:
            limbs = (z.d0, z.d1, z.d2, z.d3, z.d4, z.d5)
            return sum(limb << (num_bits_shift * i) for i, limb in enumerate(limbs))

        a = pack_extended(ids.a, num_bits_shift = 128)
        div = pack(ids.div, num_bits_shift = 128)

        quotient, remainder = divmod(a, div)

        quotient_split = split(quotient, num_bits_shift=128, length=6)

        ids.quotient.d0 = quotient_split[0]
        ids.quotient.d1 = quotient_split[1]
        ids.quotient.d2 = quotient_split[2]
        ids.quotient.d3 = quotient_split[3]
        ids.quotient.d4 = quotient_split[4]
        ids.quotient.d5 = quotient_split[5]

        remainder_split = split(remainder, num_bits_shift=128, length=3)
        ids.remainder.d0 = remainder_split[0]
        ids.remainder.d1 = remainder_split[1]
        ids.remainder.d2 = remainder_split[2]
    ```

    _Note: this hint is similar to the one in #983, but with some trailing whitespace removed_

* Add missing hint on vrf.json whitelist [#1030](https://github.com/lambdaclass/cairo-rs/pull/1030):

    `BuiltinHintProcessor` now supports the following hint:

    ```python
        def split(num: int, num_bits_shift: int, length: int):
            a = []
            for _ in range(length):
                a.append( num & ((1 << num_bits_shift) - 1) )
                num = num >> num_bits_shift
            return tuple(a)

        def pack(z, num_bits_shift: int) -> int:
            limbs = (z.low, z.high)
            return sum(limb << (num_bits_shift * i) for i, limb in enumerate(limbs))

        def pack_extended(z, num_bits_shift: int) -> int:
            limbs = (z.d0, z.d1, z.d2, z.d3)
            return sum(limb << (num_bits_shift * i) for i, limb in enumerate(limbs))

        x = pack_extended(ids.x, num_bits_shift = 128)
        div = pack(ids.div, num_bits_shift = 128)

        quotient, remainder = divmod(x, div)

        quotient_split = split(quotient, num_bits_shift=128, length=4)

        ids.quotient.d0 = quotient_split[0]
        ids.quotient.d1 = quotient_split[1]
        ids.quotient.d2 = quotient_split[2]
        ids.quotient.d3 = quotient_split[3]

        remainder_split = split(remainder, num_bits_shift=128, length=2)
        ids.remainder.low = remainder_split[0]
        ids.remainder.high = remainder_split[1]
    ```

* Add method `Program::data_len(&self) -> usize` to get the number of data cells in a given program [#1022](https://github.com/lambdaclass/cairo-rs/pull/1022)

* Add missing hint on uint256_improvements lib [#1013](https://github.com/lambdaclass/cairo-rs/pull/1013):

    `BuiltinHintProcessor` now supports the following hint:

    ```python
        a = (ids.a.high << 128) + ids.a.low
        div = (ids.div.b23 << 128) + ids.div.b01
        quotient, remainder = divmod(a, div)

        ids.quotient.low = quotient & ((1 << 128) - 1)
        ids.quotient.high = quotient >> 128
        ids.remainder.low = remainder & ((1 << 128) - 1)
        ids.remainder.high = remainder >> 128
    ```

* Add missing hint on cairo_secp lib [#1010](https://github.com/lambdaclass/cairo-rs/pull/1010):

    `BuiltinHintProcessor` now supports the following hint:

    ```python
        memory[ap] = int(x == 0)
    ```

* Implement hint on `get_felt_bitlength` [#993](https://github.com/lambdaclass/cairo-rs/pull/993)

  `BuiltinHintProcessor` now supports the following hint:
  ```python
  x = ids.x
  ids.bit_length = x.bit_length()
  ```
  Used by the [`Garaga` library function `get_felt_bitlength`](https://github.com/keep-starknet-strange/garaga/blob/249f8a372126b3a839f9c1e1080ea8c6f9374c0c/src/utils.cairo#L54)

* Add missing hint on cairo_secp lib [#1009](https://github.com/lambdaclass/cairo-rs/pull/1009):

    `BuiltinHintProcessor` now supports the following hint:

    ```python
        ids.dibit = ((ids.scalar_u >> ids.m) & 1) + 2 * ((ids.scalar_v >> ids.m) & 1)
    ```

* Add getters to read properties of a `Program` [#1017](https://github.com/lambdaclass/cairo-rs/pull/1017):
  * `prime(&self) -> &str`: get the prime associated to data in hex representation
  * `iter_data(&self) -> Iterator<Item = &MaybeRelocatable>`: get an iterator over all elements in the program data
  * `iter_builtins(&self) -> Iterator<Item = &BuiltinName>`: get an iterator over the names of required builtins

* Add missing hint on cairo_secp lib [#1008](https://github.com/lambdaclass/cairo-rs/pull/1008):

    `BuiltinHintProcessor` now supports the following hint:

    ```python
        ids.len_hi = max(ids.scalar_u.d2.bit_length(), ids.scalar_v.d2.bit_length())-1
    ```

* Update `starknet-crypto` to version `0.4.3` [#1011](https://github.com/lambdaclass/cairo-rs/pull/1011)
  * The new version carries an 85% reduction in execution time for ECDSA signature verification

* BREAKING CHANGE: refactor `Program` to optimize `Program::clone` [#999](https://github.com/lambdaclass/cairo-rs/pull/999)

    * Breaking change: many fields that were (unnecessarily) public become hidden by the refactor.

* BREAKING CHANGE: Add _builtin suffix to builtin names e.g.: output -> output_builtin [#1005](https://github.com/lambdaclass/cairo-rs/pull/1005)

* Implement hint on uint384_extension lib [#983](https://github.com/lambdaclass/cairo-rs/pull/983)

    `BuiltinHintProcessor` now supports the following hint:
    
    ```python
        def split(num: int, num_bits_shift: int, length: int):
            a = []
            for _ in range(length):
                a.append( num & ((1 << num_bits_shift) - 1) )
                num = num >> num_bits_shift 
            return tuple(a)

        def pack(z, num_bits_shift: int) -> int:
            limbs = (z.d0, z.d1, z.d2)
            return sum(limb << (num_bits_shift * i) for i, limb in enumerate(limbs))
            
        def pack_extended(z, num_bits_shift: int) -> int:
            limbs = (z.d0, z.d1, z.d2, z.d3, z.d4, z.d5)
            return sum(limb << (num_bits_shift * i) for i, limb in enumerate(limbs))

        a = pack_extended(ids.a, num_bits_shift = 128)
        div = pack(ids.div, num_bits_shift = 128)

        quotient, remainder = divmod(a, div)

        quotient_split = split(quotient, num_bits_shift=128, length=6)

        ids.quotient.d0 = quotient_split[0]
        ids.quotient.d1 = quotient_split[1]
        ids.quotient.d2 = quotient_split[2]
        ids.quotient.d3 = quotient_split[3]
        ids.quotient.d4 = quotient_split[4]
        ids.quotient.d5 = quotient_split[5]

        remainder_split = split(remainder, num_bits_shift=128, length=3)
        ids.remainder.d0 = remainder_split[0]
        ids.remainder.d1 = remainder_split[1]
        ids.remainder.d2 = remainder_split[2]
    ```

* BREAKING CHANGE: optimization for instruction decoding [#942](https://github.com/lambdaclass/cairo-rs/pull/942):
    * Avoids copying immediate arguments to the `Instruction` structure, as they get inferred from the offset anyway
    * Breaking: removal of the field `Instruction::imm`

* Add missing `\n` character in traceback string [#997](https://github.com/lambdaclass/cairo-rs/pull/997)
    * BugFix: Add missing `\n` character after traceback lines when the filename is missing ("Unknown Location")

* 0.11 Support
    * Add missing hints [#1014](https://github.com/lambdaclass/cairo-rs/pull/1014):
        `BuiltinHintProcessor` now supports the following hints:
        ```python
            from starkware.cairo.common.cairo_secp.secp256r1_utils import SECP256R1_P as SECP_P 
        ```
        and: 
        ```python
            from starkware.cairo.common.cairo_secp.secp_utils import pack
            from starkware.python.math_utils import line_slope
            
            # Compute the slope.
            x0 = pack(ids.point0.x, PRIME)
            y0 = pack(ids.point0.y, PRIME)
            x1 = pack(ids.point1.x, PRIME)
            y1 = pack(ids.point1.y, PRIME)
            value = slope = line_slope(point1=(x0, y0), point2=(x1, y1), p=SECP_P)
        ```
    * Add missing hints on cairo_secp lib [#991](https://github.com/lambdaclass/cairo-rs/pull/991):
        `BuiltinHintProcessor` now supports the following hints:
        ```python
        from starkware.cairo.common.cairo_secp.secp_utils import pack
        from starkware.python.math_utils import div_mod, safe_div

        N = 0xfffffffffffffffffffffffffffffffebaaedce6af48a03bbfd25e8cd0364141
        x = pack(ids.x, PRIME) % N
        s = pack(ids.s, PRIME) % N
        value = res = div_mod(x, s, N)
        ```
        and: 
        ```python
        value = k = safe_div(res * s - x, N)
        ```
    * Layouts update [#874](https://github.com/lambdaclass/cairo-rs/pull/874)
    * Keccak builtin updated [#873](https://github.com/lambdaclass/cairo-rs/pull/873), [#883](https://github.com/lambdaclass/cairo-rs/pull/883)
    * Changes to `ec_op` [#876](https://github.com/lambdaclass/cairo-rs/pull/876)
    * Poseidon builtin [#875](https://github.com/lambdaclass/cairo-rs/pull/875)
    * Renamed Felt to Felt252 [#899](https://github.com/lambdaclass/cairo-rs/pull/899)
    * Added SegmentArenaBuiltinRunner [#913](https://github.com/lambdaclass/cairo-rs/pull/913)
    * Added `program_segment_size` argument to `verify_secure_runner` & `run_from_entrypoint` [#928](https://github.com/lambdaclass/cairo-rs/pull/928)
    * Added dynamic layout [#879](https://github.com/lambdaclass/cairo-rs/pull/879)
    * `get_segment_size` was exposed [#934](https://github.com/lambdaclass/cairo-rs/pull/934)

* Add missing hint on cairo_secp lib [#1006](https://github.com/lambdaclass/cairo-rs/pull/1006):

    `BuiltinHintProcessor` now supports the following hint:

    ```python
        ids.quad_bit = (
            8 * ((ids.scalar_v >> ids.m) & 1)
            + 4 * ((ids.scalar_u >> ids.m) & 1)
            + 2 * ((ids.scalar_v >> (ids.m - 1)) & 1)
            + ((ids.scalar_u >> (ids.m - 1)) & 1)
        )
    ```

* Add missing hint on cairo_secp lib [#1003](https://github.com/lambdaclass/cairo-rs/pull/1003):

    `BuiltinHintProcessor` now supports the following hint:

    ```python
        from starkware.cairo.common.cairo_secp.secp_utils import pack

        x = pack(ids.x, PRIME) % SECP_P
    ```

* Add missing hint on cairo_secp lib [#996](https://github.com/lambdaclass/cairo-rs/pull/996):

    `BuiltinHintProcessor` now supports the following hint:

    ```python
        from starkware.python.math_utils import div_mod
        value = x_inv = div_mod(1, x, SECP_P)
    ```

* Add missing hints on cairo_secp lib [#994](https://github.com/lambdaclass/cairo-rs/pull/994):

    `BuiltinHintProcessor` now supports the following hints:

    ```python
        from starkware.cairo.common.cairo_secp.secp_utils import pack
        from starkware.python.math_utils import div_mod, safe_div

        a = pack(ids.a, PRIME)
        b = pack(ids.b, PRIME)
        value = res = div_mod(a, b, N)
    ```

    ```python
        value = k_plus_one = safe_div(res * b - a, N) + 1
    ```

* Add missing hint on cairo_secp lib [#992](https://github.com/lambdaclass/cairo-rs/pull/992):

    `BuiltinHintProcessor` now supports the following hint:

    ```python
        from starkware.cairo.common.cairo_secp.secp_utils import pack

        q, r = divmod(pack(ids.val, PRIME), SECP_P)
        assert r == 0, f"verify_zero: Invalid input {ids.val.d0, ids.val.d1, ids.val.d2}."
        ids.q = q % PRIME
    ```

* Add missing hint on cairo_secp lib [#990](https://github.com/lambdaclass/cairo-rs/pull/990):

    `BuiltinHintProcessor` now supports the following hint:

    ```python
        from starkware.cairo.common.cairo_secp.secp_utils import pack

        slope = pack(ids.slope, PRIME)
        x = pack(ids.point.x, PRIME)
        y = pack(ids.point.y, PRIME)

        value = new_x = (pow(slope, 2, SECP_P) - 2 * x) % SECP_P
    ```

* Add missing hint on cairo_secp lib [#989](https://github.com/lambdaclass/cairo-rs/pull/989):

    `BuiltinHintProcessor` now supports the following hint:

    ```python
        from starkware.cairo.common.cairo_secp.secp_utils import SECP_P
        q, r = divmod(pack(ids.val, PRIME), SECP_P)
        assert r == 0, f"verify_zero: Invalid input {ids.val.d0, ids.val.d1, ids.val.d2}."
        ids.q = q % PRIME
    ```

* Add missing hint on cairo_secp lib [#986](https://github.com/lambdaclass/cairo-rs/pull/986):

    `BuiltinHintProcessor` now supports the following hint:

    ```python
        from starkware.cairo.common.cairo_secp.secp_utils import SECP_P, pack
        from starkware.python.math_utils import div_mod

        # Compute the slope.
        x = pack(ids.pt.x, PRIME)
        y = pack(ids.pt.y, PRIME)
        value = slope = div_mod(3 * x ** 2, 2 * y, SECP_P)
    ```

* Add missing hint on cairo_secp lib [#984](https://github.com/lambdaclass/cairo-rs/pull/984):

    `BuiltinHintProcessor` now supports the following hint:

    ```python
        from starkware.cairo.common.cairo_secp.secp_utils import SECP_P, pack
        from starkware.python.math_utils import div_mod

        # Compute the slope.
        x0 = pack(ids.pt0.x, PRIME)
        y0 = pack(ids.pt0.y, PRIME)
        x1 = pack(ids.pt1.x, PRIME)
        y1 = pack(ids.pt1.y, PRIME)
        value = slope = div_mod(y0 - y1, x0 - x1, SECP_P)
    ```

* Implement hints on uint384 lib (Part 2) [#971](https://github.com/lambdaclass/cairo-rs/pull/971)

    `BuiltinHintProcessor` now supports the following hint:

    ```python
        memory[ap] = 1 if 0 <= (ids.a.d2 % PRIME) < 2 ** 127 else 0
    ```

 * Add alternative hint code for hint on _block_permutation used by 0.10.3 whitelist [#958](https://github.com/lambdaclass/cairo-rs/pull/958)

     `BuiltinHintProcessor` now supports the following hint:

    ```python
        from starkware.cairo.common.keccak_utils.keccak_utils import keccak_func
        _keccak_state_size_felts = int(ids.KECCAK_STATE_SIZE_FELTS)
        assert 0 <= _keccak_state_size_felts < 100

        output_values = keccak_func(memory.get_range(
            ids.keccak_ptr - _keccak_state_size_felts, _keccak_state_size_felts))
        segments.write_arg(ids.keccak_ptr, output_values)
    ```

* Make  hints code `src/hint_processor/builtin_hint_processor/hint_code.rs` public [#988](https://github.com/lambdaclass/cairo-rs/pull/988)

* Implement hints on uint384 lib (Part 1) [#960](https://github.com/lambdaclass/cairo-rs/pull/960)

    `BuiltinHintProcessor` now supports the following hints:

    ```python
        def split(num: int, num_bits_shift: int, length: int):
        a = []
        for _ in range(length):
            a.append( num & ((1 << num_bits_shift) - 1) )
            num = num >> num_bits_shift
        return tuple(a)

        def pack(z, num_bits_shift: int) -> int:
            limbs = (z.d0, z.d1, z.d2)
            return sum(limb << (num_bits_shift * i) for i, limb in enumerate(limbs))

        a = pack(ids.a, num_bits_shift = 128)
        div = pack(ids.div, num_bits_shift = 128)
        quotient, remainder = divmod(a, div)

        quotient_split = split(quotient, num_bits_shift=128, length=3)
        assert len(quotient_split) == 3

        ids.quotient.d0 = quotient_split[0]
        ids.quotient.d1 = quotient_split[1]
        ids.quotient.d2 = quotient_split[2]

        remainder_split = split(remainder, num_bits_shift=128, length=3)
        ids.remainder.d0 = remainder_split[0]
        ids.remainder.d1 = remainder_split[1]
        ids.remainder.d2 = remainder_split[2]
    ```

    ```python
        ids.low = ids.a & ((1<<128) - 1)
        ids.high = ids.a >> 128
    ```

    ```python
            sum_d0 = ids.a.d0 + ids.b.d0
        ids.carry_d0 = 1 if sum_d0 >= ids.SHIFT else 0
        sum_d1 = ids.a.d1 + ids.b.d1 + ids.carry_d0
        ids.carry_d1 = 1 if sum_d1 >= ids.SHIFT else 0
        sum_d2 = ids.a.d2 + ids.b.d2 + ids.carry_d1
        ids.carry_d2 = 1 if sum_d2 >= ids.SHIFT else 0
    ```

    ```python
        from starkware.python.math_utils import isqrt

        def split(num: int, num_bits_shift: int, length: int):
            a = []
            for _ in range(length):
                a.append( num & ((1 << num_bits_shift) - 1) )
                num = num >> num_bits_shift
            return tuple(a)

        def pack(z, num_bits_shift: int) -> int:
            limbs = (z.d0, z.d1, z.d2)
            return sum(limb << (num_bits_shift * i) for i, limb in enumerate(limbs))

        a = pack(ids.a, num_bits_shift=128)
        root = isqrt(a)
        assert 0 <= root < 2 ** 192
        root_split = split(root, num_bits_shift=128, length=3)
        ids.root.d0 = root_split[0]
        ids.root.d1 = root_split[1]
        ids.root.d2 = root_split[2]
    ```

* Re-export the `cairo-felt` crate as `cairo_vm::felt` [#981](https://github.com/lambdaclass/cairo-rs/pull/981)
  * Removes the need of explicitly importing `cairo-felt` in downstream projects
  and helps ensure there is no version mismatch caused by that

* Implement hint on `uint256_mul_div_mod`[#957](https://github.com/lambdaclass/cairo-rs/pull/957)

    `BuiltinHintProcessor` now supports the following hint:

    ```python
    a = (ids.a.high << 128) + ids.a.low
    b = (ids.b.high << 128) + ids.b.low
    div = (ids.div.high << 128) + ids.div.low
    quotient, remainder = divmod(a * b, div)

    ids.quotient_low.low = quotient & ((1 << 128) - 1)
    ids.quotient_low.high = (quotient >> 128) & ((1 << 128) - 1)
    ids.quotient_high.low = (quotient >> 256) & ((1 << 128) - 1)
    ids.quotient_high.high = quotient >> 384
    ids.remainder.low = remainder & ((1 << 128) - 1)
    ids.remainder.high = remainder >> 128"
    ```

    Used by the common library function `uint256_mul_div_mod`

#### [0.3.0-rc1] - 2023-04-13
* Derive Deserialize for ExecutionResources [#922](https://github.com/lambdaclass/cairo-rs/pull/922)
* Remove builtin names from VirtualMachine.builtin_runners [#921](https://github.com/lambdaclass/cairo-rs/pull/921)
* Implemented hints on common/ec.cairo [#888](https://github.com/lambdaclass/cairo-rs/pull/888)
* Changed `Memory.insert` argument types [#902](https://github.com/lambdaclass/cairo-rs/pull/902)
* feat: implemented `Deserialize` on Program by changing builtins field type to enum [#896](https://github.com/lambdaclass/cairo-rs/pull/896)
* Effective size computation from the VM exposed [#887](https://github.com/lambdaclass/cairo-rs/pull/887)
* Wasm32 Support! [#828](https://github.com/lambdaclass/cairo-rs/pull/828), [#893](https://github.com/lambdaclass/cairo-rs/pull/893)
* `MathError` added for math operation [#855](https://github.com/lambdaclass/cairo-rs/pull/855)
* Check for overflows in relocatable operations [#859](https://github.com/lambdaclass/cairo-rs/pull/859)
* Use `Relocatable` instead of `&MaybeRelocatable` in `load_data` and `get_range`[#860](https://github.com/lambdaclass/cairo-rs/pull/860) [#867](https://github.com/lambdaclass/cairo-rs/pull/867)
* Memory-related errors moved to `MemoryError` [#854](https://github.com/lambdaclass/cairo-rs/pull/854)
    * Removed unused error variants
    * Moved memory-related error variants to `MemoryError`
    * Changed memory getters to return `MemoryError` instead of `VirtualMachineError`
    * Changed all memory-related errors in hint from `HintError::Internal(VmError::...` to `HintError::Memory(MemoryError::...`
* feat: Builder pattern for `VirtualMachine` [#820](https://github.com/lambdaclass/cairo-rs/pull/820)
* Simplified `Memory::get` return type to `Option` [#852](https://github.com/lambdaclass/cairo-rs/pull/852)
* Improved idenitifier variable error handling [#851](https://github.com/lambdaclass/cairo-rs/pull/851)
* `CairoRunner::write_output` now prints missing and relocatable values [#853](https://github.com/lambdaclass/cairo-rs/pull/853)
* `VirtualMachineError::FailedToComputeOperands` error message expanded [#848](https://github.com/lambdaclass/cairo-rs/pull/848)
* Builtin names made public [#849](https://github.com/lambdaclass/cairo-rs/pull/849)
* `secure_run` flag moved to `CairoRunConfig` struct [#832](https://github.com/lambdaclass/cairo-rs/pull/832)
* `vm_core` error types revised and iimplemented `AddAssign` for `Relocatable` [#837](https://github.com/lambdaclass/cairo-rs/pull/837)
* `to_bigint` and `to_biguint` deprecated [#757](https://github.com/lambdaclass/cairo-rs/pull/757)
* `Memory` moved into `MemorySegmentManager` [#830](https://github.com/lambdaclass/cairo-rs/pull/830)
    * To reduce the complexity of the VM's memory and enforce proper usage (as the memory and its segment manager are now a "unified" entity)
    * Removed `memory` field from `VirtualMachine`
    * Added `memory` field to `MemorySegmentManager`
    * Removed `Memory` argument from methods where `MemorySegmentManager` is also an argument
    * Added test macro `segments` (an extension of the `memory` macro)
* `Display` trait added to Memory struct [#812](https://github.com/lambdaclass/cairo-rs/pull/812)
* feat: Extensible VirtualMachineError and removed PartialEq trait [#783](https://github.com/lambdaclass/cairo-rs/pull/783)
    * `VirtualMachineError::Other(anyhow::Error)` was added to allow to returning custom errors when using `cairo-rs`
    * The `PartialEq` trait was removed from the `VirtualMachineError` enum
* VM hooks added as a conditional feature [#761](https://github.com/lambdaclass/cairo-rs/pull/761)
    * Cairo-rs based testing tools such as cairo-foundry or those built by FuzzingLabs need access to the state of the VM at specific points during the execution.
    * This PR adds the possibility for users of the cairo-rs lib to execute their custom additional code during the program execution.
    * The Rust "feature" mechanism was used in order to guarantee that this ability is only available when the lib user needs it, and is not compiled when it's not required.
    * Three hooks were created:
        * before the first step
        * before each step
        * after each step
* ExecutionResource operations: add and substract [#774](https://github.com/lambdaclass/cairo-rs/pull/774), multiplication [#908](https://github.com/lambdaclass/cairo-rs/pull/908) , and `AddAssign` [#914](https://github.com/lambdaclass/cairo-rs/pull/914)

* Move `Memory` into `MemorySegmentManager` [#830](https://github.com/lambdaclass/cairo-rs/pull/830)
    * Structural changes:
        * Remove `memory: Memory` field from `VirtualMachine`
        * Add `memory: Memory` field to `MemorySegmentManager`
    * As a result of this, multiple public methods' signatures changed:
        * `BuiltinRunner` (and its inner enum types):
            * `initialize_segments(&mut self, segments: &mut MemorySegmentManager, memory: &mut Memory)` -> `initialize_segments(&mut self, segments: &mut MemorySegmentManager)`
            * `final_stack(&mut self, segments: &MemorySegmentManager, memory: &Memory, stack_pointer: Relocatable) -> Result<Relocatable, RunnerError>` -> `final_stack(&mut self, segments: &MemorySegmentManager, stack_pointer: Relocatable) -> Result<Relocatable, RunnerError>`
        * `MemorySegmentManager`
            * `add(&mut self, memory: &mut Memory) -> Relocatable` -> `add(&mut self) -> Relocatable`
            * `add_temporary_segment(&mut self, memory: &mut Memory) -> Relocatable` -> `add_temporary_segment(&mut self) -> Relocatable`
            * `load_data(&mut self, memory: &mut Memory, ptr: &MaybeRelocatable, data: &Vec<MaybeRelocatable>) -> Result<MaybeRelocatable, MemoryError>` -> `load_data(&mut self, ptr: &MaybeRelocatable, data: &Vec<MaybeRelocatable>) -> Result<MaybeRelocatable, MemoryError>`
            * `compute_effective_sizes(&mut self, memory: &Memory) -> &Vec<usize>` -> `compute_effective_sizes(&mut self) -> &Vec<usize>`
            * `gen_arg(&mut self, arg: &dyn Any, memory: &mut Memory) -> Result<MaybeRelocatable, VirtualMachineError>` -> `gen_arg(&mut self, arg: &dyn Any) -> Result<MaybeRelocatable, VirtualMachineError>`
            * `gen_cairo_arg(&mut self, arg: &CairoArg, memory: &mut Memory) -> Result<MaybeRelocatable, VirtualMachineError>` -> `gen_cairo_arg(&mut self, arg: &CairoArg) -> Result<MaybeRelocatable, VirtualMachineError>`
            * `write_arg(&mut self, memory: &mut Memory, ptr: &Relocatable, arg: &dyn Any) -> Result<MaybeRelocatable, MemoryError>` -> `write_arg(&mut self, ptr: &Relocatable, arg: &dyn Any) -> Result<MaybeRelocatable, MemoryError>`

* Refactor `Memory::relocate memory` [#784](https://github.com/lambdaclass/cairo-rs/pull/784)
    * Bugfixes:
        * `Memory::relocate_memory` now moves data in the temporary memory relocated by a relocation rule to the real memory
    * Aditional Notes:
        * When relocating temporary memory produces clashes with pre-existing values in the real memory, an InconsistentMemory error is returned instead of keeping the last inserted value. This differs from the original implementation.

* Restrict addresses to Relocatable + fix some error variants used in signature.rs [#792](https://github.com/lambdaclass/cairo-rs/pull/792)
    * Public Api Changes:
        * Change `ValidationRule` inner type to `Box<dyn Fn(&Memory, &Relocatable) -> Result<Vec<Relocatable>, MemoryError>>`.
        * Change `validated_addresses` field of `Memory` to `HashSet<Relocatable>`.
        * Change `validate_memory_cell(&mut self, address: &MaybeRelocatable) -> Result<(), MemoryError>` to `validate_memory_cell(&mut self, addr: &Relocatable) -> Result<(), MemoryError>`.

* Add `VmException` to `CairoRunner::run_from_entrypoint`[#775](https://github.com/lambdaclass/cairo-rs/pull/775)
    * Public Api Changes:
        * Change error return type of `CairoRunner::run_from_entrypoint` to `CairoRunError`.
        * Convert `VirtualMachineError`s outputed during the vm run to `VmException` in `CairoRunner::run_from_entrypoint`.
        * Make `VmException` fields public

* Fix `BuiltinRunner::final_stack` and remove quick fix [#778](https://github.com/lambdaclass/cairo-rs/pull/778)
    * Public Api changes:
        * Various changes to public `BuiltinRunner` method's signatures:
            * `final_stack(&self, vm: &VirtualMachine, pointer: Relocatable) -> Result<(Relocatable, usize), RunnerError>` to `final_stack(&mut self, segments: &MemorySegmentManager, memory: &Memory, pointer: Relocatable) -> Result<Relocatable,RunnerError>`.
            * `get_used_cells(&self, vm: &VirtualMachine) -> Result<usize, MemoryError>` to  `get_used_cells(&self, segments: &MemorySegmentManager) -> Result<usize, MemoryError>`.
            * `get_used_instances(&self, vm: &VirtualMachine) -> Result<usize, MemoryError>` to `get_used_instances(&self, segments: &MemorySegmentManager) -> Result<usize, MemoryError>`.
    * Bugfixes:
        * `BuiltinRunner::final_stack` now updates the builtin's stop_ptr instead of returning it. This replaces the bugfix on PR #768.

#### [0.1.3] - 2023-01-26
* Add secure_run flag + integrate verify_secure_runner into cairo-run [#771](https://github.com/lambdaclass/cairo-rs/pull/777)
    * Public Api changes:
        * Add command_line argument `secure_run`
        * Add argument `secure_run: Option<bool>` to `cairo_run`
        * `verify_secure_runner` is now called inside `cairo-run` when `secure_run` is set to true or when it not set and the run is not on `proof_mode`
    * Bugfixes:
        * `EcOpBuiltinRunner::deduce_memory_cell` now checks that both points are on the curve instead of only the first one
        * `EcOpBuiltinRunner::deduce_memory_cell` now returns the values of the point coordinates instead of the indices when a `PointNotOnCurve` error is returned

* Refactor `Refactor verify_secure_runner` [#768](https://github.com/lambdaclass/cairo-rs/pull/768)
    * Public Api changes:
        * Remove builtin name from the return value of `BuiltinRunner::get_memory_segment_addresses`
        * Simplify the return value of `CairoRunner::get_builtin_segments_info` to `Vec<(usize, usize)>`
        * CairoRunner::read_return_values now receives a mutable reference to VirtualMachine
    * Bugfixes:
        * CairoRunner::read_return_values now updates the `stop_ptr` of each builtin after calling `BuiltinRunner::final_stack`

* Use CairoArg enum instead of Any in CairoRunner::run_from_entrypoint [#686](https://github.com/lambdaclass/cairo-rs/pull/686)
    * Public Api changes:
        * Remove `Result` from `MaybeRelocatable::mod_floor`, it now returns a `MaybeRelocatable`
        * Add struct `CairoArg`
        * Change `arg` argument of `CairoRunner::run_from_entrypoint` from `Vec<&dyn Any>` to `&[&CairoArg]`
        * Remove argument `typed_args` from `CairoRunner::run_from_entrypoint`
        * Remove no longer used method `gen_typed_arg` from `VirtualMachine` & `MemorySegmentManager`
        * Add methods `MemorySegmentManager::gen_cairo_arg` & `MemorySegmentManager::write_simple_args` as typed counterparts to `MemorySegmentManager::gen_arg` & `MemorySegmentManager::write_arg`

#### [0.1.1] - 2023-01-11

* Add input file contents to traceback [#666](https://github.com/lambdaclass/cairo-rs/pull/666/files)
    * Public Api changes:
        * `VirtualMachineError` enum variants containing `MaybeRelocatable` and/or `Relocatable` values now use the `Display` format instead of `Debug` in their `Display` implementation
        * `get_traceback` now adds the source code line to each traceback entry
* Use hint location instead of instruction location when building VmExceptions from hint failure [#673](https://github.com/lambdaclass/cairo-rs/pull/673/files)
    * Public Api changes:
        * `hints` field added to `InstructionLocation`
        * `Program.instruction_locations` type changed from `Option<HashMap<usize, Location>>` to `Option<HashMap<usize, InstructionLocation>>`
        * `VirtualMachineError`s produced by `HintProcessor::execute_hint()` will be wrapped in a `VirtualMachineError::Hint` error containing their hint_index
        * `get_location()` now receives an an optional usize value `hint_index`, used to obtain hint locations
* Default implementation of compile_hint [#680](https://github.com/lambdaclass/cairo-rs/pull/680)
    * Internal changes:
        * Make the `compile_hint` implementation which was in the `BuiltinHintProcessor` the default implementation in the trait.
* Add new error type `HintError` [#676](https://github.com/lambdaclass/cairo-rs/pull/676)
    * Public Api changes:
        * `HintProcessor::execute_hint()` now returns a `HintError` instead of a `VirtualMachineError`
        * Helper functions on `hint_processor_utils.rs` now return a `HintError`
* Change the Dictionary used in dict hints to store MaybeRelocatable instead of BigInt [#687](https://github.com/lambdaclass/cairo-rs/pull/687)
    * Public Api changes:
        * `DictManager`, its dictionaries, and all dict module hints implemented in rust now use `MaybeRelocatable` for keys and values instead of `BigInt`
        * Add helper functions that allow extracting ids variables as `MaybeRelocatable`: `get_maybe_relocatable_from_var_name` & `get_maybe_relocatable_from_reference`
        * Change inner value type of dict-related `HintError` variants to `MaybeRelocatable`

* Implement `substitute_error_message_attribute_references` [#689] (https://github.com/lambdaclass/cairo-rs/pull/689)
    * Public Api changes:
        * Remove `error_message_attributes` field from `VirtualMachine`, and `VirtualMachine::new`
        * Add `flow_tracking_data` field to `Attribute`
        * `get_error_attr_value` now replaces the references in the error message with the corresponding cairo values.
        * Remove duplicated handling of error attribute messages leading to duplicated into in the final error display.
* Fix multiplicative inverse bug [#697](https://github.com/lambdaclass/cairo-rs/pull/697) [#698](https://github.com/lambdaclass/cairo-rs/pull/698). The VM was using integer division rather than prime field inverse when deducing `op0` or `op1` for the multiplication opcode

#### [0.1.0] - 2022-12-30
* Add traceback to VmException [#657](https://github.com/lambdaclass/cairo-rs/pull/657)
    * Public API changes:
        * `traceback` field added to `VmException` struct
        * `pub fn from_vm_error(runner: &CairoRunner, error: VirtualMachineError, pc: usize) -> Self` is now `pub fn from_vm_error(runner: &CairoRunner, vm: &VirtualMachine, error: VirtualMachineError) -> Self`
        * `pub fn get_location(pc: &usize, runner: &CairoRunner) -> Option<Location>` is now `pub fn get_location(pc: usize, runner: &CairoRunner) -> Option<Location>`
        * `pub fn decode_instruction(encoded_instr: i64, mut imm: Option<BigInt>) -> Result<instruction::Instruction, VirtualMachineError>` is now `pub fn decode_instruction(encoded_instr: i64, mut imm: Option<&BigInt>) -> Result<instruction::Instruction, VirtualMachineError>`
        * `VmException` fields' string format now mirrors their cairo-lang counterparts.<|MERGE_RESOLUTION|>--- conflicted
+++ resolved
@@ -2,15 +2,13 @@
 
 #### Upcoming Changes
 
-<<<<<<< HEAD
 * fix(security): avoid OOM crashes when programs jump to very high invalid addresses.
-=======
+
 * fix: bump *lambdaworks-math* to latest version, that fixes no-std support [#1293](https://github.com/lambdaclass/cairo-vm/pull/1293)
 
-* build: remove dependecy to `thiserror` (use `thiserror-no-std/std` instead)
+* build: remove dependency to `thiserror` (use `thiserror-no-std/std` instead)
 
 * chore: use LambdaWorks' implementation of bit operations for `Felt252` [#1291](https://github.com/lambdaclass/cairo-rs/pull/1291)
->>>>>>> 05f2f4aa
 
 #### [0.8.0] - 2023-6-26
 
