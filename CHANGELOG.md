## Cairo-VM Changelog

#### Upcoming Changes

<<<<<<< HEAD
* Implement hint on `get_felt_bitlength` [#993](https://github.com/lambdaclass/cairo-rs/pull/993)

  `BuiltinHintProcessor` now supports the following hint:
  ```python
  x = ids.x
  ids.bit_length = x.bit_length()
  ```
  Used by the [`Garaga` library function `get_felt_bitlength`](https://github.com/keep-starknet-strange/garaga/blob/249f8a372126b3a839f9c1e1080ea8c6f9374c0c/src/utils.cairo#L54)
=======
* Update `starknet-crypto` to version `0.4.3` [#1011](https://github.com/lambdaclass/cairo-rs/pull/1011)
  * The new version carries an 85% reduction in execution time for ECDSA signature verification

* BREAKING CHANGE: refactor `Program` to optimize `Program::clone` [#999](https://github.com/lambdaclass/cairo-rs/pull/999)
    * Breaking change: many fields that were (unnecessarily) public become hidden by the refactor.

* BREAKING CHANGE: Add _builtin suffix to builtin names e.g.: output -> output_builtin [#1005](https://github.com/lambdaclass/cairo-rs/pull/1005)

* Implement hint on uint384_extension lib [#983](https://github.com/lambdaclass/cairo-rs/pull/983)

    `BuiltinHintProcessor` now supports the following hint:
    
    ```python
        def split(num: int, num_bits_shift: int, length: int):
            a = []
            for _ in range(length):
                a.append( num & ((1 << num_bits_shift) - 1) )
                num = num >> num_bits_shift
            return tuple(a)

        def pack(z, num_bits_shift: int) -> int:
            limbs = (z.d0, z.d1, z.d2)
            return sum(limb << (num_bits_shift * i) for i, limb in enumerate(limbs))

        def pack_extended(z, num_bits_shift: int) -> int:
            limbs = (z.d0, z.d1, z.d2, z.d3, z.d4, z.d5)
            return sum(limb << (num_bits_shift * i) for i, limb in enumerate(limbs))

        a = pack_extended(ids.a, num_bits_shift = 128)
        div = pack(ids.div, num_bits_shift = 128)

        quotient, remainder = divmod(a, div)

        quotient_split = split(quotient, num_bits_shift=128, length=6)

        ids.quotient.d0 = quotient_split[0]
        ids.quotient.d1 = quotient_split[1]
        ids.quotient.d2 = quotient_split[2]
        ids.quotient.d3 = quotient_split[3]
        ids.quotient.d4 = quotient_split[4]
        ids.quotient.d5 = quotient_split[5]

        remainder_split = split(remainder, num_bits_shift=128, length=3)
        ids.remainder.d0 = remainder_split[0]
        ids.remainder.d1 = remainder_split[1]
        ids.remainder.d2 = remainder_split[2]
    ```
>>>>>>> d307312f

* Add missing `\n` character in traceback string [#997](https://github.com/lambdaclass/cairo-rs/pull/997)
    * BugFix: Add missing `\n` character after traceback lines when the filename is missing ("Unknown Location")

* 0.11 Support
    * Add missing hints on cairo_secp lib [#991](https://github.com/lambdaclass/cairo-rs/pull/991):
        `BuiltinHintProcessor` now supports the following hints:
        ```python
        from starkware.cairo.common.cairo_secp.secp_utils import pack
        from starkware.python.math_utils import div_mod, safe_div

        N = 0xfffffffffffffffffffffffffffffffebaaedce6af48a03bbfd25e8cd0364141
        x = pack(ids.x, PRIME) % N
        s = pack(ids.s, PRIME) % N
        value = res = div_mod(x, s, N)
        ```
        and: 
        ```python
        value = k = safe_div(res * s - x, N)
        ```
    * Layouts update [#874](https://github.com/lambdaclass/cairo-rs/pull/874)
    * Keccak builtin updated [#873](https://github.com/lambdaclass/cairo-rs/pull/873), [#883](https://github.com/lambdaclass/cairo-rs/pull/883)
    * Changes to `ec_op` [#876](https://github.com/lambdaclass/cairo-rs/pull/876)
    * Poseidon builtin [#875](https://github.com/lambdaclass/cairo-rs/pull/875)
    * Renamed Felt to Felt252 [#899](https://github.com/lambdaclass/cairo-rs/pull/899)
    * Added SegmentArenaBuiltinRunner [#913](https://github.com/lambdaclass/cairo-rs/pull/913)
    * Added `program_segment_size` argument to `verify_secure_runner` & `run_from_entrypoint` [#928](https://github.com/lambdaclass/cairo-rs/pull/928)
    * Added dynamic layout [#879](https://github.com/lambdaclass/cairo-rs/pull/879)
    * `get_segment_size` was exposed [#934](https://github.com/lambdaclass/cairo-rs/pull/934)

* Add missing hint on cairo_secp lib [#1006](https://github.com/lambdaclass/cairo-rs/pull/1006):

    `BuiltinHintProcessor` now supports the following hint:

    ```python
        ids.quad_bit = (
            8 * ((ids.scalar_v >> ids.m) & 1)
            + 4 * ((ids.scalar_u >> ids.m) & 1)
            + 2 * ((ids.scalar_v >> (ids.m - 1)) & 1)
            + ((ids.scalar_u >> (ids.m - 1)) & 1)
        )
    ```

* Add missing hint on cairo_secp lib [#1003](https://github.com/lambdaclass/cairo-rs/pull/1003):

    `BuiltinHintProcessor` now supports the following hint:

    ```python
        from starkware.cairo.common.cairo_secp.secp_utils import pack

        x = pack(ids.x, PRIME) % SECP_P
    ```

* Add missing hint on cairo_secp lib [#996](https://github.com/lambdaclass/cairo-rs/pull/996):

    `BuiltinHintProcessor` now supports the following hint:

    ```python
        from starkware.python.math_utils import div_mod
        value = x_inv = div_mod(1, x, SECP_P)
    ```

* Add missing hints on cairo_secp lib [#994](https://github.com/lambdaclass/cairo-rs/pull/994):

    `BuiltinHintProcessor` now supports the following hints:

    ```python
        from starkware.cairo.common.cairo_secp.secp_utils import pack
        from starkware.python.math_utils import div_mod, safe_div

        a = pack(ids.a, PRIME)
        b = pack(ids.b, PRIME)
        value = res = div_mod(a, b, N)
    ```

    ```python
        value = k_plus_one = safe_div(res * b - a, N) + 1
    ```

* Add missing hint on cairo_secp lib [#992](https://github.com/lambdaclass/cairo-rs/pull/992):

    `BuiltinHintProcessor` now supports the following hint:

    ```python
        from starkware.cairo.common.cairo_secp.secp_utils import pack

        q, r = divmod(pack(ids.val, PRIME), SECP_P)
        assert r == 0, f"verify_zero: Invalid input {ids.val.d0, ids.val.d1, ids.val.d2}."
        ids.q = q % PRIME
    ```

* Add missing hint on cairo_secp lib [#990](https://github.com/lambdaclass/cairo-rs/pull/990):

    `BuiltinHintProcessor` now supports the following hint:

    ```python
        from starkware.cairo.common.cairo_secp.secp_utils import pack

        slope = pack(ids.slope, PRIME)
        x = pack(ids.point.x, PRIME)
        y = pack(ids.point.y, PRIME)

        value = new_x = (pow(slope, 2, SECP_P) - 2 * x) % SECP_P
    ```

* Add missing hint on cairo_secp lib [#989](https://github.com/lambdaclass/cairo-rs/pull/989):

    `BuiltinHintProcessor` now supports the following hint:

    ```python
        from starkware.cairo.common.cairo_secp.secp_utils import SECP_P
        q, r = divmod(pack(ids.val, PRIME), SECP_P)
        assert r == 0, f"verify_zero: Invalid input {ids.val.d0, ids.val.d1, ids.val.d2}."
        ids.q = q % PRIME
    ```

* Add missing hint on cairo_secp lib [#986](https://github.com/lambdaclass/cairo-rs/pull/986):

    `BuiltinHintProcessor` now supports the following hint:

    ```python
        from starkware.cairo.common.cairo_secp.secp_utils import SECP_P, pack
        from starkware.python.math_utils import div_mod

        # Compute the slope.
        x = pack(ids.pt.x, PRIME)
        y = pack(ids.pt.y, PRIME)
        value = slope = div_mod(3 * x ** 2, 2 * y, SECP_P)
    ```

* Add missing hint on cairo_secp lib [#984](https://github.com/lambdaclass/cairo-rs/pull/984):

    `BuiltinHintProcessor` now supports the following hint:

    ```python
        from starkware.cairo.common.cairo_secp.secp_utils import SECP_P, pack
        from starkware.python.math_utils import div_mod

        # Compute the slope.
        x0 = pack(ids.pt0.x, PRIME)
        y0 = pack(ids.pt0.y, PRIME)
        x1 = pack(ids.pt1.x, PRIME)
        y1 = pack(ids.pt1.y, PRIME)
        value = slope = div_mod(y0 - y1, x0 - x1, SECP_P)
    ```

* Implement hints on uint384 lib (Part 2) [#971](https://github.com/lambdaclass/cairo-rs/pull/971)

    `BuiltinHintProcessor` now supports the following hint:

    ```python
        memory[ap] = 1 if 0 <= (ids.a.d2 % PRIME) < 2 ** 127 else 0
    ```

 * Add alternative hint code for hint on _block_permutation used by 0.10.3 whitelist [#958](https://github.com/lambdaclass/cairo-rs/pull/958)

     `BuiltinHintProcessor` now supports the following hint:

    ```python
        from starkware.cairo.common.keccak_utils.keccak_utils import keccak_func
        _keccak_state_size_felts = int(ids.KECCAK_STATE_SIZE_FELTS)
        assert 0 <= _keccak_state_size_felts < 100

        output_values = keccak_func(memory.get_range(
            ids.keccak_ptr - _keccak_state_size_felts, _keccak_state_size_felts))
        segments.write_arg(ids.keccak_ptr, output_values)
    ```

* Make  hints code `src/hint_processor/builtin_hint_processor/hint_code.rs` public [#988](https://github.com/lambdaclass/cairo-rs/pull/988)

* Implement hints on uint384 lib (Part 1) [#960](https://github.com/lambdaclass/cairo-rs/pull/960)

    `BuiltinHintProcessor` now supports the following hints:

    ```python
        def split(num: int, num_bits_shift: int, length: int):
        a = []
        for _ in range(length):
            a.append( num & ((1 << num_bits_shift) - 1) )
            num = num >> num_bits_shift
        return tuple(a)

        def pack(z, num_bits_shift: int) -> int:
            limbs = (z.d0, z.d1, z.d2)
            return sum(limb << (num_bits_shift * i) for i, limb in enumerate(limbs))

        a = pack(ids.a, num_bits_shift = 128)
        div = pack(ids.div, num_bits_shift = 128)
        quotient, remainder = divmod(a, div)

        quotient_split = split(quotient, num_bits_shift=128, length=3)
        assert len(quotient_split) == 3

        ids.quotient.d0 = quotient_split[0]
        ids.quotient.d1 = quotient_split[1]
        ids.quotient.d2 = quotient_split[2]

        remainder_split = split(remainder, num_bits_shift=128, length=3)
        ids.remainder.d0 = remainder_split[0]
        ids.remainder.d1 = remainder_split[1]
        ids.remainder.d2 = remainder_split[2]
    ```

    ```python
        ids.low = ids.a & ((1<<128) - 1)
        ids.high = ids.a >> 128
    ```

    ```python
            sum_d0 = ids.a.d0 + ids.b.d0
        ids.carry_d0 = 1 if sum_d0 >= ids.SHIFT else 0
        sum_d1 = ids.a.d1 + ids.b.d1 + ids.carry_d0
        ids.carry_d1 = 1 if sum_d1 >= ids.SHIFT else 0
        sum_d2 = ids.a.d2 + ids.b.d2 + ids.carry_d1
        ids.carry_d2 = 1 if sum_d2 >= ids.SHIFT else 0
    ```

    ```python
        def split(num: int, num_bits_shift: int, length: int):
            a = []
            for _ in range(length):
                a.append( num & ((1 << num_bits_shift) - 1) )
                num = num >> num_bits_shift
            return tuple(a)

        def pack(z, num_bits_shift: int) -> int:
            limbs = (z.d0, z.d1, z.d2)
            return sum(limb << (num_bits_shift * i) for i, limb in enumerate(limbs))

        def pack2(z, num_bits_shift: int) -> int:
            limbs = (z.b01, z.b23, z.b45)
            return sum(limb << (num_bits_shift * i) for i, limb in enumerate(limbs))

        a = pack(ids.a, num_bits_shift = 128)
        div = pack2(ids.div, num_bits_shift = 128)
        quotient, remainder = divmod(a, div)

        quotient_split = split(quotient, num_bits_shift=128, length=3)
        assert len(quotient_split) == 3

        ids.quotient.d0 = quotient_split[0]
        ids.quotient.d1 = quotient_split[1]
        ids.quotient.d2 = quotient_split[2]

        remainder_split = split(remainder, num_bits_shift=128, length=3)
        ids.remainder.d0 = remainder_split[0]
        ids.remainder.d1 = remainder_split[1]
        ids.remainder.d2 = remainder_split[2]
    ```

    ```python
        from starkware.python.math_utils import isqrt

        def split(num: int, num_bits_shift: int, length: int):
            a = []
            for _ in range(length):
                a.append( num & ((1 << num_bits_shift) - 1) )
                num = num >> num_bits_shift
            return tuple(a)

        def pack(z, num_bits_shift: int) -> int:
            limbs = (z.d0, z.d1, z.d2)
            return sum(limb << (num_bits_shift * i) for i, limb in enumerate(limbs))

        a = pack(ids.a, num_bits_shift=128)
        root = isqrt(a)
        assert 0 <= root < 2 ** 192
        root_split = split(root, num_bits_shift=128, length=3)
        ids.root.d0 = root_split[0]
        ids.root.d1 = root_split[1]
        ids.root.d2 = root_split[2]
    ```

* Re-export the `cairo-felt` crate as `cairo_vm::felt` [#981](https://github.com/lambdaclass/cairo-rs/pull/981)
  * Removes the need of explicitly importing `cairo-felt` in downstream projects
  and helps ensure there is no version mismatch caused by that

* Implement hint on `uint256_mul_div_mod`[#957](https://github.com/lambdaclass/cairo-rs/pull/957)

    `BuiltinHintProcessor` now supports the following hint:

    ```python
    a = (ids.a.high << 128) + ids.a.low
    b = (ids.b.high << 128) + ids.b.low
    div = (ids.div.high << 128) + ids.div.low
    quotient, remainder = divmod(a * b, div)

    ids.quotient_low.low = quotient & ((1 << 128) - 1)
    ids.quotient_low.high = (quotient >> 128) & ((1 << 128) - 1)
    ids.quotient_high.low = (quotient >> 256) & ((1 << 128) - 1)
    ids.quotient_high.high = quotient >> 384
    ids.remainder.low = remainder & ((1 << 128) - 1)
    ids.remainder.high = remainder >> 128"
    ```

    Used by the common library function `uint256_mul_div_mod`

#### [0.3.0-rc1] - 2023-04-13
* Derive Deserialize for ExecutionResources [#922](https://github.com/lambdaclass/cairo-rs/pull/922)
* Remove builtin names from VirtualMachine.builtin_runners [#921](https://github.com/lambdaclass/cairo-rs/pull/921)
* Implemented hints on common/ec.cairo [#888](https://github.com/lambdaclass/cairo-rs/pull/888)
* Changed `Memory.insert` argument types [#902](https://github.com/lambdaclass/cairo-rs/pull/902)
* feat: implemented `Deserialize` on Program by changing builtins field type to enum [#896](https://github.com/lambdaclass/cairo-rs/pull/896)
* Effective size computation from the VM exposed [#887](https://github.com/lambdaclass/cairo-rs/pull/887)
* Wasm32 Support! [#828](https://github.com/lambdaclass/cairo-rs/pull/828), [#893](https://github.com/lambdaclass/cairo-rs/pull/893)
* `MathError` added for math operation [#855](https://github.com/lambdaclass/cairo-rs/pull/855)
* Check for overflows in relocatable operations [#859](https://github.com/lambdaclass/cairo-rs/pull/859)
* Use `Relocatable` instead of `&MaybeRelocatable` in `load_data` and `get_range`[#860](https://github.com/lambdaclass/cairo-rs/pull/860) [#867](https://github.com/lambdaclass/cairo-rs/pull/867)
* Memory-related errors moved to `MemoryError` [#854](https://github.com/lambdaclass/cairo-rs/pull/854)
    * Removed unused error variants
    * Moved memory-related error variants to `MemoryError`
    * Changed memory getters to return `MemoryError` instead of `VirtualMachineError`
    * Changed all memory-related errors in hint from `HintError::Internal(VmError::...` to `HintError::Memory(MemoryError::...`
* feat: Builder pattern for `VirtualMachine` [#820](https://github.com/lambdaclass/cairo-rs/pull/820)
* Simplified `Memory::get` return type to `Option` [#852](https://github.com/lambdaclass/cairo-rs/pull/852)
* Improved idenitifier variable error handling [#851](https://github.com/lambdaclass/cairo-rs/pull/851)
* `CairoRunner::write_output` now prints missing and relocatable values [#853](https://github.com/lambdaclass/cairo-rs/pull/853)
* `VirtualMachineError::FailedToComputeOperands` error message expanded [#848](https://github.com/lambdaclass/cairo-rs/pull/848)
* Builtin names made public [#849](https://github.com/lambdaclass/cairo-rs/pull/849)
* `secure_run` flag moved to `CairoRunConfig` struct [#832](https://github.com/lambdaclass/cairo-rs/pull/832)
* `vm_core` error types revised and iimplemented `AddAssign` for `Relocatable` [#837](https://github.com/lambdaclass/cairo-rs/pull/837)
* `to_bigint` and `to_biguint` deprecated [#757](https://github.com/lambdaclass/cairo-rs/pull/757)
* `Memory` moved into `MemorySegmentManager` [#830](https://github.com/lambdaclass/cairo-rs/pull/830)
    * To reduce the complexity of the VM's memory and enforce proper usage (as the memory and its segment manager are now a "unified" entity)
    * Removed `memory` field from `VirtualMachine`
    * Added `memory` field to `MemorySegmentManager`
    * Removed `Memory` argument from methods where `MemorySegmentManager` is also an argument
    * Added test macro `segments` (an extension of the `memory` macro)
* `Display` trait added to Memory struct [#812](https://github.com/lambdaclass/cairo-rs/pull/812)
* feat: Extensible VirtualMachineError and removed PartialEq trait [#783](https://github.com/lambdaclass/cairo-rs/pull/783)
    * `VirtualMachineError::Other(anyhow::Error)` was added to allow to returning custom errors when using `cairo-rs`
    * The `PartialEq` trait was removed from the `VirtualMachineError` enum
* VM hooks added as a conditional feature [#761](https://github.com/lambdaclass/cairo-rs/pull/761)
    * Cairo-rs based testing tools such as cairo-foundry or those built by FuzzingLabs need access to the state of the VM at specific points during the execution.
    * This PR adds the possibility for users of the cairo-rs lib to execute their custom additional code during the program execution.
    * The Rust "feature" mechanism was used in order to guarantee that this ability is only available when the lib user needs it, and is not compiled when it's not required.
    * Three hooks were created:
        * before the first step
        * before each step
        * after each step
* ExecutionResource operations: add and substract [#774](https://github.com/lambdaclass/cairo-rs/pull/774), multiplication [#908](https://github.com/lambdaclass/cairo-rs/pull/908) , and `AddAssign` [#914](https://github.com/lambdaclass/cairo-rs/pull/914)

* Move `Memory` into `MemorySegmentManager` [#830](https://github.com/lambdaclass/cairo-rs/pull/830)
    * Structural changes:
        * Remove `memory: Memory` field from `VirtualMachine`
        * Add `memory: Memory` field to `MemorySegmentManager`
    * As a result of this, multiple public methods' signatures changed:
        * `BuiltinRunner` (and its inner enum types):
            * `initialize_segments(&mut self, segments: &mut MemorySegmentManager, memory: &mut Memory)` -> `initialize_segments(&mut self, segments: &mut MemorySegmentManager)`
            * `final_stack(&mut self, segments: &MemorySegmentManager, memory: &Memory, stack_pointer: Relocatable) -> Result<Relocatable, RunnerError>` -> `final_stack(&mut self, segments: &MemorySegmentManager, stack_pointer: Relocatable) -> Result<Relocatable, RunnerError>`
        * `MemorySegmentManager`
            * `add(&mut self, memory: &mut Memory) -> Relocatable` -> `add(&mut self) -> Relocatable`
            * `add_temporary_segment(&mut self, memory: &mut Memory) -> Relocatable` -> `add_temporary_segment(&mut self) -> Relocatable`
            * `load_data(&mut self, memory: &mut Memory, ptr: &MaybeRelocatable, data: &Vec<MaybeRelocatable>) -> Result<MaybeRelocatable, MemoryError>` -> `load_data(&mut self, ptr: &MaybeRelocatable, data: &Vec<MaybeRelocatable>) -> Result<MaybeRelocatable, MemoryError>`
            * `compute_effective_sizes(&mut self, memory: &Memory) -> &Vec<usize>` -> `compute_effective_sizes(&mut self) -> &Vec<usize>`
            * `gen_arg(&mut self, arg: &dyn Any, memory: &mut Memory) -> Result<MaybeRelocatable, VirtualMachineError>` -> `gen_arg(&mut self, arg: &dyn Any) -> Result<MaybeRelocatable, VirtualMachineError>`
            * `gen_cairo_arg(&mut self, arg: &CairoArg, memory: &mut Memory) -> Result<MaybeRelocatable, VirtualMachineError>` -> `gen_cairo_arg(&mut self, arg: &CairoArg) -> Result<MaybeRelocatable, VirtualMachineError>`
            * `write_arg(&mut self, memory: &mut Memory, ptr: &Relocatable, arg: &dyn Any) -> Result<MaybeRelocatable, MemoryError>` -> `write_arg(&mut self, ptr: &Relocatable, arg: &dyn Any) -> Result<MaybeRelocatable, MemoryError>`

* Refactor `Memory::relocate memory` [#784](https://github.com/lambdaclass/cairo-rs/pull/784)
    * Bugfixes:
        * `Memory::relocate_memory` now moves data in the temporary memory relocated by a relocation rule to the real memory
    * Aditional Notes:
        * When relocating temporary memory produces clashes with pre-existing values in the real memory, an InconsistentMemory error is returned instead of keeping the last inserted value. This differs from the original implementation.

* Restrict addresses to Relocatable + fix some error variants used in signature.rs [#792](https://github.com/lambdaclass/cairo-rs/pull/792)
    * Public Api Changes:
        * Change `ValidationRule` inner type to `Box<dyn Fn(&Memory, &Relocatable) -> Result<Vec<Relocatable>, MemoryError>>`.
        * Change `validated_addresses` field of `Memory` to `HashSet<Relocatable>`.
        * Change `validate_memory_cell(&mut self, address: &MaybeRelocatable) -> Result<(), MemoryError>` to `validate_memory_cell(&mut self, addr: &Relocatable) -> Result<(), MemoryError>`.

* Add `VmException` to `CairoRunner::run_from_entrypoint`[#775](https://github.com/lambdaclass/cairo-rs/pull/775)
    * Public Api Changes:
        * Change error return type of `CairoRunner::run_from_entrypoint` to `CairoRunError`.
        * Convert `VirtualMachineError`s outputed during the vm run to `VmException` in `CairoRunner::run_from_entrypoint`.
        * Make `VmException` fields public

* Fix `BuiltinRunner::final_stack` and remove quick fix [#778](https://github.com/lambdaclass/cairo-rs/pull/778)
    * Public Api changes:
        * Various changes to public `BuiltinRunner` method's signatures:
            * `final_stack(&self, vm: &VirtualMachine, pointer: Relocatable) -> Result<(Relocatable, usize), RunnerError>` to `final_stack(&mut self, segments: &MemorySegmentManager, memory: &Memory, pointer: Relocatable) -> Result<Relocatable,RunnerError>`.
            * `get_used_cells(&self, vm: &VirtualMachine) -> Result<usize, MemoryError>` to  `get_used_cells(&self, segments: &MemorySegmentManager) -> Result<usize, MemoryError>`.
            * `get_used_instances(&self, vm: &VirtualMachine) -> Result<usize, MemoryError>` to `get_used_instances(&self, segments: &MemorySegmentManager) -> Result<usize, MemoryError>`.
    * Bugfixes:
        * `BuiltinRunner::final_stack` now updates the builtin's stop_ptr instead of returning it. This replaces the bugfix on PR #768.

#### [0.1.3] - 2023-01-26
* Add secure_run flag + integrate verify_secure_runner into cairo-run [#771](https://github.com/lambdaclass/cairo-rs/pull/777)
    * Public Api changes:
        * Add command_line argument `secure_run`
        * Add argument `secure_run: Option<bool>` to `cairo_run`
        * `verify_secure_runner` is now called inside `cairo-run` when `secure_run` is set to true or when it not set and the run is not on `proof_mode`
    * Bugfixes:
        * `EcOpBuiltinRunner::deduce_memory_cell` now checks that both points are on the curve instead of only the first one
        * `EcOpBuiltinRunner::deduce_memory_cell` now returns the values of the point coordinates instead of the indices when a `PointNotOnCurve` error is returned

* Refactor `Refactor verify_secure_runner` [#768](https://github.com/lambdaclass/cairo-rs/pull/768)
    * Public Api changes:
        * Remove builtin name from the return value of `BuiltinRunner::get_memory_segment_addresses`
        * Simplify the return value of `CairoRunner::get_builtin_segments_info` to `Vec<(usize, usize)>`
        * CairoRunner::read_return_values now receives a mutable reference to VirtualMachine
    * Bugfixes:
        * CairoRunner::read_return_values now updates the `stop_ptr` of each builtin after calling `BuiltinRunner::final_stack`

* Use CairoArg enum instead of Any in CairoRunner::run_from_entrypoint [#686](https://github.com/lambdaclass/cairo-rs/pull/686)
    * Public Api changes:
        * Remove `Result` from `MaybeRelocatable::mod_floor`, it now returns a `MaybeRelocatable`
        * Add struct `CairoArg`
        * Change `arg` argument of `CairoRunner::run_from_entrypoint` from `Vec<&dyn Any>` to `&[&CairoArg]`
        * Remove argument `typed_args` from `CairoRunner::run_from_entrypoint`
        * Remove no longer used method `gen_typed_arg` from `VirtualMachine` & `MemorySegmentManager`
        * Add methods `MemorySegmentManager::gen_cairo_arg` & `MemorySegmentManager::write_simple_args` as typed counterparts to `MemorySegmentManager::gen_arg` & `MemorySegmentManager::write_arg`

#### [0.1.1] - 2023-01-11

* Add input file contents to traceback [#666](https://github.com/lambdaclass/cairo-rs/pull/666/files)
    * Public Api changes:
        * `VirtualMachineError` enum variants containing `MaybeRelocatable` and/or `Relocatable` values now use the `Display` format instead of `Debug` in their `Display` implementation
        * `get_traceback` now adds the source code line to each traceback entry
* Use hint location instead of instruction location when building VmExceptions from hint failure [#673](https://github.com/lambdaclass/cairo-rs/pull/673/files)
    * Public Api changes:
        * `hints` field added to `InstructionLocation`
        * `Program.instruction_locations` type changed from `Option<HashMap<usize, Location>>` to `Option<HashMap<usize, InstructionLocation>>`
        * `VirtualMachineError`s produced by `HintProcessor::execute_hint()` will be wrapped in a `VirtualMachineError::Hint` error containing their hint_index
        * `get_location()` now receives an an optional usize value `hint_index`, used to obtain hint locations
* Default implementation of compile_hint [#680](https://github.com/lambdaclass/cairo-rs/pull/680)
    * Internal changes:
        * Make the `compile_hint` implementation which was in the `BuiltinHintProcessor` the default implementation in the trait.
* Add new error type `HintError` [#676](https://github.com/lambdaclass/cairo-rs/pull/676)
    * Public Api changes:
        * `HintProcessor::execute_hint()` now returns a `HintError` instead of a `VirtualMachineError`
        * Helper functions on `hint_processor_utils.rs` now return a `HintError`
* Change the Dictionary used in dict hints to store MaybeRelocatable instead of BigInt [#687](https://github.com/lambdaclass/cairo-rs/pull/687)
    * Public Api changes:
        * `DictManager`, its dictionaries, and all dict module hints implemented in rust now use `MaybeRelocatable` for keys and values instead of `BigInt`
        * Add helper functions that allow extracting ids variables as `MaybeRelocatable`: `get_maybe_relocatable_from_var_name` & `get_maybe_relocatable_from_reference`
        * Change inner value type of dict-related `HintError` variants to `MaybeRelocatable`

* Implement `substitute_error_message_attribute_references` [#689] (https://github.com/lambdaclass/cairo-rs/pull/689)
    * Public Api changes:
        * Remove `error_message_attributes` field from `VirtualMachine`, and `VirtualMachine::new`
        * Add `flow_tracking_data` field to `Attribute`
        * `get_error_attr_value` now replaces the references in the error message with the corresponding cairo values.
        * Remove duplicated handling of error attribute messages leading to duplicated into in the final error display.
* Fix multiplicative inverse bug [#697](https://github.com/lambdaclass/cairo-rs/pull/697) [#698](https://github.com/lambdaclass/cairo-rs/pull/698). The VM was using integer division rather than prime field inverse when deducing `op0` or `op1` for the multiplication opcode

#### [0.1.0] - 2022-12-30
* Add traceback to VmException [#657](https://github.com/lambdaclass/cairo-rs/pull/657)
    * Public API changes:
        * `traceback` field added to `VmException` struct
        * `pub fn from_vm_error(runner: &CairoRunner, error: VirtualMachineError, pc: usize) -> Self` is now `pub fn from_vm_error(runner: &CairoRunner, vm: &VirtualMachine, error: VirtualMachineError) -> Self`
        * `pub fn get_location(pc: &usize, runner: &CairoRunner) -> Option<Location>` is now `pub fn get_location(pc: usize, runner: &CairoRunner) -> Option<Location>`
        * `pub fn decode_instruction(encoded_instr: i64, mut imm: Option<BigInt>) -> Result<instruction::Instruction, VirtualMachineError>` is now `pub fn decode_instruction(encoded_instr: i64, mut imm: Option<&BigInt>) -> Result<instruction::Instruction, VirtualMachineError>`
        * `VmExcepion` field's string format now mirror their cairo-lang conterparts.<|MERGE_RESOLUTION|>--- conflicted
+++ resolved
@@ -2,7 +2,6 @@
 
 #### Upcoming Changes
 
-<<<<<<< HEAD
 * Implement hint on `get_felt_bitlength` [#993](https://github.com/lambdaclass/cairo-rs/pull/993)
 
   `BuiltinHintProcessor` now supports the following hint:
@@ -11,7 +10,7 @@
   ids.bit_length = x.bit_length()
   ```
   Used by the [`Garaga` library function `get_felt_bitlength`](https://github.com/keep-starknet-strange/garaga/blob/249f8a372126b3a839f9c1e1080ea8c6f9374c0c/src/utils.cairo#L54)
-=======
+
 * Update `starknet-crypto` to version `0.4.3` [#1011](https://github.com/lambdaclass/cairo-rs/pull/1011)
   * The new version carries an 85% reduction in execution time for ECDSA signature verification
 
@@ -59,7 +58,6 @@
         ids.remainder.d1 = remainder_split[1]
         ids.remainder.d2 = remainder_split[2]
     ```
->>>>>>> d307312f
 
 * Add missing `\n` character in traceback string [#997](https://github.com/lambdaclass/cairo-rs/pull/997)
     * BugFix: Add missing `\n` character after traceback lines when the filename is missing ("Unknown Location")
