--- conflicted
+++ resolved
@@ -2,8 +2,6 @@
 
 #### Upcoming Changes
 
-<<<<<<< HEAD
-=======
 * Fix implementation of `InitSquashData` and `ShouldSkipSquashLoop`
 
 * Add more hints to `Cairo1HintProcessor` [#1143](https://github.com/lambdaclass/cairo-rs/pull/1098)
@@ -18,9 +16,6 @@
         * ShouldContinueSquashLoop
         * FieldSqrt
 
-* Add a test for the `DivMod` hint [#1138](https://github.com/lambdaclass/cairo-rs/pull/1138).
-
->>>>>>> 385e293e
 * Add some small considerations regarding Cairo 1 programs [#1144](https://github.com/lambdaclass/cairo-rs/pull/1144):
 
   * Ignore Casm and Sierra files
