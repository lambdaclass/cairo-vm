--- conflicted
+++ resolved
@@ -2,16 +2,11 @@
 
 #### Upcoming Changes
 
-<<<<<<< HEAD
 * Add alternative hint code for ec_double hint [#1083](https://github.com/lambdaclass/cairo-rs/pull/1083)
-=======
-* feat(hints): Add alternative string for hint IS_ZERO_PACK [#1081](https://github.com/lambdaclass/cairo-rs/pull/1081)
->>>>>>> e756eddf
-
-    `BuiltinHintProcessor` now supports the following hint:
-
-    ```python
-<<<<<<< HEAD
+
+    `BuiltinHintProcessor` now supports the following hint:
+
+    ```python
         %{
         from starkware.cairo.common.cairo_secp.secp_utils import SECP_P, pack
 
@@ -21,7 +16,13 @@
 
         value = new_x = (pow(slope, 2, SECP_P) - 2 * x) % SECP_P
     %}
-=======
+    ```
+
+* feat(hints): Add alternative string for hint IS_ZERO_PACK [#1081](https://github.com/lambdaclass/cairo-rs/pull/1081)
+
+    `BuiltinHintProcessor` now supports the following hint:
+
+    ```python
     %{
         from starkware.cairo.common.cairo_secp.secp_utils import SECP_P, pack
         x = pack(ids.x, PRIME) % SECP_P
@@ -33,7 +34,6 @@
 
     ```python
     %{ ids.full_word = int(ids.n_bytes >= 8) %}
->>>>>>> e756eddf
     ```
 
 * Add alternative hint code for nondet_bigint3 hint [#1071](https://github.com/lambdaclass/cairo-rs/pull/1071)
