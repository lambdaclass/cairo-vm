## Cairo-VM Changelog

#### Upcoming Changes

#### [0.8.6] - 2023-8-11

<<<<<<< HEAD
* fix: Compare air_public_inputs against python vm + Fix how public memory is built [#391](https://github.com/lambdaclass/cairo-vm/pull/1391)

    BugFixes:

    *  `CairoRunner.finalize_segments` now builds the output builtin's public memory (if applicable).
    * `MemorySegmentManager.get_public_memory_addresses` logic fixed.
    * `MemorySegmentManager.finalize` no longer skips segments when their public memory is None

    Minor changes:

    * `VirtualMachine.get_public_memory_addresses` now strips the "_builtin" suffix from builtin names
    * `MemorySegmentAddresses.stop_address` renamed to `stop_ptr`

    Overall these changes make the the air public input file (obtained through the --air_public_input flag) equivalent to the ones outputted by the cairo-lang version
=======
* fix: Fix `SPLIT_FELT` hint [#1387](https://github.com/lambdaclass/cairo-vm/pull/1387)
>>>>>>> 132da2c7

* fix: Fix div_mod [#1383](https://github.com/lambdaclass/cairo-vm/pull/1383)

  * Fixes `div_mod` function so that it behaves like the cairo-lang version
  * Various functions in the `math_utils` crate can now return a `MathError` : `div_mod`, `ec_add`, `line_slope`, `ec_double`, `ec_double_slope`.
  * Fixes `UINT256_MUL_INV_MOD_P` hint so that it behaves like the python code.

* fix: Handle error in hint `UINT256_MUL_DIV_MOD` when divides by zero [#1367](https://github.com/lambdaclass/cairo-vm/pull/1367)

* Add HintError::SyscallError and VmErrors::HINT_ERROR_STR constant [#1357](https://github.com/lambdaclass/cairo-rs/pull/1357)

* feat: make *arbitrary* feature also enable a `proptest::arbitrary::Arbitrary` implementation for `Felt252` [#1355](https://github.com/lambdaclass/cairo-vm/pull/1355)

* fix: correctly display invalid signature error message [#1361](https://github.com/lambdaclass/cairo-vm/pull/1361)

#### [0.8.5] - 2023-7-31

* fix: `Program` comparison depending on `hints_ranges` ordering [#1351](https://github.com/lambdaclass/cairo-rs/pull/1351)

* feat: implement the `--air_public_input` flag to the runner for outputting public inputs into a file [#1268](https://github.com/lambdaclass/cairo-rs/pull/1268)

* fix: CLI errors bad formatting and handling

* perf: replace insertion with bit-setting in validated addresses [#1208](https://github.com/lambdaclass/cairo-vm/pull/1208)

* fix: return error when a parsed hint's PC is invalid [#1340](https://github.com/lambdaclass/cairo-vm/pull/1340)

* chore(deps): bump _cairo-lang_ dependencies to v2.1.0-rc2 [#1345](https://github.com/lambdaclass/cairo-vm/pull/1345)

* chore(examples): remove _wee_alloc_ dependency from _wasm-demo_ example and _ensure-no_std_ dummy crate [#1337](https://github.com/lambdaclass/cairo-vm/pull/1337)

* docs: improved crate documentation [#1334](https://github.com/lambdaclass/cairo-vm/pull/1334)

* chore!: made `deserialize_utils` module private [#1334](https://github.com/lambdaclass/cairo-vm/pull/1334)
  BREAKING:
  * `deserialize_utils` is no longer exported
  * functions `maybe_add_padding`, `parse_value`, and `take_until_unbalanced` are no longer exported
  * `ReferenceParseError` is no more

* perf: changed `ok_or` usage for `ok_or_else` in expensive cases [#1332](https://github.com/lambdaclass/cairo-vm/pull/1332)

* feat: updated the old WASM example and moved it to [`examples/wasm-demo`](examples/wasm-demo/) [#1315](https://github.com/lambdaclass/cairo-vm/pull/1315)

* feat(fuzzing): add `arbitrary` feature to enable arbitrary derive in `Program` and `CairoRunConfig` [#1306](https://github.com/lambdaclass/cairo-vm/pull/1306) [#1330](https://github.com/lambdaclass/cairo-vm/pull/1330)

* perf: remove pointless iterator from rc limits tracking [#1316](https://github.com/lambdaclass/cairo-vm/pull/1316)

* feat(felt): add `from_bytes_le` and `from_bytes_ne` methods to `Felt252` [#1326](https://github.com/lambdaclass/cairo-vm/pull/1326)

* perf: change `Program::shared_program_data::hints` from `HashMap<usize, Vec<Box<dyn Any>>>` to `Vec<Box<dyn Any>>` and refer to them as ranges stored in a `Vec<_>` indexed by PC with run time reductions of up to 12% [#931](https://github.com/lambdaclass/cairo-vm/pull/931)
  BREAKING:
  * `get_hint_dictionary(&self, &[HintReference], &mut dyn HintProcessor) -> Result<HashMap<usize, Vec<Box<dyn Any>>, VirtualMachineError>` ->
    `get_hint_data(self, &[HintReference], &mut dyn HintProcessor) -> Result<Vec<Box<dyn Any>, VirtualMachineError>`
  * Hook methods receive `&[Box<dyn Any>]` rather than `&HashMap<usize, Vec<Box<dyn Any>>>`

#### [0.8.4] 
**YANKED**

#### [0.8.3]
**YANKED**

#### [0.8.2] - 2023-7-10

* chore: update dependencies, particularly lamdaworks 0.1.2 -> 0.1.3 [#1323](https://github.com/lambdaclass/cairo-vm/pull/1323)

* fix: fix `UINT256_MUL_DIV_MOD` hint [#1320](https://github.com/lambdaclass/cairo-vm/pull/1320)

* feat: add dependency installation script `install.sh` [#1298](https://github.com/lambdaclass/cairo-vm/pull/1298)

* fix: specify resolver version 2 in the virtual workspace's manifest [#1311](https://github.com/lambdaclass/cairo-vm/pull/1311)

* feat: add `lambdaworks-felt` feature to `cairo-vm-cli` [#1308](https://github.com/lambdaclass/cairo-vm/pull/1308)

* chore: update dependencies, particularly clap 3.2 -> 4.3 [#1309](https://github.com/lambdaclass/cairo-vm/pull/1309)
  * this removes dependency on _atty_, that's no longer mantained

* chore: remove unused dependencies [#1307](https://github.com/lambdaclass/cairo-vm/pull/1307)
  * rand_core
  * serde_bytes
  * rusty-hook (_dev-dependency_)

* chore: bump `cairo-lang-starknet` and `cairo-lang-casm` dependencies to 2.0.0 [#1313](https://github.com/lambdaclass/cairo-vm/pull/1313)

#### [0.8.1] - 2023-6-29

* chore: change mentions of *cairo-rs-py* to *cairo-vm-py* [#1296](https://github.com/lambdaclass/cairo-vm/pull/1296)

* rename github repo from https://github.com/lambdaclass/cairo-rs to https://github.com/lambdaclass/cairo-vm [#1289](https://github.com/lambdaclass/cairo-vm/pull/1289)

* fix(security): avoid OOM crashes when programs jump to very high invalid addresses [#1285](https://github.com/lambdaclass/cairo-vm/pull/1285)

* fix: add `to_bytes_be` to the felt when `lambdaworks-felt` feature is active [#1290](https://github.com/lambdaclass/cairo-vm/pull/1290)

* chore: mark `modpow` and `to_signed_bytes_le` as *deprecated* [#1290](https://github.com/lambdaclass/cairo-vm/pull/1290)

* fix: bump *lambdaworks-math* to latest version, that fixes no-std support [#1293](https://github.com/lambdaclass/cairo-vm/pull/1293)

* build: remove dependency to `thiserror` (use `thiserror-no-std/std` instead)

* chore: use LambdaWorks' implementation of bit operations for `Felt252` [#1291](https://github.com/lambdaclass/cairo-vm/pull/1291)

* update `cairo-lang-starknet` and `cairo-lang-casm` dependencies to v2.0.0-rc6 [#1299](https://github.com/lambdaclass/cairo-vm/pull/1299)

#### [0.8.0] - 2023-6-26

* feat: Add feature `lambdaworks-felt` to `felt` & `cairo-vm` crates [#1281](https://github.com/lambdaclass/cairo-vm/pull/1281)

    Changes under this feature:
  * `Felt252` now uses *LambdaWorks*' `FieldElement` internally
  * BREAKING: some methods of `Felt252` were removed, namely: `modpow` and `to_signed_bytes_le`

#### [0.7.0] - 2023-6-26

* BREAKING: Integrate `RunResources` logic into `HintProcessor` trait [#1274](https://github.com/lambdaclass/cairo-vm/pull/1274)
  * Rename trait `HintProcessor` to `HintProcessorLogic`
  * Add trait `ResourceTracker`
  * Trait `HintProcessor` is now `HintProcessor: HintProcessorLogic + ResourceTracker`
  * `BuiltinHintProcessor::new` & `Cairo1HintProcessor::new` now receive the argumet `run_resources: RunResources`
  * `HintProcessorLogic::execute_hint` no longer receives `run_resources: &mut RunResources`
  * Remove argument `run_resources: &mut RunResources` from `CairoRunner::run_until_pc` & `CairoRunner::run_from_entrypoint`

* build: remove unused implicit features from cairo-vm [#1266](https://github.com/lambdaclass/cairo-vm/pull/1266)


#### [0.6.1] - 2023-6-23

* fix: updated the `custom_hint_example` and added it to the workspace [#1258](https://github.com/lambdaclass/cairo-vm/pull/1258)

* Add path to cairo-vm README.md [#1276](https://github.com/lambdaclass/cairo-vm/pull/1276)

* fix: change error returned when subtracting two `MaybeRelocatable`s to better reflect the cause [#1271](https://github.com/lambdaclass/cairo-vm/pull/1271)

* fix: CLI error message when using --help [#1270](https://github.com/lambdaclass/cairo-vm/pull/1270)

#### [0.6.0] - 2023-6-18

* fix: `dibit` hint no longer fails when called with an `m` of zero [#1247](https://github.com/lambdaclass/cairo-vm/pull/1247)

* fix(security): avoid denial of service on malicious input exploiting the scientific notation parser [#1239](https://github.com/lambdaclass/cairo-vm/pull/1239)

* BREAKING: Change `RunResources` usage:
    * Modify field type `RunResources.n_steps: Option<usize>,`
    
    * Public Api Changes:
        *  CairoRunner::run_until_pc: Now receive a `&mut RunResources` instead of an `&mut Option<RunResources>`
        *  CairoRunner::run_from_entrypoint: Now receive a `&mut RunResources` instead of an `&mut Option<RunResources>`
        * VirtualMachine::Step: Add `&mut RunResources` as input
        * Trait HintProcessor::execute_hint: Add  `&mut RunResources` as an input 

* perf: accumulate `min` and `max` instruction offsets during run to speed up range check [#1080](https://github.com/lambdaclass/cairo-vm/pull/)
  BREAKING: `Cairo_runner::get_perm_range_check_limits` no longer returns an error when called without trace enabled, as it no longer depends on it

* perf: process reference list on `Program` creation only [#1214](https://github.com/lambdaclass/cairo-vm/pull/1214)
  Also keep them in a `Vec<_>` instead of a `HashMap<_, _>` since it will be continuous anyway.
  BREAKING:
  * `HintProcessor::compile_hint` now receies a `&[HintReference]` rather than `&HashMap<usize, HintReference>`
  * Public `CairoRunner::get_reference_list` has been removed

* BREAKING: Add no_std compatibility to cairo-vm (cairo-1-hints feature still not supported)
    * Move the vm to its own directory and crate, different from the workspace [#1215](https://github.com/lambdaclass/cairo-vm/pull/1215)

    * Add an `ensure_no_std` crate that the CI will use to check that new changes don't revert `no_std` support [#1215](https://github.com/lambdaclass/cairo-vm/pull/1215) [#1232](https://github.com/lambdaclass/cairo-vm/pull/1232) 

    * replace the use of `num-prime::is_prime` by a custom implementation, therefore restoring `no_std` compatibility [#1238](https://github.com/lambdaclass/cairo-vm/pull/1238)

#### [0.5.2] - 2023-6-12

* BREAKING: Compute `ExecutionResources.n_steps` without requiring trace [#1222](https://github.com/lambdaclass/cairo-vm/pull/1222)

  * `CairoRunner::get_execution_resources` return's `n_steps` field value is now set to `vm.current_step` instead of `0` if both `original_steps` and `trace` are set to `None`

* Add `RunResources::get_n_steps` method [#1225](https://github.com/lambdaclass/cairo-vm/pull/1225)

* refactor: simplify `mem_eq`

* fix: pin Cairo compiler version [#1220](https://github.com/lambdaclass/cairo-vm/pull/1220)

* perf: make `inner_rc_bound` a constant, improving performance of the range-check builtin

* fix: substraction of `MaybeRelocatable` always behaves as signed [#1218](https://github.com/lambdaclass/cairo-vm/pull/1218)

#### [0.5.1] - 2023-6-7

* fix: fix overflow for `QUAD_BIT` and `DI_BIT` hints [#1209](https://github.com/lambdaclass/cairo-vm/pull/1209)
  Fixes [#1205](https://github.com/lambdaclass/cairo-vm/issue/1205)

* fix: fix hints `UINT256_UNSIGNED_DIV_REM` && `UINT256_EXPANDED_UNSIGNED_DIV_REM` [#1203](https://github.com/lambdaclass/cairo-vm/pull/1203)

* bugfix: fix deserialization of scientific notation with fractional values [#1202](https://github.com/lambdaclass/cairo-vm/pull/1202)

* feat: implement `mem_eq` function to test for equality of two ranges in memory [#1198](https://github.com/lambdaclass/cairo-vm/pull/1198)

* perf: use `mem_eq` in `set_add` [#1198](https://github.com/lambdaclass/cairo-vm/pull/1198)

* feat: wrap big variants of `HintError`, `VirtualMachineError`, `RunnerError`, `MemoryError`, `MathError`, `InsufficientAllocatedCellsError` in `Box` [#1193](https://github.com/lambdaclass/cairo-vm/pull/1193)
  * BREAKING: all tuple variants of `HintError` with a single `Felt252` or multiple elements now receive a single `Box`

* Add `Program::builtins_len method` [#1194](https://github.com/lambdaclass/cairo-vm/pull/1194)

* fix: Handle the deserialization of serde_json::Number with scientific notation (e.g.: Number(1e27)) in felt_from_number function [#1188](https://github.com/lambdaclass/cairo-vm/pull/1188)

* feat: Add RunResources Struct [#1175](https://github.com/lambdaclass/cairo-vm/pull/1175)
  * BREAKING: Modify `CairoRunner::run_until_pc` arity. Add `run_resources: &mut Option<RunResources>` input
  * BREAKING: Modify `CairoRunner::run_from_entrypoint` arity. Add `run_resources: &mut Option<RunResources>` input

* fix: Fix 'as_int' conversion usage in hints `ASSERT_250_BIT` &  `SIGNED_DIV_REM` [#1191](https://github.com/lambdaclass/cairo-vm/pull/1191)


* bugfix: Use cairo constants in `ASSERT_250_BIT` hint [#1187](https://github.com/lambdaclass/cairo-vm/pull/1187)

* bugfix: Fix `EC_DOUBLE_ASSIGN_NEW_X_V2` hint not taking `SECP_P` value from the current execution scope [#1186](https://github.com/lambdaclass/cairo-vm/pull/1186)

* fix: Fix hint `BIGINT_PACK_DIV_MOD` [#1189](https://github.com/lambdaclass/cairo-vm/pull/1189)

* fix: Fix possible subtraction overflow in `QUAD_BIT` & `DI_BIT` hints [#1185](https://github.com/lambdaclass/cairo-vm/pull/1185)

  * These hints now return an error when ids.m equals zero

* fix: felt_from_number not properly returning parse errors [#1012](https://github.com/lambdaclass/cairo-vm/pull/1012)

* fix: Fix felt sqrt and Signed impl [#1150](https://github.com/lambdaclass/cairo-vm/pull/1150)

  * BREAKING: Fix `Felt252` methods `abs`, `signum`, `is_positive`, `is_negative` and `sqrt`
  * BREAKING: Remove function `math_utils::sqrt`(Now moved to `Felt252::sqrt`)

* feat: Add method `CairoRunner::initialize_function_runner_cairo_1` [#1151](https://github.com/lambdaclass/cairo-vm/pull/1151)

  * Add method `pub fn initialize_function_runner_cairo_1(
        &mut self,
        vm: &mut VirtualMachine,
        program_builtins: &[BuiltinName],
    ) -> Result<(), RunnerError>` to `CairoRunner`

  * BREAKING: Move field `builtins` from `SharedProgramData` to `Program`
  * BREAKING: Remove argument `add_segment_arena_builtin` from `CairoRunner::initialize_function_runner`, it is now always false
  * BREAKING: Add `segment_arena` enum variant to `BuiltinName`

* Fix implementation of `InitSquashData` and `ShouldSkipSquashLoop`

* Add more hints to `Cairo1HintProcessor` [#1171](https://github.com/lambdaclass/cairo-vm/pull/1171)
                                          [#1143](https://github.com/lambdaclass/cairo-vm/pull/1143)

    * `Cairo1HintProcessor` can now run the following hints:
        * Felt252DictEntryInit
        * Felt252DictEntryUpdate
        * GetCurrentAccessDelta
        * InitSquashData
        * AllocConstantSize
        * GetCurrentAccessIndex
        * ShouldContinueSquashLoop
        * FieldSqrt
        * Uint512DivMod

* Add some small considerations regarding Cairo 1 programs [#1144](https://github.com/lambdaclass/cairo-vm/pull/1144):

  * Ignore Casm and Sierra files
  * Add special flag to compile Cairo 1 programs

* Make the VM able to run `CasmContractClass` files under `cairo-1-hints` feature [#1098](https://github.com/lambdaclass/cairo-vm/pull/1098)

  * Implement `TryFrom<CasmContractClass> for Program`
  * Add `Cairo1HintProcessor`

#### 0.5.0
**YANKED**

#### [0.4.0] - 2023-05-12

* perf: insert elements from the tail in `load_data` so reallocation happens only once [#1117](https://github.com/lambdaclass/cairo-vm/pull/1117)

* Add `CairoRunner::get_program method` [#1123](https://github.com/lambdaclass/cairo-vm/pull/1123)

* Use to_signed_felt as function for felt252 as BigInt within [-P/2, P/2] range and use to_bigint as function for representation as BigInt. [#1100](https://github.com/lambdaclass/cairo-vm/pull/1100)

* Implement hint on field_arithmetic lib [#1090](https://github.com/lambdaclass/cairo-vm/pull/1090)

    `BuiltinHintProcessor` now supports the following hints:

    ```python
        %{
            def split(num: int, num_bits_shift: int, length: int):
                a = []
                for _ in range(length):
                    a.append( num & ((1 << num_bits_shift) - 1) )
                    num = num >> num_bits_shift
                return tuple(a)

            def pack(z, num_bits_shift: int) -> int:
                limbs = (z.d0, z.d1, z.d2)
                return sum(limb << (num_bits_shift * i) for i, limb in enumerate(limbs))

            a = pack(ids.a, num_bits_shift = 128)
            b = pack(ids.b, num_bits_shift = 128)
            p = pack(ids.p, num_bits_shift = 128)

            res = (a - b) % p


            res_split = split(res, num_bits_shift=128, length=3)

            ids.res.d0 = res_split[0]
            ids.res.d1 = res_split[1]
            ids.res.d2 = res_split[2]
        %}
    ```

* Add missing hint on cairo_secp lib [#1089](https://github.com/lambdaclass/cairo-vm/pull/1089):
    `BuiltinHintProcessor` now supports the following hint:

    ```python

    from starkware.cairo.common.cairo_secp.secp_utils import pack

    slope = pack(ids.slope, PRIME)
    x0 = pack(ids.point0.x, PRIME)
    x1 = pack(ids.point1.x, PRIME)
    y0 = pack(ids.point0.y, PRIME)

    value = new_x = (pow(slope, 2, SECP_P) - x0 - x1) % SECP_P
    ```

* Add missing hint on vrf.json whitelist [#1055](https://github.com/lambdaclass/cairo-vm/pull/1055):

     `BuiltinHintProcessor` now supports the following hint:

     ```python
    %{
        PRIME = 2**255 - 19
        II = pow(2, (PRIME - 1) // 4, PRIME)

        xx = ids.xx.low + (ids.xx.high<<128)
        x = pow(xx, (PRIME + 3) // 8, PRIME)
        if (x * x - xx) % PRIME != 0:
            x = (x * II) % PRIME
        if x % 2 != 0:
            x = PRIME - x
        ids.x.low = x & ((1<<128)-1)
        ids.x.high = x >> 128
    %}
    ```

* Implement hint variant for finalize_blake2s[#1072](https://github.com/lambdaclass/cairo-vm/pull/1072)

    `BuiltinHintProcessor` now supports the following hint:

     ```python
    %{
        # Add dummy pairs of input and output.
        from starkware.cairo.common.cairo_blake2s.blake2s_utils import IV, blake2s_compress

        _n_packed_instances = int(ids.N_PACKED_INSTANCES)
        assert 0 <= _n_packed_instances < 20
        _blake2s_input_chunk_size_felts = int(ids.BLAKE2S_INPUT_CHUNK_SIZE_FELTS)
        assert 0 <= _blake2s_input_chunk_size_felts < 100

        message = [0] * _blake2s_input_chunk_size_felts
        modified_iv = [IV[0] ^ 0x01010020] + IV[1:]
        output = blake2s_compress(
            message=message,
            h=modified_iv,
            t0=0,
            t1=0,
            f0=0xffffffff,
            f1=0,
        )
        padding = (message + modified_iv + [0, 0xffffffff] + output) * (_n_packed_instances - 1)
        segments.write_arg(ids.blake2s_ptr_end, padding)
        %}
        ```

* Implement fast_ec_add hint variant [#1087](https://github.com/lambdaclass/cairo-vm/pull/1087)

`BuiltinHintProcessor` now supports the following hint:

    ```python
    %{
        from starkware.cairo.common.cairo_secp.secp_utils import SECP_P, pack

        slope = pack(ids.slope, PRIME)
        x0 = pack(ids.pt0.x, PRIME)
        x1 = pack(ids.pt1.x, PRIME)
        y0 = pack(ids.pt0.y, PRIME)

        value = new_x = (pow(slope, 2, SECP_P) - x0 - x1) % SECP_P
    %}
    ```

* feat(hints): Add alternative string for hint IS_ZERO_PACK_EXTERNAL_SECP [#1082](https://github.com/lambdaclass/cairo-vm/pull/1082)

    `BuiltinHintProcessor` now supports the following hint:

    ```python
    %{
        from starkware.cairo.common.cairo_secp.secp_utils import pack
        x = pack(ids.x, PRIME) % SECP_P
    %}
    ```

* Add alternative hint code for ec_double hint [#1083](https://github.com/lambdaclass/cairo-vm/pull/1083)

    `BuiltinHintProcessor` now supports the following hint:

    ```python
    %{
        from starkware.cairo.common.cairo_secp.secp_utils import SECP_P, pack

        slope = pack(ids.slope, PRIME)
        x = pack(ids.pt.x, PRIME)
        y = pack(ids.pt.y, PRIME)

        value = new_x = (pow(slope, 2, SECP_P) - 2 * x) % SECP_P
    %}
    ```

* fix(security)!: avoid DoS on malicious insertion to memory [#1099](https://github.com/lambdaclass/cairo-vm/pull/1099)
    * A program could crash the library by attempting to insert a value at an address with a big offset; fixed by trying to reserve to check for allocation failure
    * A program could crash the program by exploiting an integer overflow when attempting to insert a value at an address with offset `usize::MAX`

    BREAKING: added a new error variant `MemoryError::VecCapacityExceeded`

* perf: specialize addition for `u64` and `Felt252` [#932](https://github.com/lambdaclass/cairo-vm/pull/932)
    * Avoids the creation of a new `Felt252` instance for additions with a very restricted valid range
    * This impacts specially the addition of `Relocatable` with `Felt252` values in `update_pc`, which take a significant amount of time in some benchmarks

* fix(starknet-crypto): bump version to `0.5.0` [#1088](https://github.com/lambdaclass/cairo-vm/pull/1088)
    * This includes the fix for a `panic!` in `ecdsa::verify`.
      See: [#365](https://github.com/xJonathanLEI/starknet-rs/issues/365) and [#366](https://github.com/xJonathanLEI/starknet-rs/pulls/366)

* feat(hints): Add alternative string for hint IS_ZERO_PACK [#1081](https://github.com/lambdaclass/cairo-vm/pull/1081)

    `BuiltinHintProcessor` now supports the following hint:

    ```python
    %{
        from starkware.cairo.common.cairo_secp.secp_utils import SECP_P, pack
        x = pack(ids.x, PRIME) % SECP_P
    %}

* Add missing hints `NewHint#55`, `NewHint#56`, and `NewHint#57` [#1077](https://github.com/lambdaclass/cairo-vm/issues/1077)

    `BuiltinHintProcessor` now supports the following hints:

    ```python
    from starkware.cairo.common.cairo_secp.secp_utils import pack
    SECP_P=2**255-19

    x = pack(ids.x, PRIME) % SECP_P
    ```

    ```python
    from starkware.cairo.common.cairo_secp.secp_utils import pack
    SECP_P=2**255-19

    value = pack(ids.x, PRIME) % SECP_P
    ```

    ```python
    SECP_P=2**255-19
    from starkware.python.math_utils import div_mod

    value = x_inv = div_mod(1, x, SECP_P)
    ```
    
* Implement hint for `starkware.cairo.common.cairo_keccak.keccak._copy_inputs` as described by whitelist `starknet/security/whitelists/cairo_keccak.json` [#1058](https://github.com/lambdaclass/cairo-vm/pull/1058)

    `BuiltinHintProcessor` now supports the following hint:

    ```python
    %{ ids.full_word = int(ids.n_bytes >= 8) %}
    ```

* perf: cache decoded instructions [#944](https://github.com/lambdaclass/cairo-vm/pull/944)
    * Creates a new cache field in `VirtualMachine` that stores the `Instruction` instances as they get decoded from memory, significantly reducing decoding overhead, with gains up to 9% in runtime according to benchmarks in the performance server

* Add alternative hint code for nondet_bigint3 hint [#1071](https://github.com/lambdaclass/cairo-vm/pull/1071)

    `BuiltinHintProcessor` now supports the following hint:

    ```python
    %{
        from starkware.cairo.common.cairo_secp.secp_utils import split
        segments.write_arg(ids.res.address_, split(value))
    %}
    ```

* Add missing hint on vrf.json lib [#1052](https://github.com/lambdaclass/cairo-vm/pull/1052):

    `BuiltinHintProcessor` now supports the following hint:

    ```python
    %{
        from starkware.cairo.common.cairo_secp.secp_utils import pack
        SECP_P = 2**255-19

        slope = pack(ids.slope, PRIME)
        x0 = pack(ids.point0.x, PRIME)
        x1 = pack(ids.point1.x, PRIME)
        y0 = pack(ids.point0.y, PRIME)

        value = new_x = (pow(slope, 2, SECP_P) - x0 - x1) % SECP_P
    %}
    ```

* Implement hint for cairo_sha256_arbitrary_input_length whitelist [#1091](https://github.com/lambdaclass/cairo-vm/pull/1091)

    `BuiltinHintProcessor` now supports the following hint:

    ```python
    %{
        from starkware.cairo.common.cairo_sha256.sha256_utils import (
            compute_message_schedule, sha2_compress_function)

        _sha256_input_chunk_size_felts = int(ids.SHA256_INPUT_CHUNK_SIZE_FELTS)
        assert 0 <= _sha256_input_chunk_size_felts < 100
        _sha256_state_size_felts = int(ids.SHA256_STATE_SIZE_FELTS)
        assert 0 <= _sha256_state_size_felts < 100
        w = compute_message_schedule(memory.get_range(
            ids.sha256_start, _sha256_input_chunk_size_felts))
        new_state = sha2_compress_function(memory.get_range(ids.state, _sha256_state_size_felts), w)
        segments.write_arg(ids.output, new_state)
    %}
    ```

* Add missing hint on vrf.json lib [#1053](https://github.com/lambdaclass/cairo-vm/pull/1053):

     `BuiltinHintProcessor` now supports the following hint:

     ```python
    %{
        from starkware.cairo.common.cairo_secp.secp_utils import SECP_P, pack
        SECP_P = 2**255-19

        slope = pack(ids.slope, PRIME)
        x = pack(ids.point.x, PRIME)
        y = pack(ids.point.y, PRIME)

        value = new_x = (pow(slope, 2, SECP_P) - 2 * x) % SECP_P
    %}
    ```

* Implement hint on 0.6.0.json whitelist [#1044](https://github.com/lambdaclass/cairo-vm/pull/1044):

     `BuiltinHintProcessor` now supports the following hints:

    ```python
    %{
       ids.a_lsb = ids.a & 1
       ids.b_lsb = ids.b & 1
    %}
    ```

* Implement hint for `starkware.cairo.common.cairo_keccak.keccak._block_permutation` as described by whitelist `starknet/security/whitelists/cairo_keccak.json` [#1046](https://github.com/lambdaclass/cairo-vm/pull/1046)

    `BuiltinHintProcessor` now supports the following hint:

    ```python
    %{
        from starkware.cairo.common.cairo_keccak.keccak_utils import keccak_func
        _keccak_state_size_felts = int(ids.KECCAK_STATE_SIZE_FELTS)
        assert 0 <= _keccak_state_size_felts < 100
        output_values = keccak_func(memory.get_range(
            ids.keccak_ptr_start, _keccak_state_size_felts))
        segments.write_arg(ids.output, output_values)
    %}
    ```

* Implement hint on cairo_blake2s whitelist [#1040](https://github.com/lambdaclass/cairo-vm/pull/1040)

    `BuiltinHintProcessor` now supports the following hint:

    ```python
    %{
        from starkware.cairo.common.cairo_blake2s.blake2s_utils import IV, blake2s_compress

        _blake2s_input_chunk_size_felts = int(ids.BLAKE2S_INPUT_CHUNK_SIZE_FELTS)
        assert 0 <= _blake2s_input_chunk_size_felts < 100

        new_state = blake2s_compress(
            message=memory.get_range(ids.blake2s_start, _blake2s_input_chunk_size_felts),
            h=[IV[0] ^ 0x01010020] + IV[1:],
            t0=ids.n_bytes,
            t1=0,
            f0=0xffffffff,
            f1=0,
        )

        segments.write_arg(ids.output, new_state)
    %}
    ```

* Implement hint on cairo_blake2s whitelist [#1039](https://github.com/lambdaclass/cairo-vm/pull/1039)

    `BuiltinHintProcessor` now supports the following hint:

    ```python

    %{
        # Add dummy pairs of input and output.
        from starkware.cairo.common.cairo_blake2s.blake2s_utils import IV, blake2s_compress

        _n_packed_instances = int(ids.N_PACKED_INSTANCES)
        assert 0 <= _n_packed_instances < 20
        _blake2s_input_chunk_size_felts = int(ids.BLAKE2S_INPUT_CHUNK_SIZE_FELTS)
        assert 0 <= _blake2s_input_chunk_size_felts < 100

        message = [0] * _blake2s_input_chunk_size_felts
        modified_iv = [IV[0] ^ 0x01010020] + IV[1:]
        output = blake2s_compress(
            message=message,
            h=modified_iv,
            t0=0,
            t1=0,
            f0=0xffffffff,
            f1=0,
        )
        padding = (modified_iv + message + [0, 0xffffffff] + output) * (_n_packed_instances - 1)
        segments.write_arg(ids.blake2s_ptr_end, padding)
    %}

* Add `Program::iter_identifiers(&self) -> Iterator<Item = (&str, &Identifier)>` to get an iterator over the program's identifiers [#1079](https://github.com/lambdaclass/cairo-vm/pull/1079)

* Implement hint on `assert_le_felt` for versions 0.6.0 and 0.8.2 [#1047](https://github.com/lambdaclass/cairo-vm/pull/1047):

     `BuiltinHintProcessor` now supports the following hints:

     ```python

     %{
        from starkware.cairo.common.math_utils import assert_integer
        assert_integer(ids.a)
        assert_integer(ids.b)
        assert (ids.a % PRIME) <= (ids.b % PRIME), \
            f'a = {ids.a % PRIME} is not less than or equal to b = {ids.b % PRIME}.'
    %}

     ```

     ```python

    %{
        from starkware.cairo.common.math_utils import assert_integer
        assert_integer(ids.a)
        assert_integer(ids.b)
        a = ids.a % PRIME
        b = ids.b % PRIME
        assert a <= b, f'a = {a} is not less than or equal to b = {b}.'

        ids.small_inputs = int(
            a < range_check_builtin.bound and (b - a) < range_check_builtin.bound)
    %}

     ```

* Add missing hints on whitelist [#1073](https://github.com/lambdaclass/cairo-vm/pull/1073):

    `BuiltinHintProcessor` now supports the following hints:

    ```python
        ids.is_250 = 1 if ids.addr < 2**250 else 0
    ```

    ```python
        # Verify the assumptions on the relationship between 2**250, ADDR_BOUND and PRIME.
        ADDR_BOUND = ids.ADDR_BOUND % PRIME
        assert (2**250 < ADDR_BOUND <= 2**251) and (2 * 2**250 < PRIME) and (
                ADDR_BOUND * 2 > PRIME), \
            'normalize_address() cannot be used with the current constants.'
        ids.is_small = 1 if ids.addr < ADDR_BOUND else 0
    ```

* Implement hint on ec_recover.json whitelist [#1038](https://github.com/lambdaclass/cairo-vm/pull/1038):

    `BuiltinHintProcessor` now supports the following hint:

    ```python
    %{
         value = k = product // m
    %}
    ```

* Implement hint on ec_recover.json whitelist [#1037](https://github.com/lambdaclass/cairo-vm/pull/1037):

    `BuiltinHintProcessor` now supports the following hint:

    ```python
    %{
        from starkware.cairo.common.cairo_secp.secp_utils import pack
        from starkware.python.math_utils import div_mod, safe_div

        a = pack(ids.a, PRIME)
        b = pack(ids.b, PRIME)
        product = a * b
        m = pack(ids.m, PRIME)

        value = res = product % m

    %}
    ```

* Implement hint for `starkware.cairo.common.cairo_keccak.keccak.finalize_keccak` as described by whitelist `starknet/security/whitelists/cairo_keccak.json` [#1041](https://github.com/lambdaclass/cairo-vm/pull/1041)

    `BuiltinHintProcessor` now supports the following hint:

    ```python
    %{
        # Add dummy pairs of input and output.
        _keccak_state_size_felts = int(ids.KECCAK_STATE_SIZE_FELTS)
        _block_size = int(ids.BLOCK_SIZE)
        assert 0 <= _keccak_state_size_felts < 100
        assert 0 <= _block_size < 1000
        inp = [0] * _keccak_state_size_felts
        padding = (inp + keccak_func(inp)) * _block_size
        segments.write_arg(ids.keccak_ptr_end, padding)
    %}
    ```

* Implement hint on ec_recover.json whitelist [#1036](https://github.com/lambdaclass/cairo-vm/pull/1036):

    `BuiltinHintProcessor` now supports the following hint:

    ```python

    %{
        from starkware.cairo.common.cairo_secp.secp_utils import pack
        from starkware.python.math_utils import div_mod, safe_div

        a = pack(ids.a, PRIME)
        b = pack(ids.b, PRIME)

        value = res = a - b
    %}

    ```

* Add missing hint on vrf.json lib [#1054](https://github.com/lambdaclass/cairo-vm/pull/1054):

    `BuiltinHintProcessor` now supports the following hint:

    ```python
        from starkware.cairo.common.cairo_secp.secp_utils import pack
        SECP_P = 2**255-19

        y = pack(ids.point.y, PRIME) % SECP_P
        # The modulo operation in python always returns a nonnegative number.
        value = (-y) % SECP_P
    ```

* Implement hint on ec_recover.json whitelist [#1032](https://github.com/lambdaclass/cairo-vm/pull/1032):

    `BuiltinHintProcessor` now supports the following hint:

    ```python
    %{
        from starkware.cairo.common.cairo_secp.secp_utils import pack
        from starkware.python.math_utils import div_mod, safe_div

        N = pack(ids.n, PRIME)
        x = pack(ids.x, PRIME) % N
        s = pack(ids.s, PRIME) % N,
        value = res = div_mod(x, s, N)
    %}
    ```

* Implement hints on field_arithmetic lib (Part 2) [#1004](https://github.com/lambdaclass/cairo-vm/pull/1004)

    `BuiltinHintProcessor` now supports the following hint:

    ```python
    %{
        from starkware.python.math_utils import div_mod

        def split(num: int, num_bits_shift: int, length: int):
            a = []
            for _ in range(length):
                a.append( num & ((1 << num_bits_shift) - 1) )
                num = num >> num_bits_shift
            return tuple(a)

        def pack(z, num_bits_shift: int) -> int:
            limbs = (z.d0, z.d1, z.d2)
            return sum(limb << (num_bits_shift * i) for i, limb in enumerate(limbs))

        a = pack(ids.a, num_bits_shift = 128)
        b = pack(ids.b, num_bits_shift = 128)
        p = pack(ids.p, num_bits_shift = 128)
        # For python3.8 and above the modular inverse can be computed as follows:
        # b_inverse_mod_p = pow(b, -1, p)
        # Instead we use the python3.7-friendly function div_mod from starkware.python.math_utils
        b_inverse_mod_p = div_mod(1, b, p)


        b_inverse_mod_p_split = split(b_inverse_mod_p, num_bits_shift=128, length=3)

        ids.b_inverse_mod_p.d0 = b_inverse_mod_p_split[0]
        ids.b_inverse_mod_p.d1 = b_inverse_mod_p_split[1]
        ids.b_inverse_mod_p.d2 = b_inverse_mod_p_split[2]
    %}
    ```

* Optimizations for hash builtin [#1029](https://github.com/lambdaclass/cairo-vm/pull/1029):
  * Track the verified addresses by offset in a `Vec<bool>` rather than storing the address in a `Vec<Relocatable>`

* Add missing hint on vrf.json whitelist [#1056](https://github.com/lambdaclass/cairo-vm/pull/1056):

    `BuiltinHintProcessor` now supports the following hint:

    ```python
    %{
        from starkware.python.math_utils import ec_double_slope
        from starkware.cairo.common.cairo_secp.secp_utils import pack
        SECP_P = 2**255-19

        # Compute the slope.
        x = pack(ids.point.x, PRIME)
        y = pack(ids.point.y, PRIME)
        value = slope = ec_double_slope(point=(x, y), alpha=42204101795669822316448953119945047945709099015225996174933988943478124189485, p=SECP_P)
    %}
    ```

* Add missing hint on vrf.json whitelist [#1035](https://github.com/lambdaclass/cairo-vm/pull/1035):

    `BuiltinHintProcessor` now supports the following hint:

    ```python
    %{
        from starkware.python.math_utils import line_slope
        from starkware.cairo.common.cairo_secp.secp_utils import pack
        SECP_P = 2**255-19
        # Compute the slope.
        x0 = pack(ids.point0.x, PRIME)
        y0 = pack(ids.point0.y, PRIME)
        x1 = pack(ids.point1.x, PRIME)
        y1 = pack(ids.point1.y, PRIME)
        value = slope = line_slope(point1=(x0, y0), point2=(x1, y1), p=SECP_P)
    %}
    ```

* Add missing hint on vrf.json whitelist [#1035](https://github.com/lambdaclass/cairo-vm/pull/1035):

    `BuiltinHintProcessor` now supports the following hint:

    ```python
    %{
        from starkware.cairo.common.cairo_secp.secp_utils import pack
        SECP_P = 2**255-19
        to_assert = pack(ids.val, PRIME)
        q, r = divmod(pack(ids.val, PRIME), SECP_P)
        assert r == 0, f"verify_zero: Invalid input {ids.val.d0, ids.val.d1, ids.val.d2}."
        ids.q = q % PRIME
    %}
    ```

* Add missing hint on vrf.json whitelist [#1000](https://github.com/lambdaclass/cairo-vm/pull/1000):

    `BuiltinHintProcessor` now supports the following hint:

    ```python
        def pack_512(u, num_bits_shift: int) -> int:
            limbs = (u.d0, u.d1, u.d2, u.d3)
            return sum(limb << (num_bits_shift * i) for i, limb in enumerate(limbs))

        x = pack_512(ids.x, num_bits_shift = 128)
        p = ids.p.low + (ids.p.high << 128)
        x_inverse_mod_p = pow(x,-1, p)

        x_inverse_mod_p_split = (x_inverse_mod_p & ((1 << 128) - 1), x_inverse_mod_p >> 128)

        ids.x_inverse_mod_p.low = x_inverse_mod_p_split[0]
        ids.x_inverse_mod_p.high = x_inverse_mod_p_split[1]
    ```

* BREAKING CHANGE: Fix `CairoRunner::get_memory_holes` [#1027](https://github.com/lambdaclass/cairo-vm/pull/1027):

  * Skip builtin segements when counting memory holes
  * Check amount of memory holes for all tests in cairo_run_test
  * Remove duplicated tests in cairo_run_test
  * BREAKING CHANGE: `MemorySegmentManager.get_memory_holes` now also receives the amount of builtins in the vm. Signature is now `pub fn get_memory_holes(&self, builtin_count: usize) -> Result<usize, MemoryError>`

* Add missing hints on cairo_secp lib [#1026](https://github.com/lambdaclass/cairo-vm/pull/1026):

    `BuiltinHintProcessor` now supports the following hints:

    ```python
    from starkware.cairo.common.cairo_secp.secp256r1_utils import SECP256R1_ALPHA as ALPHA
    ```
    and:

    ```python
    from starkware.cairo.common.cairo_secp.secp256r1_utils import SECP256R1_N as N
    ```

* Add missing hint on vrf.json lib [#1043](https://github.com/lambdaclass/cairo-vm/pull/1043):

    `BuiltinHintProcessor` now supports the following hint:

    ```python
        from starkware.python.math_utils import div_mod

        def split(a: int):
            return (a & ((1 << 128) - 1), a >> 128)

        def pack(z, num_bits_shift: int) -> int:
            limbs = (z.low, z.high)
            return sum(limb << (num_bits_shift * i) for i, limb in enumerate(limbs))

        a = pack(ids.a, 128)
        b = pack(ids.b, 128)
        p = pack(ids.p, 128)
        # For python3.8 and above the modular inverse can be computed as follows:
        # b_inverse_mod_p = pow(b, -1, p)
        # Instead we use the python3.7-friendly function div_mod from starkware.python.math_utils
        b_inverse_mod_p = div_mod(1, b, p)

        b_inverse_mod_p_split = split(b_inverse_mod_p)

        ids.b_inverse_mod_p.low = b_inverse_mod_p_split[0]
        ids.b_inverse_mod_p.high = b_inverse_mod_p_split[1]
    ```

* Add missing hints `NewHint#35` and `NewHint#36` [#975](https://github.com/lambdaclass/cairo-vm/issues/975)

    `BuiltinHintProcessor` now supports the following hint:

    ```python
    from starkware.cairo.common.cairo_secp.secp_utils import pack
    from starkware.cairo.common.math_utils import as_int
    from starkware.python.math_utils import div_mod, safe_div

    p = pack(ids.P, PRIME)
    x = pack(ids.x, PRIME) + as_int(ids.x.d3, PRIME) * ids.BASE ** 3 + as_int(ids.x.d4, PRIME) * ids.BASE ** 4
    y = pack(ids.y, PRIME)

    value = res = div_mod(x, y, p)
    ```

    ```python
    k = safe_div(res * y - x, p)
    value = k if k > 0 else 0 - k
    ids.flag = 1 if k > 0 else 0
    ```

* Add missing hint on cairo_secp lib [#1057](https://github.com/lambdaclass/cairo-vm/pull/1057):

    `BuiltinHintProcessor` now supports the following hint:

    ```python
        from starkware.cairo.common.cairo_secp.secp_utils import pack
        from starkware.python.math_utils import ec_double_slope

        # Compute the slope.
        x = pack(ids.point.x, PRIME)
        y = pack(ids.point.y, PRIME)
        value = slope = ec_double_slope(point=(x, y), alpha=ALPHA, p=SECP_P)
    ```

* Add missing hint on uint256_improvements lib [#1025](https://github.com/lambdaclass/cairo-vm/pull/1025):

    `BuiltinHintProcessor` now supports the following hint:

    ```python
        from starkware.python.math_utils import isqrt
        n = (ids.n.high << 128) + ids.n.low
        root = isqrt(n)
        assert 0 <= root < 2 ** 128
        ids.root = root
    ```

* Add missing hint on vrf.json lib [#1045](https://github.com/lambdaclass/cairo-vm/pull/1045):

    `BuiltinHintProcessor` now supports the following hint:

    ```python
        from starkware.python.math_utils import is_quad_residue, sqrt

        def split(a: int):
            return (a & ((1 << 128) - 1), a >> 128)

        def pack(z) -> int:
            return z.low + (z.high << 128)

        generator = pack(ids.generator)
        x = pack(ids.x)
        p = pack(ids.p)

        success_x = is_quad_residue(x, p)
        root_x = sqrt(x, p) if success_x else None
        success_gx = is_quad_residue(generator*x, p)
        root_gx = sqrt(generator*x, p) if success_gx else None

        # Check that one is 0 and the other is 1
        if x != 0:
            assert success_x + success_gx == 1

        # `None` means that no root was found, but we need to transform these into a felt no matter what
        if root_x == None:
            root_x = 0
        if root_gx == None:
            root_gx = 0
        ids.success_x = int(success_x)
        ids.success_gx = int(success_gx)
        split_root_x = split(root_x)
        # print('split root x', split_root_x)
        split_root_gx = split(root_gx)
        ids.sqrt_x.low = split_root_x[0]
        ids.sqrt_x.high = split_root_x[1]
        ids.sqrt_gx.low = split_root_gx[0]
        ids.sqrt_gx.high = split_root_gx[1]
    ```

* Add missing hint on uint256_improvements lib [#1024](https://github.com/lambdaclass/cairo-vm/pull/1024):

    `BuiltinHintProcessor` now supports the following hint:

    ```python
        res = ids.a + ids.b
        ids.carry = 1 if res >= ids.SHIFT else 0
    ```

* BREAKING CHANGE: move `Program::identifiers` to `SharedProgramData::identifiers` [#1023](https://github.com/lambdaclass/cairo-vm/pull/1023)
    * Optimizes `CairoRunner::new`, needed for sequencers and other workflows reusing the same `Program` instance across `CairoRunner`s
    * Breaking change: make all fields in `Program` and `SharedProgramData` `pub(crate)`, since we break by moving the field let's make it the last break for this struct
    * Add `Program::get_identifier(&self, id: &str) -> &Identifier` to get a single identifier by name

* Implement hints on field_arithmetic lib[#985](https://github.com/lambdaclass/cairo-vm/pull/983)

    `BuiltinHintProcessor` now supports the following hint:

    ```python
        %{
            from starkware.python.math_utils import is_quad_residue, sqrt

            def split(num: int, num_bits_shift: int = 128, length: int = 3):
                a = []
                for _ in range(length):
                    a.append( num & ((1 << num_bits_shift) - 1) )
                    num = num >> num_bits_shift
                return tuple(a)

            def pack(z, num_bits_shift: int = 128) -> int:
                limbs = (z.d0, z.d1, z.d2)
                return sum(limb << (num_bits_shift * i) for i, limb in enumerate(limbs))


            generator = pack(ids.generator)
            x = pack(ids.x)
            p = pack(ids.p)

            success_x = is_quad_residue(x, p)
            root_x = sqrt(x, p) if success_x else None

            success_gx = is_quad_residue(generator*x, p)
            root_gx = sqrt(generator*x, p) if success_gx else None

            # Check that one is 0 and the other is 1
            if x != 0:
                assert success_x + success_gx ==1

            # `None` means that no root was found, but we need to transform these into a felt no matter what
            if root_x == None:
                root_x = 0
            if root_gx == None:
                root_gx = 0
            ids.success_x = int(success_x)
            ids.success_gx = int(success_gx)
            split_root_x = split(root_x)
            split_root_gx = split(root_gx)
            ids.sqrt_x.d0 = split_root_x[0]
            ids.sqrt_x.d1 = split_root_x[1]
            ids.sqrt_x.d2 = split_root_x[2]
            ids.sqrt_gx.d0 = split_root_gx[0]
            ids.sqrt_gx.d1 = split_root_gx[1]
            ids.sqrt_gx.d2 = split_root_gx[2]
        %}
    ```

* Add missing hint on vrf.json lib [#1050](https://github.com/lambdaclass/cairo-vm/pull/1050):

    `BuiltinHintProcessor` now supports the following hint:

    ```python
        sum_low = ids.a.low + ids.b.low
        ids.carry_low = 1 if sum_low >= ids.SHIFT else 0
    ```

* Add missing hint on uint256_improvements lib [#1016](https://github.com/lambdaclass/cairo-vm/pull/1016):

    `BuiltinHintProcessor` now supports the following hint:

    ```python
        def split(num: int, num_bits_shift: int = 128, length: int = 2):
            a = []
            for _ in range(length):
                a.append( num & ((1 << num_bits_shift) - 1) )
                num = num >> num_bits_shift
            return tuple(a)

        def pack(z, num_bits_shift: int = 128) -> int:
            limbs = (z.low, z.high)
            return sum(limb << (num_bits_shift * i) for i, limb in enumerate(limbs))

        a = pack(ids.a)
        b = pack(ids.b)
        res = (a - b)%2**256
        res_split = split(res)
        ids.res.low = res_split[0]
        ids.res.high = res_split[1]
    ```

* Implement hint on vrf.json lib [#1049](https://github.com/lambdaclass/cairo-vm/pull/1049)

    `BuiltinHintProcessor` now supports the following hint:
    
    ```python
        def split(num: int, num_bits_shift: int, length: int):
            a = []
            for _ in range(length):
                a.append( num & ((1 << num_bits_shift) - 1) )
                num = num >> num_bits_shift
            return tuple(a)

        def pack(z, num_bits_shift: int) -> int:
            limbs = (z.d0, z.d1, z.d2)
            return sum(limb << (num_bits_shift * i) for i, limb in enumerate(limbs))

        def pack_extended(z, num_bits_shift: int) -> int:
            limbs = (z.d0, z.d1, z.d2, z.d3, z.d4, z.d5)
            return sum(limb << (num_bits_shift * i) for i, limb in enumerate(limbs))

        a = pack_extended(ids.a, num_bits_shift = 128)
        div = pack(ids.div, num_bits_shift = 128)

        quotient, remainder = divmod(a, div)

        quotient_split = split(quotient, num_bits_shift=128, length=6)

        ids.quotient.d0 = quotient_split[0]
        ids.quotient.d1 = quotient_split[1]
        ids.quotient.d2 = quotient_split[2]
        ids.quotient.d3 = quotient_split[3]
        ids.quotient.d4 = quotient_split[4]
        ids.quotient.d5 = quotient_split[5]

        remainder_split = split(remainder, num_bits_shift=128, length=3)
        ids.remainder.d0 = remainder_split[0]
        ids.remainder.d1 = remainder_split[1]
        ids.remainder.d2 = remainder_split[2]
    ```

    _Note: this hint is similar to the one in #983, but with some trailing whitespace removed_

* Add missing hint on vrf.json whitelist [#1030](https://github.com/lambdaclass/cairo-vm/pull/1030):

    `BuiltinHintProcessor` now supports the following hint:

    ```python
        def split(num: int, num_bits_shift: int, length: int):
            a = []
            for _ in range(length):
                a.append( num & ((1 << num_bits_shift) - 1) )
                num = num >> num_bits_shift
            return tuple(a)

        def pack(z, num_bits_shift: int) -> int:
            limbs = (z.low, z.high)
            return sum(limb << (num_bits_shift * i) for i, limb in enumerate(limbs))

        def pack_extended(z, num_bits_shift: int) -> int:
            limbs = (z.d0, z.d1, z.d2, z.d3)
            return sum(limb << (num_bits_shift * i) for i, limb in enumerate(limbs))

        x = pack_extended(ids.x, num_bits_shift = 128)
        div = pack(ids.div, num_bits_shift = 128)

        quotient, remainder = divmod(x, div)

        quotient_split = split(quotient, num_bits_shift=128, length=4)

        ids.quotient.d0 = quotient_split[0]
        ids.quotient.d1 = quotient_split[1]
        ids.quotient.d2 = quotient_split[2]
        ids.quotient.d3 = quotient_split[3]

        remainder_split = split(remainder, num_bits_shift=128, length=2)
        ids.remainder.low = remainder_split[0]
        ids.remainder.high = remainder_split[1]
    ```

* Add method `Program::data_len(&self) -> usize` to get the number of data cells in a given program [#1022](https://github.com/lambdaclass/cairo-vm/pull/1022)

* Add missing hint on uint256_improvements lib [#1013](https://github.com/lambdaclass/cairo-vm/pull/1013):

    `BuiltinHintProcessor` now supports the following hint:

    ```python
        a = (ids.a.high << 128) + ids.a.low
        div = (ids.div.b23 << 128) + ids.div.b01
        quotient, remainder = divmod(a, div)

        ids.quotient.low = quotient & ((1 << 128) - 1)
        ids.quotient.high = quotient >> 128
        ids.remainder.low = remainder & ((1 << 128) - 1)
        ids.remainder.high = remainder >> 128
    ```

* Add missing hint on cairo_secp lib [#1010](https://github.com/lambdaclass/cairo-vm/pull/1010):

    `BuiltinHintProcessor` now supports the following hint:

    ```python
        memory[ap] = int(x == 0)
    ```

* Implement hint on `get_felt_bitlength` [#993](https://github.com/lambdaclass/cairo-vm/pull/993)

  `BuiltinHintProcessor` now supports the following hint:
  ```python
  x = ids.x
  ids.bit_length = x.bit_length()
  ```
  Used by the [`Garaga` library function `get_felt_bitlength`](https://github.com/keep-starknet-strange/garaga/blob/249f8a372126b3a839f9c1e1080ea8c6f9374c0c/src/utils.cairo#L54)

* Add missing hint on cairo_secp lib [#1009](https://github.com/lambdaclass/cairo-vm/pull/1009):

    `BuiltinHintProcessor` now supports the following hint:

    ```python
        ids.dibit = ((ids.scalar_u >> ids.m) & 1) + 2 * ((ids.scalar_v >> ids.m) & 1)
    ```

* Add getters to read properties of a `Program` [#1017](https://github.com/lambdaclass/cairo-vm/pull/1017):
  * `prime(&self) -> &str`: get the prime associated to data in hex representation
  * `iter_data(&self) -> Iterator<Item = &MaybeRelocatable>`: get an iterator over all elements in the program data
  * `iter_builtins(&self) -> Iterator<Item = &BuiltinName>`: get an iterator over the names of required builtins

* Add missing hint on cairo_secp lib [#1008](https://github.com/lambdaclass/cairo-vm/pull/1008):

    `BuiltinHintProcessor` now supports the following hint:

    ```python
        ids.len_hi = max(ids.scalar_u.d2.bit_length(), ids.scalar_v.d2.bit_length())-1
    ```

* Update `starknet-crypto` to version `0.4.3` [#1011](https://github.com/lambdaclass/cairo-vm/pull/1011)
  * The new version carries an 85% reduction in execution time for ECDSA signature verification

* BREAKING CHANGE: refactor `Program` to optimize `Program::clone` [#999](https://github.com/lambdaclass/cairo-vm/pull/999)

    * Breaking change: many fields that were (unnecessarily) public become hidden by the refactor.

* BREAKING CHANGE: Add _builtin suffix to builtin names e.g.: output -> output_builtin [#1005](https://github.com/lambdaclass/cairo-vm/pull/1005)

* Implement hint on uint384_extension lib [#983](https://github.com/lambdaclass/cairo-vm/pull/983)

    `BuiltinHintProcessor` now supports the following hint:
    
    ```python
        def split(num: int, num_bits_shift: int, length: int):
            a = []
            for _ in range(length):
                a.append( num & ((1 << num_bits_shift) - 1) )
                num = num >> num_bits_shift 
            return tuple(a)

        def pack(z, num_bits_shift: int) -> int:
            limbs = (z.d0, z.d1, z.d2)
            return sum(limb << (num_bits_shift * i) for i, limb in enumerate(limbs))
            
        def pack_extended(z, num_bits_shift: int) -> int:
            limbs = (z.d0, z.d1, z.d2, z.d3, z.d4, z.d5)
            return sum(limb << (num_bits_shift * i) for i, limb in enumerate(limbs))

        a = pack_extended(ids.a, num_bits_shift = 128)
        div = pack(ids.div, num_bits_shift = 128)

        quotient, remainder = divmod(a, div)

        quotient_split = split(quotient, num_bits_shift=128, length=6)

        ids.quotient.d0 = quotient_split[0]
        ids.quotient.d1 = quotient_split[1]
        ids.quotient.d2 = quotient_split[2]
        ids.quotient.d3 = quotient_split[3]
        ids.quotient.d4 = quotient_split[4]
        ids.quotient.d5 = quotient_split[5]

        remainder_split = split(remainder, num_bits_shift=128, length=3)
        ids.remainder.d0 = remainder_split[0]
        ids.remainder.d1 = remainder_split[1]
        ids.remainder.d2 = remainder_split[2]
    ```

* BREAKING CHANGE: optimization for instruction decoding [#942](https://github.com/lambdaclass/cairo-vm/pull/942):
    * Avoids copying immediate arguments to the `Instruction` structure, as they get inferred from the offset anyway
    * Breaking: removal of the field `Instruction::imm`

* Add missing `\n` character in traceback string [#997](https://github.com/lambdaclass/cairo-vm/pull/997)
    * BugFix: Add missing `\n` character after traceback lines when the filename is missing ("Unknown Location")

* 0.11 Support
    * Add missing hints [#1014](https://github.com/lambdaclass/cairo-vm/pull/1014):
        `BuiltinHintProcessor` now supports the following hints:
        ```python
            from starkware.cairo.common.cairo_secp.secp256r1_utils import SECP256R1_P as SECP_P 
        ```
        and: 
        ```python
            from starkware.cairo.common.cairo_secp.secp_utils import pack
            from starkware.python.math_utils import line_slope
            
            # Compute the slope.
            x0 = pack(ids.point0.x, PRIME)
            y0 = pack(ids.point0.y, PRIME)
            x1 = pack(ids.point1.x, PRIME)
            y1 = pack(ids.point1.y, PRIME)
            value = slope = line_slope(point1=(x0, y0), point2=(x1, y1), p=SECP_P)
        ```
    * Add missing hints on cairo_secp lib [#991](https://github.com/lambdaclass/cairo-vm/pull/991):
        `BuiltinHintProcessor` now supports the following hints:
        ```python
        from starkware.cairo.common.cairo_secp.secp_utils import pack
        from starkware.python.math_utils import div_mod, safe_div

        N = 0xfffffffffffffffffffffffffffffffebaaedce6af48a03bbfd25e8cd0364141
        x = pack(ids.x, PRIME) % N
        s = pack(ids.s, PRIME) % N
        value = res = div_mod(x, s, N)
        ```
        and: 
        ```python
        value = k = safe_div(res * s - x, N)
        ```
    * Layouts update [#874](https://github.com/lambdaclass/cairo-vm/pull/874)
    * Keccak builtin updated [#873](https://github.com/lambdaclass/cairo-vm/pull/873), [#883](https://github.com/lambdaclass/cairo-vm/pull/883)
    * Changes to `ec_op` [#876](https://github.com/lambdaclass/cairo-vm/pull/876)
    * Poseidon builtin [#875](https://github.com/lambdaclass/cairo-vm/pull/875)
    * Renamed Felt to Felt252 [#899](https://github.com/lambdaclass/cairo-vm/pull/899)
    * Added SegmentArenaBuiltinRunner [#913](https://github.com/lambdaclass/cairo-vm/pull/913)
    * Added `program_segment_size` argument to `verify_secure_runner` & `run_from_entrypoint` [#928](https://github.com/lambdaclass/cairo-vm/pull/928)
    * Added dynamic layout [#879](https://github.com/lambdaclass/cairo-vm/pull/879)
    * `get_segment_size` was exposed [#934](https://github.com/lambdaclass/cairo-vm/pull/934)

* Add missing hint on cairo_secp lib [#1006](https://github.com/lambdaclass/cairo-vm/pull/1006):

    `BuiltinHintProcessor` now supports the following hint:

    ```python
        ids.quad_bit = (
            8 * ((ids.scalar_v >> ids.m) & 1)
            + 4 * ((ids.scalar_u >> ids.m) & 1)
            + 2 * ((ids.scalar_v >> (ids.m - 1)) & 1)
            + ((ids.scalar_u >> (ids.m - 1)) & 1)
        )
    ```

* Add missing hint on cairo_secp lib [#1003](https://github.com/lambdaclass/cairo-vm/pull/1003):

    `BuiltinHintProcessor` now supports the following hint:

    ```python
        from starkware.cairo.common.cairo_secp.secp_utils import pack

        x = pack(ids.x, PRIME) % SECP_P
    ```

* Add missing hint on cairo_secp lib [#996](https://github.com/lambdaclass/cairo-vm/pull/996):

    `BuiltinHintProcessor` now supports the following hint:

    ```python
        from starkware.python.math_utils import div_mod
        value = x_inv = div_mod(1, x, SECP_P)
    ```

* Add missing hints on cairo_secp lib [#994](https://github.com/lambdaclass/cairo-vm/pull/994):

    `BuiltinHintProcessor` now supports the following hints:

    ```python
        from starkware.cairo.common.cairo_secp.secp_utils import pack
        from starkware.python.math_utils import div_mod, safe_div

        a = pack(ids.a, PRIME)
        b = pack(ids.b, PRIME)
        value = res = div_mod(a, b, N)
    ```

    ```python
        value = k_plus_one = safe_div(res * b - a, N) + 1
    ```

* Add missing hint on cairo_secp lib [#992](https://github.com/lambdaclass/cairo-vm/pull/992):

    `BuiltinHintProcessor` now supports the following hint:

    ```python
        from starkware.cairo.common.cairo_secp.secp_utils import pack

        q, r = divmod(pack(ids.val, PRIME), SECP_P)
        assert r == 0, f"verify_zero: Invalid input {ids.val.d0, ids.val.d1, ids.val.d2}."
        ids.q = q % PRIME
    ```

* Add missing hint on cairo_secp lib [#990](https://github.com/lambdaclass/cairo-vm/pull/990):

    `BuiltinHintProcessor` now supports the following hint:

    ```python
        from starkware.cairo.common.cairo_secp.secp_utils import pack

        slope = pack(ids.slope, PRIME)
        x = pack(ids.point.x, PRIME)
        y = pack(ids.point.y, PRIME)

        value = new_x = (pow(slope, 2, SECP_P) - 2 * x) % SECP_P
    ```

* Add missing hint on cairo_secp lib [#989](https://github.com/lambdaclass/cairo-vm/pull/989):

    `BuiltinHintProcessor` now supports the following hint:

    ```python
        from starkware.cairo.common.cairo_secp.secp_utils import SECP_P
        q, r = divmod(pack(ids.val, PRIME), SECP_P)
        assert r == 0, f"verify_zero: Invalid input {ids.val.d0, ids.val.d1, ids.val.d2}."
        ids.q = q % PRIME
    ```

* Add missing hint on cairo_secp lib [#986](https://github.com/lambdaclass/cairo-vm/pull/986):

    `BuiltinHintProcessor` now supports the following hint:

    ```python
        from starkware.cairo.common.cairo_secp.secp_utils import SECP_P, pack
        from starkware.python.math_utils import div_mod

        # Compute the slope.
        x = pack(ids.pt.x, PRIME)
        y = pack(ids.pt.y, PRIME)
        value = slope = div_mod(3 * x ** 2, 2 * y, SECP_P)
    ```

* Add missing hint on cairo_secp lib [#984](https://github.com/lambdaclass/cairo-vm/pull/984):

    `BuiltinHintProcessor` now supports the following hint:

    ```python
        from starkware.cairo.common.cairo_secp.secp_utils import SECP_P, pack
        from starkware.python.math_utils import div_mod

        # Compute the slope.
        x0 = pack(ids.pt0.x, PRIME)
        y0 = pack(ids.pt0.y, PRIME)
        x1 = pack(ids.pt1.x, PRIME)
        y1 = pack(ids.pt1.y, PRIME)
        value = slope = div_mod(y0 - y1, x0 - x1, SECP_P)
    ```

* Implement hints on uint384 lib (Part 2) [#971](https://github.com/lambdaclass/cairo-vm/pull/971)

    `BuiltinHintProcessor` now supports the following hint:

    ```python
        memory[ap] = 1 if 0 <= (ids.a.d2 % PRIME) < 2 ** 127 else 0
    ```

 * Add alternative hint code for hint on _block_permutation used by 0.10.3 whitelist [#958](https://github.com/lambdaclass/cairo-vm/pull/958)

     `BuiltinHintProcessor` now supports the following hint:

    ```python
        from starkware.cairo.common.keccak_utils.keccak_utils import keccak_func
        _keccak_state_size_felts = int(ids.KECCAK_STATE_SIZE_FELTS)
        assert 0 <= _keccak_state_size_felts < 100

        output_values = keccak_func(memory.get_range(
            ids.keccak_ptr - _keccak_state_size_felts, _keccak_state_size_felts))
        segments.write_arg(ids.keccak_ptr, output_values)
    ```

* Make  hints code `src/hint_processor/builtin_hint_processor/hint_code.rs` public [#988](https://github.com/lambdaclass/cairo-vm/pull/988)

* Implement hints on uint384 lib (Part 1) [#960](https://github.com/lambdaclass/cairo-vm/pull/960)

    `BuiltinHintProcessor` now supports the following hints:

    ```python
        def split(num: int, num_bits_shift: int, length: int):
        a = []
        for _ in range(length):
            a.append( num & ((1 << num_bits_shift) - 1) )
            num = num >> num_bits_shift
        return tuple(a)

        def pack(z, num_bits_shift: int) -> int:
            limbs = (z.d0, z.d1, z.d2)
            return sum(limb << (num_bits_shift * i) for i, limb in enumerate(limbs))

        a = pack(ids.a, num_bits_shift = 128)
        div = pack(ids.div, num_bits_shift = 128)
        quotient, remainder = divmod(a, div)

        quotient_split = split(quotient, num_bits_shift=128, length=3)
        assert len(quotient_split) == 3

        ids.quotient.d0 = quotient_split[0]
        ids.quotient.d1 = quotient_split[1]
        ids.quotient.d2 = quotient_split[2]

        remainder_split = split(remainder, num_bits_shift=128, length=3)
        ids.remainder.d0 = remainder_split[0]
        ids.remainder.d1 = remainder_split[1]
        ids.remainder.d2 = remainder_split[2]
    ```

    ```python
        ids.low = ids.a & ((1<<128) - 1)
        ids.high = ids.a >> 128
    ```

    ```python
            sum_d0 = ids.a.d0 + ids.b.d0
        ids.carry_d0 = 1 if sum_d0 >= ids.SHIFT else 0
        sum_d1 = ids.a.d1 + ids.b.d1 + ids.carry_d0
        ids.carry_d1 = 1 if sum_d1 >= ids.SHIFT else 0
        sum_d2 = ids.a.d2 + ids.b.d2 + ids.carry_d1
        ids.carry_d2 = 1 if sum_d2 >= ids.SHIFT else 0
    ```

    ```python
        from starkware.python.math_utils import isqrt

        def split(num: int, num_bits_shift: int, length: int):
            a = []
            for _ in range(length):
                a.append( num & ((1 << num_bits_shift) - 1) )
                num = num >> num_bits_shift
            return tuple(a)

        def pack(z, num_bits_shift: int) -> int:
            limbs = (z.d0, z.d1, z.d2)
            return sum(limb << (num_bits_shift * i) for i, limb in enumerate(limbs))

        a = pack(ids.a, num_bits_shift=128)
        root = isqrt(a)
        assert 0 <= root < 2 ** 192
        root_split = split(root, num_bits_shift=128, length=3)
        ids.root.d0 = root_split[0]
        ids.root.d1 = root_split[1]
        ids.root.d2 = root_split[2]
    ```

* Re-export the `cairo-felt` crate as `cairo_vm::felt` [#981](https://github.com/lambdaclass/cairo-vm/pull/981)
  * Removes the need of explicitly importing `cairo-felt` in downstream projects
  and helps ensure there is no version mismatch caused by that

* Implement hint on `uint256_mul_div_mod`[#957](https://github.com/lambdaclass/cairo-vm/pull/957)

    `BuiltinHintProcessor` now supports the following hint:

    ```python
    a = (ids.a.high << 128) + ids.a.low
    b = (ids.b.high << 128) + ids.b.low
    div = (ids.div.high << 128) + ids.div.low
    quotient, remainder = divmod(a * b, div)

    ids.quotient_low.low = quotient & ((1 << 128) - 1)
    ids.quotient_low.high = (quotient >> 128) & ((1 << 128) - 1)
    ids.quotient_high.low = (quotient >> 256) & ((1 << 128) - 1)
    ids.quotient_high.high = quotient >> 384
    ids.remainder.low = remainder & ((1 << 128) - 1)
    ids.remainder.high = remainder >> 128"
    ```

    Used by the common library function `uint256_mul_div_mod`

#### [0.3.0-rc1] - 2023-04-13
* Derive Deserialize for ExecutionResources [#922](https://github.com/lambdaclass/cairo-vm/pull/922)
* Remove builtin names from VirtualMachine.builtin_runners [#921](https://github.com/lambdaclass/cairo-vm/pull/921)
* Implemented hints on common/ec.cairo [#888](https://github.com/lambdaclass/cairo-vm/pull/888)
* Changed `Memory.insert` argument types [#902](https://github.com/lambdaclass/cairo-vm/pull/902)
* feat: implemented `Deserialize` on Program by changing builtins field type to enum [#896](https://github.com/lambdaclass/cairo-vm/pull/896)
* Effective size computation from the VM exposed [#887](https://github.com/lambdaclass/cairo-vm/pull/887)
* Wasm32 Support! [#828](https://github.com/lambdaclass/cairo-vm/pull/828), [#893](https://github.com/lambdaclass/cairo-vm/pull/893)
* `MathError` added for math operation [#855](https://github.com/lambdaclass/cairo-vm/pull/855)
* Check for overflows in relocatable operations [#859](https://github.com/lambdaclass/cairo-vm/pull/859)
* Use `Relocatable` instead of `&MaybeRelocatable` in `load_data` and `get_range`[#860](https://github.com/lambdaclass/cairo-vm/pull/860) [#867](https://github.com/lambdaclass/cairo-vm/pull/867)
* Memory-related errors moved to `MemoryError` [#854](https://github.com/lambdaclass/cairo-vm/pull/854)
    * Removed unused error variants
    * Moved memory-related error variants to `MemoryError`
    * Changed memory getters to return `MemoryError` instead of `VirtualMachineError`
    * Changed all memory-related errors in hint from `HintError::Internal(VmError::...` to `HintError::Memory(MemoryError::...`
* feat: Builder pattern for `VirtualMachine` [#820](https://github.com/lambdaclass/cairo-vm/pull/820)
* Simplified `Memory::get` return type to `Option` [#852](https://github.com/lambdaclass/cairo-vm/pull/852)
* Improved idenitifier variable error handling [#851](https://github.com/lambdaclass/cairo-vm/pull/851)
* `CairoRunner::write_output` now prints missing and relocatable values [#853](https://github.com/lambdaclass/cairo-vm/pull/853)
* `VirtualMachineError::FailedToComputeOperands` error message expanded [#848](https://github.com/lambdaclass/cairo-vm/pull/848)
* Builtin names made public [#849](https://github.com/lambdaclass/cairo-vm/pull/849)
* `secure_run` flag moved to `CairoRunConfig` struct [#832](https://github.com/lambdaclass/cairo-vm/pull/832)
* `vm_core` error types revised and iimplemented `AddAssign` for `Relocatable` [#837](https://github.com/lambdaclass/cairo-vm/pull/837)
* `to_bigint` and `to_biguint` deprecated [#757](https://github.com/lambdaclass/cairo-vm/pull/757)
* `Memory` moved into `MemorySegmentManager` [#830](https://github.com/lambdaclass/cairo-vm/pull/830)
    * To reduce the complexity of the VM's memory and enforce proper usage (as the memory and its segment manager are now a "unified" entity)
    * Removed `memory` field from `VirtualMachine`
    * Added `memory` field to `MemorySegmentManager`
    * Removed `Memory` argument from methods where `MemorySegmentManager` is also an argument
    * Added test macro `segments` (an extension of the `memory` macro)
* `Display` trait added to Memory struct [#812](https://github.com/lambdaclass/cairo-vm/pull/812)
* feat: Extensible VirtualMachineError and removed PartialEq trait [#783](https://github.com/lambdaclass/cairo-vm/pull/783)
    * `VirtualMachineError::Other(anyhow::Error)` was added to allow to returning custom errors when using `cairo-vm`
    * The `PartialEq` trait was removed from the `VirtualMachineError` enum
* VM hooks added as a conditional feature [#761](https://github.com/lambdaclass/cairo-vm/pull/761)
    * Cairo-vm based testing tools such as cairo-foundry or those built by FuzzingLabs need access to the state of the VM at specific points during the execution.
    * This PR adds the possibility for users of the cairo-vm lib to execute their custom additional code during the program execution.
    * The Rust "feature" mechanism was used in order to guarantee that this ability is only available when the lib user needs it, and is not compiled when it's not required.
    * Three hooks were created:
        * before the first step
        * before each step
        * after each step
* ExecutionResource operations: add and substract [#774](https://github.com/lambdaclass/cairo-vm/pull/774), multiplication [#908](https://github.com/lambdaclass/cairo-vm/pull/908) , and `AddAssign` [#914](https://github.com/lambdaclass/cairo-vm/pull/914)

* Move `Memory` into `MemorySegmentManager` [#830](https://github.com/lambdaclass/cairo-vm/pull/830)
    * Structural changes:
        * Remove `memory: Memory` field from `VirtualMachine`
        * Add `memory: Memory` field to `MemorySegmentManager`
    * As a result of this, multiple public methods' signatures changed:
        * `BuiltinRunner` (and its inner enum types):
            * `initialize_segments(&mut self, segments: &mut MemorySegmentManager, memory: &mut Memory)` -> `initialize_segments(&mut self, segments: &mut MemorySegmentManager)`
            * `final_stack(&mut self, segments: &MemorySegmentManager, memory: &Memory, stack_pointer: Relocatable) -> Result<Relocatable, RunnerError>` -> `final_stack(&mut self, segments: &MemorySegmentManager, stack_pointer: Relocatable) -> Result<Relocatable, RunnerError>`
        * `MemorySegmentManager`
            * `add(&mut self, memory: &mut Memory) -> Relocatable` -> `add(&mut self) -> Relocatable`
            * `add_temporary_segment(&mut self, memory: &mut Memory) -> Relocatable` -> `add_temporary_segment(&mut self) -> Relocatable`
            * `load_data(&mut self, memory: &mut Memory, ptr: &MaybeRelocatable, data: &Vec<MaybeRelocatable>) -> Result<MaybeRelocatable, MemoryError>` -> `load_data(&mut self, ptr: &MaybeRelocatable, data: &Vec<MaybeRelocatable>) -> Result<MaybeRelocatable, MemoryError>`
            * `compute_effective_sizes(&mut self, memory: &Memory) -> &Vec<usize>` -> `compute_effective_sizes(&mut self) -> &Vec<usize>`
            * `gen_arg(&mut self, arg: &dyn Any, memory: &mut Memory) -> Result<MaybeRelocatable, VirtualMachineError>` -> `gen_arg(&mut self, arg: &dyn Any) -> Result<MaybeRelocatable, VirtualMachineError>`
            * `gen_cairo_arg(&mut self, arg: &CairoArg, memory: &mut Memory) -> Result<MaybeRelocatable, VirtualMachineError>` -> `gen_cairo_arg(&mut self, arg: &CairoArg) -> Result<MaybeRelocatable, VirtualMachineError>`
            * `write_arg(&mut self, memory: &mut Memory, ptr: &Relocatable, arg: &dyn Any) -> Result<MaybeRelocatable, MemoryError>` -> `write_arg(&mut self, ptr: &Relocatable, arg: &dyn Any) -> Result<MaybeRelocatable, MemoryError>`

* Refactor `Memory::relocate memory` [#784](https://github.com/lambdaclass/cairo-vm/pull/784)
    * Bugfixes:
        * `Memory::relocate_memory` now moves data in the temporary memory relocated by a relocation rule to the real memory
    * Aditional Notes:
        * When relocating temporary memory produces clashes with pre-existing values in the real memory, an InconsistentMemory error is returned instead of keeping the last inserted value. This differs from the original implementation.

* Restrict addresses to Relocatable + fix some error variants used in signature.rs [#792](https://github.com/lambdaclass/cairo-vm/pull/792)
    * Public Api Changes:
        * Change `ValidationRule` inner type to `Box<dyn Fn(&Memory, &Relocatable) -> Result<Vec<Relocatable>, MemoryError>>`.
        * Change `validated_addresses` field of `Memory` to `HashSet<Relocatable>`.
        * Change `validate_memory_cell(&mut self, address: &MaybeRelocatable) -> Result<(), MemoryError>` to `validate_memory_cell(&mut self, addr: &Relocatable) -> Result<(), MemoryError>`.

* Add `VmException` to `CairoRunner::run_from_entrypoint`[#775](https://github.com/lambdaclass/cairo-vm/pull/775)
    * Public Api Changes:
        * Change error return type of `CairoRunner::run_from_entrypoint` to `CairoRunError`.
        * Convert `VirtualMachineError`s outputed during the vm run to `VmException` in `CairoRunner::run_from_entrypoint`.
        * Make `VmException` fields public

* Fix `BuiltinRunner::final_stack` and remove quick fix [#778](https://github.com/lambdaclass/cairo-vm/pull/778)
    * Public Api changes:
        * Various changes to public `BuiltinRunner` method's signatures:
            * `final_stack(&self, vm: &VirtualMachine, pointer: Relocatable) -> Result<(Relocatable, usize), RunnerError>` to `final_stack(&mut self, segments: &MemorySegmentManager, memory: &Memory, pointer: Relocatable) -> Result<Relocatable,RunnerError>`.
            * `get_used_cells(&self, vm: &VirtualMachine) -> Result<usize, MemoryError>` to  `get_used_cells(&self, segments: &MemorySegmentManager) -> Result<usize, MemoryError>`.
            * `get_used_instances(&self, vm: &VirtualMachine) -> Result<usize, MemoryError>` to `get_used_instances(&self, segments: &MemorySegmentManager) -> Result<usize, MemoryError>`.
    * Bugfixes:
        * `BuiltinRunner::final_stack` now updates the builtin's stop_ptr instead of returning it. This replaces the bugfix on PR #768.

#### [0.1.3] - 2023-01-26
* Add secure_run flag + integrate verify_secure_runner into cairo-run [#771](https://github.com/lambdaclass/cairo-vm/pull/777)
    * Public Api changes:
        * Add command_line argument `secure_run`
        * Add argument `secure_run: Option<bool>` to `cairo_run`
        * `verify_secure_runner` is now called inside `cairo-run` when `secure_run` is set to true or when it not set and the run is not on `proof_mode`
    * Bugfixes:
        * `EcOpBuiltinRunner::deduce_memory_cell` now checks that both points are on the curve instead of only the first one
        * `EcOpBuiltinRunner::deduce_memory_cell` now returns the values of the point coordinates instead of the indices when a `PointNotOnCurve` error is returned

* Refactor `Refactor verify_secure_runner` [#768](https://github.com/lambdaclass/cairo-vm/pull/768)
    * Public Api changes:
        * Remove builtin name from the return value of `BuiltinRunner::get_memory_segment_addresses`
        * Simplify the return value of `CairoRunner::get_builtin_segments_info` to `Vec<(usize, usize)>`
        * CairoRunner::read_return_values now receives a mutable reference to VirtualMachine
    * Bugfixes:
        * CairoRunner::read_return_values now updates the `stop_ptr` of each builtin after calling `BuiltinRunner::final_stack`

* Use CairoArg enum instead of Any in CairoRunner::run_from_entrypoint [#686](https://github.com/lambdaclass/cairo-vm/pull/686)
    * Public Api changes:
        * Remove `Result` from `MaybeRelocatable::mod_floor`, it now returns a `MaybeRelocatable`
        * Add struct `CairoArg`
        * Change `arg` argument of `CairoRunner::run_from_entrypoint` from `Vec<&dyn Any>` to `&[&CairoArg]`
        * Remove argument `typed_args` from `CairoRunner::run_from_entrypoint`
        * Remove no longer used method `gen_typed_arg` from `VirtualMachine` & `MemorySegmentManager`
        * Add methods `MemorySegmentManager::gen_cairo_arg` & `MemorySegmentManager::write_simple_args` as typed counterparts to `MemorySegmentManager::gen_arg` & `MemorySegmentManager::write_arg`

#### [0.1.1] - 2023-01-11

* Add input file contents to traceback [#666](https://github.com/lambdaclass/cairo-vm/pull/666/files)
    * Public Api changes:
        * `VirtualMachineError` enum variants containing `MaybeRelocatable` and/or `Relocatable` values now use the `Display` format instead of `Debug` in their `Display` implementation
        * `get_traceback` now adds the source code line to each traceback entry
* Use hint location instead of instruction location when building VmExceptions from hint failure [#673](https://github.com/lambdaclass/cairo-vm/pull/673/files)
    * Public Api changes:
        * `hints` field added to `InstructionLocation`
        * `Program.instruction_locations` type changed from `Option<HashMap<usize, Location>>` to `Option<HashMap<usize, InstructionLocation>>`
        * `VirtualMachineError`s produced by `HintProcessor::execute_hint()` will be wrapped in a `VirtualMachineError::Hint` error containing their hint_index
        * `get_location()` now receives an an optional usize value `hint_index`, used to obtain hint locations
* Default implementation of compile_hint [#680](https://github.com/lambdaclass/cairo-vm/pull/680)
    * Internal changes:
        * Make the `compile_hint` implementation which was in the `BuiltinHintProcessor` the default implementation in the trait.
* Add new error type `HintError` [#676](https://github.com/lambdaclass/cairo-vm/pull/676)
    * Public Api changes:
        * `HintProcessor::execute_hint()` now returns a `HintError` instead of a `VirtualMachineError`
        * Helper functions on `hint_processor_utils.rs` now return a `HintError`
* Change the Dictionary used in dict hints to store MaybeRelocatable instead of BigInt [#687](https://github.com/lambdaclass/cairo-vm/pull/687)
    * Public Api changes:
        * `DictManager`, its dictionaries, and all dict module hints implemented in rust now use `MaybeRelocatable` for keys and values instead of `BigInt`
        * Add helper functions that allow extracting ids variables as `MaybeRelocatable`: `get_maybe_relocatable_from_var_name` & `get_maybe_relocatable_from_reference`
        * Change inner value type of dict-related `HintError` variants to `MaybeRelocatable`

* Implement `substitute_error_message_attribute_references` [#689] (https://github.com/lambdaclass/cairo-vm/pull/689)
    * Public Api changes:
        * Remove `error_message_attributes` field from `VirtualMachine`, and `VirtualMachine::new`
        * Add `flow_tracking_data` field to `Attribute`
        * `get_error_attr_value` now replaces the references in the error message with the corresponding cairo values.
        * Remove duplicated handling of error attribute messages leading to duplicated into in the final error display.
* Fix multiplicative inverse bug [#697](https://github.com/lambdaclass/cairo-vm/pull/697) [#698](https://github.com/lambdaclass/cairo-vm/pull/698). The VM was using integer division rather than prime field inverse when deducing `op0` or `op1` for the multiplication opcode

#### [0.1.0] - 2022-12-30
* Add traceback to VmException [#657](https://github.com/lambdaclass/cairo-vm/pull/657)
    * Public API changes:
        * `traceback` field added to `VmException` struct
        * `pub fn from_vm_error(runner: &CairoRunner, error: VirtualMachineError, pc: usize) -> Self` is now `pub fn from_vm_error(runner: &CairoRunner, vm: &VirtualMachine, error: VirtualMachineError) -> Self`
        * `pub fn get_location(pc: &usize, runner: &CairoRunner) -> Option<Location>` is now `pub fn get_location(pc: usize, runner: &CairoRunner) -> Option<Location>`
        * `pub fn decode_instruction(encoded_instr: i64, mut imm: Option<BigInt>) -> Result<instruction::Instruction, VirtualMachineError>` is now `pub fn decode_instruction(encoded_instr: i64, mut imm: Option<&BigInt>) -> Result<instruction::Instruction, VirtualMachineError>`
        * `VmException` fields' string format now mirrors their cairo-lang counterparts.<|MERGE_RESOLUTION|>--- conflicted
+++ resolved
@@ -4,7 +4,6 @@
 
 #### [0.8.6] - 2023-8-11
 
-<<<<<<< HEAD
 * fix: Compare air_public_inputs against python vm + Fix how public memory is built [#391](https://github.com/lambdaclass/cairo-vm/pull/1391)
 
     BugFixes:
@@ -19,9 +18,8 @@
     * `MemorySegmentAddresses.stop_address` renamed to `stop_ptr`
 
     Overall these changes make the the air public input file (obtained through the --air_public_input flag) equivalent to the ones outputted by the cairo-lang version
-=======
+
 * fix: Fix `SPLIT_FELT` hint [#1387](https://github.com/lambdaclass/cairo-vm/pull/1387)
->>>>>>> 132da2c7
 
 * fix: Fix div_mod [#1383](https://github.com/lambdaclass/cairo-vm/pull/1383)
 
