--- conflicted
+++ resolved
@@ -2,11 +2,9 @@
 
 #### Upcoming Changes
 
-<<<<<<< HEAD
 * Bump `starknet-types-core` version + Use the lib's pedersen hash [#1692](https://github.com/lambdaclass/cairo-vm/pull/1692)
-=======
+
 * feat: Reorganized builtins to be in the top of stack at the end of a run (Cairo1).
->>>>>>> 69ae7453
 
 * BREAKING: Remove `CairoRunner::add_additional_hash_builtin` & `VirtualMachine::disable_trace`[#1658](https://github.com/lambdaclass/cairo-vm/pull/1658)
 
