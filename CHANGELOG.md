--- conflicted
+++ resolved
@@ -2,11 +2,9 @@
 
 #### Upcoming Changes
 
-<<<<<<< HEAD
 * feat: Implement a CLI to run cairo programs [#1370](https://github.com/lambdaclass/cairo-vm/pull/1370)
-=======
+
 * fix: Change serialization of CairoPieMemory to match Python's binary format [#1447](https://github.com/lambdaclass/cairo-vm/pull/1447)
->>>>>>> fdf61bd9
 
 * fix: Remove Deserialize derive from CairoPie and fix Serialize implementation to match Python's [#1444](https://github.com/lambdaclass/cairo-vm/pull/1444)
 
