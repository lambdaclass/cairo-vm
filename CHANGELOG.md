--- conflicted
+++ resolved
@@ -2,12 +2,10 @@
 
 #### Upcoming Changes
 
-<<<<<<< HEAD
 * fix: Check overflow in cairo pie address calculation [#1945](https://github.com/lambdaclass/cairo-vm/pull/1945)
-=======
+
 * fix: Fix Cairo Pie limiting the number of segments to 2^16 [#1960](https://github.com/lambdaclass/cairo-vm/pull/1960)
   * Implement `merge_extra_segments`
->>>>>>> 7eedc535
 
 * feat: implement an opcode that computes QM31 arithmetics (add, sub, mul, div) in the VM [#1938](https://github.com/lambdaclass/cairo-vm/pull/1938)
 
