## Cairo-VM Changelog

#### Upcoming Changes

<<<<<<< HEAD
* refactor: Add `lib.rs` to cairo1-run[#1714](https://github.com/lambdaclass/cairo-vm/pull/1714)
=======
* refactor(BREAKING): Use `BuiltinName` enum instead of string representation [#1722](https://github.com/lambdaclass/cairo-vm/pull/1722)
  * `BuiltinName` moved from `crate::serde::deserialize_program` module to `crate::types::builtin_name`.
    * Implement `BuiltinName` methods `to_str`, `to_str_with_suffix`, `from_str` & `from_str_with_suffix`.
  * Remove `BuiltinName` method `name`.
  * All builtin-related error variants now store `BuiltinName` instead of `&'static str` or `String`.
  * Remove constants: `OUTPUT_BUILTIN_NAME`, `HASH_BUILTIN_NAME`, `RANGE_CHECK_BUILTIN_NAME`,`RANGE_CHECK_96_BUILTIN_NAME`, `SIGNATURE_BUILTIN_NAME`, `BITWISE_BUILTIN_NAME`, `EC_OP_BUILTIN_NAME`, `KECCAK_BUILTIN_NAME`, `POSEIDON_BUILTIN_NAME`, `SEGMENT_ARENA_BUILTIN_NAME`, `ADD_MOD_BUILTIN_NAME` &
`MUL_MOD_BUILTIN_NAME`.
  * Remove `BuiltinRunner` & `ModBuiltinRunner` method `identifier`
  * Structs containing string representation of builtin names now use `BuiltinName` instead:
    * `AirPrivateInput(pub HashMap<&'static str, Vec<PrivateInput>>)` ->  `AirPrivateInput(pub HashMap<BuiltinName, Vec<PrivateInput>>)`.
    * `CairoPieMetadata` field `additional_data`: `HashMap<String, BuiltinAdditionalData>,` -> `CairoPieAdditionalData` with `CairoPieAdditionalData(pub HashMap<BuiltinName, BuiltinAdditionalData>)`
    * `CairoPieMetadata` field `builtin_segments`: `HashMap<String, SegmentInfo>` -> `HashMap<BuiltinName, SegmentInfo>`.
    * `ExecutiobResources` field `builtin_instance_counter`: `HashMap<String, usize>` -> `HashMap<BuiltinName, usize>`
  * Methods returning string representation of builtin names now use `BuiltinName` instead:
    * `BuiltinRunner`, `ModBuiltinRunner` & `RangeCheckBuiltinRunner` method `name`: `&'static str` -> `BuiltinName`.
    * `CairoRunner` method `get_builtin_segment_info_for_pie`: `Result<HashMap<String, cairo_pie::SegmentInfo>, RunnerError>` -> `Result<HashMap<BuiltinName, cairo_pie::SegmentInfo>, RunnerError>`

  Notes: Serialization of vm outputs that now contain `BuiltinName` & `Display` implementation of `BuiltinName` have not been affected by this PR

* feat: Add `recursive_with_poseidon` layout[#1724](https://github.com/lambdaclass/cairo-vm/pull/1724)

* refactor(BREAKING): Use an enum to represent layout name[#1715](https://github.com/lambdaclass/cairo-vm/pull/1715)
  * Add enum `LayoutName` to represent cairo layout names.
  * `CairoRunConfig`, `Cairo1RunConfig` & `CairoRunner` field `layout` type changed from `String` to `LayoutName`.
  * `CairoLayout` field `name` type changed from `String` to `LayoutName`.

* fix(BREAKING): Remove unsafe impl of `Add<usize> for &'a Relocatable`[#1718](https://github.com/lambdaclass/cairo-vm/pull/1718)

* fix(BREAKING): Handle triple dereference references[#1708](https://github.com/lambdaclass/cairo-vm/pull/1708)
  * Replace `ValueAddress` boolean field `dereference` with boolean fields `outer_dereference` & `inner_dereference`
  * Replace `HintReference` boolean field `dereference` with boolean fields `outer_dereference` & `inner_dereference`
  * Reference parsing now handles the case of dereferences inside the cast. Aka references of type `cast([A + B], type)` such as `cast([[fp + 2] + 2], felt)`.
>>>>>>> 1ac1dcbe

* Bump `starknet-types-core` version + Use the lib's pedersen hash [#1692](https://github.com/lambdaclass/cairo-vm/pull/1692)

* refactor: Remove unused code & use constants whenever possible for builtin instance definitions[#1707](https://github.com/lambdaclass/cairo-vm/pull/1707)

* feat: missing EC hints for Starknet OS 0.13.1 [#1706](https://github.com/lambdaclass/cairo-vm/pull/1706)

* fix(BREAKING): Use program builtins in `initialize_main_entrypoint` & `read_return_values`[#1703](https://github.com/lambdaclass/cairo-vm/pull/1703)
  * `initialize_main_entrypoint` now iterates over the program builtins when building the stack & inserts 0 for any missing builtin
  * `read_return_values` now only computes the final stack of the builtins in the program
  * BREAKING: `read_return_values` now takes a boolean argument `allow_missing_builtins`
  * Added method `BuiltinRunner::identifier` to get the `BuiltinName` of each builtin
  * BREAKING: `OutputBuiltinRunner::get_public_memory` now takes a reference to `MemorySegmentManager`
  * BREAKING: method `VirtualMachine::get_memory_segment_addresses` moved to `CairoRunner::get_memory_segment_addresses`

* feat(BREAKING): Add range_check96 builtin[#1698](https://github.com/lambdaclass/cairo-vm/pull/1698)
  * Add the new `range_check96` builtin to the `all_cairo` layout.
  * `RangeCheckBuiltinRunner` changes:
    * Remove field `n_parts`, replacing it with const generic `N_PARTS`.
    * Remome `n_parts` argument form method `new`.
    * Remove field `_bound`, replacing it with public method `bound`.
    * Add public methods `name` & `n_parts`.

* feat(BREAKING): Add mod builtin [#1673](https://github.com/lambdaclass/cairo-vm/pull/1673)

  Main Changes:
  * Add the new `ModBuiltinRunner`, implementing the builtins `add_mod` & `mul_mod`
  * Adds `add_mod` & `mul_mod` to the `all_cairo` & `dynamic` layouts under the `mod_builtin` feature flag. This will be added to the main code in a future update.
  * Add method `VirtualMachine::fill_memory` in order to perform the new builtin's main logic from within hints
  * Add hints to run arithmetic circuits using `add_mod` and/or `mul_mod` builtins

  Other Changes:
  * BREAKING: BuiltinRunner method signature change from
  `air_private_input(&self, memory: &Memory) -> Vec<PrivateInput>` to `pub fn air_private_input(&self, segments: &MemorySegmentManager) -> Vec<PrivateInput>`
  * Add `MayleRelocatable::sub_usize`
  * Implement `Add<u32> for Relocatable`
  * Add `Memory::get_usize`
  * BREAKING: Clean up unused/duplicated code from builtins module:
    * Remove unused method `get_memory_segment_addresses` from all builtin runners & the enum
    * Remove empty implementations of `deduce_memory_cell` & `add_validation_rules` from all builtin runners
    * Remove duplicated implementation of `final_stack` from all builtin runners except output and move it to the enum implementation

* bugfix(BREAKING): Handle off2 immediate case in `get_integer_from_reference`[#1701](https://github.com/lambdaclass/cairo-vm/pull/1701)
  * `get_integer_from_reference` & `get_integer_from_var_name` output changed from `Result<Cow<'a, Felt252>, HintError>` to `Result<Felt252, HintError>`

* feat: Reorganized builtins to be in the top of stack at the end of a run (Cairo1).

* BREAKING: Remove `CairoRunner::add_additional_hash_builtin` & `VirtualMachine::disable_trace`[#1658](https://github.com/lambdaclass/cairo-vm/pull/1658)

* feat: output builtin add_attribute method [#1691](https://github.com/lambdaclass/cairo-vm/pull/1691)
 
* feat: add a method to retrieve the output builtin from the VM [#1690](https://github.com/lambdaclass/cairo-vm/pull/1690)

* feat: Add zero segment [#1668](https://github.com/lambdaclass/cairo-vm/pull/1668)

* feat: Bump cairo_lang to 0.13.1 in testing env [#1687](https://github.com/lambdaclass/cairo-vm/pull/1687)

* feat(BREAKING): Use return type info from sierra when serializing return values in cairo1-run crate [#1665](https://github.com/lambdaclass/cairo-vm/pull/1665)
  * Removed public function `serialize_output`.
  * Add field `serialize_output` to `Cairo1RunConfig`.
  * Function `cairo_run_program` now returns an extra `Option<String>` value with the serialized output if `serialize_output` is enabled in the config.
  * Output serialization improved as it now uses the sierra program data to identify return value's types.

* feat: Create hyper_threading crate to benchmark the `cairo-vm` in a hyper-threaded environment [#1679](https://github.com/lambdaclass/cairo-vm/pull/1679)

* feat: add a `--tracer` option which hosts a web server that shows the line by line execution of cairo code along with memory registers [#1265](https://github.com/lambdaclass/cairo-vm/pull/1265)

* feat: Fix error handling in `initialize_state`[#1657](https://github.com/lambdaclass/cairo-vm/pull/1657)

* feat: Make air public inputs deserializable [#1657](https://github.com/lambdaclass/cairo-vm/pull/1648)

* feat: Show only layout builtins in air private input [#1651](https://github.com/lambdaclass/cairo-vm/pull/1651)

* feat: Sort builtin segment info upon serialization for Cairo PIE [#1654](https://github.com/lambdaclass/cairo-vm/pull/1654)

* feat: Fix output serialization for cairo 1 [#1645](https://github.com/lambdaclass/cairo-vm/pull/1645)
  * Reverts changes added by #1630
  * Extends the serialization of Arrays added by the `print_output` flag to Spans and Dictionaries
  * Now dereferences references upon serialization

* feat: Add flag to append return values to output segment when not running in proof_mode [#1646](https://github.com/lambdaclass/cairo-vm/pull/1646)
  * Adds the flag `append_return_values` to both the CLI and `Cairo1RunConfig` struct.
  * Enabling flag will add the output builtin and the necessary instructions to append the return values to the output builtin's memory segment.

* feat: Compute program hash chain [#1647](https://github.com/lambdaclass/cairo-vm/pull/1647)

* feat: Add cairo1-run output pretty-printing for felts, arrays/spans and dicts [#1630](https://github.com/lambdaclass/cairo-vm/pull/1630)

* feat: output builtin features for bootloader support [#1580](https://github.com/lambdaclass/cairo-vm/pull/1580)

#### [1.0.0-rc1] - 2024-02-23

* Bump `starknet-types-core` dependency version to 0.0.9 [#1628](https://github.com/lambdaclass/cairo-vm/pull/1628)

* feat: Implement `Display` for `MemorySegmentManager`[#1606](https://github.com/lambdaclass/cairo-vm/pull/1606)

* fix: make Felt252DictEntryUpdate work with MaybeRelocatable instead of only Felt [#1624](https://github.com/lambdaclass/cairo-vm/pull/1624).

* chore: bump `cairo-lang-` dependencies to 2.5.4 [#1629](https://github.com/lambdaclass/cairo-vm/pull/1629)

* chore: bump `cairo-lang-` dependencies to 2.5.3 [#1596](https://github.com/lambdaclass/cairo-vm/pull/1596)

* refactor: Refactor `cairo1-run` crate [#1601](https://github.com/lambdaclass/cairo-vm/pull/1601)
  * Add function `cairo_run_program` & struct `Cairo1RunConfig` in `cairo1-run::cairo_run` module.
  * Function `serialize_output` & structs `FuncArg` and `Error` in crate `cairo1-run` are now public.

* feat(BREAKING): Add `allow_missing_builtins` flag [#1600](https://github.com/lambdaclass/cairo-vm/pull/1600)

    This new flag will skip the check that all builtins used by the program need to be present in the selected layout if enabled. It will also be enabled by default when running in proof_mode.

  * Add `allow_missing_builtins` flag to `cairo-vm-cli` crate
  * Add `allow_missing_builtins` field to `CairoRunConfig` struct
  * Add `allow_missing_builtins` boolean argument to `CairoRunner` methods `initialize` & `initialize_builtins`

* feat: Append return values to the output segment when running cairo1-run in proof_mode [#1597](https://github.com/lambdaclass/cairo-vm/pull/1597)
  * Add instructions to the proof_mode header to copy return values to the output segment before initiating the infinite loop
  * Output builtin is now always included when running cairo 1 programs in proof_mode

* feat: deserialize AIR private input [#1589](https://github.com/lambdaclass/cairo-vm/pull/1589)

* feat(BREAKING): Remove unecessary conversion functions between `Felt` & `BigUint`/`BigInt` [#1562](https://github.com/lambdaclass/cairo-vm/pull/1562)
  * Remove the following functions:
    * felt_from_biguint
    * felt_from_bigint
    * felt_to_biguint
    * felt_to_bigint

* perf: optimize instruction cache allocations by using `VirtualMachine::load_data` [#1441](https://github.com/lambdaclass/cairo-vm/pull/1441)

* feat: Add `print_output` flag to `cairo-1` crate [#1575] (https://github.com/lambdaclass/cairo-vm/pull/1575)

* bugfixes(BREAKING): Fix memory hole count inconsistencies #[1585] (https://github.com/lambdaclass/cairo-vm/pull/1585)
  * Output builtin memory segment is no longer skipped when counting memory holes
  * Temporary memory cells now keep their accessed status when relocated
  * BREAKING: Signature change: `get_memory_holes(&self, builtin_count: usize) -> Result<usize, MemoryError>` ->  `get_memory_holes(&self, builtin_count: usize,  has_output_builtin: bool) -> Result<usize, MemoryError>`

* feat: Add `cairo_pie_output` flag to `cairo1-run` [#1581] (https://github.com/lambdaclass/cairo-vm/pull/1581)

* feat: Add `cairo_pie_output` flag to `cairo_vm_cli` [#1578] (https://github.com/lambdaclass/cairo-vm/pull/1578)
  * Fix serialization of CairoPie to be fully compatible with the python version
  * Add `CairoPie::write_zip_file`
  * Move handling of required and exclusive arguments in `cairo-vm-cli` to struct definition using clap derives

* feat: Add doc + default impl for ResourceTracker trait [#1576] (https://github.com/lambdaclass/cairo-vm/pull/1576)

* feat: Add `air_private_input` flag to `cairo1-run` [#1559] (https://github.com/lambdaclass/cairo-vm/pull/1559)

* feat: Add `args` flag to `cairo1-run` [#1551] (https://github.com/lambdaclass/cairo-vm/pull/1551)

* feat: Add `air_public_input` flag to `cairo1-run` [#1539] (https://github.com/lambdaclass/cairo-vm/pull/1539)

* feat: Implement air_private_input [#1552](https://github.com/lambdaclass/cairo-vm/pull/1552)

* feat: Add `proof_mode` flag to `cairo1-run` [#1537] (https://github.com/lambdaclass/cairo-vm/pull/1537)
  * The cairo1-run crate no longer compiles and executes in proof_mode by default
  * Add flag `proof_mode` to cairo1-run crate. Activating this flag will enable proof_mode compilation and execution

* dev: bump cairo 1 compiler dep to 2.4 [#1530](https://github.com/lambdaclass/cairo-vm/pull/1530)

#### [1.0.0-rc0] - 2024-1-5

* feat: Use `ProjectivePoint` from types-rs in ec_op builtin impl [#1532](https://github.com/lambdaclass/cairo-vm/pull/1532)

* feat(BREAKING): Replace `cairo-felt` crate with `starknet-types-core` (0.0.5) [#1408](https://github.com/lambdaclass/cairo-vm/pull/1408)

* feat(BREAKING): Add Cairo 1 proof mode compilation and execution [#1517] (https://github.com/lambdaclass/cairo-vm/pull/1517)
    * In the cairo1-run crate, now the Cairo 1 Programs are compiled and executed in proof-mode
    * BREAKING: Remove `CairoRunner.proof_mode: bool` field and replace it with `CairoRunner.runner_mode: RunnerMode`

* perf: Add `extensive_hints` feature to prevent performance regression for the common use-case [#1503] (https://github.com/lambdaclass/cairo-vm/pull/1503)

  * Gates changes added by #1491 under the feature flag `extensive_hints`

* chore: remove cancel-duplicates workflow [#1497](https://github.com/lambdaclass/cairo-vm/pull/1497)

* feat: Handle `pc`s outside of program segment in `VmException` [#1501] (https://github.com/lambdaclass/cairo-vm/pull/1501)

  * `VmException` now shows the full pc value instead of just the offset (`VmException.pc` field type changed to `Relocatable`)
  * `VmException.traceback` now shows the full pc value for each entry instead of hardcoding its index to 0.
  * Disable debug information for errors produced when `pc` is outside of the program segment (segment_index != 0). `VmException` fields `inst_location` & `error_attr_value` will be `None` in such case.

* feat: Allow running instructions from pcs outside the program segement [#1493](https://github.com/lambdaclass/cairo-vm/pull/1493)

* BREAKING: Partially Revert `Optimize trace relocation #906` [#1492](https://github.com/lambdaclass/cairo-vm/pull/1492)

  * Remove methods `VirtualMachine::get_relocated_trace`& `VirtualMachine::relocate_trace`.
  * Add `relocated_trace` field  & `relocate_trace` method to `CairoRunner`.
  * Swap `TraceEntry` for `RelocatedTraceEntry` type in `write_encoded_trace` & `PublicInput::new` signatures.
  * Now takes into account the program counter's segment index when building the execution trace instead of assuming it to be 0.

* feat: Add HintProcessor::execute_hint_extensive + refactor hint_ranges [#1491](https://github.com/lambdaclass/cairo-vm/pull/1491)

  * Add trait method `HintProcessorLogic::execute_hint_extensive`:
    * This method has a similar behaviour to `HintProcessorLogic::execute_hint` but it also returns a `HintExtension` (type alias for `HashMap<Relocatable, Vec<Box<dyn Any>>>`) that can be used to extend the current map of hints used by the VM. This behaviour achieves what the `vm_load_data` primitive does for cairo-lang, and is needed to implement os hints.
    * This method is now used by the VM to execute hints instead of `execute_hint`, but it's default implementation calls `execute_hint`, so current implementors of the `HintProcessor` trait won't notice any change.

  * Signature changes:
    * `pub fn step_hint(&mut self, hint_executor: &mut dyn HintProcessor, exec_scopes: &mut ExecutionScopes, hint_datas: &mut Vec<Box<dyn Any>>, constants: &HashMap<String, Felt252>) -> Result<(), VirtualMachineError>` -> `pub fn step_hint(&mut self, hint_processor: &mut dyn HintProcessor, exec_scopes: &mut ExecutionScopes, hint_datas: &mut Vec<Box<dyn Any>>, hint_ranges: &mut HashMap<Relocatable, HintRange>, constants: &HashMap<String, Felt252>) -> Result<(), VirtualMachineError>`
    * `pub fn step(&mut self, hint_executor: &mut dyn HintProcessor, exec_scopes: &mut ExecutionScopes, hint_data: &[Box<dyn Any>], constants: &HashMap<String, Felt252>) -> Result<(), VirtualMachineError>` -> `pub fn step(&mut self, hint_processor: &mut dyn HintProcessor, exec_scopes: &mut ExecutionScopes, hint_datas: &mut Vec<Box<dyn Any>>, hint_ranges: &mut HashMap<Relocatable, HintRange>, constants: &HashMap<String, Felt252>) -> Result<(), VirtualMachineError>`

* feat: add debugging capabilities behind `print` feature flag. [#1476](https://github.com/lambdaclass/cairo-vm/pull/1476)

* feat: add `cairo_run_program` function that takes a `Program` as an arg. [#1496](https://github.com/lambdaclass/cairo-vm/pull/1496)

#### [0.9.1] - 2023-11-16

* chore: bump `cairo-lang-` dependencies to 2.3.1 [#1482](https://github.com/lambdaclass/cairo-vm/pull/1482), [#1483](https://github.com/lambdaclass/cairo-vm/pull/1483)

* feat: Make PublicInput fields public [#1474](https://github.com/lambdaclass/cairo-vm/pull/1474)

* chore: bump starknet-crypto to v0.6.1 [#1469](https://github.com/lambdaclass/cairo-vm/pull/1469)

* feat: Implement the Serialize and Deserialize methods for the Program struct [#1458](https://github.com/lambdaclass/cairo-vm/pull/1458)

* feat: Use only program builtins when running cairo 1 programs [#1457](https://github.com/lambdaclass/cairo-vm/pull/1457)

* feat: Use latest cairo-vm version in cairo1-run crate [#1455](https://github.com/lambdaclass/cairo-vm/pull/1455)

* feat: Implement a CLI to run cairo 1 programs [#1370](https://github.com/lambdaclass/cairo-vm/pull/1370)

* fix: Fix string code of `BLAKE2S_ADD_UINT256` hint [#1454](https://github.com/lambdaclass/cairo-vm/pull/1454)

#### [0.9.0] - 2023-10-03

* fix: Default to empty attributes vector when the field is missing from the program JSON [#1450](https://github.com/lambdaclass/cairo-vm/pull/1450)

* fix: Change serialization of CairoPieMemory to match Python's binary format [#1447](https://github.com/lambdaclass/cairo-vm/pull/1447)

* fix: Remove Deserialize derive from CairoPie and fix Serialize implementation to match Python's [#1444](https://github.com/lambdaclass/cairo-vm/pull/1444)

* fix: ec_recover hints no longer panic when divisor is 0 [#1433](https://github.com/lambdaclass/cairo-vm/pull/1433)

* feat: Implement the Serialize and Deserialize traits for the CairoPie struct [#1438](https://github.com/lambdaclass/cairo-vm/pull/1438)

* fix: Using UINT256_HINT no longer panics when b is greater than 2^256 [#1430](https://github.com/lambdaclass/cairo-vm/pull/1430)

* feat: Added a differential fuzzer for programs with whitelisted hints [#1358](https://github.com/lambdaclass/cairo-vm/pull/1358)

* fix(breaking): Change return type of `get_execution_resources` to `RunnerError` [#1398](https://github.com/lambdaclass/cairo-vm/pull/1398)

* Don't build wasm-demo in `build` target + add ci job to run the wasm demo [#1393](https://github.com/lambdaclass/cairo-vm/pull/1393)

    * Adds default-members to workspace
    * Crate `examples/wasm-demo` is no longer built during `make build`
    * `make check` no longer compiles the cairo file used in the wasm-demo
    * Removes Makefile targets `examples/wasm-demo/src/array_sum.json` & `example_program`
    * `wasm-demo` now uses the compiled cairo file in `cairo_programs` directory instead of its own copy

* feat: Add `Program::new_for_proof` [#1396](https://github.com/lambdaclass/cairo-vm/pull/1396)

#### [0.8.7] - 2023-8-28

* Add REDUCE_V2 hint [#1420](https://github.com/lambdaclass/cairo-vm/pull/1420):
    * Implement REDUCE_V2 hint
    * Rename hint REDUCE -> REDUCE_V1

* BREAKING: Add `disable_trace_padding` to `CairoRunConfig`[#1233](https://github.com/lambdaclass/cairo-rs/pull/1233)

* feat: Implement `CairoRunner.get_cairo_pie`[#1375](https://github.com/lambdaclass/cairo-vm/pull/1375)

* fix: Compare air_public_inputs against python vm + Fix how public memory is built [#391](https://github.com/lambdaclass/cairo-vm/pull/1391)

    BugFixes:

    *  `CairoRunner.finalize_segments` now builds the output builtin's public memory (if applicable).
    * `MemorySegmentManager.get_public_memory_addresses` logic fixed.
    * `MemorySegmentManager.finalize` no longer skips segments when their public memory is None

    Minor changes:

    * `VirtualMachine.get_public_memory_addresses` now strips the "_builtin" suffix from builtin names
    * `MemorySegmentAddresses.stop_address` renamed to `stop_ptr`

    Overall these changes make the the air public input file (obtained through the --air_public_input flag) equivalent to the ones outputted by the cairo-lang version

* fix: Fix `SPLIT_FELT` hint [#1387](https://github.com/lambdaclass/cairo-vm/pull/1387)

* refactor: combine `Program.hints` and `Program.hints_ranges` into custom collection [#1366](https://github.com/lambdaclass/cairo-vm/pull/1366)

* fix: Fix div_mod [#1383](https://github.com/lambdaclass/cairo-vm/pull/1383)

  * Fixes `div_mod` function so that it behaves like the cairo-lang version
  * Various functions in the `math_utils` crate can now return a `MathError` : `div_mod`, `ec_add`, `line_slope`, `ec_double`, `ec_double_slope`.
  * Fixes `UINT256_MUL_INV_MOD_P` hint so that it behaves like the python code.

#### [0.8.6] - 2023-8-11

* fix: Handle error in hint `UINT256_MUL_DIV_MOD` when divides by zero [#1367](https://github.com/lambdaclass/cairo-vm/pull/1367)

* Add HintError::SyscallError and VmErrors::HINT_ERROR_STR constant [#1357](https://github.com/lambdaclass/cairo-rs/pull/1357)

* feat: make *arbitrary* feature also enable a `proptest::arbitrary::Arbitrary` implementation for `Felt252` [#1355](https://github.com/lambdaclass/cairo-vm/pull/1355)

* fix: correctly display invalid signature error message [#1361](https://github.com/lambdaclass/cairo-vm/pull/1361)

#### [0.8.5] - 2023-7-31

* fix: `Program` comparison depending on `hints_ranges` ordering [#1351](https://github.com/lambdaclass/cairo-rs/pull/1351)

* feat: implement the `--air_public_input` flag to the runner for outputting public inputs into a file [#1268](https://github.com/lambdaclass/cairo-rs/pull/1268)

* fix: CLI errors bad formatting and handling

* perf: replace insertion with bit-setting in validated addresses [#1208](https://github.com/lambdaclass/cairo-vm/pull/1208)

* fix: return error when a parsed hint's PC is invalid [#1340](https://github.com/lambdaclass/cairo-vm/pull/1340)

* chore(deps): bump _cairo-lang_ dependencies to v2.1.0-rc2 [#1345](https://github.com/lambdaclass/cairo-vm/pull/1345)

* chore(examples): remove _wee_alloc_ dependency from _wasm-demo_ example and _ensure-no_std_ dummy crate [#1337](https://github.com/lambdaclass/cairo-vm/pull/1337)

* docs: improved crate documentation [#1334](https://github.com/lambdaclass/cairo-vm/pull/1334)

* chore!: made `deserialize_utils` module private [#1334](https://github.com/lambdaclass/cairo-vm/pull/1334)
  BREAKING:
  * `deserialize_utils` is no longer exported
  * functions `maybe_add_padding`, `parse_value`, and `take_until_unbalanced` are no longer exported
  * `ReferenceParseError` is no more

* perf: changed `ok_or` usage for `ok_or_else` in expensive cases [#1332](https://github.com/lambdaclass/cairo-vm/pull/1332)

* feat: updated the old WASM example and moved it to [`examples/wasm-demo`](examples/wasm-demo/) [#1315](https://github.com/lambdaclass/cairo-vm/pull/1315)

* feat(fuzzing): add `arbitrary` feature to enable arbitrary derive in `Program` and `CairoRunConfig` [#1306](https://github.com/lambdaclass/cairo-vm/pull/1306) [#1330](https://github.com/lambdaclass/cairo-vm/pull/1330)

* perf: remove pointless iterator from rc limits tracking [#1316](https://github.com/lambdaclass/cairo-vm/pull/1316)

* feat(felt): add `from_bytes_le` and `from_bytes_ne` methods to `Felt252` [#1326](https://github.com/lambdaclass/cairo-vm/pull/1326)

* perf: change `Program::shared_program_data::hints` from `HashMap<usize, Vec<Box<dyn Any>>>` to `Vec<Box<dyn Any>>` and refer to them as ranges stored in a `Vec<_>` indexed by PC with run time reductions of up to 12% [#931](https://github.com/lambdaclass/cairo-vm/pull/931)
  BREAKING:
  * `get_hint_dictionary(&self, &[HintReference], &mut dyn HintProcessor) -> Result<HashMap<usize, Vec<Box<dyn Any>>, VirtualMachineError>` ->
    `get_hint_data(self, &[HintReference], &mut dyn HintProcessor) -> Result<Vec<Box<dyn Any>, VirtualMachineError>`
  * Hook methods receive `&[Box<dyn Any>]` rather than `&HashMap<usize, Vec<Box<dyn Any>>>`

#### [0.8.4]
**YANKED**

#### [0.8.3]
**YANKED**

#### [0.8.2] - 2023-7-10

* chore: update dependencies, particularly lamdaworks 0.1.2 -> 0.1.3 [#1323](https://github.com/lambdaclass/cairo-vm/pull/1323)

* fix: fix `UINT256_MUL_DIV_MOD` hint [#1320](https://github.com/lambdaclass/cairo-vm/pull/1320)

* feat: add dependency installation script `install.sh` [#1298](https://github.com/lambdaclass/cairo-vm/pull/1298)

* fix: specify resolver version 2 in the virtual workspace's manifest [#1311](https://github.com/lambdaclass/cairo-vm/pull/1311)

* feat: add `lambdaworks-felt` feature to `cairo-vm-cli` [#1308](https://github.com/lambdaclass/cairo-vm/pull/1308)

* chore: update dependencies, particularly clap 3.2 -> 4.3 [#1309](https://github.com/lambdaclass/cairo-vm/pull/1309)
  * this removes dependency on _atty_, that's no longer mantained

* chore: remove unused dependencies [#1307](https://github.com/lambdaclass/cairo-vm/pull/1307)
  * rand_core
  * serde_bytes
  * rusty-hook (_dev-dependency_)

* chore: bump `cairo-lang-starknet` and `cairo-lang-casm` dependencies to 2.0.0 [#1313](https://github.com/lambdaclass/cairo-vm/pull/1313)

#### [0.8.1] - 2023-6-29

* chore: change mentions of *cairo-rs-py* to *cairo-vm-py* [#1296](https://github.com/lambdaclass/cairo-vm/pull/1296)

* rename github repo from https://github.com/lambdaclass/cairo-rs to https://github.com/lambdaclass/cairo-vm [#1289](https://github.com/lambdaclass/cairo-vm/pull/1289)

* fix(security): avoid OOM crashes when programs jump to very high invalid addresses [#1285](https://github.com/lambdaclass/cairo-vm/pull/1285)

* fix: add `to_bytes_be` to the felt when `lambdaworks-felt` feature is active [#1290](https://github.com/lambdaclass/cairo-vm/pull/1290)

* chore: mark `modpow` and `to_signed_bytes_le` as *deprecated* [#1290](https://github.com/lambdaclass/cairo-vm/pull/1290)

* fix: bump *lambdaworks-math* to latest version, that fixes no-std support [#1293](https://github.com/lambdaclass/cairo-vm/pull/1293)

* build: remove dependency to `thiserror` (use `thiserror-no-std/std` instead)

* chore: use LambdaWorks' implementation of bit operations for `Felt252` [#1291](https://github.com/lambdaclass/cairo-vm/pull/1291)

* update `cairo-lang-starknet` and `cairo-lang-casm` dependencies to v2.0.0-rc6 [#1299](https://github.com/lambdaclass/cairo-vm/pull/1299)

#### [0.8.0] - 2023-6-26

* feat: Add feature `lambdaworks-felt` to `felt` & `cairo-vm` crates [#1281](https://github.com/lambdaclass/cairo-vm/pull/1281)

    Changes under this feature:
  * `Felt252` now uses *LambdaWorks*' `FieldElement` internally
  * BREAKING: some methods of `Felt252` were removed, namely: `modpow` and `to_signed_bytes_le`

#### [0.7.0] - 2023-6-26

* BREAKING: Integrate `RunResources` logic into `HintProcessor` trait [#1274](https://github.com/lambdaclass/cairo-vm/pull/1274)
  * Rename trait `HintProcessor` to `HintProcessorLogic`
  * Add trait `ResourceTracker`
  * Trait `HintProcessor` is now `HintProcessor: HintProcessorLogic + ResourceTracker`
  * `BuiltinHintProcessor::new` & `Cairo1HintProcessor::new` now receive the argumet `run_resources: RunResources`
  * `HintProcessorLogic::execute_hint` no longer receives `run_resources: &mut RunResources`
  * Remove argument `run_resources: &mut RunResources` from `CairoRunner::run_until_pc` & `CairoRunner::run_from_entrypoint`

* build: remove unused implicit features from cairo-vm [#1266](https://github.com/lambdaclass/cairo-vm/pull/1266)


#### [0.6.1] - 2023-6-23

* fix: updated the `custom_hint_example` and added it to the workspace [#1258](https://github.com/lambdaclass/cairo-vm/pull/1258)

* Add path to cairo-vm README.md [#1276](https://github.com/lambdaclass/cairo-vm/pull/1276)

* fix: change error returned when subtracting two `MaybeRelocatable`s to better reflect the cause [#1271](https://github.com/lambdaclass/cairo-vm/pull/1271)

* fix: CLI error message when using --help [#1270](https://github.com/lambdaclass/cairo-vm/pull/1270)

#### [0.6.0] - 2023-6-18

* fix: `dibit` hint no longer fails when called with an `m` of zero [#1247](https://github.com/lambdaclass/cairo-vm/pull/1247)

* fix(security): avoid denial of service on malicious input exploiting the scientific notation parser [#1239](https://github.com/lambdaclass/cairo-vm/pull/1239)

* BREAKING: Change `RunResources` usage:
    * Modify field type `RunResources.n_steps: Option<usize>,`

    * Public Api Changes:
        *  CairoRunner::run_until_pc: Now receive a `&mut RunResources` instead of an `&mut Option<RunResources>`
        *  CairoRunner::run_from_entrypoint: Now receive a `&mut RunResources` instead of an `&mut Option<RunResources>`
        * VirtualMachine::Step: Add `&mut RunResources` as input
        * Trait HintProcessor::execute_hint: Add  `&mut RunResources` as an input

* perf: accumulate `min` and `max` instruction offsets during run to speed up range check [#1080](https://github.com/lambdaclass/cairo-vm/pull/)
  BREAKING: `Cairo_runner::get_perm_range_check_limits` no longer returns an error when called without trace enabled, as it no longer depends on it

* perf: process reference list on `Program` creation only [#1214](https://github.com/lambdaclass/cairo-vm/pull/1214)
  Also keep them in a `Vec<_>` instead of a `HashMap<_, _>` since it will be continuous anyway.
  BREAKING:
  * `HintProcessor::compile_hint` now receies a `&[HintReference]` rather than `&HashMap<usize, HintReference>`
  * Public `CairoRunner::get_reference_list` has been removed

* BREAKING: Add no_std compatibility to cairo-vm (cairo-1-hints feature still not supported)
    * Move the vm to its own directory and crate, different from the workspace [#1215](https://github.com/lambdaclass/cairo-vm/pull/1215)

    * Add an `ensure_no_std` crate that the CI will use to check that new changes don't revert `no_std` support [#1215](https://github.com/lambdaclass/cairo-vm/pull/1215) [#1232](https://github.com/lambdaclass/cairo-vm/pull/1232)

    * replace the use of `num-prime::is_prime` by a custom implementation, therefore restoring `no_std` compatibility [#1238](https://github.com/lambdaclass/cairo-vm/pull/1238)

#### [0.5.2] - 2023-6-12

* BREAKING: Compute `ExecutionResources.n_steps` without requiring trace [#1222](https://github.com/lambdaclass/cairo-vm/pull/1222)

  * `CairoRunner::get_execution_resources` return's `n_steps` field value is now set to `vm.current_step` instead of `0` if both `original_steps` and `trace` are set to `None`

* Add `RunResources::get_n_steps` method [#1225](https://github.com/lambdaclass/cairo-vm/pull/1225)

* refactor: simplify `mem_eq`

* fix: pin Cairo compiler version [#1220](https://github.com/lambdaclass/cairo-vm/pull/1220)

* perf: make `inner_rc_bound` a constant, improving performance of the range-check builtin

* fix: substraction of `MaybeRelocatable` always behaves as signed [#1218](https://github.com/lambdaclass/cairo-vm/pull/1218)

#### [0.5.1] - 2023-6-7

* fix: fix overflow for `QUAD_BIT` and `DI_BIT` hints [#1209](https://github.com/lambdaclass/cairo-vm/pull/1209)
  Fixes [#1205](https://github.com/lambdaclass/cairo-vm/issue/1205)

* fix: fix hints `UINT256_UNSIGNED_DIV_REM` && `UINT256_EXPANDED_UNSIGNED_DIV_REM` [#1203](https://github.com/lambdaclass/cairo-vm/pull/1203)

* bugfix: fix deserialization of scientific notation with fractional values [#1202](https://github.com/lambdaclass/cairo-vm/pull/1202)

* feat: implement `mem_eq` function to test for equality of two ranges in memory [#1198](https://github.com/lambdaclass/cairo-vm/pull/1198)

* perf: use `mem_eq` in `set_add` [#1198](https://github.com/lambdaclass/cairo-vm/pull/1198)

* feat: wrap big variants of `HintError`, `VirtualMachineError`, `RunnerError`, `MemoryError`, `MathError`, `InsufficientAllocatedCellsError` in `Box` [#1193](https://github.com/lambdaclass/cairo-vm/pull/1193)
  * BREAKING: all tuple variants of `HintError` with a single `Felt252` or multiple elements now receive a single `Box`

* Add `Program::builtins_len method` [#1194](https://github.com/lambdaclass/cairo-vm/pull/1194)

* fix: Handle the deserialization of serde_json::Number with scientific notation (e.g.: Number(1e27)) in felt_from_number function [#1188](https://github.com/lambdaclass/cairo-vm/pull/1188)

* feat: Add RunResources Struct [#1175](https://github.com/lambdaclass/cairo-vm/pull/1175)
  * BREAKING: Modify `CairoRunner::run_until_pc` arity. Add `run_resources: &mut Option<RunResources>` input
  * BREAKING: Modify `CairoRunner::run_from_entrypoint` arity. Add `run_resources: &mut Option<RunResources>` input

* fix: Fix 'as_int' conversion usage in hints `ASSERT_250_BIT` &  `SIGNED_DIV_REM` [#1191](https://github.com/lambdaclass/cairo-vm/pull/1191)


* bugfix: Use cairo constants in `ASSERT_250_BIT` hint [#1187](https://github.com/lambdaclass/cairo-vm/pull/1187)

* bugfix: Fix `EC_DOUBLE_ASSIGN_NEW_X_V2` hint not taking `SECP_P` value from the current execution scope [#1186](https://github.com/lambdaclass/cairo-vm/pull/1186)

* fix: Fix hint `BIGINT_PACK_DIV_MOD` [#1189](https://github.com/lambdaclass/cairo-vm/pull/1189)

* fix: Fix possible subtraction overflow in `QUAD_BIT` & `DI_BIT` hints [#1185](https://github.com/lambdaclass/cairo-vm/pull/1185)

  * These hints now return an error when ids.m equals zero

* fix: felt_from_number not properly returning parse errors [#1012](https://github.com/lambdaclass/cairo-vm/pull/1012)

* fix: Fix felt sqrt and Signed impl [#1150](https://github.com/lambdaclass/cairo-vm/pull/1150)

  * BREAKING: Fix `Felt252` methods `abs`, `signum`, `is_positive`, `is_negative` and `sqrt`
  * BREAKING: Remove function `math_utils::sqrt`(Now moved to `Felt252::sqrt`)

* feat: Add method `CairoRunner::initialize_function_runner_cairo_1` [#1151](https://github.com/lambdaclass/cairo-vm/pull/1151)

  * Add method `pub fn initialize_function_runner_cairo_1(
        &mut self,
        vm: &mut VirtualMachine,
        program_builtins: &[BuiltinName],
    ) -> Result<(), RunnerError>` to `CairoRunner`

  * BREAKING: Move field `builtins` from `SharedProgramData` to `Program`
  * BREAKING: Remove argument `add_segment_arena_builtin` from `CairoRunner::initialize_function_runner`, it is now always false
  * BREAKING: Add `segment_arena` enum variant to `BuiltinName`

* Fix implementation of `InitSquashData` and `ShouldSkipSquashLoop`

* Add more hints to `Cairo1HintProcessor` [#1171](https://github.com/lambdaclass/cairo-vm/pull/1171)
                                          [#1143](https://github.com/lambdaclass/cairo-vm/pull/1143)

    * `Cairo1HintProcessor` can now run the following hints:
        * Felt252DictEntryInit
        * Felt252DictEntryUpdate
        * GetCurrentAccessDelta
        * InitSquashData
        * AllocConstantSize
        * GetCurrentAccessIndex
        * ShouldContinueSquashLoop
        * FieldSqrt
        * Uint512DivMod

* Add some small considerations regarding Cairo 1 programs [#1144](https://github.com/lambdaclass/cairo-vm/pull/1144):

  * Ignore Casm and Sierra files
  * Add special flag to compile Cairo 1 programs

* Make the VM able to run `CasmContractClass` files under `cairo-1-hints` feature [#1098](https://github.com/lambdaclass/cairo-vm/pull/1098)

  * Implement `TryFrom<CasmContractClass> for Program`
  * Add `Cairo1HintProcessor`

#### 0.5.0
**YANKED**

#### [0.4.0] - 2023-05-12

* perf: insert elements from the tail in `load_data` so reallocation happens only once [#1117](https://github.com/lambdaclass/cairo-vm/pull/1117)

* Add `CairoRunner::get_program method` [#1123](https://github.com/lambdaclass/cairo-vm/pull/1123)

* Use to_signed_felt as function for felt252 as BigInt within [-P/2, P/2] range and use to_bigint as function for representation as BigInt. [#1100](https://github.com/lambdaclass/cairo-vm/pull/1100)

* Implement hint on field_arithmetic lib [#1090](https://github.com/lambdaclass/cairo-vm/pull/1090)

    `BuiltinHintProcessor` now supports the following hints:

    ```python
        %{
            def split(num: int, num_bits_shift: int, length: int):
                a = []
                for _ in range(length):
                    a.append( num & ((1 << num_bits_shift) - 1) )
                    num = num >> num_bits_shift
                return tuple(a)

            def pack(z, num_bits_shift: int) -> int:
                limbs = (z.d0, z.d1, z.d2)
                return sum(limb << (num_bits_shift * i) for i, limb in enumerate(limbs))

            a = pack(ids.a, num_bits_shift = 128)
            b = pack(ids.b, num_bits_shift = 128)
            p = pack(ids.p, num_bits_shift = 128)

            res = (a - b) % p


            res_split = split(res, num_bits_shift=128, length=3)

            ids.res.d0 = res_split[0]
            ids.res.d1 = res_split[1]
            ids.res.d2 = res_split[2]
        %}
    ```

* Add missing hint on cairo_secp lib [#1089](https://github.com/lambdaclass/cairo-vm/pull/1089):
    `BuiltinHintProcessor` now supports the following hint:

    ```python

    from starkware.cairo.common.cairo_secp.secp_utils import pack

    slope = pack(ids.slope, PRIME)
    x0 = pack(ids.point0.x, PRIME)
    x1 = pack(ids.point1.x, PRIME)
    y0 = pack(ids.point0.y, PRIME)

    value = new_x = (pow(slope, 2, SECP_P) - x0 - x1) % SECP_P
    ```

* Add missing hint on vrf.json whitelist [#1055](https://github.com/lambdaclass/cairo-vm/pull/1055):

     `BuiltinHintProcessor` now supports the following hint:

     ```python
    %{
        PRIME = 2**255 - 19
        II = pow(2, (PRIME - 1) // 4, PRIME)

        xx = ids.xx.low + (ids.xx.high<<128)
        x = pow(xx, (PRIME + 3) // 8, PRIME)
        if (x * x - xx) % PRIME != 0:
            x = (x * II) % PRIME
        if x % 2 != 0:
            x = PRIME - x
        ids.x.low = x & ((1<<128)-1)
        ids.x.high = x >> 128
    %}
    ```

* Implement hint variant for finalize_blake2s[#1072](https://github.com/lambdaclass/cairo-vm/pull/1072)

    `BuiltinHintProcessor` now supports the following hint:

     ```python
    %{
        # Add dummy pairs of input and output.
        from starkware.cairo.common.cairo_blake2s.blake2s_utils import IV, blake2s_compress

        _n_packed_instances = int(ids.N_PACKED_INSTANCES)
        assert 0 <= _n_packed_instances < 20
        _blake2s_input_chunk_size_felts = int(ids.BLAKE2S_INPUT_CHUNK_SIZE_FELTS)
        assert 0 <= _blake2s_input_chunk_size_felts < 100

        message = [0] * _blake2s_input_chunk_size_felts
        modified_iv = [IV[0] ^ 0x01010020] + IV[1:]
        output = blake2s_compress(
            message=message,
            h=modified_iv,
            t0=0,
            t1=0,
            f0=0xffffffff,
            f1=0,
        )
        padding = (message + modified_iv + [0, 0xffffffff] + output) * (_n_packed_instances - 1)
        segments.write_arg(ids.blake2s_ptr_end, padding)
        %}
        ```

* Implement fast_ec_add hint variant [#1087](https://github.com/lambdaclass/cairo-vm/pull/1087)

`BuiltinHintProcessor` now supports the following hint:

    ```python
    %{
        from starkware.cairo.common.cairo_secp.secp_utils import SECP_P, pack

        slope = pack(ids.slope, PRIME)
        x0 = pack(ids.pt0.x, PRIME)
        x1 = pack(ids.pt1.x, PRIME)
        y0 = pack(ids.pt0.y, PRIME)

        value = new_x = (pow(slope, 2, SECP_P) - x0 - x1) % SECP_P
    %}
    ```

* feat(hints): Add alternative string for hint IS_ZERO_PACK_EXTERNAL_SECP [#1082](https://github.com/lambdaclass/cairo-vm/pull/1082)

    `BuiltinHintProcessor` now supports the following hint:

    ```python
    %{
        from starkware.cairo.common.cairo_secp.secp_utils import pack
        x = pack(ids.x, PRIME) % SECP_P
    %}
    ```

* Add alternative hint code for ec_double hint [#1083](https://github.com/lambdaclass/cairo-vm/pull/1083)

    `BuiltinHintProcessor` now supports the following hint:

    ```python
    %{
        from starkware.cairo.common.cairo_secp.secp_utils import SECP_P, pack

        slope = pack(ids.slope, PRIME)
        x = pack(ids.pt.x, PRIME)
        y = pack(ids.pt.y, PRIME)

        value = new_x = (pow(slope, 2, SECP_P) - 2 * x) % SECP_P
    %}
    ```

* fix(security)!: avoid DoS on malicious insertion to memory [#1099](https://github.com/lambdaclass/cairo-vm/pull/1099)
    * A program could crash the library by attempting to insert a value at an address with a big offset; fixed by trying to reserve to check for allocation failure
    * A program could crash the program by exploiting an integer overflow when attempting to insert a value at an address with offset `usize::MAX`

    BREAKING: added a new error variant `MemoryError::VecCapacityExceeded`

* perf: specialize addition for `u64` and `Felt252` [#932](https://github.com/lambdaclass/cairo-vm/pull/932)
    * Avoids the creation of a new `Felt252` instance for additions with a very restricted valid range
    * This impacts specially the addition of `Relocatable` with `Felt252` values in `update_pc`, which take a significant amount of time in some benchmarks

* fix(starknet-crypto): bump version to `0.5.0` [#1088](https://github.com/lambdaclass/cairo-vm/pull/1088)
    * This includes the fix for a `panic!` in `ecdsa::verify`.
      See: [#365](https://github.com/xJonathanLEI/starknet-rs/issues/365) and [#366](https://github.com/xJonathanLEI/starknet-rs/pulls/366)

* feat(hints): Add alternative string for hint IS_ZERO_PACK [#1081](https://github.com/lambdaclass/cairo-vm/pull/1081)

    `BuiltinHintProcessor` now supports the following hint:

    ```python
    %{
        from starkware.cairo.common.cairo_secp.secp_utils import SECP_P, pack
        x = pack(ids.x, PRIME) % SECP_P
    %}

* Add missing hints `NewHint#55`, `NewHint#56`, and `NewHint#57` [#1077](https://github.com/lambdaclass/cairo-vm/issues/1077)

    `BuiltinHintProcessor` now supports the following hints:

    ```python
    from starkware.cairo.common.cairo_secp.secp_utils import pack
    SECP_P=2**255-19

    x = pack(ids.x, PRIME) % SECP_P
    ```

    ```python
    from starkware.cairo.common.cairo_secp.secp_utils import pack
    SECP_P=2**255-19

    value = pack(ids.x, PRIME) % SECP_P
    ```

    ```python
    SECP_P=2**255-19
    from starkware.python.math_utils import div_mod

    value = x_inv = div_mod(1, x, SECP_P)
    ```

* Implement hint for `starkware.cairo.common.cairo_keccak.keccak._copy_inputs` as described by whitelist `starknet/security/whitelists/cairo_keccak.json` [#1058](https://github.com/lambdaclass/cairo-vm/pull/1058)

    `BuiltinHintProcessor` now supports the following hint:

    ```python
    %{ ids.full_word = int(ids.n_bytes >= 8) %}
    ```

* perf: cache decoded instructions [#944](https://github.com/lambdaclass/cairo-vm/pull/944)
    * Creates a new cache field in `VirtualMachine` that stores the `Instruction` instances as they get decoded from memory, significantly reducing decoding overhead, with gains up to 9% in runtime according to benchmarks in the performance server

* Add alternative hint code for nondet_bigint3 hint [#1071](https://github.com/lambdaclass/cairo-vm/pull/1071)

    `BuiltinHintProcessor` now supports the following hint:

    ```python
    %{
        from starkware.cairo.common.cairo_secp.secp_utils import split
        segments.write_arg(ids.res.address_, split(value))
    %}
    ```

* Add missing hint on vrf.json lib [#1052](https://github.com/lambdaclass/cairo-vm/pull/1052):

    `BuiltinHintProcessor` now supports the following hint:

    ```python
    %{
        from starkware.cairo.common.cairo_secp.secp_utils import pack
        SECP_P = 2**255-19

        slope = pack(ids.slope, PRIME)
        x0 = pack(ids.point0.x, PRIME)
        x1 = pack(ids.point1.x, PRIME)
        y0 = pack(ids.point0.y, PRIME)

        value = new_x = (pow(slope, 2, SECP_P) - x0 - x1) % SECP_P
    %}
    ```

* Implement hint for cairo_sha256_arbitrary_input_length whitelist [#1091](https://github.com/lambdaclass/cairo-vm/pull/1091)

    `BuiltinHintProcessor` now supports the following hint:

    ```python
    %{
        from starkware.cairo.common.cairo_sha256.sha256_utils import (
            compute_message_schedule, sha2_compress_function)

        _sha256_input_chunk_size_felts = int(ids.SHA256_INPUT_CHUNK_SIZE_FELTS)
        assert 0 <= _sha256_input_chunk_size_felts < 100
        _sha256_state_size_felts = int(ids.SHA256_STATE_SIZE_FELTS)
        assert 0 <= _sha256_state_size_felts < 100
        w = compute_message_schedule(memory.get_range(
            ids.sha256_start, _sha256_input_chunk_size_felts))
        new_state = sha2_compress_function(memory.get_range(ids.state, _sha256_state_size_felts), w)
        segments.write_arg(ids.output, new_state)
    %}
    ```

* Add missing hint on vrf.json lib [#1053](https://github.com/lambdaclass/cairo-vm/pull/1053):

     `BuiltinHintProcessor` now supports the following hint:

     ```python
    %{
        from starkware.cairo.common.cairo_secp.secp_utils import SECP_P, pack
        SECP_P = 2**255-19

        slope = pack(ids.slope, PRIME)
        x = pack(ids.point.x, PRIME)
        y = pack(ids.point.y, PRIME)

        value = new_x = (pow(slope, 2, SECP_P) - 2 * x) % SECP_P
    %}
    ```

* Implement hint on 0.6.0.json whitelist [#1044](https://github.com/lambdaclass/cairo-vm/pull/1044):

     `BuiltinHintProcessor` now supports the following hints:

    ```python
    %{
       ids.a_lsb = ids.a & 1
       ids.b_lsb = ids.b & 1
    %}
    ```

* Implement hint for `starkware.cairo.common.cairo_keccak.keccak._block_permutation` as described by whitelist `starknet/security/whitelists/cairo_keccak.json` [#1046](https://github.com/lambdaclass/cairo-vm/pull/1046)

    `BuiltinHintProcessor` now supports the following hint:

    ```python
    %{
        from starkware.cairo.common.cairo_keccak.keccak_utils import keccak_func
        _keccak_state_size_felts = int(ids.KECCAK_STATE_SIZE_FELTS)
        assert 0 <= _keccak_state_size_felts < 100
        output_values = keccak_func(memory.get_range(
            ids.keccak_ptr_start, _keccak_state_size_felts))
        segments.write_arg(ids.output, output_values)
    %}
    ```

* Implement hint on cairo_blake2s whitelist [#1040](https://github.com/lambdaclass/cairo-vm/pull/1040)

    `BuiltinHintProcessor` now supports the following hint:

    ```python
    %{
        from starkware.cairo.common.cairo_blake2s.blake2s_utils import IV, blake2s_compress

        _blake2s_input_chunk_size_felts = int(ids.BLAKE2S_INPUT_CHUNK_SIZE_FELTS)
        assert 0 <= _blake2s_input_chunk_size_felts < 100

        new_state = blake2s_compress(
            message=memory.get_range(ids.blake2s_start, _blake2s_input_chunk_size_felts),
            h=[IV[0] ^ 0x01010020] + IV[1:],
            t0=ids.n_bytes,
            t1=0,
            f0=0xffffffff,
            f1=0,
        )

        segments.write_arg(ids.output, new_state)
    %}
    ```

* Implement hint on cairo_blake2s whitelist [#1039](https://github.com/lambdaclass/cairo-vm/pull/1039)

    `BuiltinHintProcessor` now supports the following hint:

    ```python

    %{
        # Add dummy pairs of input and output.
        from starkware.cairo.common.cairo_blake2s.blake2s_utils import IV, blake2s_compress

        _n_packed_instances = int(ids.N_PACKED_INSTANCES)
        assert 0 <= _n_packed_instances < 20
        _blake2s_input_chunk_size_felts = int(ids.BLAKE2S_INPUT_CHUNK_SIZE_FELTS)
        assert 0 <= _blake2s_input_chunk_size_felts < 100

        message = [0] * _blake2s_input_chunk_size_felts
        modified_iv = [IV[0] ^ 0x01010020] + IV[1:]
        output = blake2s_compress(
            message=message,
            h=modified_iv,
            t0=0,
            t1=0,
            f0=0xffffffff,
            f1=0,
        )
        padding = (modified_iv + message + [0, 0xffffffff] + output) * (_n_packed_instances - 1)
        segments.write_arg(ids.blake2s_ptr_end, padding)
    %}

* Add `Program::iter_identifiers(&self) -> Iterator<Item = (&str, &Identifier)>` to get an iterator over the program's identifiers [#1079](https://github.com/lambdaclass/cairo-vm/pull/1079)

* Implement hint on `assert_le_felt` for versions 0.6.0 and 0.8.2 [#1047](https://github.com/lambdaclass/cairo-vm/pull/1047):

     `BuiltinHintProcessor` now supports the following hints:

     ```python

     %{
        from starkware.cairo.common.math_utils import assert_integer
        assert_integer(ids.a)
        assert_integer(ids.b)
        assert (ids.a % PRIME) <= (ids.b % PRIME), \
            f'a = {ids.a % PRIME} is not less than or equal to b = {ids.b % PRIME}.'
    %}

     ```

     ```python

    %{
        from starkware.cairo.common.math_utils import assert_integer
        assert_integer(ids.a)
        assert_integer(ids.b)
        a = ids.a % PRIME
        b = ids.b % PRIME
        assert a <= b, f'a = {a} is not less than or equal to b = {b}.'

        ids.small_inputs = int(
            a < range_check_builtin.bound and (b - a) < range_check_builtin.bound)
    %}

     ```

* Add missing hints on whitelist [#1073](https://github.com/lambdaclass/cairo-vm/pull/1073):

    `BuiltinHintProcessor` now supports the following hints:

    ```python
        ids.is_250 = 1 if ids.addr < 2**250 else 0
    ```

    ```python
        # Verify the assumptions on the relationship between 2**250, ADDR_BOUND and PRIME.
        ADDR_BOUND = ids.ADDR_BOUND % PRIME
        assert (2**250 < ADDR_BOUND <= 2**251) and (2 * 2**250 < PRIME) and (
                ADDR_BOUND * 2 > PRIME), \
            'normalize_address() cannot be used with the current constants.'
        ids.is_small = 1 if ids.addr < ADDR_BOUND else 0
    ```

* Implement hint on ec_recover.json whitelist [#1038](https://github.com/lambdaclass/cairo-vm/pull/1038):

    `BuiltinHintProcessor` now supports the following hint:

    ```python
    %{
         value = k = product // m
    %}
    ```

* Implement hint on ec_recover.json whitelist [#1037](https://github.com/lambdaclass/cairo-vm/pull/1037):

    `BuiltinHintProcessor` now supports the following hint:

    ```python
    %{
        from starkware.cairo.common.cairo_secp.secp_utils import pack
        from starkware.python.math_utils import div_mod, safe_div

        a = pack(ids.a, PRIME)
        b = pack(ids.b, PRIME)
        product = a * b
        m = pack(ids.m, PRIME)

        value = res = product % m

    %}
    ```

* Implement hint for `starkware.cairo.common.cairo_keccak.keccak.finalize_keccak` as described by whitelist `starknet/security/whitelists/cairo_keccak.json` [#1041](https://github.com/lambdaclass/cairo-vm/pull/1041)

    `BuiltinHintProcessor` now supports the following hint:

    ```python
    %{
        # Add dummy pairs of input and output.
        _keccak_state_size_felts = int(ids.KECCAK_STATE_SIZE_FELTS)
        _block_size = int(ids.BLOCK_SIZE)
        assert 0 <= _keccak_state_size_felts < 100
        assert 0 <= _block_size < 1000
        inp = [0] * _keccak_state_size_felts
        padding = (inp + keccak_func(inp)) * _block_size
        segments.write_arg(ids.keccak_ptr_end, padding)
    %}
    ```

* Implement hint on ec_recover.json whitelist [#1036](https://github.com/lambdaclass/cairo-vm/pull/1036):

    `BuiltinHintProcessor` now supports the following hint:

    ```python

    %{
        from starkware.cairo.common.cairo_secp.secp_utils import pack
        from starkware.python.math_utils import div_mod, safe_div

        a = pack(ids.a, PRIME)
        b = pack(ids.b, PRIME)

        value = res = a - b
    %}

    ```

* Add missing hint on vrf.json lib [#1054](https://github.com/lambdaclass/cairo-vm/pull/1054):

    `BuiltinHintProcessor` now supports the following hint:

    ```python
        from starkware.cairo.common.cairo_secp.secp_utils import pack
        SECP_P = 2**255-19

        y = pack(ids.point.y, PRIME) % SECP_P
        # The modulo operation in python always returns a nonnegative number.
        value = (-y) % SECP_P
    ```

* Implement hint on ec_recover.json whitelist [#1032](https://github.com/lambdaclass/cairo-vm/pull/1032):

    `BuiltinHintProcessor` now supports the following hint:

    ```python
    %{
        from starkware.cairo.common.cairo_secp.secp_utils import pack
        from starkware.python.math_utils import div_mod, safe_div

        N = pack(ids.n, PRIME)
        x = pack(ids.x, PRIME) % N
        s = pack(ids.s, PRIME) % N,
        value = res = div_mod(x, s, N)
    %}
    ```

* Implement hints on field_arithmetic lib (Part 2) [#1004](https://github.com/lambdaclass/cairo-vm/pull/1004)

    `BuiltinHintProcessor` now supports the following hint:

    ```python
    %{
        from starkware.python.math_utils import div_mod

        def split(num: int, num_bits_shift: int, length: int):
            a = []
            for _ in range(length):
                a.append( num & ((1 << num_bits_shift) - 1) )
                num = num >> num_bits_shift
            return tuple(a)

        def pack(z, num_bits_shift: int) -> int:
            limbs = (z.d0, z.d1, z.d2)
            return sum(limb << (num_bits_shift * i) for i, limb in enumerate(limbs))

        a = pack(ids.a, num_bits_shift = 128)
        b = pack(ids.b, num_bits_shift = 128)
        p = pack(ids.p, num_bits_shift = 128)
        # For python3.8 and above the modular inverse can be computed as follows:
        # b_inverse_mod_p = pow(b, -1, p)
        # Instead we use the python3.7-friendly function div_mod from starkware.python.math_utils
        b_inverse_mod_p = div_mod(1, b, p)


        b_inverse_mod_p_split = split(b_inverse_mod_p, num_bits_shift=128, length=3)

        ids.b_inverse_mod_p.d0 = b_inverse_mod_p_split[0]
        ids.b_inverse_mod_p.d1 = b_inverse_mod_p_split[1]
        ids.b_inverse_mod_p.d2 = b_inverse_mod_p_split[2]
    %}
    ```

* Optimizations for hash builtin [#1029](https://github.com/lambdaclass/cairo-vm/pull/1029):
  * Track the verified addresses by offset in a `Vec<bool>` rather than storing the address in a `Vec<Relocatable>`

* Add missing hint on vrf.json whitelist [#1056](https://github.com/lambdaclass/cairo-vm/pull/1056):

    `BuiltinHintProcessor` now supports the following hint:

    ```python
    %{
        from starkware.python.math_utils import ec_double_slope
        from starkware.cairo.common.cairo_secp.secp_utils import pack
        SECP_P = 2**255-19

        # Compute the slope.
        x = pack(ids.point.x, PRIME)
        y = pack(ids.point.y, PRIME)
        value = slope = ec_double_slope(point=(x, y), alpha=42204101795669822316448953119945047945709099015225996174933988943478124189485, p=SECP_P)
    %}
    ```

* Add missing hint on vrf.json whitelist [#1035](https://github.com/lambdaclass/cairo-vm/pull/1035):

    `BuiltinHintProcessor` now supports the following hint:

    ```python
    %{
        from starkware.python.math_utils import line_slope
        from starkware.cairo.common.cairo_secp.secp_utils import pack
        SECP_P = 2**255-19
        # Compute the slope.
        x0 = pack(ids.point0.x, PRIME)
        y0 = pack(ids.point0.y, PRIME)
        x1 = pack(ids.point1.x, PRIME)
        y1 = pack(ids.point1.y, PRIME)
        value = slope = line_slope(point1=(x0, y0), point2=(x1, y1), p=SECP_P)
    %}
    ```

* Add missing hint on vrf.json whitelist [#1035](https://github.com/lambdaclass/cairo-vm/pull/1035):

    `BuiltinHintProcessor` now supports the following hint:

    ```python
    %{
        from starkware.cairo.common.cairo_secp.secp_utils import pack
        SECP_P = 2**255-19
        to_assert = pack(ids.val, PRIME)
        q, r = divmod(pack(ids.val, PRIME), SECP_P)
        assert r == 0, f"verify_zero: Invalid input {ids.val.d0, ids.val.d1, ids.val.d2}."
        ids.q = q % PRIME
    %}
    ```

* Add missing hint on vrf.json whitelist [#1000](https://github.com/lambdaclass/cairo-vm/pull/1000):

    `BuiltinHintProcessor` now supports the following hint:

    ```python
        def pack_512(u, num_bits_shift: int) -> int:
            limbs = (u.d0, u.d1, u.d2, u.d3)
            return sum(limb << (num_bits_shift * i) for i, limb in enumerate(limbs))

        x = pack_512(ids.x, num_bits_shift = 128)
        p = ids.p.low + (ids.p.high << 128)
        x_inverse_mod_p = pow(x,-1, p)

        x_inverse_mod_p_split = (x_inverse_mod_p & ((1 << 128) - 1), x_inverse_mod_p >> 128)

        ids.x_inverse_mod_p.low = x_inverse_mod_p_split[0]
        ids.x_inverse_mod_p.high = x_inverse_mod_p_split[1]
    ```

* BREAKING CHANGE: Fix `CairoRunner::get_memory_holes` [#1027](https://github.com/lambdaclass/cairo-vm/pull/1027):

  * Skip builtin segements when counting memory holes
  * Check amount of memory holes for all tests in cairo_run_test
  * Remove duplicated tests in cairo_run_test
  * BREAKING CHANGE: `MemorySegmentManager.get_memory_holes` now also receives the amount of builtins in the vm. Signature is now `pub fn get_memory_holes(&self, builtin_count: usize) -> Result<usize, MemoryError>`

* Add missing hints on cairo_secp lib [#1026](https://github.com/lambdaclass/cairo-vm/pull/1026):

    `BuiltinHintProcessor` now supports the following hints:

    ```python
    from starkware.cairo.common.cairo_secp.secp256r1_utils import SECP256R1_ALPHA as ALPHA
    ```
    and:

    ```python
    from starkware.cairo.common.cairo_secp.secp256r1_utils import SECP256R1_N as N
    ```

* Add missing hint on vrf.json lib [#1043](https://github.com/lambdaclass/cairo-vm/pull/1043):

    `BuiltinHintProcessor` now supports the following hint:

    ```python
        from starkware.python.math_utils import div_mod

        def split(a: int):
            return (a & ((1 << 128) - 1), a >> 128)

        def pack(z, num_bits_shift: int) -> int:
            limbs = (z.low, z.high)
            return sum(limb << (num_bits_shift * i) for i, limb in enumerate(limbs))

        a = pack(ids.a, 128)
        b = pack(ids.b, 128)
        p = pack(ids.p, 128)
        # For python3.8 and above the modular inverse can be computed as follows:
        # b_inverse_mod_p = pow(b, -1, p)
        # Instead we use the python3.7-friendly function div_mod from starkware.python.math_utils
        b_inverse_mod_p = div_mod(1, b, p)

        b_inverse_mod_p_split = split(b_inverse_mod_p)

        ids.b_inverse_mod_p.low = b_inverse_mod_p_split[0]
        ids.b_inverse_mod_p.high = b_inverse_mod_p_split[1]
    ```

* Add missing hints `NewHint#35` and `NewHint#36` [#975](https://github.com/lambdaclass/cairo-vm/issues/975)

    `BuiltinHintProcessor` now supports the following hint:

    ```python
    from starkware.cairo.common.cairo_secp.secp_utils import pack
    from starkware.cairo.common.math_utils import as_int
    from starkware.python.math_utils import div_mod, safe_div

    p = pack(ids.P, PRIME)
    x = pack(ids.x, PRIME) + as_int(ids.x.d3, PRIME) * ids.BASE ** 3 + as_int(ids.x.d4, PRIME) * ids.BASE ** 4
    y = pack(ids.y, PRIME)

    value = res = div_mod(x, y, p)
    ```

    ```python
    k = safe_div(res * y - x, p)
    value = k if k > 0 else 0 - k
    ids.flag = 1 if k > 0 else 0
    ```

* Add missing hint on cairo_secp lib [#1057](https://github.com/lambdaclass/cairo-vm/pull/1057):

    `BuiltinHintProcessor` now supports the following hint:

    ```python
        from starkware.cairo.common.cairo_secp.secp_utils import pack
        from starkware.python.math_utils import ec_double_slope

        # Compute the slope.
        x = pack(ids.point.x, PRIME)
        y = pack(ids.point.y, PRIME)
        value = slope = ec_double_slope(point=(x, y), alpha=ALPHA, p=SECP_P)
    ```

* Add missing hint on uint256_improvements lib [#1025](https://github.com/lambdaclass/cairo-vm/pull/1025):

    `BuiltinHintProcessor` now supports the following hint:

    ```python
        from starkware.python.math_utils import isqrt
        n = (ids.n.high << 128) + ids.n.low
        root = isqrt(n)
        assert 0 <= root < 2 ** 128
        ids.root = root
    ```

* Add missing hint on vrf.json lib [#1045](https://github.com/lambdaclass/cairo-vm/pull/1045):

    `BuiltinHintProcessor` now supports the following hint:

    ```python
        from starkware.python.math_utils import is_quad_residue, sqrt

        def split(a: int):
            return (a & ((1 << 128) - 1), a >> 128)

        def pack(z) -> int:
            return z.low + (z.high << 128)

        generator = pack(ids.generator)
        x = pack(ids.x)
        p = pack(ids.p)

        success_x = is_quad_residue(x, p)
        root_x = sqrt(x, p) if success_x else None
        success_gx = is_quad_residue(generator*x, p)
        root_gx = sqrt(generator*x, p) if success_gx else None

        # Check that one is 0 and the other is 1
        if x != 0:
            assert success_x + success_gx == 1

        # `None` means that no root was found, but we need to transform these into a felt no matter what
        if root_x == None:
            root_x = 0
        if root_gx == None:
            root_gx = 0
        ids.success_x = int(success_x)
        ids.success_gx = int(success_gx)
        split_root_x = split(root_x)
        # print('split root x', split_root_x)
        split_root_gx = split(root_gx)
        ids.sqrt_x.low = split_root_x[0]
        ids.sqrt_x.high = split_root_x[1]
        ids.sqrt_gx.low = split_root_gx[0]
        ids.sqrt_gx.high = split_root_gx[1]
    ```

* Add missing hint on uint256_improvements lib [#1024](https://github.com/lambdaclass/cairo-vm/pull/1024):

    `BuiltinHintProcessor` now supports the following hint:

    ```python
        res = ids.a + ids.b
        ids.carry = 1 if res >= ids.SHIFT else 0
    ```

* BREAKING CHANGE: move `Program::identifiers` to `SharedProgramData::identifiers` [#1023](https://github.com/lambdaclass/cairo-vm/pull/1023)
    * Optimizes `CairoRunner::new`, needed for sequencers and other workflows reusing the same `Program` instance across `CairoRunner`s
    * Breaking change: make all fields in `Program` and `SharedProgramData` `pub(crate)`, since we break by moving the field let's make it the last break for this struct
    * Add `Program::get_identifier(&self, id: &str) -> &Identifier` to get a single identifier by name

* Implement hints on field_arithmetic lib[#985](https://github.com/lambdaclass/cairo-vm/pull/983)

    `BuiltinHintProcessor` now supports the following hint:

    ```python
        %{
            from starkware.python.math_utils import is_quad_residue, sqrt

            def split(num: int, num_bits_shift: int = 128, length: int = 3):
                a = []
                for _ in range(length):
                    a.append( num & ((1 << num_bits_shift) - 1) )
                    num = num >> num_bits_shift
                return tuple(a)

            def pack(z, num_bits_shift: int = 128) -> int:
                limbs = (z.d0, z.d1, z.d2)
                return sum(limb << (num_bits_shift * i) for i, limb in enumerate(limbs))


            generator = pack(ids.generator)
            x = pack(ids.x)
            p = pack(ids.p)

            success_x = is_quad_residue(x, p)
            root_x = sqrt(x, p) if success_x else None

            success_gx = is_quad_residue(generator*x, p)
            root_gx = sqrt(generator*x, p) if success_gx else None

            # Check that one is 0 and the other is 1
            if x != 0:
                assert success_x + success_gx ==1

            # `None` means that no root was found, but we need to transform these into a felt no matter what
            if root_x == None:
                root_x = 0
            if root_gx == None:
                root_gx = 0
            ids.success_x = int(success_x)
            ids.success_gx = int(success_gx)
            split_root_x = split(root_x)
            split_root_gx = split(root_gx)
            ids.sqrt_x.d0 = split_root_x[0]
            ids.sqrt_x.d1 = split_root_x[1]
            ids.sqrt_x.d2 = split_root_x[2]
            ids.sqrt_gx.d0 = split_root_gx[0]
            ids.sqrt_gx.d1 = split_root_gx[1]
            ids.sqrt_gx.d2 = split_root_gx[2]
        %}
    ```

* Add missing hint on vrf.json lib [#1050](https://github.com/lambdaclass/cairo-vm/pull/1050):

    `BuiltinHintProcessor` now supports the following hint:

    ```python
        sum_low = ids.a.low + ids.b.low
        ids.carry_low = 1 if sum_low >= ids.SHIFT else 0
    ```

* Add missing hint on uint256_improvements lib [#1016](https://github.com/lambdaclass/cairo-vm/pull/1016):

    `BuiltinHintProcessor` now supports the following hint:

    ```python
        def split(num: int, num_bits_shift: int = 128, length: int = 2):
            a = []
            for _ in range(length):
                a.append( num & ((1 << num_bits_shift) - 1) )
                num = num >> num_bits_shift
            return tuple(a)

        def pack(z, num_bits_shift: int = 128) -> int:
            limbs = (z.low, z.high)
            return sum(limb << (num_bits_shift * i) for i, limb in enumerate(limbs))

        a = pack(ids.a)
        b = pack(ids.b)
        res = (a - b)%2**256
        res_split = split(res)
        ids.res.low = res_split[0]
        ids.res.high = res_split[1]
    ```

* Implement hint on vrf.json lib [#1049](https://github.com/lambdaclass/cairo-vm/pull/1049)

    `BuiltinHintProcessor` now supports the following hint:

    ```python
        def split(num: int, num_bits_shift: int, length: int):
            a = []
            for _ in range(length):
                a.append( num & ((1 << num_bits_shift) - 1) )
                num = num >> num_bits_shift
            return tuple(a)

        def pack(z, num_bits_shift: int) -> int:
            limbs = (z.d0, z.d1, z.d2)
            return sum(limb << (num_bits_shift * i) for i, limb in enumerate(limbs))

        def pack_extended(z, num_bits_shift: int) -> int:
            limbs = (z.d0, z.d1, z.d2, z.d3, z.d4, z.d5)
            return sum(limb << (num_bits_shift * i) for i, limb in enumerate(limbs))

        a = pack_extended(ids.a, num_bits_shift = 128)
        div = pack(ids.div, num_bits_shift = 128)

        quotient, remainder = divmod(a, div)

        quotient_split = split(quotient, num_bits_shift=128, length=6)

        ids.quotient.d0 = quotient_split[0]
        ids.quotient.d1 = quotient_split[1]
        ids.quotient.d2 = quotient_split[2]
        ids.quotient.d3 = quotient_split[3]
        ids.quotient.d4 = quotient_split[4]
        ids.quotient.d5 = quotient_split[5]

        remainder_split = split(remainder, num_bits_shift=128, length=3)
        ids.remainder.d0 = remainder_split[0]
        ids.remainder.d1 = remainder_split[1]
        ids.remainder.d2 = remainder_split[2]
    ```

    _Note: this hint is similar to the one in #983, but with some trailing whitespace removed_

* Add missing hint on vrf.json whitelist [#1030](https://github.com/lambdaclass/cairo-vm/pull/1030):

    `BuiltinHintProcessor` now supports the following hint:

    ```python
        def split(num: int, num_bits_shift: int, length: int):
            a = []
            for _ in range(length):
                a.append( num & ((1 << num_bits_shift) - 1) )
                num = num >> num_bits_shift
            return tuple(a)

        def pack(z, num_bits_shift: int) -> int:
            limbs = (z.low, z.high)
            return sum(limb << (num_bits_shift * i) for i, limb in enumerate(limbs))

        def pack_extended(z, num_bits_shift: int) -> int:
            limbs = (z.d0, z.d1, z.d2, z.d3)
            return sum(limb << (num_bits_shift * i) for i, limb in enumerate(limbs))

        x = pack_extended(ids.x, num_bits_shift = 128)
        div = pack(ids.div, num_bits_shift = 128)

        quotient, remainder = divmod(x, div)

        quotient_split = split(quotient, num_bits_shift=128, length=4)

        ids.quotient.d0 = quotient_split[0]
        ids.quotient.d1 = quotient_split[1]
        ids.quotient.d2 = quotient_split[2]
        ids.quotient.d3 = quotient_split[3]

        remainder_split = split(remainder, num_bits_shift=128, length=2)
        ids.remainder.low = remainder_split[0]
        ids.remainder.high = remainder_split[1]
    ```

* Add method `Program::data_len(&self) -> usize` to get the number of data cells in a given program [#1022](https://github.com/lambdaclass/cairo-vm/pull/1022)

* Add missing hint on uint256_improvements lib [#1013](https://github.com/lambdaclass/cairo-vm/pull/1013):

    `BuiltinHintProcessor` now supports the following hint:

    ```python
        a = (ids.a.high << 128) + ids.a.low
        div = (ids.div.b23 << 128) + ids.div.b01
        quotient, remainder = divmod(a, div)

        ids.quotient.low = quotient & ((1 << 128) - 1)
        ids.quotient.high = quotient >> 128
        ids.remainder.low = remainder & ((1 << 128) - 1)
        ids.remainder.high = remainder >> 128
    ```

* Add missing hint on cairo_secp lib [#1010](https://github.com/lambdaclass/cairo-vm/pull/1010):

    `BuiltinHintProcessor` now supports the following hint:

    ```python
        memory[ap] = int(x == 0)
    ```

* Implement hint on `get_felt_bitlength` [#993](https://github.com/lambdaclass/cairo-vm/pull/993)

  `BuiltinHintProcessor` now supports the following hint:
  ```python
  x = ids.x
  ids.bit_length = x.bit_length()
  ```
  Used by the [`Garaga` library function `get_felt_bitlength`](https://github.com/keep-starknet-strange/garaga/blob/249f8a372126b3a839f9c1e1080ea8c6f9374c0c/src/utils.cairo#L54)

* Add missing hint on cairo_secp lib [#1009](https://github.com/lambdaclass/cairo-vm/pull/1009):

    `BuiltinHintProcessor` now supports the following hint:

    ```python
        ids.dibit = ((ids.scalar_u >> ids.m) & 1) + 2 * ((ids.scalar_v >> ids.m) & 1)
    ```

* Add getters to read properties of a `Program` [#1017](https://github.com/lambdaclass/cairo-vm/pull/1017):
  * `prime(&self) -> &str`: get the prime associated to data in hex representation
  * `iter_data(&self) -> Iterator<Item = &MaybeRelocatable>`: get an iterator over all elements in the program data
  * `iter_builtins(&self) -> Iterator<Item = &BuiltinName>`: get an iterator over the names of required builtins

* Add missing hint on cairo_secp lib [#1008](https://github.com/lambdaclass/cairo-vm/pull/1008):

    `BuiltinHintProcessor` now supports the following hint:

    ```python
        ids.len_hi = max(ids.scalar_u.d2.bit_length(), ids.scalar_v.d2.bit_length())-1
    ```

* Update `starknet-crypto` to version `0.4.3` [#1011](https://github.com/lambdaclass/cairo-vm/pull/1011)
  * The new version carries an 85% reduction in execution time for ECDSA signature verification

* BREAKING CHANGE: refactor `Program` to optimize `Program::clone` [#999](https://github.com/lambdaclass/cairo-vm/pull/999)

    * Breaking change: many fields that were (unnecessarily) public become hidden by the refactor.

* BREAKING CHANGE: Add _builtin suffix to builtin names e.g.: output -> output_builtin [#1005](https://github.com/lambdaclass/cairo-vm/pull/1005)

* Implement hint on uint384_extension lib [#983](https://github.com/lambdaclass/cairo-vm/pull/983)

    `BuiltinHintProcessor` now supports the following hint:

    ```python
        def split(num: int, num_bits_shift: int, length: int):
            a = []
            for _ in range(length):
                a.append( num & ((1 << num_bits_shift) - 1) )
                num = num >> num_bits_shift
            return tuple(a)

        def pack(z, num_bits_shift: int) -> int:
            limbs = (z.d0, z.d1, z.d2)
            return sum(limb << (num_bits_shift * i) for i, limb in enumerate(limbs))

        def pack_extended(z, num_bits_shift: int) -> int:
            limbs = (z.d0, z.d1, z.d2, z.d3, z.d4, z.d5)
            return sum(limb << (num_bits_shift * i) for i, limb in enumerate(limbs))

        a = pack_extended(ids.a, num_bits_shift = 128)
        div = pack(ids.div, num_bits_shift = 128)

        quotient, remainder = divmod(a, div)

        quotient_split = split(quotient, num_bits_shift=128, length=6)

        ids.quotient.d0 = quotient_split[0]
        ids.quotient.d1 = quotient_split[1]
        ids.quotient.d2 = quotient_split[2]
        ids.quotient.d3 = quotient_split[3]
        ids.quotient.d4 = quotient_split[4]
        ids.quotient.d5 = quotient_split[5]

        remainder_split = split(remainder, num_bits_shift=128, length=3)
        ids.remainder.d0 = remainder_split[0]
        ids.remainder.d1 = remainder_split[1]
        ids.remainder.d2 = remainder_split[2]
    ```

* BREAKING CHANGE: optimization for instruction decoding [#942](https://github.com/lambdaclass/cairo-vm/pull/942):
    * Avoids copying immediate arguments to the `Instruction` structure, as they get inferred from the offset anyway
    * Breaking: removal of the field `Instruction::imm`

* Add missing `\n` character in traceback string [#997](https://github.com/lambdaclass/cairo-vm/pull/997)
    * BugFix: Add missing `\n` character after traceback lines when the filename is missing ("Unknown Location")

* 0.11 Support
    * Add missing hints [#1014](https://github.com/lambdaclass/cairo-vm/pull/1014):
        `BuiltinHintProcessor` now supports the following hints:
        ```python
            from starkware.cairo.common.cairo_secp.secp256r1_utils import SECP256R1_P as SECP_P
        ```
        and:
        ```python
            from starkware.cairo.common.cairo_secp.secp_utils import pack
            from starkware.python.math_utils import line_slope

            # Compute the slope.
            x0 = pack(ids.point0.x, PRIME)
            y0 = pack(ids.point0.y, PRIME)
            x1 = pack(ids.point1.x, PRIME)
            y1 = pack(ids.point1.y, PRIME)
            value = slope = line_slope(point1=(x0, y0), point2=(x1, y1), p=SECP_P)
        ```
    * Add missing hints on cairo_secp lib [#991](https://github.com/lambdaclass/cairo-vm/pull/991):
        `BuiltinHintProcessor` now supports the following hints:
        ```python
        from starkware.cairo.common.cairo_secp.secp_utils import pack
        from starkware.python.math_utils import div_mod, safe_div

        N = 0xfffffffffffffffffffffffffffffffebaaedce6af48a03bbfd25e8cd0364141
        x = pack(ids.x, PRIME) % N
        s = pack(ids.s, PRIME) % N
        value = res = div_mod(x, s, N)
        ```
        and:
        ```python
        value = k = safe_div(res * s - x, N)
        ```
    * Layouts update [#874](https://github.com/lambdaclass/cairo-vm/pull/874)
    * Keccak builtin updated [#873](https://github.com/lambdaclass/cairo-vm/pull/873), [#883](https://github.com/lambdaclass/cairo-vm/pull/883)
    * Changes to `ec_op` [#876](https://github.com/lambdaclass/cairo-vm/pull/876)
    * Poseidon builtin [#875](https://github.com/lambdaclass/cairo-vm/pull/875)
    * Renamed Felt to Felt252 [#899](https://github.com/lambdaclass/cairo-vm/pull/899)
    * Added SegmentArenaBuiltinRunner [#913](https://github.com/lambdaclass/cairo-vm/pull/913)
    * Added `program_segment_size` argument to `verify_secure_runner` & `run_from_entrypoint` [#928](https://github.com/lambdaclass/cairo-vm/pull/928)
    * Added dynamic layout [#879](https://github.com/lambdaclass/cairo-vm/pull/879)
    * `get_segment_size` was exposed [#934](https://github.com/lambdaclass/cairo-vm/pull/934)

* Add missing hint on cairo_secp lib [#1006](https://github.com/lambdaclass/cairo-vm/pull/1006):

    `BuiltinHintProcessor` now supports the following hint:

    ```python
        ids.quad_bit = (
            8 * ((ids.scalar_v >> ids.m) & 1)
            + 4 * ((ids.scalar_u >> ids.m) & 1)
            + 2 * ((ids.scalar_v >> (ids.m - 1)) & 1)
            + ((ids.scalar_u >> (ids.m - 1)) & 1)
        )
    ```

* Add missing hint on cairo_secp lib [#1003](https://github.com/lambdaclass/cairo-vm/pull/1003):

    `BuiltinHintProcessor` now supports the following hint:

    ```python
        from starkware.cairo.common.cairo_secp.secp_utils import pack

        x = pack(ids.x, PRIME) % SECP_P
    ```

* Add missing hint on cairo_secp lib [#996](https://github.com/lambdaclass/cairo-vm/pull/996):

    `BuiltinHintProcessor` now supports the following hint:

    ```python
        from starkware.python.math_utils import div_mod
        value = x_inv = div_mod(1, x, SECP_P)
    ```

* Add missing hints on cairo_secp lib [#994](https://github.com/lambdaclass/cairo-vm/pull/994):

    `BuiltinHintProcessor` now supports the following hints:

    ```python
        from starkware.cairo.common.cairo_secp.secp_utils import pack
        from starkware.python.math_utils import div_mod, safe_div

        a = pack(ids.a, PRIME)
        b = pack(ids.b, PRIME)
        value = res = div_mod(a, b, N)
    ```

    ```python
        value = k_plus_one = safe_div(res * b - a, N) + 1
    ```

* Add missing hint on cairo_secp lib [#992](https://github.com/lambdaclass/cairo-vm/pull/992):

    `BuiltinHintProcessor` now supports the following hint:

    ```python
        from starkware.cairo.common.cairo_secp.secp_utils import pack

        q, r = divmod(pack(ids.val, PRIME), SECP_P)
        assert r == 0, f"verify_zero: Invalid input {ids.val.d0, ids.val.d1, ids.val.d2}."
        ids.q = q % PRIME
    ```

* Add missing hint on cairo_secp lib [#990](https://github.com/lambdaclass/cairo-vm/pull/990):

    `BuiltinHintProcessor` now supports the following hint:

    ```python
        from starkware.cairo.common.cairo_secp.secp_utils import pack

        slope = pack(ids.slope, PRIME)
        x = pack(ids.point.x, PRIME)
        y = pack(ids.point.y, PRIME)

        value = new_x = (pow(slope, 2, SECP_P) - 2 * x) % SECP_P
    ```

* Add missing hint on cairo_secp lib [#989](https://github.com/lambdaclass/cairo-vm/pull/989):

    `BuiltinHintProcessor` now supports the following hint:

    ```python
        from starkware.cairo.common.cairo_secp.secp_utils import SECP_P
        q, r = divmod(pack(ids.val, PRIME), SECP_P)
        assert r == 0, f"verify_zero: Invalid input {ids.val.d0, ids.val.d1, ids.val.d2}."
        ids.q = q % PRIME
    ```

* Add missing hint on cairo_secp lib [#986](https://github.com/lambdaclass/cairo-vm/pull/986):

    `BuiltinHintProcessor` now supports the following hint:

    ```python
        from starkware.cairo.common.cairo_secp.secp_utils import SECP_P, pack
        from starkware.python.math_utils import div_mod

        # Compute the slope.
        x = pack(ids.pt.x, PRIME)
        y = pack(ids.pt.y, PRIME)
        value = slope = div_mod(3 * x ** 2, 2 * y, SECP_P)
    ```

* Add missing hint on cairo_secp lib [#984](https://github.com/lambdaclass/cairo-vm/pull/984):

    `BuiltinHintProcessor` now supports the following hint:

    ```python
        from starkware.cairo.common.cairo_secp.secp_utils import SECP_P, pack
        from starkware.python.math_utils import div_mod

        # Compute the slope.
        x0 = pack(ids.pt0.x, PRIME)
        y0 = pack(ids.pt0.y, PRIME)
        x1 = pack(ids.pt1.x, PRIME)
        y1 = pack(ids.pt1.y, PRIME)
        value = slope = div_mod(y0 - y1, x0 - x1, SECP_P)
    ```

* Implement hints on uint384 lib (Part 2) [#971](https://github.com/lambdaclass/cairo-vm/pull/971)

    `BuiltinHintProcessor` now supports the following hint:

    ```python
        memory[ap] = 1 if 0 <= (ids.a.d2 % PRIME) < 2 ** 127 else 0
    ```

 * Add alternative hint code for hint on _block_permutation used by 0.10.3 whitelist [#958](https://github.com/lambdaclass/cairo-vm/pull/958)

     `BuiltinHintProcessor` now supports the following hint:

    ```python
        from starkware.cairo.common.keccak_utils.keccak_utils import keccak_func
        _keccak_state_size_felts = int(ids.KECCAK_STATE_SIZE_FELTS)
        assert 0 <= _keccak_state_size_felts < 100

        output_values = keccak_func(memory.get_range(
            ids.keccak_ptr - _keccak_state_size_felts, _keccak_state_size_felts))
        segments.write_arg(ids.keccak_ptr, output_values)
    ```

* Make  hints code `src/hint_processor/builtin_hint_processor/hint_code.rs` public [#988](https://github.com/lambdaclass/cairo-vm/pull/988)

* Implement hints on uint384 lib (Part 1) [#960](https://github.com/lambdaclass/cairo-vm/pull/960)

    `BuiltinHintProcessor` now supports the following hints:

    ```python
        def split(num: int, num_bits_shift: int, length: int):
        a = []
        for _ in range(length):
            a.append( num & ((1 << num_bits_shift) - 1) )
            num = num >> num_bits_shift
        return tuple(a)

        def pack(z, num_bits_shift: int) -> int:
            limbs = (z.d0, z.d1, z.d2)
            return sum(limb << (num_bits_shift * i) for i, limb in enumerate(limbs))

        a = pack(ids.a, num_bits_shift = 128)
        div = pack(ids.div, num_bits_shift = 128)
        quotient, remainder = divmod(a, div)

        quotient_split = split(quotient, num_bits_shift=128, length=3)
        assert len(quotient_split) == 3

        ids.quotient.d0 = quotient_split[0]
        ids.quotient.d1 = quotient_split[1]
        ids.quotient.d2 = quotient_split[2]

        remainder_split = split(remainder, num_bits_shift=128, length=3)
        ids.remainder.d0 = remainder_split[0]
        ids.remainder.d1 = remainder_split[1]
        ids.remainder.d2 = remainder_split[2]
    ```

    ```python
        ids.low = ids.a & ((1<<128) - 1)
        ids.high = ids.a >> 128
    ```

    ```python
            sum_d0 = ids.a.d0 + ids.b.d0
        ids.carry_d0 = 1 if sum_d0 >= ids.SHIFT else 0
        sum_d1 = ids.a.d1 + ids.b.d1 + ids.carry_d0
        ids.carry_d1 = 1 if sum_d1 >= ids.SHIFT else 0
        sum_d2 = ids.a.d2 + ids.b.d2 + ids.carry_d1
        ids.carry_d2 = 1 if sum_d2 >= ids.SHIFT else 0
    ```

    ```python
        from starkware.python.math_utils import isqrt

        def split(num: int, num_bits_shift: int, length: int):
            a = []
            for _ in range(length):
                a.append( num & ((1 << num_bits_shift) - 1) )
                num = num >> num_bits_shift
            return tuple(a)

        def pack(z, num_bits_shift: int) -> int:
            limbs = (z.d0, z.d1, z.d2)
            return sum(limb << (num_bits_shift * i) for i, limb in enumerate(limbs))

        a = pack(ids.a, num_bits_shift=128)
        root = isqrt(a)
        assert 0 <= root < 2 ** 192
        root_split = split(root, num_bits_shift=128, length=3)
        ids.root.d0 = root_split[0]
        ids.root.d1 = root_split[1]
        ids.root.d2 = root_split[2]
    ```

* Re-export the `cairo-felt` crate as `cairo_vm::felt` [#981](https://github.com/lambdaclass/cairo-vm/pull/981)
  * Removes the need of explicitly importing `cairo-felt` in downstream projects
  and helps ensure there is no version mismatch caused by that

* Implement hint on `uint256_mul_div_mod`[#957](https://github.com/lambdaclass/cairo-vm/pull/957)

    `BuiltinHintProcessor` now supports the following hint:

    ```python
    a = (ids.a.high << 128) + ids.a.low
    b = (ids.b.high << 128) + ids.b.low
    div = (ids.div.high << 128) + ids.div.low
    quotient, remainder = divmod(a * b, div)

    ids.quotient_low.low = quotient & ((1 << 128) - 1)
    ids.quotient_low.high = (quotient >> 128) & ((1 << 128) - 1)
    ids.quotient_high.low = (quotient >> 256) & ((1 << 128) - 1)
    ids.quotient_high.high = quotient >> 384
    ids.remainder.low = remainder & ((1 << 128) - 1)
    ids.remainder.high = remainder >> 128"
    ```

    Used by the common library function `uint256_mul_div_mod`

#### [0.3.0-rc1] - 2023-04-13
* Derive Deserialize for ExecutionResources [#922](https://github.com/lambdaclass/cairo-vm/pull/922)
* Remove builtin names from VirtualMachine.builtin_runners [#921](https://github.com/lambdaclass/cairo-vm/pull/921)
* Implemented hints on common/ec.cairo [#888](https://github.com/lambdaclass/cairo-vm/pull/888)
* Changed `Memory.insert` argument types [#902](https://github.com/lambdaclass/cairo-vm/pull/902)
* feat: implemented `Deserialize` on Program by changing builtins field type to enum [#896](https://github.com/lambdaclass/cairo-vm/pull/896)
* Effective size computation from the VM exposed [#887](https://github.com/lambdaclass/cairo-vm/pull/887)
* Wasm32 Support! [#828](https://github.com/lambdaclass/cairo-vm/pull/828), [#893](https://github.com/lambdaclass/cairo-vm/pull/893)
* `MathError` added for math operation [#855](https://github.com/lambdaclass/cairo-vm/pull/855)
* Check for overflows in relocatable operations [#859](https://github.com/lambdaclass/cairo-vm/pull/859)
* Use `Relocatable` instead of `&MaybeRelocatable` in `load_data` and `get_range`[#860](https://github.com/lambdaclass/cairo-vm/pull/860) [#867](https://github.com/lambdaclass/cairo-vm/pull/867)
* Memory-related errors moved to `MemoryError` [#854](https://github.com/lambdaclass/cairo-vm/pull/854)
    * Removed unused error variants
    * Moved memory-related error variants to `MemoryError`
    * Changed memory getters to return `MemoryError` instead of `VirtualMachineError`
    * Changed all memory-related errors in hint from `HintError::Internal(VmError::...` to `HintError::Memory(MemoryError::...`
* feat: Builder pattern for `VirtualMachine` [#820](https://github.com/lambdaclass/cairo-vm/pull/820)
* Simplified `Memory::get` return type to `Option` [#852](https://github.com/lambdaclass/cairo-vm/pull/852)
* Improved idenitifier variable error handling [#851](https://github.com/lambdaclass/cairo-vm/pull/851)
* `CairoRunner::write_output` now prints missing and relocatable values [#853](https://github.com/lambdaclass/cairo-vm/pull/853)
* `VirtualMachineError::FailedToComputeOperands` error message expanded [#848](https://github.com/lambdaclass/cairo-vm/pull/848)
* Builtin names made public [#849](https://github.com/lambdaclass/cairo-vm/pull/849)
* `secure_run` flag moved to `CairoRunConfig` struct [#832](https://github.com/lambdaclass/cairo-vm/pull/832)
* `vm_core` error types revised and iimplemented `AddAssign` for `Relocatable` [#837](https://github.com/lambdaclass/cairo-vm/pull/837)
* `to_bigint` and `to_biguint` deprecated [#757](https://github.com/lambdaclass/cairo-vm/pull/757)
* `Memory` moved into `MemorySegmentManager` [#830](https://github.com/lambdaclass/cairo-vm/pull/830)
    * To reduce the complexity of the VM's memory and enforce proper usage (as the memory and its segment manager are now a "unified" entity)
    * Removed `memory` field from `VirtualMachine`
    * Added `memory` field to `MemorySegmentManager`
    * Removed `Memory` argument from methods where `MemorySegmentManager` is also an argument
    * Added test macro `segments` (an extension of the `memory` macro)
* `Display` trait added to Memory struct [#812](https://github.com/lambdaclass/cairo-vm/pull/812)
* feat: Extensible VirtualMachineError and removed PartialEq trait [#783](https://github.com/lambdaclass/cairo-vm/pull/783)
    * `VirtualMachineError::Other(anyhow::Error)` was added to allow to returning custom errors when using `cairo-vm`
    * The `PartialEq` trait was removed from the `VirtualMachineError` enum
* VM hooks added as a conditional feature [#761](https://github.com/lambdaclass/cairo-vm/pull/761)
    * Cairo-vm based testing tools such as cairo-foundry or those built by FuzzingLabs need access to the state of the VM at specific points during the execution.
    * This PR adds the possibility for users of the cairo-vm lib to execute their custom additional code during the program execution.
    * The Rust "feature" mechanism was used in order to guarantee that this ability is only available when the lib user needs it, and is not compiled when it's not required.
    * Three hooks were created:
        * before the first step
        * before each step
        * after each step
* ExecutionResource operations: add and substract [#774](https://github.com/lambdaclass/cairo-vm/pull/774), multiplication [#908](https://github.com/lambdaclass/cairo-vm/pull/908) , and `AddAssign` [#914](https://github.com/lambdaclass/cairo-vm/pull/914)

* Move `Memory` into `MemorySegmentManager` [#830](https://github.com/lambdaclass/cairo-vm/pull/830)
    * Structural changes:
        * Remove `memory: Memory` field from `VirtualMachine`
        * Add `memory: Memory` field to `MemorySegmentManager`
    * As a result of this, multiple public methods' signatures changed:
        * `BuiltinRunner` (and its inner enum types):
            * `initialize_segments(&mut self, segments: &mut MemorySegmentManager, memory: &mut Memory)` -> `initialize_segments(&mut self, segments: &mut MemorySegmentManager)`
            * `final_stack(&mut self, segments: &MemorySegmentManager, memory: &Memory, stack_pointer: Relocatable) -> Result<Relocatable, RunnerError>` -> `final_stack(&mut self, segments: &MemorySegmentManager, stack_pointer: Relocatable) -> Result<Relocatable, RunnerError>`
        * `MemorySegmentManager`
            * `add(&mut self, memory: &mut Memory) -> Relocatable` -> `add(&mut self) -> Relocatable`
            * `add_temporary_segment(&mut self, memory: &mut Memory) -> Relocatable` -> `add_temporary_segment(&mut self) -> Relocatable`
            * `load_data(&mut self, memory: &mut Memory, ptr: &MaybeRelocatable, data: &Vec<MaybeRelocatable>) -> Result<MaybeRelocatable, MemoryError>` -> `load_data(&mut self, ptr: &MaybeRelocatable, data: &Vec<MaybeRelocatable>) -> Result<MaybeRelocatable, MemoryError>`
            * `compute_effective_sizes(&mut self, memory: &Memory) -> &Vec<usize>` -> `compute_effective_sizes(&mut self) -> &Vec<usize>`
            * `gen_arg(&mut self, arg: &dyn Any, memory: &mut Memory) -> Result<MaybeRelocatable, VirtualMachineError>` -> `gen_arg(&mut self, arg: &dyn Any) -> Result<MaybeRelocatable, VirtualMachineError>`
            * `gen_cairo_arg(&mut self, arg: &CairoArg, memory: &mut Memory) -> Result<MaybeRelocatable, VirtualMachineError>` -> `gen_cairo_arg(&mut self, arg: &CairoArg) -> Result<MaybeRelocatable, VirtualMachineError>`
            * `write_arg(&mut self, memory: &mut Memory, ptr: &Relocatable, arg: &dyn Any) -> Result<MaybeRelocatable, MemoryError>` -> `write_arg(&mut self, ptr: &Relocatable, arg: &dyn Any) -> Result<MaybeRelocatable, MemoryError>`

* Refactor `Memory::relocate memory` [#784](https://github.com/lambdaclass/cairo-vm/pull/784)
    * Bugfixes:
        * `Memory::relocate_memory` now moves data in the temporary memory relocated by a relocation rule to the real memory
    * Aditional Notes:
        * When relocating temporary memory produces clashes with pre-existing values in the real memory, an InconsistentMemory error is returned instead of keeping the last inserted value. This differs from the original implementation.

* Restrict addresses to Relocatable + fix some error variants used in signature.rs [#792](https://github.com/lambdaclass/cairo-vm/pull/792)
    * Public Api Changes:
        * Change `ValidationRule` inner type to `Box<dyn Fn(&Memory, &Relocatable) -> Result<Vec<Relocatable>, MemoryError>>`.
        * Change `validated_addresses` field of `Memory` to `HashSet<Relocatable>`.
        * Change `validate_memory_cell(&mut self, address: &MaybeRelocatable) -> Result<(), MemoryError>` to `validate_memory_cell(&mut self, addr: &Relocatable) -> Result<(), MemoryError>`.

* Add `VmException` to `CairoRunner::run_from_entrypoint`[#775](https://github.com/lambdaclass/cairo-vm/pull/775)
    * Public Api Changes:
        * Change error return type of `CairoRunner::run_from_entrypoint` to `CairoRunError`.
        * Convert `VirtualMachineError`s outputed during the vm run to `VmException` in `CairoRunner::run_from_entrypoint`.
        * Make `VmException` fields public

* Fix `BuiltinRunner::final_stack` and remove quick fix [#778](https://github.com/lambdaclass/cairo-vm/pull/778)
    * Public Api changes:
        * Various changes to public `BuiltinRunner` method's signatures:
            * `final_stack(&self, vm: &VirtualMachine, pointer: Relocatable) -> Result<(Relocatable, usize), RunnerError>` to `final_stack(&mut self, segments: &MemorySegmentManager, memory: &Memory, pointer: Relocatable) -> Result<Relocatable,RunnerError>`.
            * `get_used_cells(&self, vm: &VirtualMachine) -> Result<usize, MemoryError>` to  `get_used_cells(&self, segments: &MemorySegmentManager) -> Result<usize, MemoryError>`.
            * `get_used_instances(&self, vm: &VirtualMachine) -> Result<usize, MemoryError>` to `get_used_instances(&self, segments: &MemorySegmentManager) -> Result<usize, MemoryError>`.
    * Bugfixes:
        * `BuiltinRunner::final_stack` now updates the builtin's stop_ptr instead of returning it. This replaces the bugfix on PR #768.

#### [0.1.3] - 2023-01-26
* Add secure_run flag + integrate verify_secure_runner into cairo-run [#771](https://github.com/lambdaclass/cairo-vm/pull/777)
    * Public Api changes:
        * Add command_line argument `secure_run`
        * Add argument `secure_run: Option<bool>` to `cairo_run`
        * `verify_secure_runner` is now called inside `cairo-run` when `secure_run` is set to true or when it not set and the run is not on `proof_mode`
    * Bugfixes:
        * `EcOpBuiltinRunner::deduce_memory_cell` now checks that both points are on the curve instead of only the first one
        * `EcOpBuiltinRunner::deduce_memory_cell` now returns the values of the point coordinates instead of the indices when a `PointNotOnCurve` error is returned

* Refactor `Refactor verify_secure_runner` [#768](https://github.com/lambdaclass/cairo-vm/pull/768)
    * Public Api changes:
        * Remove builtin name from the return value of `BuiltinRunner::get_memory_segment_addresses`
        * Simplify the return value of `CairoRunner::get_builtin_segments_info` to `Vec<(usize, usize)>`
        * CairoRunner::read_return_values now receives a mutable reference to VirtualMachine
    * Bugfixes:
        * CairoRunner::read_return_values now updates the `stop_ptr` of each builtin after calling `BuiltinRunner::final_stack`

* Use CairoArg enum instead of Any in CairoRunner::run_from_entrypoint [#686](https://github.com/lambdaclass/cairo-vm/pull/686)
    * Public Api changes:
        * Remove `Result` from `MaybeRelocatable::mod_floor`, it now returns a `MaybeRelocatable`
        * Add struct `CairoArg`
        * Change `arg` argument of `CairoRunner::run_from_entrypoint` from `Vec<&dyn Any>` to `&[&CairoArg]`
        * Remove argument `typed_args` from `CairoRunner::run_from_entrypoint`
        * Remove no longer used method `gen_typed_arg` from `VirtualMachine` & `MemorySegmentManager`
        * Add methods `MemorySegmentManager::gen_cairo_arg` & `MemorySegmentManager::write_simple_args` as typed counterparts to `MemorySegmentManager::gen_arg` & `MemorySegmentManager::write_arg`

#### [0.1.1] - 2023-01-11

* Add input file contents to traceback [#666](https://github.com/lambdaclass/cairo-vm/pull/666/files)
    * Public Api changes:
        * `VirtualMachineError` enum variants containing `MaybeRelocatable` and/or `Relocatable` values now use the `Display` format instead of `Debug` in their `Display` implementation
        * `get_traceback` now adds the source code line to each traceback entry
* Use hint location instead of instruction location when building VmExceptions from hint failure [#673](https://github.com/lambdaclass/cairo-vm/pull/673/files)
    * Public Api changes:
        * `hints` field added to `InstructionLocation`
        * `Program.instruction_locations` type changed from `Option<HashMap<usize, Location>>` to `Option<HashMap<usize, InstructionLocation>>`
        * `VirtualMachineError`s produced by `HintProcessor::execute_hint()` will be wrapped in a `VirtualMachineError::Hint` error containing their hint_index
        * `get_location()` now receives an an optional usize value `hint_index`, used to obtain hint locations
* Default implementation of compile_hint [#680](https://github.com/lambdaclass/cairo-vm/pull/680)
    * Internal changes:
        * Make the `compile_hint` implementation which was in the `BuiltinHintProcessor` the default implementation in the trait.
* Add new error type `HintError` [#676](https://github.com/lambdaclass/cairo-vm/pull/676)
    * Public Api changes:
        * `HintProcessor::execute_hint()` now returns a `HintError` instead of a `VirtualMachineError`
        * Helper functions on `hint_processor_utils.rs` now return a `HintError`
* Change the Dictionary used in dict hints to store MaybeRelocatable instead of BigInt [#687](https://github.com/lambdaclass/cairo-vm/pull/687)
    * Public Api changes:
        * `DictManager`, its dictionaries, and all dict module hints implemented in rust now use `MaybeRelocatable` for keys and values instead of `BigInt`
        * Add helper functions that allow extracting ids variables as `MaybeRelocatable`: `get_maybe_relocatable_from_var_name` & `get_maybe_relocatable_from_reference`
        * Change inner value type of dict-related `HintError` variants to `MaybeRelocatable`

* Implement `substitute_error_message_attribute_references` [#689] (https://github.com/lambdaclass/cairo-vm/pull/689)
    * Public Api changes:
        * Remove `error_message_attributes` field from `VirtualMachine`, and `VirtualMachine::new`
        * Add `flow_tracking_data` field to `Attribute`
        * `get_error_attr_value` now replaces the references in the error message with the corresponding cairo values.
        * Remove duplicated handling of error attribute messages leading to duplicated into in the final error display.
* Fix multiplicative inverse bug [#697](https://github.com/lambdaclass/cairo-vm/pull/697) [#698](https://github.com/lambdaclass/cairo-vm/pull/698). The VM was using integer division rather than prime field inverse when deducing `op0` or `op1` for the multiplication opcode

#### [0.1.0] - 2022-12-30
* Add traceback to VmException [#657](https://github.com/lambdaclass/cairo-vm/pull/657)
    * Public API changes:
        * `traceback` field added to `VmException` struct
        * `pub fn from_vm_error(runner: &CairoRunner, error: VirtualMachineError, pc: usize) -> Self` is now `pub fn from_vm_error(runner: &CairoRunner, vm: &VirtualMachine, error: VirtualMachineError) -> Self`
        * `pub fn get_location(pc: &usize, runner: &CairoRunner) -> Option<Location>` is now `pub fn get_location(pc: usize, runner: &CairoRunner) -> Option<Location>`
        * `pub fn decode_instruction(encoded_instr: i64, mut imm: Option<BigInt>) -> Result<instruction::Instruction, VirtualMachineError>` is now `pub fn decode_instruction(encoded_instr: i64, mut imm: Option<&BigInt>) -> Result<instruction::Instruction, VirtualMachineError>`
        * `VmException` fields' string format now mirrors their cairo-lang counterparts.<|MERGE_RESOLUTION|>--- conflicted
+++ resolved
@@ -2,9 +2,8 @@
 
 #### Upcoming Changes
 
-<<<<<<< HEAD
 * refactor: Add `lib.rs` to cairo1-run[#1714](https://github.com/lambdaclass/cairo-vm/pull/1714)
-=======
+
 * refactor(BREAKING): Use `BuiltinName` enum instead of string representation [#1722](https://github.com/lambdaclass/cairo-vm/pull/1722)
   * `BuiltinName` moved from `crate::serde::deserialize_program` module to `crate::types::builtin_name`.
     * Implement `BuiltinName` methods `to_str`, `to_str_with_suffix`, `from_str` & `from_str_with_suffix`.
@@ -37,7 +36,6 @@
   * Replace `ValueAddress` boolean field `dereference` with boolean fields `outer_dereference` & `inner_dereference`
   * Replace `HintReference` boolean field `dereference` with boolean fields `outer_dereference` & `inner_dereference`
   * Reference parsing now handles the case of dereferences inside the cast. Aka references of type `cast([A + B], type)` such as `cast([[fp + 2] + 2], felt)`.
->>>>>>> 1ac1dcbe
 
 * Bump `starknet-types-core` version + Use the lib's pedersen hash [#1692](https://github.com/lambdaclass/cairo-vm/pull/1692)
 
