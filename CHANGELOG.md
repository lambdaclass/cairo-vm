--- conflicted
+++ resolved
@@ -2,36 +2,24 @@
 
 #### Upcoming Changes
 
-<<<<<<< HEAD
 * feat: Add `print_output` flag to `cairo-1` crate [#1575] (https://github.com/lambdaclass/cairo-vm/pull/1575)
 
-=======
-<<<<<<< HEAD
->>>>>>> 2ac84b18
 * feat: Add `air_private_input` flag to `cairo1-run` [#1559] (https://github.com/lambdaclass/cairo-vm/pull/1559)
 
 * feat: Implement air_private_input [#1552](https://github.com/lambdaclass/cairo-vm/pull/1552)
 
-=======
->>>>>>> 1a78237b32c9489e120c4c920bff548bf2a83b89
 * feat: Add `args` flag to `cairo1-run` [#15551] (https://github.com/lambdaclass/cairo-vm/pull/15551)
 
 * feat: Add `air_public_input` flag to `cairo1-run` [#1539] (https://github.com/lambdaclass/cairo-vm/pull/1539)
 
-<<<<<<< HEAD
-=======
 * feat: Implement air_private_input [#1552](https://github.com/lambdaclass/cairo-vm/pull/1552)
 
->>>>>>> 1a78237b32c9489e120c4c920bff548bf2a83b89
 * feat: Add `proof_mode` flag to `cairo1-run` [#1537] (https://github.com/lambdaclass/cairo-vm/pull/1537)
   * The cairo1-run crate no longer compiles and executes in proof_mode by default
   * Add flag `proof_mode` to cairo1-run crate. Activating this flag will enable proof_mode compilation and execution
 
-<<<<<<< HEAD
-=======
 * dev: bump cairo 1 compiler dep to 2.4 [#1530](https://github.com/lambdaclass/cairo-vm/pull/1530)
 
->>>>>>> 1a78237b32c9489e120c4c920bff548bf2a83b89
 #### [1.0.0-rc0] - 2024-1-5
 
 * feat: Use `ProjectivePoint` from types-rs in ec_op builtin impl [#1532](https://github.com/lambdaclass/cairo-vm/pull/1532)
