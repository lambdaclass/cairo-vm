## Cairo-VM Changelog

#### Upcoming Changes

<<<<<<< HEAD
* feat(BREAKING): Remove unecessary conversion functions between `Felt` & `BigUint`/`BigInt` [#1562](https://github.com/lambdaclass/cairo-vm/pull/1562)
  * Remove the following functions:
    * felt_from_biguint
    * felt_from_bigint
    * felt_to_biguint
    * felt_to_bigint
=======
* feat: Add `cairo_pie_output` flag to `cairo1-run` [#1581] (https://github.com/lambdaclass/cairo-vm/pull/1581)
>>>>>>> 826e72c6

* feat: Add `cairo_pie_output` flag to `cairo_vm_cli` [#1578] (https://github.com/lambdaclass/cairo-vm/pull/1578)
  * Fix serialization of CairoPie to be fully compatible with the python version
  * Add `CairoPie::write_zip_file`
  * Move handling of required and exclusive arguments in `cairo-vm-cli` to struct definition using clap derives

* feat: Add doc + default impl for ResourceTracker trait [#1576] (https://github.com/lambdaclass/cairo-vm/pull/1576)

* feat: Add `air_private_input` flag to `cairo1-run` [#1559] (https://github.com/lambdaclass/cairo-vm/pull/1559)

* feat: Add `args` flag to `cairo1-run` [#15551] (https://github.com/lambdaclass/cairo-vm/pull/15551)

* feat: Add `air_public_input` flag to `cairo1-run` [#1539] (https://github.com/lambdaclass/cairo-vm/pull/1539)

* feat: Implement air_private_input [#1552](https://github.com/lambdaclass/cairo-vm/pull/1552)

* feat: Add `proof_mode` flag to `cairo1-run` [#1537] (https://github.com/lambdaclass/cairo-vm/pull/1537)
  * The cairo1-run crate no longer compiles and executes in proof_mode by default
  * Add flag `proof_mode` to cairo1-run crate. Activating this flag will enable proof_mode compilation and execution

* dev: bump cairo 1 compiler dep to 2.4 [#1530](https://github.com/lambdaclass/cairo-vm/pull/1530)

#### [1.0.0-rc0] - 2024-1-5

* feat: Use `ProjectivePoint` from types-rs in ec_op builtin impl [#1532](https://github.com/lambdaclass/cairo-vm/pull/1532)

* feat(BREAKING): Replace `cairo-felt` crate with `starknet-types-core` (0.0.5) [#1408](https://github.com/lambdaclass/cairo-vm/pull/1408)

* feat(BREAKING): Add Cairo 1 proof mode compilation and execution [#1517] (https://github.com/lambdaclass/cairo-vm/pull/1517)
    * In the cairo1-run crate, now the Cairo 1 Programs are compiled and executed in proof-mode
    * BREAKING: Remove `CairoRunner.proof_mode: bool` field and replace it with `CairoRunner.runner_mode: RunnerMode`

* perf: Add `extensive_hints` feature to prevent performance regression for the common use-case [#1503] (https://github.com/lambdaclass/cairo-vm/pull/1503)

  * Gates changes added by #1491 under the feature flag `extensive_hints`

* chore: remove cancel-duplicates workflow [#1497](https://github.com/lambdaclass/cairo-vm/pull/1497)

* feat: Handle `pc`s outside of program segment in `VmException` [#1501] (https://github.com/lambdaclass/cairo-vm/pull/1501)

  * `VmException` now shows the full pc value instead of just the offset (`VmException.pc` field type changed to `Relocatable`)
  * `VmException.traceback` now shows the full pc value for each entry instead of hardcoding its index to 0.
  * Disable debug information for errors produced when `pc` is outside of the program segment (segment_index != 0). `VmException` fields `inst_location` & `error_attr_value` will be `None` in such case.

* feat: Allow running instructions from pcs outside the program segement [#1493](https://github.com/lambdaclass/cairo-vm/pull/1493)

* BREAKING: Partially Revert `Optimize trace relocation #906` [#1492](https://github.com/lambdaclass/cairo-vm/pull/1492)

  * Remove methods `VirtualMachine::get_relocated_trace`& `VirtualMachine::relocate_trace`.
  * Add `relocated_trace` field  & `relocate_trace` method to `CairoRunner`.
  * Swap `TraceEntry` for `RelocatedTraceEntry` type in `write_encoded_trace` & `PublicInput::new` signatures.
  * Now takes into account the program counter's segment index when building the execution trace instead of assuming it to be 0.

* feat: Add HintProcessor::execute_hint_extensive + refactor hint_ranges [#1491](https://github.com/lambdaclass/cairo-vm/pull/1491)

  * Add trait method `HintProcessorLogic::execute_hint_extensive`:
    * This method has a similar behaviour to `HintProcessorLogic::execute_hint` but it also returns a `HintExtension` (type alias for `HashMap<Relocatable, Vec<Box<dyn Any>>>`) that can be used to extend the current map of hints used by the VM. This behaviour achieves what the `vm_load_data` primitive does for cairo-lang, and is needed to implement os hints.
    * This method is now used by the VM to execute hints instead of `execute_hint`, but it's default implementation calls `execute_hint`, so current implementors of the `HintProcessor` trait won't notice any change.

  * Signature changes:
    * `pub fn step_hint(&mut self, hint_executor: &mut dyn HintProcessor, exec_scopes: &mut ExecutionScopes, hint_datas: &mut Vec<Box<dyn Any>>, constants: &HashMap<String, Felt252>) -> Result<(), VirtualMachineError>` -> `pub fn step_hint(&mut self, hint_processor: &mut dyn HintProcessor, exec_scopes: &mut ExecutionScopes, hint_datas: &mut Vec<Box<dyn Any>>, hint_ranges: &mut HashMap<Relocatable, HintRange>, constants: &HashMap<String, Felt252>) -> Result<(), VirtualMachineError>`
    * `pub fn step(&mut self, hint_executor: &mut dyn HintProcessor, exec_scopes: &mut ExecutionScopes, hint_data: &[Box<dyn Any>], constants: &HashMap<String, Felt252>) -> Result<(), VirtualMachineError>` -> `pub fn step(&mut self, hint_processor: &mut dyn HintProcessor, exec_scopes: &mut ExecutionScopes, hint_datas: &mut Vec<Box<dyn Any>>, hint_ranges: &mut HashMap<Relocatable, HintRange>, constants: &HashMap<String, Felt252>) -> Result<(), VirtualMachineError>`

* feat: add debugging capabilities behind `print` feature flag. [#1476](https://github.com/lambdaclass/cairo-vm/pull/1476)

* feat: add `cairo_run_program` function that takes a `Program` as an arg. [#1496](https://github.com/lambdaclass/cairo-vm/pull/1496)

#### [0.9.1] - 2023-11-16

* chore: bump `cairo-lang-` dependencies to 2.3.1 [#1482](https://github.com/lambdaclass/cairo-vm/pull/1482), [#1483](https://github.com/lambdaclass/cairo-vm/pull/1483)

* feat: Make PublicInput fields public [#1474](https://github.com/lambdaclass/cairo-vm/pull/1474)

* chore: bump starknet-crypto to v0.6.1 [#1469](https://github.com/lambdaclass/cairo-vm/pull/1469)

* feat: Implement the Serialize and Deserialize methods for the Program struct [#1458](https://github.com/lambdaclass/cairo-vm/pull/1458)

* feat: Use only program builtins when running cairo 1 programs [#1457](https://github.com/lambdaclass/cairo-vm/pull/1457)

* feat: Use latest cairo-vm version in cairo1-run crate [#1455](https://github.com/lambdaclass/cairo-vm/pull/1455)

* feat: Implement a CLI to run cairo 1 programs [#1370](https://github.com/lambdaclass/cairo-vm/pull/1370)

* fix: Fix string code of `BLAKE2S_ADD_UINT256` hint [#1454](https://github.com/lambdaclass/cairo-vm/pull/1454)

#### [0.9.0] - 2023-10-03

* fix: Default to empty attributes vector when the field is missing from the program JSON [#1450](https://github.com/lambdaclass/cairo-vm/pull/1450)

* fix: Change serialization of CairoPieMemory to match Python's binary format [#1447](https://github.com/lambdaclass/cairo-vm/pull/1447)

* fix: Remove Deserialize derive from CairoPie and fix Serialize implementation to match Python's [#1444](https://github.com/lambdaclass/cairo-vm/pull/1444)

* fix: ec_recover hints no longer panic when divisor is 0 [#1433](https://github.com/lambdaclass/cairo-vm/pull/1433)

* feat: Implement the Serialize and Deserialize traits for the CairoPie struct [#1438](https://github.com/lambdaclass/cairo-vm/pull/1438)

* fix: Using UINT256_HINT no longer panics when b is greater than 2^256 [#1430](https://github.com/lambdaclass/cairo-vm/pull/1430)

* feat: Added a differential fuzzer for programs with whitelisted hints [#1358](https://github.com/lambdaclass/cairo-vm/pull/1358)

* fix(breaking): Change return type of `get_execution_resources` to `RunnerError` [#1398](https://github.com/lambdaclass/cairo-vm/pull/1398)

* Don't build wasm-demo in `build` target + add ci job to run the wasm demo [#1393](https://github.com/lambdaclass/cairo-vm/pull/1393)

    * Adds default-members to workspace
    * Crate `examples/wasm-demo` is no longer built during `make build`
    * `make check` no longer compiles the cairo file used in the wasm-demo
    * Removes Makefile targets `examples/wasm-demo/src/array_sum.json` & `example_program`
    * `wasm-demo` now uses the compiled cairo file in `cairo_programs` directory instead of its own copy

* feat: Add `Program::new_for_proof` [#1396](https://github.com/lambdaclass/cairo-vm/pull/1396)

#### [0.8.7] - 2023-8-28

* Add REDUCE_V2 hint [#1420](https://github.com/lambdaclass/cairo-vm/pull/1420):
    * Implement REDUCE_V2 hint
    * Rename hint REDUCE -> REDUCE_V1

* BREAKING: Add `disable_trace_padding` to `CairoRunConfig`[#1233](https://github.com/lambdaclass/cairo-rs/pull/1233)

* feat: Implement `CairoRunner.get_cairo_pie`[#1375](https://github.com/lambdaclass/cairo-vm/pull/1375)

* fix: Compare air_public_inputs against python vm + Fix how public memory is built [#391](https://github.com/lambdaclass/cairo-vm/pull/1391)

    BugFixes:

    *  `CairoRunner.finalize_segments` now builds the output builtin's public memory (if applicable).
    * `MemorySegmentManager.get_public_memory_addresses` logic fixed.
    * `MemorySegmentManager.finalize` no longer skips segments when their public memory is None

    Minor changes:

    * `VirtualMachine.get_public_memory_addresses` now strips the "_builtin" suffix from builtin names
    * `MemorySegmentAddresses.stop_address` renamed to `stop_ptr`

    Overall these changes make the the air public input file (obtained through the --air_public_input flag) equivalent to the ones outputted by the cairo-lang version

* fix: Fix `SPLIT_FELT` hint [#1387](https://github.com/lambdaclass/cairo-vm/pull/1387)

* refactor: combine `Program.hints` and `Program.hints_ranges` into custom collection [#1366](https://github.com/lambdaclass/cairo-vm/pull/1366)

* fix: Fix div_mod [#1383](https://github.com/lambdaclass/cairo-vm/pull/1383)

  * Fixes `div_mod` function so that it behaves like the cairo-lang version
  * Various functions in the `math_utils` crate can now return a `MathError` : `div_mod`, `ec_add`, `line_slope`, `ec_double`, `ec_double_slope`.
  * Fixes `UINT256_MUL_INV_MOD_P` hint so that it behaves like the python code.

#### [0.8.6] - 2023-8-11

* fix: Handle error in hint `UINT256_MUL_DIV_MOD` when divides by zero [#1367](https://github.com/lambdaclass/cairo-vm/pull/1367)

* Add HintError::SyscallError and VmErrors::HINT_ERROR_STR constant [#1357](https://github.com/lambdaclass/cairo-rs/pull/1357)

* feat: make *arbitrary* feature also enable a `proptest::arbitrary::Arbitrary` implementation for `Felt252` [#1355](https://github.com/lambdaclass/cairo-vm/pull/1355)

* fix: correctly display invalid signature error message [#1361](https://github.com/lambdaclass/cairo-vm/pull/1361)

#### [0.8.5] - 2023-7-31

* fix: `Program` comparison depending on `hints_ranges` ordering [#1351](https://github.com/lambdaclass/cairo-rs/pull/1351)

* feat: implement the `--air_public_input` flag to the runner for outputting public inputs into a file [#1268](https://github.com/lambdaclass/cairo-rs/pull/1268)

* fix: CLI errors bad formatting and handling

* perf: replace insertion with bit-setting in validated addresses [#1208](https://github.com/lambdaclass/cairo-vm/pull/1208)

* fix: return error when a parsed hint's PC is invalid [#1340](https://github.com/lambdaclass/cairo-vm/pull/1340)

* chore(deps): bump _cairo-lang_ dependencies to v2.1.0-rc2 [#1345](https://github.com/lambdaclass/cairo-vm/pull/1345)

* chore(examples): remove _wee_alloc_ dependency from _wasm-demo_ example and _ensure-no_std_ dummy crate [#1337](https://github.com/lambdaclass/cairo-vm/pull/1337)

* docs: improved crate documentation [#1334](https://github.com/lambdaclass/cairo-vm/pull/1334)

* chore!: made `deserialize_utils` module private [#1334](https://github.com/lambdaclass/cairo-vm/pull/1334)
  BREAKING:
  * `deserialize_utils` is no longer exported
  * functions `maybe_add_padding`, `parse_value`, and `take_until_unbalanced` are no longer exported
  * `ReferenceParseError` is no more

* perf: changed `ok_or` usage for `ok_or_else` in expensive cases [#1332](https://github.com/lambdaclass/cairo-vm/pull/1332)

* feat: updated the old WASM example and moved it to [`examples/wasm-demo`](examples/wasm-demo/) [#1315](https://github.com/lambdaclass/cairo-vm/pull/1315)

* feat(fuzzing): add `arbitrary` feature to enable arbitrary derive in `Program` and `CairoRunConfig` [#1306](https://github.com/lambdaclass/cairo-vm/pull/1306) [#1330](https://github.com/lambdaclass/cairo-vm/pull/1330)

* perf: remove pointless iterator from rc limits tracking [#1316](https://github.com/lambdaclass/cairo-vm/pull/1316)

* feat(felt): add `from_bytes_le` and `from_bytes_ne` methods to `Felt252` [#1326](https://github.com/lambdaclass/cairo-vm/pull/1326)

* perf: change `Program::shared_program_data::hints` from `HashMap<usize, Vec<Box<dyn Any>>>` to `Vec<Box<dyn Any>>` and refer to them as ranges stored in a `Vec<_>` indexed by PC with run time reductions of up to 12% [#931](https://github.com/lambdaclass/cairo-vm/pull/931)
  BREAKING:
  * `get_hint_dictionary(&self, &[HintReference], &mut dyn HintProcessor) -> Result<HashMap<usize, Vec<Box<dyn Any>>, VirtualMachineError>` ->
    `get_hint_data(self, &[HintReference], &mut dyn HintProcessor) -> Result<Vec<Box<dyn Any>, VirtualMachineError>`
  * Hook methods receive `&[Box<dyn Any>]` rather than `&HashMap<usize, Vec<Box<dyn Any>>>`

#### [0.8.4]
**YANKED**

#### [0.8.3]
**YANKED**

#### [0.8.2] - 2023-7-10

* chore: update dependencies, particularly lamdaworks 0.1.2 -> 0.1.3 [#1323](https://github.com/lambdaclass/cairo-vm/pull/1323)

* fix: fix `UINT256_MUL_DIV_MOD` hint [#1320](https://github.com/lambdaclass/cairo-vm/pull/1320)

* feat: add dependency installation script `install.sh` [#1298](https://github.com/lambdaclass/cairo-vm/pull/1298)

* fix: specify resolver version 2 in the virtual workspace's manifest [#1311](https://github.com/lambdaclass/cairo-vm/pull/1311)

* feat: add `lambdaworks-felt` feature to `cairo-vm-cli` [#1308](https://github.com/lambdaclass/cairo-vm/pull/1308)

* chore: update dependencies, particularly clap 3.2 -> 4.3 [#1309](https://github.com/lambdaclass/cairo-vm/pull/1309)
  * this removes dependency on _atty_, that's no longer mantained

* chore: remove unused dependencies [#1307](https://github.com/lambdaclass/cairo-vm/pull/1307)
  * rand_core
  * serde_bytes
  * rusty-hook (_dev-dependency_)

* chore: bump `cairo-lang-starknet` and `cairo-lang-casm` dependencies to 2.0.0 [#1313](https://github.com/lambdaclass/cairo-vm/pull/1313)

#### [0.8.1] - 2023-6-29

* chore: change mentions of *cairo-rs-py* to *cairo-vm-py* [#1296](https://github.com/lambdaclass/cairo-vm/pull/1296)

* rename github repo from https://github.com/lambdaclass/cairo-rs to https://github.com/lambdaclass/cairo-vm [#1289](https://github.com/lambdaclass/cairo-vm/pull/1289)

* fix(security): avoid OOM crashes when programs jump to very high invalid addresses [#1285](https://github.com/lambdaclass/cairo-vm/pull/1285)

* fix: add `to_bytes_be` to the felt when `lambdaworks-felt` feature is active [#1290](https://github.com/lambdaclass/cairo-vm/pull/1290)

* chore: mark `modpow` and `to_signed_bytes_le` as *deprecated* [#1290](https://github.com/lambdaclass/cairo-vm/pull/1290)

* fix: bump *lambdaworks-math* to latest version, that fixes no-std support [#1293](https://github.com/lambdaclass/cairo-vm/pull/1293)

* build: remove dependency to `thiserror` (use `thiserror-no-std/std` instead)

* chore: use LambdaWorks' implementation of bit operations for `Felt252` [#1291](https://github.com/lambdaclass/cairo-vm/pull/1291)

* update `cairo-lang-starknet` and `cairo-lang-casm` dependencies to v2.0.0-rc6 [#1299](https://github.com/lambdaclass/cairo-vm/pull/1299)

#### [0.8.0] - 2023-6-26

* feat: Add feature `lambdaworks-felt` to `felt` & `cairo-vm` crates [#1281](https://github.com/lambdaclass/cairo-vm/pull/1281)

    Changes under this feature:
  * `Felt252` now uses *LambdaWorks*' `FieldElement` internally
  * BREAKING: some methods of `Felt252` were removed, namely: `modpow` and `to_signed_bytes_le`

#### [0.7.0] - 2023-6-26

* BREAKING: Integrate `RunResources` logic into `HintProcessor` trait [#1274](https://github.com/lambdaclass/cairo-vm/pull/1274)
  * Rename trait `HintProcessor` to `HintProcessorLogic`
  * Add trait `ResourceTracker`
  * Trait `HintProcessor` is now `HintProcessor: HintProcessorLogic + ResourceTracker`
  * `BuiltinHintProcessor::new` & `Cairo1HintProcessor::new` now receive the argumet `run_resources: RunResources`
  * `HintProcessorLogic::execute_hint` no longer receives `run_resources: &mut RunResources`
  * Remove argument `run_resources: &mut RunResources` from `CairoRunner::run_until_pc` & `CairoRunner::run_from_entrypoint`

* build: remove unused implicit features from cairo-vm [#1266](https://github.com/lambdaclass/cairo-vm/pull/1266)


#### [0.6.1] - 2023-6-23

* fix: updated the `custom_hint_example` and added it to the workspace [#1258](https://github.com/lambdaclass/cairo-vm/pull/1258)

* Add path to cairo-vm README.md [#1276](https://github.com/lambdaclass/cairo-vm/pull/1276)

* fix: change error returned when subtracting two `MaybeRelocatable`s to better reflect the cause [#1271](https://github.com/lambdaclass/cairo-vm/pull/1271)

* fix: CLI error message when using --help [#1270](https://github.com/lambdaclass/cairo-vm/pull/1270)

#### [0.6.0] - 2023-6-18

* fix: `dibit` hint no longer fails when called with an `m` of zero [#1247](https://github.com/lambdaclass/cairo-vm/pull/1247)

* fix(security): avoid denial of service on malicious input exploiting the scientific notation parser [#1239](https://github.com/lambdaclass/cairo-vm/pull/1239)

* BREAKING: Change `RunResources` usage:
    * Modify field type `RunResources.n_steps: Option<usize>,`

    * Public Api Changes:
        *  CairoRunner::run_until_pc: Now receive a `&mut RunResources` instead of an `&mut Option<RunResources>`
        *  CairoRunner::run_from_entrypoint: Now receive a `&mut RunResources` instead of an `&mut Option<RunResources>`
        * VirtualMachine::Step: Add `&mut RunResources` as input
        * Trait HintProcessor::execute_hint: Add  `&mut RunResources` as an input

* perf: accumulate `min` and `max` instruction offsets during run to speed up range check [#1080](https://github.com/lambdaclass/cairo-vm/pull/)
  BREAKING: `Cairo_runner::get_perm_range_check_limits` no longer returns an error when called without trace enabled, as it no longer depends on it

* perf: process reference list on `Program` creation only [#1214](https://github.com/lambdaclass/cairo-vm/pull/1214)
  Also keep them in a `Vec<_>` instead of a `HashMap<_, _>` since it will be continuous anyway.
  BREAKING:
  * `HintProcessor::compile_hint` now receies a `&[HintReference]` rather than `&HashMap<usize, HintReference>`
  * Public `CairoRunner::get_reference_list` has been removed

* BREAKING: Add no_std compatibility to cairo-vm (cairo-1-hints feature still not supported)
    * Move the vm to its own directory and crate, different from the workspace [#1215](https://github.com/lambdaclass/cairo-vm/pull/1215)

    * Add an `ensure_no_std` crate that the CI will use to check that new changes don't revert `no_std` support [#1215](https://github.com/lambdaclass/cairo-vm/pull/1215) [#1232](https://github.com/lambdaclass/cairo-vm/pull/1232)

    * replace the use of `num-prime::is_prime` by a custom implementation, therefore restoring `no_std` compatibility [#1238](https://github.com/lambdaclass/cairo-vm/pull/1238)

#### [0.5.2] - 2023-6-12

* BREAKING: Compute `ExecutionResources.n_steps` without requiring trace [#1222](https://github.com/lambdaclass/cairo-vm/pull/1222)

  * `CairoRunner::get_execution_resources` return's `n_steps` field value is now set to `vm.current_step` instead of `0` if both `original_steps` and `trace` are set to `None`

* Add `RunResources::get_n_steps` method [#1225](https://github.com/lambdaclass/cairo-vm/pull/1225)

* refactor: simplify `mem_eq`

* fix: pin Cairo compiler version [#1220](https://github.com/lambdaclass/cairo-vm/pull/1220)

* perf: make `inner_rc_bound` a constant, improving performance of the range-check builtin

* fix: substraction of `MaybeRelocatable` always behaves as signed [#1218](https://github.com/lambdaclass/cairo-vm/pull/1218)

#### [0.5.1] - 2023-6-7

* fix: fix overflow for `QUAD_BIT` and `DI_BIT` hints [#1209](https://github.com/lambdaclass/cairo-vm/pull/1209)
  Fixes [#1205](https://github.com/lambdaclass/cairo-vm/issue/1205)

* fix: fix hints `UINT256_UNSIGNED_DIV_REM` && `UINT256_EXPANDED_UNSIGNED_DIV_REM` [#1203](https://github.com/lambdaclass/cairo-vm/pull/1203)

* bugfix: fix deserialization of scientific notation with fractional values [#1202](https://github.com/lambdaclass/cairo-vm/pull/1202)

* feat: implement `mem_eq` function to test for equality of two ranges in memory [#1198](https://github.com/lambdaclass/cairo-vm/pull/1198)

* perf: use `mem_eq` in `set_add` [#1198](https://github.com/lambdaclass/cairo-vm/pull/1198)

* feat: wrap big variants of `HintError`, `VirtualMachineError`, `RunnerError`, `MemoryError`, `MathError`, `InsufficientAllocatedCellsError` in `Box` [#1193](https://github.com/lambdaclass/cairo-vm/pull/1193)
  * BREAKING: all tuple variants of `HintError` with a single `Felt252` or multiple elements now receive a single `Box`

* Add `Program::builtins_len method` [#1194](https://github.com/lambdaclass/cairo-vm/pull/1194)

* fix: Handle the deserialization of serde_json::Number with scientific notation (e.g.: Number(1e27)) in felt_from_number function [#1188](https://github.com/lambdaclass/cairo-vm/pull/1188)

* feat: Add RunResources Struct [#1175](https://github.com/lambdaclass/cairo-vm/pull/1175)
  * BREAKING: Modify `CairoRunner::run_until_pc` arity. Add `run_resources: &mut Option<RunResources>` input
  * BREAKING: Modify `CairoRunner::run_from_entrypoint` arity. Add `run_resources: &mut Option<RunResources>` input

* fix: Fix 'as_int' conversion usage in hints `ASSERT_250_BIT` &  `SIGNED_DIV_REM` [#1191](https://github.com/lambdaclass/cairo-vm/pull/1191)


* bugfix: Use cairo constants in `ASSERT_250_BIT` hint [#1187](https://github.com/lambdaclass/cairo-vm/pull/1187)

* bugfix: Fix `EC_DOUBLE_ASSIGN_NEW_X_V2` hint not taking `SECP_P` value from the current execution scope [#1186](https://github.com/lambdaclass/cairo-vm/pull/1186)

* fix: Fix hint `BIGINT_PACK_DIV_MOD` [#1189](https://github.com/lambdaclass/cairo-vm/pull/1189)

* fix: Fix possible subtraction overflow in `QUAD_BIT` & `DI_BIT` hints [#1185](https://github.com/lambdaclass/cairo-vm/pull/1185)

  * These hints now return an error when ids.m equals zero

* fix: felt_from_number not properly returning parse errors [#1012](https://github.com/lambdaclass/cairo-vm/pull/1012)

* fix: Fix felt sqrt and Signed impl [#1150](https://github.com/lambdaclass/cairo-vm/pull/1150)

  * BREAKING: Fix `Felt252` methods `abs`, `signum`, `is_positive`, `is_negative` and `sqrt`
  * BREAKING: Remove function `math_utils::sqrt`(Now moved to `Felt252::sqrt`)

* feat: Add method `CairoRunner::initialize_function_runner_cairo_1` [#1151](https://github.com/lambdaclass/cairo-vm/pull/1151)

  * Add method `pub fn initialize_function_runner_cairo_1(
        &mut self,
        vm: &mut VirtualMachine,
        program_builtins: &[BuiltinName],
    ) -> Result<(), RunnerError>` to `CairoRunner`

  * BREAKING: Move field `builtins` from `SharedProgramData` to `Program`
  * BREAKING: Remove argument `add_segment_arena_builtin` from `CairoRunner::initialize_function_runner`, it is now always false
  * BREAKING: Add `segment_arena` enum variant to `BuiltinName`

* Fix implementation of `InitSquashData` and `ShouldSkipSquashLoop`

* Add more hints to `Cairo1HintProcessor` [#1171](https://github.com/lambdaclass/cairo-vm/pull/1171)
                                          [#1143](https://github.com/lambdaclass/cairo-vm/pull/1143)

    * `Cairo1HintProcessor` can now run the following hints:
        * Felt252DictEntryInit
        * Felt252DictEntryUpdate
        * GetCurrentAccessDelta
        * InitSquashData
        * AllocConstantSize
        * GetCurrentAccessIndex
        * ShouldContinueSquashLoop
        * FieldSqrt
        * Uint512DivMod

* Add some small considerations regarding Cairo 1 programs [#1144](https://github.com/lambdaclass/cairo-vm/pull/1144):

  * Ignore Casm and Sierra files
  * Add special flag to compile Cairo 1 programs

* Make the VM able to run `CasmContractClass` files under `cairo-1-hints` feature [#1098](https://github.com/lambdaclass/cairo-vm/pull/1098)

  * Implement `TryFrom<CasmContractClass> for Program`
  * Add `Cairo1HintProcessor`

#### 0.5.0
**YANKED**

#### [0.4.0] - 2023-05-12

* perf: insert elements from the tail in `load_data` so reallocation happens only once [#1117](https://github.com/lambdaclass/cairo-vm/pull/1117)

* Add `CairoRunner::get_program method` [#1123](https://github.com/lambdaclass/cairo-vm/pull/1123)

* Use to_signed_felt as function for felt252 as BigInt within [-P/2, P/2] range and use to_bigint as function for representation as BigInt. [#1100](https://github.com/lambdaclass/cairo-vm/pull/1100)

* Implement hint on field_arithmetic lib [#1090](https://github.com/lambdaclass/cairo-vm/pull/1090)

    `BuiltinHintProcessor` now supports the following hints:

    ```python
        %{
            def split(num: int, num_bits_shift: int, length: int):
                a = []
                for _ in range(length):
                    a.append( num & ((1 << num_bits_shift) - 1) )
                    num = num >> num_bits_shift
                return tuple(a)

            def pack(z, num_bits_shift: int) -> int:
                limbs = (z.d0, z.d1, z.d2)
                return sum(limb << (num_bits_shift * i) for i, limb in enumerate(limbs))

            a = pack(ids.a, num_bits_shift = 128)
            b = pack(ids.b, num_bits_shift = 128)
            p = pack(ids.p, num_bits_shift = 128)

            res = (a - b) % p


            res_split = split(res, num_bits_shift=128, length=3)

            ids.res.d0 = res_split[0]
            ids.res.d1 = res_split[1]
            ids.res.d2 = res_split[2]
        %}
    ```

* Add missing hint on cairo_secp lib [#1089](https://github.com/lambdaclass/cairo-vm/pull/1089):
    `BuiltinHintProcessor` now supports the following hint:

    ```python

    from starkware.cairo.common.cairo_secp.secp_utils import pack

    slope = pack(ids.slope, PRIME)
    x0 = pack(ids.point0.x, PRIME)
    x1 = pack(ids.point1.x, PRIME)
    y0 = pack(ids.point0.y, PRIME)

    value = new_x = (pow(slope, 2, SECP_P) - x0 - x1) % SECP_P
    ```

* Add missing hint on vrf.json whitelist [#1055](https://github.com/lambdaclass/cairo-vm/pull/1055):

     `BuiltinHintProcessor` now supports the following hint:

     ```python
    %{
        PRIME = 2**255 - 19
        II = pow(2, (PRIME - 1) // 4, PRIME)

        xx = ids.xx.low + (ids.xx.high<<128)
        x = pow(xx, (PRIME + 3) // 8, PRIME)
        if (x * x - xx) % PRIME != 0:
            x = (x * II) % PRIME
        if x % 2 != 0:
            x = PRIME - x
        ids.x.low = x & ((1<<128)-1)
        ids.x.high = x >> 128
    %}
    ```

* Implement hint variant for finalize_blake2s[#1072](https://github.com/lambdaclass/cairo-vm/pull/1072)

    `BuiltinHintProcessor` now supports the following hint:

     ```python
    %{
        # Add dummy pairs of input and output.
        from starkware.cairo.common.cairo_blake2s.blake2s_utils import IV, blake2s_compress

        _n_packed_instances = int(ids.N_PACKED_INSTANCES)
        assert 0 <= _n_packed_instances < 20
        _blake2s_input_chunk_size_felts = int(ids.BLAKE2S_INPUT_CHUNK_SIZE_FELTS)
        assert 0 <= _blake2s_input_chunk_size_felts < 100

        message = [0] * _blake2s_input_chunk_size_felts
        modified_iv = [IV[0] ^ 0x01010020] + IV[1:]
        output = blake2s_compress(
            message=message,
            h=modified_iv,
            t0=0,
            t1=0,
            f0=0xffffffff,
            f1=0,
        )
        padding = (message + modified_iv + [0, 0xffffffff] + output) * (_n_packed_instances - 1)
        segments.write_arg(ids.blake2s_ptr_end, padding)
        %}
        ```

* Implement fast_ec_add hint variant [#1087](https://github.com/lambdaclass/cairo-vm/pull/1087)

`BuiltinHintProcessor` now supports the following hint:

    ```python
    %{
        from starkware.cairo.common.cairo_secp.secp_utils import SECP_P, pack

        slope = pack(ids.slope, PRIME)
        x0 = pack(ids.pt0.x, PRIME)
        x1 = pack(ids.pt1.x, PRIME)
        y0 = pack(ids.pt0.y, PRIME)

        value = new_x = (pow(slope, 2, SECP_P) - x0 - x1) % SECP_P
    %}
    ```

* feat(hints): Add alternative string for hint IS_ZERO_PACK_EXTERNAL_SECP [#1082](https://github.com/lambdaclass/cairo-vm/pull/1082)

    `BuiltinHintProcessor` now supports the following hint:

    ```python
    %{
        from starkware.cairo.common.cairo_secp.secp_utils import pack
        x = pack(ids.x, PRIME) % SECP_P
    %}
    ```

* Add alternative hint code for ec_double hint [#1083](https://github.com/lambdaclass/cairo-vm/pull/1083)

    `BuiltinHintProcessor` now supports the following hint:

    ```python
    %{
        from starkware.cairo.common.cairo_secp.secp_utils import SECP_P, pack

        slope = pack(ids.slope, PRIME)
        x = pack(ids.pt.x, PRIME)
        y = pack(ids.pt.y, PRIME)

        value = new_x = (pow(slope, 2, SECP_P) - 2 * x) % SECP_P
    %}
    ```

* fix(security)!: avoid DoS on malicious insertion to memory [#1099](https://github.com/lambdaclass/cairo-vm/pull/1099)
    * A program could crash the library by attempting to insert a value at an address with a big offset; fixed by trying to reserve to check for allocation failure
    * A program could crash the program by exploiting an integer overflow when attempting to insert a value at an address with offset `usize::MAX`

    BREAKING: added a new error variant `MemoryError::VecCapacityExceeded`

* perf: specialize addition for `u64` and `Felt252` [#932](https://github.com/lambdaclass/cairo-vm/pull/932)
    * Avoids the creation of a new `Felt252` instance for additions with a very restricted valid range
    * This impacts specially the addition of `Relocatable` with `Felt252` values in `update_pc`, which take a significant amount of time in some benchmarks

* fix(starknet-crypto): bump version to `0.5.0` [#1088](https://github.com/lambdaclass/cairo-vm/pull/1088)
    * This includes the fix for a `panic!` in `ecdsa::verify`.
      See: [#365](https://github.com/xJonathanLEI/starknet-rs/issues/365) and [#366](https://github.com/xJonathanLEI/starknet-rs/pulls/366)

* feat(hints): Add alternative string for hint IS_ZERO_PACK [#1081](https://github.com/lambdaclass/cairo-vm/pull/1081)

    `BuiltinHintProcessor` now supports the following hint:

    ```python
    %{
        from starkware.cairo.common.cairo_secp.secp_utils import SECP_P, pack
        x = pack(ids.x, PRIME) % SECP_P
    %}

* Add missing hints `NewHint#55`, `NewHint#56`, and `NewHint#57` [#1077](https://github.com/lambdaclass/cairo-vm/issues/1077)

    `BuiltinHintProcessor` now supports the following hints:

    ```python
    from starkware.cairo.common.cairo_secp.secp_utils import pack
    SECP_P=2**255-19

    x = pack(ids.x, PRIME) % SECP_P
    ```

    ```python
    from starkware.cairo.common.cairo_secp.secp_utils import pack
    SECP_P=2**255-19

    value = pack(ids.x, PRIME) % SECP_P
    ```

    ```python
    SECP_P=2**255-19
    from starkware.python.math_utils import div_mod

    value = x_inv = div_mod(1, x, SECP_P)
    ```

* Implement hint for `starkware.cairo.common.cairo_keccak.keccak._copy_inputs` as described by whitelist `starknet/security/whitelists/cairo_keccak.json` [#1058](https://github.com/lambdaclass/cairo-vm/pull/1058)

    `BuiltinHintProcessor` now supports the following hint:

    ```python
    %{ ids.full_word = int(ids.n_bytes >= 8) %}
    ```

* perf: cache decoded instructions [#944](https://github.com/lambdaclass/cairo-vm/pull/944)
    * Creates a new cache field in `VirtualMachine` that stores the `Instruction` instances as they get decoded from memory, significantly reducing decoding overhead, with gains up to 9% in runtime according to benchmarks in the performance server

* Add alternative hint code for nondet_bigint3 hint [#1071](https://github.com/lambdaclass/cairo-vm/pull/1071)

    `BuiltinHintProcessor` now supports the following hint:

    ```python
    %{
        from starkware.cairo.common.cairo_secp.secp_utils import split
        segments.write_arg(ids.res.address_, split(value))
    %}
    ```

* Add missing hint on vrf.json lib [#1052](https://github.com/lambdaclass/cairo-vm/pull/1052):

    `BuiltinHintProcessor` now supports the following hint:

    ```python
    %{
        from starkware.cairo.common.cairo_secp.secp_utils import pack
        SECP_P = 2**255-19

        slope = pack(ids.slope, PRIME)
        x0 = pack(ids.point0.x, PRIME)
        x1 = pack(ids.point1.x, PRIME)
        y0 = pack(ids.point0.y, PRIME)

        value = new_x = (pow(slope, 2, SECP_P) - x0 - x1) % SECP_P
    %}
    ```

* Implement hint for cairo_sha256_arbitrary_input_length whitelist [#1091](https://github.com/lambdaclass/cairo-vm/pull/1091)

    `BuiltinHintProcessor` now supports the following hint:

    ```python
    %{
        from starkware.cairo.common.cairo_sha256.sha256_utils import (
            compute_message_schedule, sha2_compress_function)

        _sha256_input_chunk_size_felts = int(ids.SHA256_INPUT_CHUNK_SIZE_FELTS)
        assert 0 <= _sha256_input_chunk_size_felts < 100
        _sha256_state_size_felts = int(ids.SHA256_STATE_SIZE_FELTS)
        assert 0 <= _sha256_state_size_felts < 100
        w = compute_message_schedule(memory.get_range(
            ids.sha256_start, _sha256_input_chunk_size_felts))
        new_state = sha2_compress_function(memory.get_range(ids.state, _sha256_state_size_felts), w)
        segments.write_arg(ids.output, new_state)
    %}
    ```

* Add missing hint on vrf.json lib [#1053](https://github.com/lambdaclass/cairo-vm/pull/1053):

     `BuiltinHintProcessor` now supports the following hint:

     ```python
    %{
        from starkware.cairo.common.cairo_secp.secp_utils import SECP_P, pack
        SECP_P = 2**255-19

        slope = pack(ids.slope, PRIME)
        x = pack(ids.point.x, PRIME)
        y = pack(ids.point.y, PRIME)

        value = new_x = (pow(slope, 2, SECP_P) - 2 * x) % SECP_P
    %}
    ```

* Implement hint on 0.6.0.json whitelist [#1044](https://github.com/lambdaclass/cairo-vm/pull/1044):

     `BuiltinHintProcessor` now supports the following hints:

    ```python
    %{
       ids.a_lsb = ids.a & 1
       ids.b_lsb = ids.b & 1
    %}
    ```

* Implement hint for `starkware.cairo.common.cairo_keccak.keccak._block_permutation` as described by whitelist `starknet/security/whitelists/cairo_keccak.json` [#1046](https://github.com/lambdaclass/cairo-vm/pull/1046)

    `BuiltinHintProcessor` now supports the following hint:

    ```python
    %{
        from starkware.cairo.common.cairo_keccak.keccak_utils import keccak_func
        _keccak_state_size_felts = int(ids.KECCAK_STATE_SIZE_FELTS)
        assert 0 <= _keccak_state_size_felts < 100
        output_values = keccak_func(memory.get_range(
            ids.keccak_ptr_start, _keccak_state_size_felts))
        segments.write_arg(ids.output, output_values)
    %}
    ```

* Implement hint on cairo_blake2s whitelist [#1040](https://github.com/lambdaclass/cairo-vm/pull/1040)

    `BuiltinHintProcessor` now supports the following hint:

    ```python
    %{
        from starkware.cairo.common.cairo_blake2s.blake2s_utils import IV, blake2s_compress

        _blake2s_input_chunk_size_felts = int(ids.BLAKE2S_INPUT_CHUNK_SIZE_FELTS)
        assert 0 <= _blake2s_input_chunk_size_felts < 100

        new_state = blake2s_compress(
            message=memory.get_range(ids.blake2s_start, _blake2s_input_chunk_size_felts),
            h=[IV[0] ^ 0x01010020] + IV[1:],
            t0=ids.n_bytes,
            t1=0,
            f0=0xffffffff,
            f1=0,
        )

        segments.write_arg(ids.output, new_state)
    %}
    ```

* Implement hint on cairo_blake2s whitelist [#1039](https://github.com/lambdaclass/cairo-vm/pull/1039)

    `BuiltinHintProcessor` now supports the following hint:

    ```python

    %{
        # Add dummy pairs of input and output.
        from starkware.cairo.common.cairo_blake2s.blake2s_utils import IV, blake2s_compress

        _n_packed_instances = int(ids.N_PACKED_INSTANCES)
        assert 0 <= _n_packed_instances < 20
        _blake2s_input_chunk_size_felts = int(ids.BLAKE2S_INPUT_CHUNK_SIZE_FELTS)
        assert 0 <= _blake2s_input_chunk_size_felts < 100

        message = [0] * _blake2s_input_chunk_size_felts
        modified_iv = [IV[0] ^ 0x01010020] + IV[1:]
        output = blake2s_compress(
            message=message,
            h=modified_iv,
            t0=0,
            t1=0,
            f0=0xffffffff,
            f1=0,
        )
        padding = (modified_iv + message + [0, 0xffffffff] + output) * (_n_packed_instances - 1)
        segments.write_arg(ids.blake2s_ptr_end, padding)
    %}

* Add `Program::iter_identifiers(&self) -> Iterator<Item = (&str, &Identifier)>` to get an iterator over the program's identifiers [#1079](https://github.com/lambdaclass/cairo-vm/pull/1079)

* Implement hint on `assert_le_felt` for versions 0.6.0 and 0.8.2 [#1047](https://github.com/lambdaclass/cairo-vm/pull/1047):

     `BuiltinHintProcessor` now supports the following hints:

     ```python

     %{
        from starkware.cairo.common.math_utils import assert_integer
        assert_integer(ids.a)
        assert_integer(ids.b)
        assert (ids.a % PRIME) <= (ids.b % PRIME), \
            f'a = {ids.a % PRIME} is not less than or equal to b = {ids.b % PRIME}.'
    %}

     ```

     ```python

    %{
        from starkware.cairo.common.math_utils import assert_integer
        assert_integer(ids.a)
        assert_integer(ids.b)
        a = ids.a % PRIME
        b = ids.b % PRIME
        assert a <= b, f'a = {a} is not less than or equal to b = {b}.'

        ids.small_inputs = int(
            a < range_check_builtin.bound and (b - a) < range_check_builtin.bound)
    %}

     ```

* Add missing hints on whitelist [#1073](https://github.com/lambdaclass/cairo-vm/pull/1073):

    `BuiltinHintProcessor` now supports the following hints:

    ```python
        ids.is_250 = 1 if ids.addr < 2**250 else 0
    ```

    ```python
        # Verify the assumptions on the relationship between 2**250, ADDR_BOUND and PRIME.
        ADDR_BOUND = ids.ADDR_BOUND % PRIME
        assert (2**250 < ADDR_BOUND <= 2**251) and (2 * 2**250 < PRIME) and (
                ADDR_BOUND * 2 > PRIME), \
            'normalize_address() cannot be used with the current constants.'
        ids.is_small = 1 if ids.addr < ADDR_BOUND else 0
    ```

* Implement hint on ec_recover.json whitelist [#1038](https://github.com/lambdaclass/cairo-vm/pull/1038):

    `BuiltinHintProcessor` now supports the following hint:

    ```python
    %{
         value = k = product // m
    %}
    ```

* Implement hint on ec_recover.json whitelist [#1037](https://github.com/lambdaclass/cairo-vm/pull/1037):

    `BuiltinHintProcessor` now supports the following hint:

    ```python
    %{
        from starkware.cairo.common.cairo_secp.secp_utils import pack
        from starkware.python.math_utils import div_mod, safe_div

        a = pack(ids.a, PRIME)
        b = pack(ids.b, PRIME)
        product = a * b
        m = pack(ids.m, PRIME)

        value = res = product % m

    %}
    ```

* Implement hint for `starkware.cairo.common.cairo_keccak.keccak.finalize_keccak` as described by whitelist `starknet/security/whitelists/cairo_keccak.json` [#1041](https://github.com/lambdaclass/cairo-vm/pull/1041)

    `BuiltinHintProcessor` now supports the following hint:

    ```python
    %{
        # Add dummy pairs of input and output.
        _keccak_state_size_felts = int(ids.KECCAK_STATE_SIZE_FELTS)
        _block_size = int(ids.BLOCK_SIZE)
        assert 0 <= _keccak_state_size_felts < 100
        assert 0 <= _block_size < 1000
        inp = [0] * _keccak_state_size_felts
        padding = (inp + keccak_func(inp)) * _block_size
        segments.write_arg(ids.keccak_ptr_end, padding)
    %}
    ```

* Implement hint on ec_recover.json whitelist [#1036](https://github.com/lambdaclass/cairo-vm/pull/1036):

    `BuiltinHintProcessor` now supports the following hint:

    ```python

    %{
        from starkware.cairo.common.cairo_secp.secp_utils import pack
        from starkware.python.math_utils import div_mod, safe_div

        a = pack(ids.a, PRIME)
        b = pack(ids.b, PRIME)

        value = res = a - b
    %}

    ```

* Add missing hint on vrf.json lib [#1054](https://github.com/lambdaclass/cairo-vm/pull/1054):

    `BuiltinHintProcessor` now supports the following hint:

    ```python
        from starkware.cairo.common.cairo_secp.secp_utils import pack
        SECP_P = 2**255-19

        y = pack(ids.point.y, PRIME) % SECP_P
        # The modulo operation in python always returns a nonnegative number.
        value = (-y) % SECP_P
    ```

* Implement hint on ec_recover.json whitelist [#1032](https://github.com/lambdaclass/cairo-vm/pull/1032):

    `BuiltinHintProcessor` now supports the following hint:

    ```python
    %{
        from starkware.cairo.common.cairo_secp.secp_utils import pack
        from starkware.python.math_utils import div_mod, safe_div

        N = pack(ids.n, PRIME)
        x = pack(ids.x, PRIME) % N
        s = pack(ids.s, PRIME) % N,
        value = res = div_mod(x, s, N)
    %}
    ```

* Implement hints on field_arithmetic lib (Part 2) [#1004](https://github.com/lambdaclass/cairo-vm/pull/1004)

    `BuiltinHintProcessor` now supports the following hint:

    ```python
    %{
        from starkware.python.math_utils import div_mod

        def split(num: int, num_bits_shift: int, length: int):
            a = []
            for _ in range(length):
                a.append( num & ((1 << num_bits_shift) - 1) )
                num = num >> num_bits_shift
            return tuple(a)

        def pack(z, num_bits_shift: int) -> int:
            limbs = (z.d0, z.d1, z.d2)
            return sum(limb << (num_bits_shift * i) for i, limb in enumerate(limbs))

        a = pack(ids.a, num_bits_shift = 128)
        b = pack(ids.b, num_bits_shift = 128)
        p = pack(ids.p, num_bits_shift = 128)
        # For python3.8 and above the modular inverse can be computed as follows:
        # b_inverse_mod_p = pow(b, -1, p)
        # Instead we use the python3.7-friendly function div_mod from starkware.python.math_utils
        b_inverse_mod_p = div_mod(1, b, p)


        b_inverse_mod_p_split = split(b_inverse_mod_p, num_bits_shift=128, length=3)

        ids.b_inverse_mod_p.d0 = b_inverse_mod_p_split[0]
        ids.b_inverse_mod_p.d1 = b_inverse_mod_p_split[1]
        ids.b_inverse_mod_p.d2 = b_inverse_mod_p_split[2]
    %}
    ```

* Optimizations for hash builtin [#1029](https://github.com/lambdaclass/cairo-vm/pull/1029):
  * Track the verified addresses by offset in a `Vec<bool>` rather than storing the address in a `Vec<Relocatable>`

* Add missing hint on vrf.json whitelist [#1056](https://github.com/lambdaclass/cairo-vm/pull/1056):

    `BuiltinHintProcessor` now supports the following hint:

    ```python
    %{
        from starkware.python.math_utils import ec_double_slope
        from starkware.cairo.common.cairo_secp.secp_utils import pack
        SECP_P = 2**255-19

        # Compute the slope.
        x = pack(ids.point.x, PRIME)
        y = pack(ids.point.y, PRIME)
        value = slope = ec_double_slope(point=(x, y), alpha=42204101795669822316448953119945047945709099015225996174933988943478124189485, p=SECP_P)
    %}
    ```

* Add missing hint on vrf.json whitelist [#1035](https://github.com/lambdaclass/cairo-vm/pull/1035):

    `BuiltinHintProcessor` now supports the following hint:

    ```python
    %{
        from starkware.python.math_utils import line_slope
        from starkware.cairo.common.cairo_secp.secp_utils import pack
        SECP_P = 2**255-19
        # Compute the slope.
        x0 = pack(ids.point0.x, PRIME)
        y0 = pack(ids.point0.y, PRIME)
        x1 = pack(ids.point1.x, PRIME)
        y1 = pack(ids.point1.y, PRIME)
        value = slope = line_slope(point1=(x0, y0), point2=(x1, y1), p=SECP_P)
    %}
    ```

* Add missing hint on vrf.json whitelist [#1035](https://github.com/lambdaclass/cairo-vm/pull/1035):

    `BuiltinHintProcessor` now supports the following hint:

    ```python
    %{
        from starkware.cairo.common.cairo_secp.secp_utils import pack
        SECP_P = 2**255-19
        to_assert = pack(ids.val, PRIME)
        q, r = divmod(pack(ids.val, PRIME), SECP_P)
        assert r == 0, f"verify_zero: Invalid input {ids.val.d0, ids.val.d1, ids.val.d2}."
        ids.q = q % PRIME
    %}
    ```

* Add missing hint on vrf.json whitelist [#1000](https://github.com/lambdaclass/cairo-vm/pull/1000):

    `BuiltinHintProcessor` now supports the following hint:

    ```python
        def pack_512(u, num_bits_shift: int) -> int:
            limbs = (u.d0, u.d1, u.d2, u.d3)
            return sum(limb << (num_bits_shift * i) for i, limb in enumerate(limbs))

        x = pack_512(ids.x, num_bits_shift = 128)
        p = ids.p.low + (ids.p.high << 128)
        x_inverse_mod_p = pow(x,-1, p)

        x_inverse_mod_p_split = (x_inverse_mod_p & ((1 << 128) - 1), x_inverse_mod_p >> 128)

        ids.x_inverse_mod_p.low = x_inverse_mod_p_split[0]
        ids.x_inverse_mod_p.high = x_inverse_mod_p_split[1]
    ```

* BREAKING CHANGE: Fix `CairoRunner::get_memory_holes` [#1027](https://github.com/lambdaclass/cairo-vm/pull/1027):

  * Skip builtin segements when counting memory holes
  * Check amount of memory holes for all tests in cairo_run_test
  * Remove duplicated tests in cairo_run_test
  * BREAKING CHANGE: `MemorySegmentManager.get_memory_holes` now also receives the amount of builtins in the vm. Signature is now `pub fn get_memory_holes(&self, builtin_count: usize) -> Result<usize, MemoryError>`

* Add missing hints on cairo_secp lib [#1026](https://github.com/lambdaclass/cairo-vm/pull/1026):

    `BuiltinHintProcessor` now supports the following hints:

    ```python
    from starkware.cairo.common.cairo_secp.secp256r1_utils import SECP256R1_ALPHA as ALPHA
    ```
    and:

    ```python
    from starkware.cairo.common.cairo_secp.secp256r1_utils import SECP256R1_N as N
    ```

* Add missing hint on vrf.json lib [#1043](https://github.com/lambdaclass/cairo-vm/pull/1043):

    `BuiltinHintProcessor` now supports the following hint:

    ```python
        from starkware.python.math_utils import div_mod

        def split(a: int):
            return (a & ((1 << 128) - 1), a >> 128)

        def pack(z, num_bits_shift: int) -> int:
            limbs = (z.low, z.high)
            return sum(limb << (num_bits_shift * i) for i, limb in enumerate(limbs))

        a = pack(ids.a, 128)
        b = pack(ids.b, 128)
        p = pack(ids.p, 128)
        # For python3.8 and above the modular inverse can be computed as follows:
        # b_inverse_mod_p = pow(b, -1, p)
        # Instead we use the python3.7-friendly function div_mod from starkware.python.math_utils
        b_inverse_mod_p = div_mod(1, b, p)

        b_inverse_mod_p_split = split(b_inverse_mod_p)

        ids.b_inverse_mod_p.low = b_inverse_mod_p_split[0]
        ids.b_inverse_mod_p.high = b_inverse_mod_p_split[1]
    ```

* Add missing hints `NewHint#35` and `NewHint#36` [#975](https://github.com/lambdaclass/cairo-vm/issues/975)

    `BuiltinHintProcessor` now supports the following hint:

    ```python
    from starkware.cairo.common.cairo_secp.secp_utils import pack
    from starkware.cairo.common.math_utils import as_int
    from starkware.python.math_utils import div_mod, safe_div

    p = pack(ids.P, PRIME)
    x = pack(ids.x, PRIME) + as_int(ids.x.d3, PRIME) * ids.BASE ** 3 + as_int(ids.x.d4, PRIME) * ids.BASE ** 4
    y = pack(ids.y, PRIME)

    value = res = div_mod(x, y, p)
    ```

    ```python
    k = safe_div(res * y - x, p)
    value = k if k > 0 else 0 - k
    ids.flag = 1 if k > 0 else 0
    ```

* Add missing hint on cairo_secp lib [#1057](https://github.com/lambdaclass/cairo-vm/pull/1057):

    `BuiltinHintProcessor` now supports the following hint:

    ```python
        from starkware.cairo.common.cairo_secp.secp_utils import pack
        from starkware.python.math_utils import ec_double_slope

        # Compute the slope.
        x = pack(ids.point.x, PRIME)
        y = pack(ids.point.y, PRIME)
        value = slope = ec_double_slope(point=(x, y), alpha=ALPHA, p=SECP_P)
    ```

* Add missing hint on uint256_improvements lib [#1025](https://github.com/lambdaclass/cairo-vm/pull/1025):

    `BuiltinHintProcessor` now supports the following hint:

    ```python
        from starkware.python.math_utils import isqrt
        n = (ids.n.high << 128) + ids.n.low
        root = isqrt(n)
        assert 0 <= root < 2 ** 128
        ids.root = root
    ```

* Add missing hint on vrf.json lib [#1045](https://github.com/lambdaclass/cairo-vm/pull/1045):

    `BuiltinHintProcessor` now supports the following hint:

    ```python
        from starkware.python.math_utils import is_quad_residue, sqrt

        def split(a: int):
            return (a & ((1 << 128) - 1), a >> 128)

        def pack(z) -> int:
            return z.low + (z.high << 128)

        generator = pack(ids.generator)
        x = pack(ids.x)
        p = pack(ids.p)

        success_x = is_quad_residue(x, p)
        root_x = sqrt(x, p) if success_x else None
        success_gx = is_quad_residue(generator*x, p)
        root_gx = sqrt(generator*x, p) if success_gx else None

        # Check that one is 0 and the other is 1
        if x != 0:
            assert success_x + success_gx == 1

        # `None` means that no root was found, but we need to transform these into a felt no matter what
        if root_x == None:
            root_x = 0
        if root_gx == None:
            root_gx = 0
        ids.success_x = int(success_x)
        ids.success_gx = int(success_gx)
        split_root_x = split(root_x)
        # print('split root x', split_root_x)
        split_root_gx = split(root_gx)
        ids.sqrt_x.low = split_root_x[0]
        ids.sqrt_x.high = split_root_x[1]
        ids.sqrt_gx.low = split_root_gx[0]
        ids.sqrt_gx.high = split_root_gx[1]
    ```

* Add missing hint on uint256_improvements lib [#1024](https://github.com/lambdaclass/cairo-vm/pull/1024):

    `BuiltinHintProcessor` now supports the following hint:

    ```python
        res = ids.a + ids.b
        ids.carry = 1 if res >= ids.SHIFT else 0
    ```

* BREAKING CHANGE: move `Program::identifiers` to `SharedProgramData::identifiers` [#1023](https://github.com/lambdaclass/cairo-vm/pull/1023)
    * Optimizes `CairoRunner::new`, needed for sequencers and other workflows reusing the same `Program` instance across `CairoRunner`s
    * Breaking change: make all fields in `Program` and `SharedProgramData` `pub(crate)`, since we break by moving the field let's make it the last break for this struct
    * Add `Program::get_identifier(&self, id: &str) -> &Identifier` to get a single identifier by name

* Implement hints on field_arithmetic lib[#985](https://github.com/lambdaclass/cairo-vm/pull/983)

    `BuiltinHintProcessor` now supports the following hint:

    ```python
        %{
            from starkware.python.math_utils import is_quad_residue, sqrt

            def split(num: int, num_bits_shift: int = 128, length: int = 3):
                a = []
                for _ in range(length):
                    a.append( num & ((1 << num_bits_shift) - 1) )
                    num = num >> num_bits_shift
                return tuple(a)

            def pack(z, num_bits_shift: int = 128) -> int:
                limbs = (z.d0, z.d1, z.d2)
                return sum(limb << (num_bits_shift * i) for i, limb in enumerate(limbs))


            generator = pack(ids.generator)
            x = pack(ids.x)
            p = pack(ids.p)

            success_x = is_quad_residue(x, p)
            root_x = sqrt(x, p) if success_x else None

            success_gx = is_quad_residue(generator*x, p)
            root_gx = sqrt(generator*x, p) if success_gx else None

            # Check that one is 0 and the other is 1
            if x != 0:
                assert success_x + success_gx ==1

            # `None` means that no root was found, but we need to transform these into a felt no matter what
            if root_x == None:
                root_x = 0
            if root_gx == None:
                root_gx = 0
            ids.success_x = int(success_x)
            ids.success_gx = int(success_gx)
            split_root_x = split(root_x)
            split_root_gx = split(root_gx)
            ids.sqrt_x.d0 = split_root_x[0]
            ids.sqrt_x.d1 = split_root_x[1]
            ids.sqrt_x.d2 = split_root_x[2]
            ids.sqrt_gx.d0 = split_root_gx[0]
            ids.sqrt_gx.d1 = split_root_gx[1]
            ids.sqrt_gx.d2 = split_root_gx[2]
        %}
    ```

* Add missing hint on vrf.json lib [#1050](https://github.com/lambdaclass/cairo-vm/pull/1050):

    `BuiltinHintProcessor` now supports the following hint:

    ```python
        sum_low = ids.a.low + ids.b.low
        ids.carry_low = 1 if sum_low >= ids.SHIFT else 0
    ```

* Add missing hint on uint256_improvements lib [#1016](https://github.com/lambdaclass/cairo-vm/pull/1016):

    `BuiltinHintProcessor` now supports the following hint:

    ```python
        def split(num: int, num_bits_shift: int = 128, length: int = 2):
            a = []
            for _ in range(length):
                a.append( num & ((1 << num_bits_shift) - 1) )
                num = num >> num_bits_shift
            return tuple(a)

        def pack(z, num_bits_shift: int = 128) -> int:
            limbs = (z.low, z.high)
            return sum(limb << (num_bits_shift * i) for i, limb in enumerate(limbs))

        a = pack(ids.a)
        b = pack(ids.b)
        res = (a - b)%2**256
        res_split = split(res)
        ids.res.low = res_split[0]
        ids.res.high = res_split[1]
    ```

* Implement hint on vrf.json lib [#1049](https://github.com/lambdaclass/cairo-vm/pull/1049)

    `BuiltinHintProcessor` now supports the following hint:

    ```python
        def split(num: int, num_bits_shift: int, length: int):
            a = []
            for _ in range(length):
                a.append( num & ((1 << num_bits_shift) - 1) )
                num = num >> num_bits_shift
            return tuple(a)

        def pack(z, num_bits_shift: int) -> int:
            limbs = (z.d0, z.d1, z.d2)
            return sum(limb << (num_bits_shift * i) for i, limb in enumerate(limbs))

        def pack_extended(z, num_bits_shift: int) -> int:
            limbs = (z.d0, z.d1, z.d2, z.d3, z.d4, z.d5)
            return sum(limb << (num_bits_shift * i) for i, limb in enumerate(limbs))

        a = pack_extended(ids.a, num_bits_shift = 128)
        div = pack(ids.div, num_bits_shift = 128)

        quotient, remainder = divmod(a, div)

        quotient_split = split(quotient, num_bits_shift=128, length=6)

        ids.quotient.d0 = quotient_split[0]
        ids.quotient.d1 = quotient_split[1]
        ids.quotient.d2 = quotient_split[2]
        ids.quotient.d3 = quotient_split[3]
        ids.quotient.d4 = quotient_split[4]
        ids.quotient.d5 = quotient_split[5]

        remainder_split = split(remainder, num_bits_shift=128, length=3)
        ids.remainder.d0 = remainder_split[0]
        ids.remainder.d1 = remainder_split[1]
        ids.remainder.d2 = remainder_split[2]
    ```

    _Note: this hint is similar to the one in #983, but with some trailing whitespace removed_

* Add missing hint on vrf.json whitelist [#1030](https://github.com/lambdaclass/cairo-vm/pull/1030):

    `BuiltinHintProcessor` now supports the following hint:

    ```python
        def split(num: int, num_bits_shift: int, length: int):
            a = []
            for _ in range(length):
                a.append( num & ((1 << num_bits_shift) - 1) )
                num = num >> num_bits_shift
            return tuple(a)

        def pack(z, num_bits_shift: int) -> int:
            limbs = (z.low, z.high)
            return sum(limb << (num_bits_shift * i) for i, limb in enumerate(limbs))

        def pack_extended(z, num_bits_shift: int) -> int:
            limbs = (z.d0, z.d1, z.d2, z.d3)
            return sum(limb << (num_bits_shift * i) for i, limb in enumerate(limbs))

        x = pack_extended(ids.x, num_bits_shift = 128)
        div = pack(ids.div, num_bits_shift = 128)

        quotient, remainder = divmod(x, div)

        quotient_split = split(quotient, num_bits_shift=128, length=4)

        ids.quotient.d0 = quotient_split[0]
        ids.quotient.d1 = quotient_split[1]
        ids.quotient.d2 = quotient_split[2]
        ids.quotient.d3 = quotient_split[3]

        remainder_split = split(remainder, num_bits_shift=128, length=2)
        ids.remainder.low = remainder_split[0]
        ids.remainder.high = remainder_split[1]
    ```

* Add method `Program::data_len(&self) -> usize` to get the number of data cells in a given program [#1022](https://github.com/lambdaclass/cairo-vm/pull/1022)

* Add missing hint on uint256_improvements lib [#1013](https://github.com/lambdaclass/cairo-vm/pull/1013):

    `BuiltinHintProcessor` now supports the following hint:

    ```python
        a = (ids.a.high << 128) + ids.a.low
        div = (ids.div.b23 << 128) + ids.div.b01
        quotient, remainder = divmod(a, div)

        ids.quotient.low = quotient & ((1 << 128) - 1)
        ids.quotient.high = quotient >> 128
        ids.remainder.low = remainder & ((1 << 128) - 1)
        ids.remainder.high = remainder >> 128
    ```

* Add missing hint on cairo_secp lib [#1010](https://github.com/lambdaclass/cairo-vm/pull/1010):

    `BuiltinHintProcessor` now supports the following hint:

    ```python
        memory[ap] = int(x == 0)
    ```

* Implement hint on `get_felt_bitlength` [#993](https://github.com/lambdaclass/cairo-vm/pull/993)

  `BuiltinHintProcessor` now supports the following hint:
  ```python
  x = ids.x
  ids.bit_length = x.bit_length()
  ```
  Used by the [`Garaga` library function `get_felt_bitlength`](https://github.com/keep-starknet-strange/garaga/blob/249f8a372126b3a839f9c1e1080ea8c6f9374c0c/src/utils.cairo#L54)

* Add missing hint on cairo_secp lib [#1009](https://github.com/lambdaclass/cairo-vm/pull/1009):

    `BuiltinHintProcessor` now supports the following hint:

    ```python
        ids.dibit = ((ids.scalar_u >> ids.m) & 1) + 2 * ((ids.scalar_v >> ids.m) & 1)
    ```

* Add getters to read properties of a `Program` [#1017](https://github.com/lambdaclass/cairo-vm/pull/1017):
  * `prime(&self) -> &str`: get the prime associated to data in hex representation
  * `iter_data(&self) -> Iterator<Item = &MaybeRelocatable>`: get an iterator over all elements in the program data
  * `iter_builtins(&self) -> Iterator<Item = &BuiltinName>`: get an iterator over the names of required builtins

* Add missing hint on cairo_secp lib [#1008](https://github.com/lambdaclass/cairo-vm/pull/1008):

    `BuiltinHintProcessor` now supports the following hint:

    ```python
        ids.len_hi = max(ids.scalar_u.d2.bit_length(), ids.scalar_v.d2.bit_length())-1
    ```

* Update `starknet-crypto` to version `0.4.3` [#1011](https://github.com/lambdaclass/cairo-vm/pull/1011)
  * The new version carries an 85% reduction in execution time for ECDSA signature verification

* BREAKING CHANGE: refactor `Program` to optimize `Program::clone` [#999](https://github.com/lambdaclass/cairo-vm/pull/999)

    * Breaking change: many fields that were (unnecessarily) public become hidden by the refactor.

* BREAKING CHANGE: Add _builtin suffix to builtin names e.g.: output -> output_builtin [#1005](https://github.com/lambdaclass/cairo-vm/pull/1005)

* Implement hint on uint384_extension lib [#983](https://github.com/lambdaclass/cairo-vm/pull/983)

    `BuiltinHintProcessor` now supports the following hint:

    ```python
        def split(num: int, num_bits_shift: int, length: int):
            a = []
            for _ in range(length):
                a.append( num & ((1 << num_bits_shift) - 1) )
                num = num >> num_bits_shift
            return tuple(a)

        def pack(z, num_bits_shift: int) -> int:
            limbs = (z.d0, z.d1, z.d2)
            return sum(limb << (num_bits_shift * i) for i, limb in enumerate(limbs))

        def pack_extended(z, num_bits_shift: int) -> int:
            limbs = (z.d0, z.d1, z.d2, z.d3, z.d4, z.d5)
            return sum(limb << (num_bits_shift * i) for i, limb in enumerate(limbs))

        a = pack_extended(ids.a, num_bits_shift = 128)
        div = pack(ids.div, num_bits_shift = 128)

        quotient, remainder = divmod(a, div)

        quotient_split = split(quotient, num_bits_shift=128, length=6)

        ids.quotient.d0 = quotient_split[0]
        ids.quotient.d1 = quotient_split[1]
        ids.quotient.d2 = quotient_split[2]
        ids.quotient.d3 = quotient_split[3]
        ids.quotient.d4 = quotient_split[4]
        ids.quotient.d5 = quotient_split[5]

        remainder_split = split(remainder, num_bits_shift=128, length=3)
        ids.remainder.d0 = remainder_split[0]
        ids.remainder.d1 = remainder_split[1]
        ids.remainder.d2 = remainder_split[2]
    ```

* BREAKING CHANGE: optimization for instruction decoding [#942](https://github.com/lambdaclass/cairo-vm/pull/942):
    * Avoids copying immediate arguments to the `Instruction` structure, as they get inferred from the offset anyway
    * Breaking: removal of the field `Instruction::imm`

* Add missing `\n` character in traceback string [#997](https://github.com/lambdaclass/cairo-vm/pull/997)
    * BugFix: Add missing `\n` character after traceback lines when the filename is missing ("Unknown Location")

* 0.11 Support
    * Add missing hints [#1014](https://github.com/lambdaclass/cairo-vm/pull/1014):
        `BuiltinHintProcessor` now supports the following hints:
        ```python
            from starkware.cairo.common.cairo_secp.secp256r1_utils import SECP256R1_P as SECP_P
        ```
        and:
        ```python
            from starkware.cairo.common.cairo_secp.secp_utils import pack
            from starkware.python.math_utils import line_slope

            # Compute the slope.
            x0 = pack(ids.point0.x, PRIME)
            y0 = pack(ids.point0.y, PRIME)
            x1 = pack(ids.point1.x, PRIME)
            y1 = pack(ids.point1.y, PRIME)
            value = slope = line_slope(point1=(x0, y0), point2=(x1, y1), p=SECP_P)
        ```
    * Add missing hints on cairo_secp lib [#991](https://github.com/lambdaclass/cairo-vm/pull/991):
        `BuiltinHintProcessor` now supports the following hints:
        ```python
        from starkware.cairo.common.cairo_secp.secp_utils import pack
        from starkware.python.math_utils import div_mod, safe_div

        N = 0xfffffffffffffffffffffffffffffffebaaedce6af48a03bbfd25e8cd0364141
        x = pack(ids.x, PRIME) % N
        s = pack(ids.s, PRIME) % N
        value = res = div_mod(x, s, N)
        ```
        and:
        ```python
        value = k = safe_div(res * s - x, N)
        ```
    * Layouts update [#874](https://github.com/lambdaclass/cairo-vm/pull/874)
    * Keccak builtin updated [#873](https://github.com/lambdaclass/cairo-vm/pull/873), [#883](https://github.com/lambdaclass/cairo-vm/pull/883)
    * Changes to `ec_op` [#876](https://github.com/lambdaclass/cairo-vm/pull/876)
    * Poseidon builtin [#875](https://github.com/lambdaclass/cairo-vm/pull/875)
    * Renamed Felt to Felt252 [#899](https://github.com/lambdaclass/cairo-vm/pull/899)
    * Added SegmentArenaBuiltinRunner [#913](https://github.com/lambdaclass/cairo-vm/pull/913)
    * Added `program_segment_size` argument to `verify_secure_runner` & `run_from_entrypoint` [#928](https://github.com/lambdaclass/cairo-vm/pull/928)
    * Added dynamic layout [#879](https://github.com/lambdaclass/cairo-vm/pull/879)
    * `get_segment_size` was exposed [#934](https://github.com/lambdaclass/cairo-vm/pull/934)

* Add missing hint on cairo_secp lib [#1006](https://github.com/lambdaclass/cairo-vm/pull/1006):

    `BuiltinHintProcessor` now supports the following hint:

    ```python
        ids.quad_bit = (
            8 * ((ids.scalar_v >> ids.m) & 1)
            + 4 * ((ids.scalar_u >> ids.m) & 1)
            + 2 * ((ids.scalar_v >> (ids.m - 1)) & 1)
            + ((ids.scalar_u >> (ids.m - 1)) & 1)
        )
    ```

* Add missing hint on cairo_secp lib [#1003](https://github.com/lambdaclass/cairo-vm/pull/1003):

    `BuiltinHintProcessor` now supports the following hint:

    ```python
        from starkware.cairo.common.cairo_secp.secp_utils import pack

        x = pack(ids.x, PRIME) % SECP_P
    ```

* Add missing hint on cairo_secp lib [#996](https://github.com/lambdaclass/cairo-vm/pull/996):

    `BuiltinHintProcessor` now supports the following hint:

    ```python
        from starkware.python.math_utils import div_mod
        value = x_inv = div_mod(1, x, SECP_P)
    ```

* Add missing hints on cairo_secp lib [#994](https://github.com/lambdaclass/cairo-vm/pull/994):

    `BuiltinHintProcessor` now supports the following hints:

    ```python
        from starkware.cairo.common.cairo_secp.secp_utils import pack
        from starkware.python.math_utils import div_mod, safe_div

        a = pack(ids.a, PRIME)
        b = pack(ids.b, PRIME)
        value = res = div_mod(a, b, N)
    ```

    ```python
        value = k_plus_one = safe_div(res * b - a, N) + 1
    ```

* Add missing hint on cairo_secp lib [#992](https://github.com/lambdaclass/cairo-vm/pull/992):

    `BuiltinHintProcessor` now supports the following hint:

    ```python
        from starkware.cairo.common.cairo_secp.secp_utils import pack

        q, r = divmod(pack(ids.val, PRIME), SECP_P)
        assert r == 0, f"verify_zero: Invalid input {ids.val.d0, ids.val.d1, ids.val.d2}."
        ids.q = q % PRIME
    ```

* Add missing hint on cairo_secp lib [#990](https://github.com/lambdaclass/cairo-vm/pull/990):

    `BuiltinHintProcessor` now supports the following hint:

    ```python
        from starkware.cairo.common.cairo_secp.secp_utils import pack

        slope = pack(ids.slope, PRIME)
        x = pack(ids.point.x, PRIME)
        y = pack(ids.point.y, PRIME)

        value = new_x = (pow(slope, 2, SECP_P) - 2 * x) % SECP_P
    ```

* Add missing hint on cairo_secp lib [#989](https://github.com/lambdaclass/cairo-vm/pull/989):

    `BuiltinHintProcessor` now supports the following hint:

    ```python
        from starkware.cairo.common.cairo_secp.secp_utils import SECP_P
        q, r = divmod(pack(ids.val, PRIME), SECP_P)
        assert r == 0, f"verify_zero: Invalid input {ids.val.d0, ids.val.d1, ids.val.d2}."
        ids.q = q % PRIME
    ```

* Add missing hint on cairo_secp lib [#986](https://github.com/lambdaclass/cairo-vm/pull/986):

    `BuiltinHintProcessor` now supports the following hint:

    ```python
        from starkware.cairo.common.cairo_secp.secp_utils import SECP_P, pack
        from starkware.python.math_utils import div_mod

        # Compute the slope.
        x = pack(ids.pt.x, PRIME)
        y = pack(ids.pt.y, PRIME)
        value = slope = div_mod(3 * x ** 2, 2 * y, SECP_P)
    ```

* Add missing hint on cairo_secp lib [#984](https://github.com/lambdaclass/cairo-vm/pull/984):

    `BuiltinHintProcessor` now supports the following hint:

    ```python
        from starkware.cairo.common.cairo_secp.secp_utils import SECP_P, pack
        from starkware.python.math_utils import div_mod

        # Compute the slope.
        x0 = pack(ids.pt0.x, PRIME)
        y0 = pack(ids.pt0.y, PRIME)
        x1 = pack(ids.pt1.x, PRIME)
        y1 = pack(ids.pt1.y, PRIME)
        value = slope = div_mod(y0 - y1, x0 - x1, SECP_P)
    ```

* Implement hints on uint384 lib (Part 2) [#971](https://github.com/lambdaclass/cairo-vm/pull/971)

    `BuiltinHintProcessor` now supports the following hint:

    ```python
        memory[ap] = 1 if 0 <= (ids.a.d2 % PRIME) < 2 ** 127 else 0
    ```

 * Add alternative hint code for hint on _block_permutation used by 0.10.3 whitelist [#958](https://github.com/lambdaclass/cairo-vm/pull/958)

     `BuiltinHintProcessor` now supports the following hint:

    ```python
        from starkware.cairo.common.keccak_utils.keccak_utils import keccak_func
        _keccak_state_size_felts = int(ids.KECCAK_STATE_SIZE_FELTS)
        assert 0 <= _keccak_state_size_felts < 100

        output_values = keccak_func(memory.get_range(
            ids.keccak_ptr - _keccak_state_size_felts, _keccak_state_size_felts))
        segments.write_arg(ids.keccak_ptr, output_values)
    ```

* Make  hints code `src/hint_processor/builtin_hint_processor/hint_code.rs` public [#988](https://github.com/lambdaclass/cairo-vm/pull/988)

* Implement hints on uint384 lib (Part 1) [#960](https://github.com/lambdaclass/cairo-vm/pull/960)

    `BuiltinHintProcessor` now supports the following hints:

    ```python
        def split(num: int, num_bits_shift: int, length: int):
        a = []
        for _ in range(length):
            a.append( num & ((1 << num_bits_shift) - 1) )
            num = num >> num_bits_shift
        return tuple(a)

        def pack(z, num_bits_shift: int) -> int:
            limbs = (z.d0, z.d1, z.d2)
            return sum(limb << (num_bits_shift * i) for i, limb in enumerate(limbs))

        a = pack(ids.a, num_bits_shift = 128)
        div = pack(ids.div, num_bits_shift = 128)
        quotient, remainder = divmod(a, div)

        quotient_split = split(quotient, num_bits_shift=128, length=3)
        assert len(quotient_split) == 3

        ids.quotient.d0 = quotient_split[0]
        ids.quotient.d1 = quotient_split[1]
        ids.quotient.d2 = quotient_split[2]

        remainder_split = split(remainder, num_bits_shift=128, length=3)
        ids.remainder.d0 = remainder_split[0]
        ids.remainder.d1 = remainder_split[1]
        ids.remainder.d2 = remainder_split[2]
    ```

    ```python
        ids.low = ids.a & ((1<<128) - 1)
        ids.high = ids.a >> 128
    ```

    ```python
            sum_d0 = ids.a.d0 + ids.b.d0
        ids.carry_d0 = 1 if sum_d0 >= ids.SHIFT else 0
        sum_d1 = ids.a.d1 + ids.b.d1 + ids.carry_d0
        ids.carry_d1 = 1 if sum_d1 >= ids.SHIFT else 0
        sum_d2 = ids.a.d2 + ids.b.d2 + ids.carry_d1
        ids.carry_d2 = 1 if sum_d2 >= ids.SHIFT else 0
    ```

    ```python
        from starkware.python.math_utils import isqrt

        def split(num: int, num_bits_shift: int, length: int):
            a = []
            for _ in range(length):
                a.append( num & ((1 << num_bits_shift) - 1) )
                num = num >> num_bits_shift
            return tuple(a)

        def pack(z, num_bits_shift: int) -> int:
            limbs = (z.d0, z.d1, z.d2)
            return sum(limb << (num_bits_shift * i) for i, limb in enumerate(limbs))

        a = pack(ids.a, num_bits_shift=128)
        root = isqrt(a)
        assert 0 <= root < 2 ** 192
        root_split = split(root, num_bits_shift=128, length=3)
        ids.root.d0 = root_split[0]
        ids.root.d1 = root_split[1]
        ids.root.d2 = root_split[2]
    ```

* Re-export the `cairo-felt` crate as `cairo_vm::felt` [#981](https://github.com/lambdaclass/cairo-vm/pull/981)
  * Removes the need of explicitly importing `cairo-felt` in downstream projects
  and helps ensure there is no version mismatch caused by that

* Implement hint on `uint256_mul_div_mod`[#957](https://github.com/lambdaclass/cairo-vm/pull/957)

    `BuiltinHintProcessor` now supports the following hint:

    ```python
    a = (ids.a.high << 128) + ids.a.low
    b = (ids.b.high << 128) + ids.b.low
    div = (ids.div.high << 128) + ids.div.low
    quotient, remainder = divmod(a * b, div)

    ids.quotient_low.low = quotient & ((1 << 128) - 1)
    ids.quotient_low.high = (quotient >> 128) & ((1 << 128) - 1)
    ids.quotient_high.low = (quotient >> 256) & ((1 << 128) - 1)
    ids.quotient_high.high = quotient >> 384
    ids.remainder.low = remainder & ((1 << 128) - 1)
    ids.remainder.high = remainder >> 128"
    ```

    Used by the common library function `uint256_mul_div_mod`

#### [0.3.0-rc1] - 2023-04-13
* Derive Deserialize for ExecutionResources [#922](https://github.com/lambdaclass/cairo-vm/pull/922)
* Remove builtin names from VirtualMachine.builtin_runners [#921](https://github.com/lambdaclass/cairo-vm/pull/921)
* Implemented hints on common/ec.cairo [#888](https://github.com/lambdaclass/cairo-vm/pull/888)
* Changed `Memory.insert` argument types [#902](https://github.com/lambdaclass/cairo-vm/pull/902)
* feat: implemented `Deserialize` on Program by changing builtins field type to enum [#896](https://github.com/lambdaclass/cairo-vm/pull/896)
* Effective size computation from the VM exposed [#887](https://github.com/lambdaclass/cairo-vm/pull/887)
* Wasm32 Support! [#828](https://github.com/lambdaclass/cairo-vm/pull/828), [#893](https://github.com/lambdaclass/cairo-vm/pull/893)
* `MathError` added for math operation [#855](https://github.com/lambdaclass/cairo-vm/pull/855)
* Check for overflows in relocatable operations [#859](https://github.com/lambdaclass/cairo-vm/pull/859)
* Use `Relocatable` instead of `&MaybeRelocatable` in `load_data` and `get_range`[#860](https://github.com/lambdaclass/cairo-vm/pull/860) [#867](https://github.com/lambdaclass/cairo-vm/pull/867)
* Memory-related errors moved to `MemoryError` [#854](https://github.com/lambdaclass/cairo-vm/pull/854)
    * Removed unused error variants
    * Moved memory-related error variants to `MemoryError`
    * Changed memory getters to return `MemoryError` instead of `VirtualMachineError`
    * Changed all memory-related errors in hint from `HintError::Internal(VmError::...` to `HintError::Memory(MemoryError::...`
* feat: Builder pattern for `VirtualMachine` [#820](https://github.com/lambdaclass/cairo-vm/pull/820)
* Simplified `Memory::get` return type to `Option` [#852](https://github.com/lambdaclass/cairo-vm/pull/852)
* Improved idenitifier variable error handling [#851](https://github.com/lambdaclass/cairo-vm/pull/851)
* `CairoRunner::write_output` now prints missing and relocatable values [#853](https://github.com/lambdaclass/cairo-vm/pull/853)
* `VirtualMachineError::FailedToComputeOperands` error message expanded [#848](https://github.com/lambdaclass/cairo-vm/pull/848)
* Builtin names made public [#849](https://github.com/lambdaclass/cairo-vm/pull/849)
* `secure_run` flag moved to `CairoRunConfig` struct [#832](https://github.com/lambdaclass/cairo-vm/pull/832)
* `vm_core` error types revised and iimplemented `AddAssign` for `Relocatable` [#837](https://github.com/lambdaclass/cairo-vm/pull/837)
* `to_bigint` and `to_biguint` deprecated [#757](https://github.com/lambdaclass/cairo-vm/pull/757)
* `Memory` moved into `MemorySegmentManager` [#830](https://github.com/lambdaclass/cairo-vm/pull/830)
    * To reduce the complexity of the VM's memory and enforce proper usage (as the memory and its segment manager are now a "unified" entity)
    * Removed `memory` field from `VirtualMachine`
    * Added `memory` field to `MemorySegmentManager`
    * Removed `Memory` argument from methods where `MemorySegmentManager` is also an argument
    * Added test macro `segments` (an extension of the `memory` macro)
* `Display` trait added to Memory struct [#812](https://github.com/lambdaclass/cairo-vm/pull/812)
* feat: Extensible VirtualMachineError and removed PartialEq trait [#783](https://github.com/lambdaclass/cairo-vm/pull/783)
    * `VirtualMachineError::Other(anyhow::Error)` was added to allow to returning custom errors when using `cairo-vm`
    * The `PartialEq` trait was removed from the `VirtualMachineError` enum
* VM hooks added as a conditional feature [#761](https://github.com/lambdaclass/cairo-vm/pull/761)
    * Cairo-vm based testing tools such as cairo-foundry or those built by FuzzingLabs need access to the state of the VM at specific points during the execution.
    * This PR adds the possibility for users of the cairo-vm lib to execute their custom additional code during the program execution.
    * The Rust "feature" mechanism was used in order to guarantee that this ability is only available when the lib user needs it, and is not compiled when it's not required.
    * Three hooks were created:
        * before the first step
        * before each step
        * after each step
* ExecutionResource operations: add and substract [#774](https://github.com/lambdaclass/cairo-vm/pull/774), multiplication [#908](https://github.com/lambdaclass/cairo-vm/pull/908) , and `AddAssign` [#914](https://github.com/lambdaclass/cairo-vm/pull/914)

* Move `Memory` into `MemorySegmentManager` [#830](https://github.com/lambdaclass/cairo-vm/pull/830)
    * Structural changes:
        * Remove `memory: Memory` field from `VirtualMachine`
        * Add `memory: Memory` field to `MemorySegmentManager`
    * As a result of this, multiple public methods' signatures changed:
        * `BuiltinRunner` (and its inner enum types):
            * `initialize_segments(&mut self, segments: &mut MemorySegmentManager, memory: &mut Memory)` -> `initialize_segments(&mut self, segments: &mut MemorySegmentManager)`
            * `final_stack(&mut self, segments: &MemorySegmentManager, memory: &Memory, stack_pointer: Relocatable) -> Result<Relocatable, RunnerError>` -> `final_stack(&mut self, segments: &MemorySegmentManager, stack_pointer: Relocatable) -> Result<Relocatable, RunnerError>`
        * `MemorySegmentManager`
            * `add(&mut self, memory: &mut Memory) -> Relocatable` -> `add(&mut self) -> Relocatable`
            * `add_temporary_segment(&mut self, memory: &mut Memory) -> Relocatable` -> `add_temporary_segment(&mut self) -> Relocatable`
            * `load_data(&mut self, memory: &mut Memory, ptr: &MaybeRelocatable, data: &Vec<MaybeRelocatable>) -> Result<MaybeRelocatable, MemoryError>` -> `load_data(&mut self, ptr: &MaybeRelocatable, data: &Vec<MaybeRelocatable>) -> Result<MaybeRelocatable, MemoryError>`
            * `compute_effective_sizes(&mut self, memory: &Memory) -> &Vec<usize>` -> `compute_effective_sizes(&mut self) -> &Vec<usize>`
            * `gen_arg(&mut self, arg: &dyn Any, memory: &mut Memory) -> Result<MaybeRelocatable, VirtualMachineError>` -> `gen_arg(&mut self, arg: &dyn Any) -> Result<MaybeRelocatable, VirtualMachineError>`
            * `gen_cairo_arg(&mut self, arg: &CairoArg, memory: &mut Memory) -> Result<MaybeRelocatable, VirtualMachineError>` -> `gen_cairo_arg(&mut self, arg: &CairoArg) -> Result<MaybeRelocatable, VirtualMachineError>`
            * `write_arg(&mut self, memory: &mut Memory, ptr: &Relocatable, arg: &dyn Any) -> Result<MaybeRelocatable, MemoryError>` -> `write_arg(&mut self, ptr: &Relocatable, arg: &dyn Any) -> Result<MaybeRelocatable, MemoryError>`

* Refactor `Memory::relocate memory` [#784](https://github.com/lambdaclass/cairo-vm/pull/784)
    * Bugfixes:
        * `Memory::relocate_memory` now moves data in the temporary memory relocated by a relocation rule to the real memory
    * Aditional Notes:
        * When relocating temporary memory produces clashes with pre-existing values in the real memory, an InconsistentMemory error is returned instead of keeping the last inserted value. This differs from the original implementation.

* Restrict addresses to Relocatable + fix some error variants used in signature.rs [#792](https://github.com/lambdaclass/cairo-vm/pull/792)
    * Public Api Changes:
        * Change `ValidationRule` inner type to `Box<dyn Fn(&Memory, &Relocatable) -> Result<Vec<Relocatable>, MemoryError>>`.
        * Change `validated_addresses` field of `Memory` to `HashSet<Relocatable>`.
        * Change `validate_memory_cell(&mut self, address: &MaybeRelocatable) -> Result<(), MemoryError>` to `validate_memory_cell(&mut self, addr: &Relocatable) -> Result<(), MemoryError>`.

* Add `VmException` to `CairoRunner::run_from_entrypoint`[#775](https://github.com/lambdaclass/cairo-vm/pull/775)
    * Public Api Changes:
        * Change error return type of `CairoRunner::run_from_entrypoint` to `CairoRunError`.
        * Convert `VirtualMachineError`s outputed during the vm run to `VmException` in `CairoRunner::run_from_entrypoint`.
        * Make `VmException` fields public

* Fix `BuiltinRunner::final_stack` and remove quick fix [#778](https://github.com/lambdaclass/cairo-vm/pull/778)
    * Public Api changes:
        * Various changes to public `BuiltinRunner` method's signatures:
            * `final_stack(&self, vm: &VirtualMachine, pointer: Relocatable) -> Result<(Relocatable, usize), RunnerError>` to `final_stack(&mut self, segments: &MemorySegmentManager, memory: &Memory, pointer: Relocatable) -> Result<Relocatable,RunnerError>`.
            * `get_used_cells(&self, vm: &VirtualMachine) -> Result<usize, MemoryError>` to  `get_used_cells(&self, segments: &MemorySegmentManager) -> Result<usize, MemoryError>`.
            * `get_used_instances(&self, vm: &VirtualMachine) -> Result<usize, MemoryError>` to `get_used_instances(&self, segments: &MemorySegmentManager) -> Result<usize, MemoryError>`.
    * Bugfixes:
        * `BuiltinRunner::final_stack` now updates the builtin's stop_ptr instead of returning it. This replaces the bugfix on PR #768.

#### [0.1.3] - 2023-01-26
* Add secure_run flag + integrate verify_secure_runner into cairo-run [#771](https://github.com/lambdaclass/cairo-vm/pull/777)
    * Public Api changes:
        * Add command_line argument `secure_run`
        * Add argument `secure_run: Option<bool>` to `cairo_run`
        * `verify_secure_runner` is now called inside `cairo-run` when `secure_run` is set to true or when it not set and the run is not on `proof_mode`
    * Bugfixes:
        * `EcOpBuiltinRunner::deduce_memory_cell` now checks that both points are on the curve instead of only the first one
        * `EcOpBuiltinRunner::deduce_memory_cell` now returns the values of the point coordinates instead of the indices when a `PointNotOnCurve` error is returned

* Refactor `Refactor verify_secure_runner` [#768](https://github.com/lambdaclass/cairo-vm/pull/768)
    * Public Api changes:
        * Remove builtin name from the return value of `BuiltinRunner::get_memory_segment_addresses`
        * Simplify the return value of `CairoRunner::get_builtin_segments_info` to `Vec<(usize, usize)>`
        * CairoRunner::read_return_values now receives a mutable reference to VirtualMachine
    * Bugfixes:
        * CairoRunner::read_return_values now updates the `stop_ptr` of each builtin after calling `BuiltinRunner::final_stack`

* Use CairoArg enum instead of Any in CairoRunner::run_from_entrypoint [#686](https://github.com/lambdaclass/cairo-vm/pull/686)
    * Public Api changes:
        * Remove `Result` from `MaybeRelocatable::mod_floor`, it now returns a `MaybeRelocatable`
        * Add struct `CairoArg`
        * Change `arg` argument of `CairoRunner::run_from_entrypoint` from `Vec<&dyn Any>` to `&[&CairoArg]`
        * Remove argument `typed_args` from `CairoRunner::run_from_entrypoint`
        * Remove no longer used method `gen_typed_arg` from `VirtualMachine` & `MemorySegmentManager`
        * Add methods `MemorySegmentManager::gen_cairo_arg` & `MemorySegmentManager::write_simple_args` as typed counterparts to `MemorySegmentManager::gen_arg` & `MemorySegmentManager::write_arg`

#### [0.1.1] - 2023-01-11

* Add input file contents to traceback [#666](https://github.com/lambdaclass/cairo-vm/pull/666/files)
    * Public Api changes:
        * `VirtualMachineError` enum variants containing `MaybeRelocatable` and/or `Relocatable` values now use the `Display` format instead of `Debug` in their `Display` implementation
        * `get_traceback` now adds the source code line to each traceback entry
* Use hint location instead of instruction location when building VmExceptions from hint failure [#673](https://github.com/lambdaclass/cairo-vm/pull/673/files)
    * Public Api changes:
        * `hints` field added to `InstructionLocation`
        * `Program.instruction_locations` type changed from `Option<HashMap<usize, Location>>` to `Option<HashMap<usize, InstructionLocation>>`
        * `VirtualMachineError`s produced by `HintProcessor::execute_hint()` will be wrapped in a `VirtualMachineError::Hint` error containing their hint_index
        * `get_location()` now receives an an optional usize value `hint_index`, used to obtain hint locations
* Default implementation of compile_hint [#680](https://github.com/lambdaclass/cairo-vm/pull/680)
    * Internal changes:
        * Make the `compile_hint` implementation which was in the `BuiltinHintProcessor` the default implementation in the trait.
* Add new error type `HintError` [#676](https://github.com/lambdaclass/cairo-vm/pull/676)
    * Public Api changes:
        * `HintProcessor::execute_hint()` now returns a `HintError` instead of a `VirtualMachineError`
        * Helper functions on `hint_processor_utils.rs` now return a `HintError`
* Change the Dictionary used in dict hints to store MaybeRelocatable instead of BigInt [#687](https://github.com/lambdaclass/cairo-vm/pull/687)
    * Public Api changes:
        * `DictManager`, its dictionaries, and all dict module hints implemented in rust now use `MaybeRelocatable` for keys and values instead of `BigInt`
        * Add helper functions that allow extracting ids variables as `MaybeRelocatable`: `get_maybe_relocatable_from_var_name` & `get_maybe_relocatable_from_reference`
        * Change inner value type of dict-related `HintError` variants to `MaybeRelocatable`

* Implement `substitute_error_message_attribute_references` [#689] (https://github.com/lambdaclass/cairo-vm/pull/689)
    * Public Api changes:
        * Remove `error_message_attributes` field from `VirtualMachine`, and `VirtualMachine::new`
        * Add `flow_tracking_data` field to `Attribute`
        * `get_error_attr_value` now replaces the references in the error message with the corresponding cairo values.
        * Remove duplicated handling of error attribute messages leading to duplicated into in the final error display.
* Fix multiplicative inverse bug [#697](https://github.com/lambdaclass/cairo-vm/pull/697) [#698](https://github.com/lambdaclass/cairo-vm/pull/698). The VM was using integer division rather than prime field inverse when deducing `op0` or `op1` for the multiplication opcode

#### [0.1.0] - 2022-12-30
* Add traceback to VmException [#657](https://github.com/lambdaclass/cairo-vm/pull/657)
    * Public API changes:
        * `traceback` field added to `VmException` struct
        * `pub fn from_vm_error(runner: &CairoRunner, error: VirtualMachineError, pc: usize) -> Self` is now `pub fn from_vm_error(runner: &CairoRunner, vm: &VirtualMachine, error: VirtualMachineError) -> Self`
        * `pub fn get_location(pc: &usize, runner: &CairoRunner) -> Option<Location>` is now `pub fn get_location(pc: usize, runner: &CairoRunner) -> Option<Location>`
        * `pub fn decode_instruction(encoded_instr: i64, mut imm: Option<BigInt>) -> Result<instruction::Instruction, VirtualMachineError>` is now `pub fn decode_instruction(encoded_instr: i64, mut imm: Option<&BigInt>) -> Result<instruction::Instruction, VirtualMachineError>`
        * `VmException` fields' string format now mirrors their cairo-lang counterparts.<|MERGE_RESOLUTION|>--- conflicted
+++ resolved
@@ -2,16 +2,14 @@
 
 #### Upcoming Changes
 
-<<<<<<< HEAD
 * feat(BREAKING): Remove unecessary conversion functions between `Felt` & `BigUint`/`BigInt` [#1562](https://github.com/lambdaclass/cairo-vm/pull/1562)
   * Remove the following functions:
     * felt_from_biguint
     * felt_from_bigint
     * felt_to_biguint
     * felt_to_bigint
-=======
+
 * feat: Add `cairo_pie_output` flag to `cairo1-run` [#1581] (https://github.com/lambdaclass/cairo-vm/pull/1581)
->>>>>>> 826e72c6
 
 * feat: Add `cairo_pie_output` flag to `cairo_vm_cli` [#1578] (https://github.com/lambdaclass/cairo-vm/pull/1578)
   * Fix serialization of CairoPie to be fully compatible with the python version
