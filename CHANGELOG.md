## Cairo-VM Changelog

#### Upcoming Changes

* Add missing `\n` character in traceback string [#997](https://github.com/lambdaclass/cairo-rs/pull/997)
    * BugFix: Add missing `\n` character after traceback lines when the filename is missing ("Unknown Location")

* 0.11 Support
    * Add missing hints on cairo_secp lib [#991](https://github.com/lambdaclass/cairo-rs/pull/991):
        `BuiltinHintProcessor` now supports the following hints:
        ```python
        from starkware.cairo.common.cairo_secp.secp_utils import pack
        from starkware.python.math_utils import div_mod, safe_div

        N = 0xfffffffffffffffffffffffffffffffebaaedce6af48a03bbfd25e8cd0364141
        x = pack(ids.x, PRIME) % N
        s = pack(ids.s, PRIME) % N
        value = res = div_mod(x, s, N)
        ```
        and: 
        ```python
        value = k = safe_div(res * s - x, N)
        ```
    * Layouts update [#874](https://github.com/lambdaclass/cairo-rs/pull/874)
    * Keccak builtin updated [#873](https://github.com/lambdaclass/cairo-rs/pull/873), [#883](https://github.com/lambdaclass/cairo-rs/pull/883)
    * Changes to `ec_op` [#876](https://github.com/lambdaclass/cairo-rs/pull/876)
    * Poseidon builtin [#875](https://github.com/lambdaclass/cairo-rs/pull/875)
    * Renamed Felt to Felt252 [#899](https://github.com/lambdaclass/cairo-rs/pull/899)
    * Added SegmentArenaBuiltinRunner [#913](https://github.com/lambdaclass/cairo-rs/pull/913)
    * Added `program_segment_size` argument to `verify_secure_runner` & `run_from_entrypoint` [#928](https://github.com/lambdaclass/cairo-rs/pull/928)
    * Added dynamic layout [#879](https://github.com/lambdaclass/cairo-rs/pull/879)
    * `get_segment_size` was exposed [#934](https://github.com/lambdaclass/cairo-rs/pull/934)

<<<<<<< HEAD
* Add missing hint on cairo_secp lib [#992](https://github.com/lambdaclass/cairo-rs/pull/992):

    `BuiltinHintProcessor` now supports the following hint:
    ```python
        from starkware.cairo.common.cairo_secp.secp_utils import pack

        q, r = divmod(pack(ids.val, PRIME), SECP_P)
        assert r == 0, f"verify_zero: Invalid input {ids.val.d0, ids.val.d1, ids.val.d2}."
        ids.q = q % PRIME
    ```

=======
>>>>>>> 263712ae
* Add missing hint on cairo_secp lib [#990](https://github.com/lambdaclass/cairo-rs/pull/990):

    `BuiltinHintProcessor` now supports the following hint:

    ```python
        from starkware.cairo.common.cairo_secp.secp_utils import pack

        slope = pack(ids.slope, PRIME)
        x = pack(ids.point.x, PRIME)
        y = pack(ids.point.y, PRIME)

        value = new_x = (pow(slope, 2, SECP_P) - 2 * x) % SECP_P
    ```

* Add missing hint on cairo_secp lib [#989](https://github.com/lambdaclass/cairo-rs/pull/989):

    `BuiltinHintProcessor` now supports the following hint:

    ```python
        from starkware.cairo.common.cairo_secp.secp_utils import SECP_P
        q, r = divmod(pack(ids.val, PRIME), SECP_P)
        assert r == 0, f"verify_zero: Invalid input {ids.val.d0, ids.val.d1, ids.val.d2}."
        ids.q = q % PRIME
    ```

* Add missing hint on cairo_secp lib [#986](https://github.com/lambdaclass/cairo-rs/pull/986):

    `BuiltinHintProcessor` now supports the following hint:

    ```python
        from starkware.cairo.common.cairo_secp.secp_utils import SECP_P, pack
        from starkware.python.math_utils import div_mod

        # Compute the slope.
        x = pack(ids.pt.x, PRIME)
        y = pack(ids.pt.y, PRIME)
        value = slope = div_mod(3 * x ** 2, 2 * y, SECP_P)
    ```

* Add missing hint on cairo_secp lib [#984](https://github.com/lambdaclass/cairo-rs/pull/984):

    `BuiltinHintProcessor` now supports the following hint:

    ```python
        from starkware.cairo.common.cairo_secp.secp_utils import SECP_P, pack
        from starkware.python.math_utils import div_mod

        # Compute the slope.
        x0 = pack(ids.pt0.x, PRIME)
        y0 = pack(ids.pt0.y, PRIME)
        x1 = pack(ids.pt1.x, PRIME)
        y1 = pack(ids.pt1.y, PRIME)
        value = slope = div_mod(y0 - y1, x0 - x1, SECP_P)
    ```

* Implement hints on uint384 lib (Part 2) [#971](https://github.com/lambdaclass/cairo-rs/pull/971)

    `BuiltinHintProcessor` now supports the following hint:

    ```python
        memory[ap] = 1 if 0 <= (ids.a.d2 % PRIME) < 2 ** 127 else 0
    ```

 * Add alternative hint code for hint on _block_permutation used by 0.10.3 whitelist [#958](https://github.com/lambdaclass/cairo-rs/pull/958)

     `BuiltinHintProcessor` now supports the following hint:

    ```python
        from starkware.cairo.common.keccak_utils.keccak_utils import keccak_func
        _keccak_state_size_felts = int(ids.KECCAK_STATE_SIZE_FELTS)
        assert 0 <= _keccak_state_size_felts < 100

        output_values = keccak_func(memory.get_range(
            ids.keccak_ptr - _keccak_state_size_felts, _keccak_state_size_felts))
        segments.write_arg(ids.keccak_ptr, output_values)
    ```

* Make  hints code `src/hint_processor/builtin_hint_processor/hint_code.rs` public [#988](https://github.com/lambdaclass/cairo-rs/pull/988)

* Implement hints on uint384 lib (Part 1) [#960](https://github.com/lambdaclass/cairo-rs/pull/960)

    `BuiltinHintProcessor` now supports the following hints:

    ```python
        def split(num: int, num_bits_shift: int, length: int):
        a = []
        for _ in range(length):
            a.append( num & ((1 << num_bits_shift) - 1) )
            num = num >> num_bits_shift
        return tuple(a)

        def pack(z, num_bits_shift: int) -> int:
            limbs = (z.d0, z.d1, z.d2)
            return sum(limb << (num_bits_shift * i) for i, limb in enumerate(limbs))

        a = pack(ids.a, num_bits_shift = 128)
        div = pack(ids.div, num_bits_shift = 128)
        quotient, remainder = divmod(a, div)

        quotient_split = split(quotient, num_bits_shift=128, length=3)
        assert len(quotient_split) == 3

        ids.quotient.d0 = quotient_split[0]
        ids.quotient.d1 = quotient_split[1]
        ids.quotient.d2 = quotient_split[2]

        remainder_split = split(remainder, num_bits_shift=128, length=3)
        ids.remainder.d0 = remainder_split[0]
        ids.remainder.d1 = remainder_split[1]
        ids.remainder.d2 = remainder_split[2]
    ```

    ```python
        ids.low = ids.a & ((1<<128) - 1)
        ids.high = ids.a >> 128
    ```

    ```python
            sum_d0 = ids.a.d0 + ids.b.d0
        ids.carry_d0 = 1 if sum_d0 >= ids.SHIFT else 0
        sum_d1 = ids.a.d1 + ids.b.d1 + ids.carry_d0
        ids.carry_d1 = 1 if sum_d1 >= ids.SHIFT else 0
        sum_d2 = ids.a.d2 + ids.b.d2 + ids.carry_d1
        ids.carry_d2 = 1 if sum_d2 >= ids.SHIFT else 0
    ```

    ```python
        def split(num: int, num_bits_shift: int, length: int):
            a = []
            for _ in range(length):
                a.append( num & ((1 << num_bits_shift) - 1) )
                num = num >> num_bits_shift
            return tuple(a)

        def pack(z, num_bits_shift: int) -> int:
            limbs = (z.d0, z.d1, z.d2)
            return sum(limb << (num_bits_shift * i) for i, limb in enumerate(limbs))

        def pack2(z, num_bits_shift: int) -> int:
            limbs = (z.b01, z.b23, z.b45)
            return sum(limb << (num_bits_shift * i) for i, limb in enumerate(limbs))

        a = pack(ids.a, num_bits_shift = 128)
        div = pack2(ids.div, num_bits_shift = 128)
        quotient, remainder = divmod(a, div)

        quotient_split = split(quotient, num_bits_shift=128, length=3)
        assert len(quotient_split) == 3

        ids.quotient.d0 = quotient_split[0]
        ids.quotient.d1 = quotient_split[1]
        ids.quotient.d2 = quotient_split[2]

        remainder_split = split(remainder, num_bits_shift=128, length=3)
        ids.remainder.d0 = remainder_split[0]
        ids.remainder.d1 = remainder_split[1]
        ids.remainder.d2 = remainder_split[2]
    ```

    ```python
        from starkware.python.math_utils import isqrt

        def split(num: int, num_bits_shift: int, length: int):
            a = []
            for _ in range(length):
                a.append( num & ((1 << num_bits_shift) - 1) )
                num = num >> num_bits_shift
            return tuple(a)

        def pack(z, num_bits_shift: int) -> int:
            limbs = (z.d0, z.d1, z.d2)
            return sum(limb << (num_bits_shift * i) for i, limb in enumerate(limbs))

        a = pack(ids.a, num_bits_shift=128)
        root = isqrt(a)
        assert 0 <= root < 2 ** 192
        root_split = split(root, num_bits_shift=128, length=3)
        ids.root.d0 = root_split[0]
        ids.root.d1 = root_split[1]
        ids.root.d2 = root_split[2]
    ```

* Re-export the `cairo-felt` crate as `cairo_vm::felt` [#981](https://github.com/lambdaclass/cairo-rs/pull/981)
  * Removes the need of explicitly importing `cairo-felt` in downstream projects
  and helps ensure there is no version mismatch caused by that

* Implement hint on `uint256_mul_div_mod`[#957](https://github.com/lambdaclass/cairo-rs/pull/957)

    `BuiltinHintProcessor` now supports the following hint:

    ```python
    a = (ids.a.high << 128) + ids.a.low
    b = (ids.b.high << 128) + ids.b.low
    div = (ids.div.high << 128) + ids.div.low
    quotient, remainder = divmod(a * b, div)

    ids.quotient_low.low = quotient & ((1 << 128) - 1)
    ids.quotient_low.high = (quotient >> 128) & ((1 << 128) - 1)
    ids.quotient_high.low = (quotient >> 256) & ((1 << 128) - 1)
    ids.quotient_high.high = quotient >> 384
    ids.remainder.low = remainder & ((1 << 128) - 1)
    ids.remainder.high = remainder >> 128"
    ```

    Used by the common library function `uint256_mul_div_mod`

#### [0.3.0-rc1] - 2023-04-13
* Derive Deserialize for ExecutionResources [#922](https://github.com/lambdaclass/cairo-rs/pull/922)
* Remove builtin names from VirtualMachine.builtin_runners [#921](https://github.com/lambdaclass/cairo-rs/pull/921)
* Implemented hints on common/ec.cairo [#888](https://github.com/lambdaclass/cairo-rs/pull/888)
* Changed `Memory.insert` argument types [#902](https://github.com/lambdaclass/cairo-rs/pull/902)
* feat: implemented `Deserialize` on Program by changing builtins field type to enum [#896](https://github.com/lambdaclass/cairo-rs/pull/896)
* Effective size computation from the VM exposed [#887](https://github.com/lambdaclass/cairo-rs/pull/887)
* Wasm32 Support! [#828](https://github.com/lambdaclass/cairo-rs/pull/828), [#893](https://github.com/lambdaclass/cairo-rs/pull/893)
* `MathError` added for math operation [#855](https://github.com/lambdaclass/cairo-rs/pull/855)
* Check for overflows in relocatable operations [#859](https://github.com/lambdaclass/cairo-rs/pull/859)
* Use `Relocatable` instead of `&MaybeRelocatable` in `load_data` and `get_range`[#860](https://github.com/lambdaclass/cairo-rs/pull/860) [#867](https://github.com/lambdaclass/cairo-rs/pull/867)
* Memory-related errors moved to `MemoryError` [#854](https://github.com/lambdaclass/cairo-rs/pull/854)
    * Removed unused error variants
    * Moved memory-related error variants to `MemoryError`
    * Changed memory getters to return `MemoryError` instead of `VirtualMachineError`
    * Changed all memory-related errors in hint from `HintError::Internal(VmError::...` to `HintError::Memory(MemoryError::...`
* feat: Builder pattern for `VirtualMachine` [#820](https://github.com/lambdaclass/cairo-rs/pull/820)
* Simplified `Memory::get` return type to `Option` [#852](https://github.com/lambdaclass/cairo-rs/pull/852)
* Improved idenitifier variable error handling [#851](https://github.com/lambdaclass/cairo-rs/pull/851)
* `CairoRunner::write_output` now prints missing and relocatable values [#853](https://github.com/lambdaclass/cairo-rs/pull/853)
* `VirtualMachineError::FailedToComputeOperands` error message expanded [#848](https://github.com/lambdaclass/cairo-rs/pull/848)
* Builtin names made public [#849](https://github.com/lambdaclass/cairo-rs/pull/849)
* `secure_run` flag moved to `CairoRunConfig` struct [#832](https://github.com/lambdaclass/cairo-rs/pull/832)
* `vm_core` error types revised and iimplemented `AddAssign` for `Relocatable` [#837](https://github.com/lambdaclass/cairo-rs/pull/837)
* `to_bigint` and `to_biguint` deprecated [#757](https://github.com/lambdaclass/cairo-rs/pull/757)
* `Memory` moved into `MemorySegmentManager` [#830](https://github.com/lambdaclass/cairo-rs/pull/830)
    * To reduce the complexity of the VM's memory and enforce proper usage (as the memory and its segment manager are now a "unified" entity)
    * Removed `memory` field from `VirtualMachine`
    * Added `memory` field to `MemorySegmentManager`
    * Removed `Memory` argument from methods where `MemorySegmentManager` is also an argument
    * Added test macro `segments` (an extension of the `memory` macro)
* `Display` trait added to Memory struct [#812](https://github.com/lambdaclass/cairo-rs/pull/812)
* feat: Extensible VirtualMachineError and removed PartialEq trait [#783](https://github.com/lambdaclass/cairo-rs/pull/783)
    * `VirtualMachineError::Other(anyhow::Error)` was added to allow to returning custom errors when using `cairo-rs`
    * The `PartialEq` trait was removed from the `VirtualMachineError` enum
* VM hooks added as a conditional feature [#761](https://github.com/lambdaclass/cairo-rs/pull/761)
    * Cairo-rs based testing tools such as cairo-foundry or those built by FuzzingLabs need access to the state of the VM at specific points during the execution.
    * This PR adds the possibility for users of the cairo-rs lib to execute their custom additional code during the program execution.
    * The Rust "feature" mechanism was used in order to guarantee that this ability is only available when the lib user needs it, and is not compiled when it's not required.
    * Three hooks were created:
        * before the first step
        * before each step
        * after each step
* ExecutionResource operations: add and substract [#774](https://github.com/lambdaclass/cairo-rs/pull/774), multiplication [#908](https://github.com/lambdaclass/cairo-rs/pull/908) , and `AddAssign` [#914](https://github.com/lambdaclass/cairo-rs/pull/914)

* Move `Memory` into `MemorySegmentManager` [#830](https://github.com/lambdaclass/cairo-rs/pull/830)
    * Structural changes:
        * Remove `memory: Memory` field from `VirtualMachine`
        * Add `memory: Memory` field to `MemorySegmentManager`
    * As a result of this, multiple public methods' signatures changed:
        * `BuiltinRunner` (and its inner enum types):
            * `initialize_segments(&mut self, segments: &mut MemorySegmentManager, memory: &mut Memory)` -> `initialize_segments(&mut self, segments: &mut MemorySegmentManager)`
            * `final_stack(&mut self, segments: &MemorySegmentManager, memory: &Memory, stack_pointer: Relocatable) -> Result<Relocatable, RunnerError>` -> `final_stack(&mut self, segments: &MemorySegmentManager, stack_pointer: Relocatable) -> Result<Relocatable, RunnerError>`
        * `MemorySegmentManager`
            * `add(&mut self, memory: &mut Memory) -> Relocatable` -> `add(&mut self) -> Relocatable`
            * `add_temporary_segment(&mut self, memory: &mut Memory) -> Relocatable` -> `add_temporary_segment(&mut self) -> Relocatable`
            * `load_data(&mut self, memory: &mut Memory, ptr: &MaybeRelocatable, data: &Vec<MaybeRelocatable>) -> Result<MaybeRelocatable, MemoryError>` -> `load_data(&mut self, ptr: &MaybeRelocatable, data: &Vec<MaybeRelocatable>) -> Result<MaybeRelocatable, MemoryError>`
            * `compute_effective_sizes(&mut self, memory: &Memory) -> &Vec<usize>` -> `compute_effective_sizes(&mut self) -> &Vec<usize>`
            * `gen_arg(&mut self, arg: &dyn Any, memory: &mut Memory) -> Result<MaybeRelocatable, VirtualMachineError>` -> `gen_arg(&mut self, arg: &dyn Any) -> Result<MaybeRelocatable, VirtualMachineError>`
            * `gen_cairo_arg(&mut self, arg: &CairoArg, memory: &mut Memory) -> Result<MaybeRelocatable, VirtualMachineError>` -> `gen_cairo_arg(&mut self, arg: &CairoArg) -> Result<MaybeRelocatable, VirtualMachineError>`
            * `write_arg(&mut self, memory: &mut Memory, ptr: &Relocatable, arg: &dyn Any) -> Result<MaybeRelocatable, MemoryError>` -> `write_arg(&mut self, ptr: &Relocatable, arg: &dyn Any) -> Result<MaybeRelocatable, MemoryError>`

* Refactor `Memory::relocate memory` [#784](https://github.com/lambdaclass/cairo-rs/pull/784)
    * Bugfixes:
        * `Memory::relocate_memory` now moves data in the temporary memory relocated by a relocation rule to the real memory
    * Aditional Notes:
        * When relocating temporary memory produces clashes with pre-existing values in the real memory, an InconsistentMemory error is returned instead of keeping the last inserted value. This differs from the original implementation.

* Restrict addresses to Relocatable + fix some error variants used in signature.rs [#792](https://github.com/lambdaclass/cairo-rs/pull/792)
    * Public Api Changes:
        * Change `ValidationRule` inner type to `Box<dyn Fn(&Memory, &Relocatable) -> Result<Vec<Relocatable>, MemoryError>>`.
        * Change `validated_addresses` field of `Memory` to `HashSet<Relocatable>`.
        * Change `validate_memory_cell(&mut self, address: &MaybeRelocatable) -> Result<(), MemoryError>` to `validate_memory_cell(&mut self, addr: &Relocatable) -> Result<(), MemoryError>`.

* Add `VmException` to `CairoRunner::run_from_entrypoint`[#775](https://github.com/lambdaclass/cairo-rs/pull/775)
    * Public Api Changes:
        * Change error return type of `CairoRunner::run_from_entrypoint` to `CairoRunError`.
        * Convert `VirtualMachineError`s outputed during the vm run to `VmException` in `CairoRunner::run_from_entrypoint`.
        * Make `VmException` fields public

* Fix `BuiltinRunner::final_stack` and remove quick fix [#778](https://github.com/lambdaclass/cairo-rs/pull/778)
    * Public Api changes:
        * Various changes to public `BuiltinRunner` method's signatures:
            * `final_stack(&self, vm: &VirtualMachine, pointer: Relocatable) -> Result<(Relocatable, usize), RunnerError>` to `final_stack(&mut self, segments: &MemorySegmentManager, memory: &Memory, pointer: Relocatable) -> Result<Relocatable,RunnerError>`.
            * `get_used_cells(&self, vm: &VirtualMachine) -> Result<usize, MemoryError>` to  `get_used_cells(&self, segments: &MemorySegmentManager) -> Result<usize, MemoryError>`.
            * `get_used_instances(&self, vm: &VirtualMachine) -> Result<usize, MemoryError>` to `get_used_instances(&self, segments: &MemorySegmentManager) -> Result<usize, MemoryError>`.
    * Bugfixes:
        * `BuiltinRunner::final_stack` now updates the builtin's stop_ptr instead of returning it. This replaces the bugfix on PR #768.

#### [0.1.3] - 2023-01-26
* Add secure_run flag + integrate verify_secure_runner into cairo-run [#771](https://github.com/lambdaclass/cairo-rs/pull/777)
    * Public Api changes:
        * Add command_line argument `secure_run`
        * Add argument `secure_run: Option<bool>` to `cairo_run`
        * `verify_secure_runner` is now called inside `cairo-run` when `secure_run` is set to true or when it not set and the run is not on `proof_mode`
    * Bugfixes:
        * `EcOpBuiltinRunner::deduce_memory_cell` now checks that both points are on the curve instead of only the first one
        * `EcOpBuiltinRunner::deduce_memory_cell` now returns the values of the point coordinates instead of the indices when a `PointNotOnCurve` error is returned

* Refactor `Refactor verify_secure_runner` [#768](https://github.com/lambdaclass/cairo-rs/pull/768)
    * Public Api changes:
        * Remove builtin name from the return value of `BuiltinRunner::get_memory_segment_addresses`
        * Simplify the return value of `CairoRunner::get_builtin_segments_info` to `Vec<(usize, usize)>`
        * CairoRunner::read_return_values now receives a mutable reference to VirtualMachine
    * Bugfixes:
        * CairoRunner::read_return_values now updates the `stop_ptr` of each builtin after calling `BuiltinRunner::final_stack`

* Use CairoArg enum instead of Any in CairoRunner::run_from_entrypoint [#686](https://github.com/lambdaclass/cairo-rs/pull/686)
    * Public Api changes:
        * Remove `Result` from `MaybeRelocatable::mod_floor`, it now returns a `MaybeRelocatable`
        * Add struct `CairoArg`
        * Change `arg` argument of `CairoRunner::run_from_entrypoint` from `Vec<&dyn Any>` to `&[&CairoArg]`
        * Remove argument `typed_args` from `CairoRunner::run_from_entrypoint`
        * Remove no longer used method `gen_typed_arg` from `VirtualMachine` & `MemorySegmentManager`
        * Add methods `MemorySegmentManager::gen_cairo_arg` & `MemorySegmentManager::write_simple_args` as typed counterparts to `MemorySegmentManager::gen_arg` & `MemorySegmentManager::write_arg`

#### [0.1.1] - 2023-01-11

* Add input file contents to traceback [#666](https://github.com/lambdaclass/cairo-rs/pull/666/files)
    * Public Api changes:
        * `VirtualMachineError` enum variants containing `MaybeRelocatable` and/or `Relocatable` values now use the `Display` format instead of `Debug` in their `Display` implementation
        * `get_traceback` now adds the source code line to each traceback entry
* Use hint location instead of instruction location when building VmExceptions from hint failure [#673](https://github.com/lambdaclass/cairo-rs/pull/673/files)
    * Public Api changes:
        * `hints` field added to `InstructionLocation`
        * `Program.instruction_locations` type changed from `Option<HashMap<usize, Location>>` to `Option<HashMap<usize, InstructionLocation>>`
        * `VirtualMachineError`s produced by `HintProcessor::execute_hint()` will be wrapped in a `VirtualMachineError::Hint` error containing their hint_index
        * `get_location()` now receives an an optional usize value `hint_index`, used to obtain hint locations
* Default implementation of compile_hint [#680](https://github.com/lambdaclass/cairo-rs/pull/680)
    * Internal changes:
        * Make the `compile_hint` implementation which was in the `BuiltinHintProcessor` the default implementation in the trait.
* Add new error type `HintError` [#676](https://github.com/lambdaclass/cairo-rs/pull/676)
    * Public Api changes:
        * `HintProcessor::execute_hint()` now returns a `HintError` instead of a `VirtualMachineError`
        * Helper functions on `hint_processor_utils.rs` now return a `HintError`
* Change the Dictionary used in dict hints to store MaybeRelocatable instead of BigInt [#687](https://github.com/lambdaclass/cairo-rs/pull/687)
    * Public Api changes:
        * `DictManager`, its dictionaries, and all dict module hints implemented in rust now use `MaybeRelocatable` for keys and values instead of `BigInt`
        * Add helper functions that allow extracting ids variables as `MaybeRelocatable`: `get_maybe_relocatable_from_var_name` & `get_maybe_relocatable_from_reference`
        * Change inner value type of dict-related `HintError` variants to `MaybeRelocatable`

* Implement `substitute_error_message_attribute_references` [#689] (https://github.com/lambdaclass/cairo-rs/pull/689)
    * Public Api changes:
        * Remove `error_message_attributes` field from `VirtualMachine`, and `VirtualMachine::new`
        * Add `flow_tracking_data` field to `Attribute`
        * `get_error_attr_value` now replaces the references in the error message with the corresponding cairo values.
        * Remove duplicated handling of error attribute messages leading to duplicated into in the final error display.
* Fix multiplicative inverse bug [#697](https://github.com/lambdaclass/cairo-rs/pull/697) [#698](https://github.com/lambdaclass/cairo-rs/pull/698). The VM was using integer division rather than prime field inverse when deducing `op0` or `op1` for the multiplication opcode

#### [0.1.0] - 2022-12-30
* Add traceback to VmException [#657](https://github.com/lambdaclass/cairo-rs/pull/657)
    * Public API changes:
        * `traceback` field added to `VmException` struct
        * `pub fn from_vm_error(runner: &CairoRunner, error: VirtualMachineError, pc: usize) -> Self` is now `pub fn from_vm_error(runner: &CairoRunner, vm: &VirtualMachine, error: VirtualMachineError) -> Self`
        * `pub fn get_location(pc: &usize, runner: &CairoRunner) -> Option<Location>` is now `pub fn get_location(pc: usize, runner: &CairoRunner) -> Option<Location>`
        * `pub fn decode_instruction(encoded_instr: i64, mut imm: Option<BigInt>) -> Result<instruction::Instruction, VirtualMachineError>` is now `pub fn decode_instruction(encoded_instr: i64, mut imm: Option<&BigInt>) -> Result<instruction::Instruction, VirtualMachineError>`
        * `VmExcepion` field's string format now mirror their cairo-lang conterparts.<|MERGE_RESOLUTION|>--- conflicted
+++ resolved
@@ -31,10 +31,10 @@
     * Added dynamic layout [#879](https://github.com/lambdaclass/cairo-rs/pull/879)
     * `get_segment_size` was exposed [#934](https://github.com/lambdaclass/cairo-rs/pull/934)
 
-<<<<<<< HEAD
 * Add missing hint on cairo_secp lib [#992](https://github.com/lambdaclass/cairo-rs/pull/992):
 
     `BuiltinHintProcessor` now supports the following hint:
+
     ```python
         from starkware.cairo.common.cairo_secp.secp_utils import pack
 
@@ -43,8 +43,6 @@
         ids.q = q % PRIME
     ```
 
-=======
->>>>>>> 263712ae
 * Add missing hint on cairo_secp lib [#990](https://github.com/lambdaclass/cairo-rs/pull/990):
 
     `BuiltinHintProcessor` now supports the following hint:
