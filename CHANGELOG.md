## Cairo-VM Changelog

#### Upcoming Changes

<<<<<<< HEAD
* Add missing hint on vrf.json lib [#1052](https://github.com/lambdaclass/cairo-rs/pull/1052):

    `BuiltinHintProcessor` now supports the following hint:

    ```python
    %{
        from starkware.cairo.common.cairo_secp.secp_utils import pack
        SECP_P = 2**255-19

        slope = pack(ids.slope, PRIME)
        x0 = pack(ids.point0.x, PRIME)
        x1 = pack(ids.point1.x, PRIME)
        y0 = pack(ids.point0.y, PRIME)

        value = new_x = (pow(slope, 2, SECP_P) - x0 - x1) % SECP_P
=======
Add missing hint on vrf.json lib [#1053](https://github.com/lambdaclass/cairo-rs/pull/1053):

     `BuiltinHintProcessor` now supports the following hint:

     ```python
    %{
        from starkware.cairo.common.cairo_secp.secp_utils import SECP_P, pack
        SECP_P = 2**255-19

        slope = pack(ids.slope, PRIME)
        x = pack(ids.point.x, PRIME)
        y = pack(ids.point.y, PRIME)

        value = new_x = (pow(slope, 2, SECP_P) - 2 * x) % SECP_P
>>>>>>> 0f57c5df
    %}
    ```

* Implement hint on 0.6.0.json whitelist [#1044](https://github.com/lambdaclass/cairo-rs/pull/1044):

     `BuiltinHintProcessor` now supports the following hints:

    ```
    %{
       ids.a_lsb = ids.a & 1
       ids.b_lsb = ids.b & 1
    %}
    ```

* Implement hint for `starkware.cairo.common.cairo_keccak.keccak._block_permutation` as described by whitelist `starknet/security/whitelists/cairo_keccak.json` [#1046](https://github.com/lambdaclass/cairo-rs/pull/1046)

    `BuiltinHintProcessor` now supports the following hint:

    ```python
    %{
        from starkware.cairo.common.cairo_keccak.keccak_utils import keccak_func
        _keccak_state_size_felts = int(ids.KECCAK_STATE_SIZE_FELTS)
        assert 0 <= _keccak_state_size_felts < 100
        output_values = keccak_func(memory.get_range(
            ids.keccak_ptr_start, _keccak_state_size_felts))
        segments.write_arg(ids.output, output_values)
    %}
    ```

* Implement hint on cairo_blake2s whitelist [#1040](https://github.com/lambdaclass/cairo-rs/pull/1040)

    `BuiltinHintProcessor` now supports the following hint:

    ```python
    %{
        from starkware.cairo.common.cairo_blake2s.blake2s_utils import IV, blake2s_compress

        _blake2s_input_chunk_size_felts = int(ids.BLAKE2S_INPUT_CHUNK_SIZE_FELTS)
        assert 0 <= _blake2s_input_chunk_size_felts < 100

        new_state = blake2s_compress(
            message=memory.get_range(ids.blake2s_start, _blake2s_input_chunk_size_felts),
            h=[IV[0] ^ 0x01010020] + IV[1:],
            t0=ids.n_bytes,
            t1=0,
            f0=0xffffffff,
            f1=0,
        )

        segments.write_arg(ids.output, new_state)
    %}
    ```

* Implement hint on cairo_blake2s whitelist [#1039](https://github.com/lambdaclass/cairo-rs/pull/1039)

    `BuiltinHintProcessor` now supports the following hint:

    ```python

    %{
        # Add dummy pairs of input and output.
        from starkware.cairo.common.cairo_blake2s.blake2s_utils import IV, blake2s_compress

        _n_packed_instances = int(ids.N_PACKED_INSTANCES)
        assert 0 <= _n_packed_instances < 20
        _blake2s_input_chunk_size_felts = int(ids.BLAKE2S_INPUT_CHUNK_SIZE_FELTS)
        assert 0 <= _blake2s_input_chunk_size_felts < 100

        message = [0] * _blake2s_input_chunk_size_felts
        modified_iv = [IV[0] ^ 0x01010020] + IV[1:]
        output = blake2s_compress(
            message=message,
            h=modified_iv,
            t0=0,
            t1=0,
            f0=0xffffffff,
            f1=0,
        )
        padding = (modified_iv + message + [0, 0xffffffff] + output) * (_n_packed_instances - 1)
        segments.write_arg(ids.blake2s_ptr_end, padding)
    %}

* Implement hint on `assert_le_felt` for versions 0.6.0 and 0.8.2 [#1047](https://github.com/lambdaclass/cairo-rs/pull/1047):

     `BuiltinHintProcessor` now supports the following hints:

     ```python

     %{
        from starkware.cairo.common.math_utils import assert_integer
        assert_integer(ids.a)
        assert_integer(ids.b)
        assert (ids.a % PRIME) <= (ids.b % PRIME), \
            f'a = {ids.a % PRIME} is not less than or equal to b = {ids.b % PRIME}.'
    %}

     ```

     ```python

    %{
        from starkware.cairo.common.math_utils import assert_integer
        assert_integer(ids.a)
        assert_integer(ids.b)
        a = ids.a % PRIME
        b = ids.b % PRIME
        assert a <= b, f'a = {a} is not less than or equal to b = {b}.'

        ids.small_inputs = int(
            a < range_check_builtin.bound and (b - a) < range_check_builtin.bound)
    %}

     ```

* Implement hint on ec_recover.json whitelist [#1038](https://github.com/lambdaclass/cairo-rs/pull/1038):

    `BuiltinHintProcessor` now supports the following hint:

    ```python
    %{
         value = k = product // m
    %}
    ```

* Implement hint on ec_recover.json whitelist [#1037](https://github.com/lambdaclass/cairo-rs/pull/1037):

    `BuiltinHintProcessor` now supports the following hint:

    ```python
    %{
        from starkware.cairo.common.cairo_secp.secp_utils import pack
        from starkware.python.math_utils import div_mod, safe_div

        a = pack(ids.a, PRIME)
        b = pack(ids.b, PRIME)
        product = a * b
        m = pack(ids.m, PRIME)

        value = res = product % m

    %}
    ```

* Implement hint for `starkware.cairo.common.cairo_keccak.keccak.finalize_keccak` as described by whitelist `starknet/security/whitelists/cairo_keccak.json` [#1041](https://github.com/lambdaclass/cairo-rs/pull/1041)

    `BuiltinHintProcessor` now supports the following hint:

    ```python
    %{
        # Add dummy pairs of input and output.
        _keccak_state_size_felts = int(ids.KECCAK_STATE_SIZE_FELTS)
        _block_size = int(ids.BLOCK_SIZE)
        assert 0 <= _keccak_state_size_felts < 100
        assert 0 <= _block_size < 1000
        inp = [0] * _keccak_state_size_felts
        padding = (inp + keccak_func(inp)) * _block_size
        segments.write_arg(ids.keccak_ptr_end, padding)
    %}
    ```

* Implement hint on ec_recover.json whitelist [#1036](https://github.com/lambdaclass/cairo-rs/pull/1036):

    `BuiltinHintProcessor` now supports the following hint:

    ```python

    %{
        from starkware.cairo.common.cairo_secp.secp_utils import pack
        from starkware.python.math_utils import div_mod, safe_div

        a = pack(ids.a, PRIME)
        b = pack(ids.b, PRIME)
        value = res = a - b
    %}

    ```

* Add missing hint on vrf.json lib [#1054](https://github.com/lambdaclass/cairo-rs/pull/1054):

    `BuiltinHintProcessor` now supports the following hint:

    ```python
        from starkware.cairo.common.cairo_secp.secp_utils import pack
        SECP_P = 2**255-19

        y = pack(ids.point.y, PRIME) % SECP_P
        # The modulo operation in python always returns a nonnegative number.
        value = (-y) % SECP_P
    ```

* Implement hint on ec_recover.json whitelist [#1032](https://github.com/lambdaclass/cairo-rs/pull/1032):

    `BuiltinHintProcessor` now supports the following hint:

    ```python
    %{
        from starkware.cairo.common.cairo_secp.secp_utils import pack
        from starkware.python.math_utils import div_mod, safe_div

        N = pack(ids.n, PRIME)
        x = pack(ids.x, PRIME) % N
        s = pack(ids.s, PRIME) % N,
        value = res = div_mod(x, s, N)
    %}
    ```

* Implement hints on field_arithmetic lib (Part 2) [#1004](https://github.com/lambdaclass/cairo-rs/pull/1004)

    `BuiltinHintProcessor` now supports the following hint:

    ```python
    %{
        from starkware.python.math_utils import div_mod

        def split(num: int, num_bits_shift: int, length: int):
            a = []
            for _ in range(length):
                a.append( num & ((1 << num_bits_shift) - 1) )
                num = num >> num_bits_shift
            return tuple(a)

        def pack(z, num_bits_shift: int) -> int:
            limbs = (z.d0, z.d1, z.d2)
            return sum(limb << (num_bits_shift * i) for i, limb in enumerate(limbs))

        a = pack(ids.a, num_bits_shift = 128)
        b = pack(ids.b, num_bits_shift = 128)
        p = pack(ids.p, num_bits_shift = 128)
        # For python3.8 and above the modular inverse can be computed as follows:
        # b_inverse_mod_p = pow(b, -1, p)
        # Instead we use the python3.7-friendly function div_mod from starkware.python.math_utils
        b_inverse_mod_p = div_mod(1, b, p)


        b_inverse_mod_p_split = split(b_inverse_mod_p, num_bits_shift=128, length=3)

        ids.b_inverse_mod_p.d0 = b_inverse_mod_p_split[0]
        ids.b_inverse_mod_p.d1 = b_inverse_mod_p_split[1]
        ids.b_inverse_mod_p.d2 = b_inverse_mod_p_split[2]
    %}
    ```

* Optimizations for hash builtin [#1029](https://github.com/lambdaclass/cairo-rs/pull/1029):
  * Track the verified addresses by offset in a `Vec<bool>` rather than storing the address in a `Vec<Relocatable>`

* Add missing hint on vrf.json whitelist [#1056](https://github.com/lambdaclass/cairo-rs/pull/1056):

    `BuiltinHintProcessor` now supports the following hint:

    ```python
    %{
        from starkware.python.math_utils import ec_double_slope
        from starkware.cairo.common.cairo_secp.secp_utils import pack
        SECP_P = 2**255-19

        # Compute the slope.
        x = pack(ids.point.x, PRIME)
        y = pack(ids.point.y, PRIME)
        value = slope = ec_double_slope(point=(x, y), alpha=42204101795669822316448953119945047945709099015225996174933988943478124189485, p=SECP_P)
    %}
    ```

* Add missing hint on vrf.json whitelist [#1035](https://github.com/lambdaclass/cairo-rs/pull/1035):

    `BuiltinHintProcessor` now supports the following hint:

    ```python
    %{
        from starkware.python.math_utils import line_slope
        from starkware.cairo.common.cairo_secp.secp_utils import pack
        SECP_P = 2**255-19
        # Compute the slope.
        x0 = pack(ids.point0.x, PRIME)
        y0 = pack(ids.point0.y, PRIME)
        x1 = pack(ids.point1.x, PRIME)
        y1 = pack(ids.point1.y, PRIME)
        value = slope = line_slope(point1=(x0, y0), point2=(x1, y1), p=SECP_P)
    %}
    ```

* Add missing hint on vrf.json whitelist [#1035](https://github.com/lambdaclass/cairo-rs/pull/1035):

    `BuiltinHintProcessor` now supports the following hint:

    ```python
    %{
        from starkware.cairo.common.cairo_secp.secp_utils import pack
        SECP_P = 2**255-19
        to_assert = pack(ids.val, PRIME)
        q, r = divmod(pack(ids.val, PRIME), SECP_P)
        assert r == 0, f"verify_zero: Invalid input {ids.val.d0, ids.val.d1, ids.val.d2}."
        ids.q = q % PRIME
    %}
    ```

* Add missing hint on vrf.json whitelist [#1000](https://github.com/lambdaclass/cairo-rs/pull/1000):

    `BuiltinHintProcessor` now supports the following hint:

    ```python
        def pack_512(u, num_bits_shift: int) -> int:
            limbs = (u.d0, u.d1, u.d2, u.d3)
            return sum(limb << (num_bits_shift * i) for i, limb in enumerate(limbs))

        x = pack_512(ids.x, num_bits_shift = 128)
        p = ids.p.low + (ids.p.high << 128)
        x_inverse_mod_p = pow(x,-1, p) 

        x_inverse_mod_p_split = (x_inverse_mod_p & ((1 << 128) - 1), x_inverse_mod_p >> 128)

        ids.x_inverse_mod_p.low = x_inverse_mod_p_split[0]
        ids.x_inverse_mod_p.high = x_inverse_mod_p_split[1]
    ```

* BREAKING CHANGE: Fix `CairoRunner::get_memory_holes` [#1027](https://github.com/lambdaclass/cairo-rs/pull/1027):

  * Skip builtin segements when counting memory holes
  * Check amount of memory holes for all tests in cairo_run_test
  * Remove duplicated tests in cairo_run_test
  * BREAKING CHANGE: `MemorySegmentManager.get_memory_holes` now also receives the amount of builtins in the vm. Signature is now `pub fn get_memory_holes(&self, builtin_count: usize) -> Result<usize, MemoryError>`

* Add missing hint on vrf.json lib [#1043](https://github.com/lambdaclass/cairo-rs/pull/1043):

    `BuiltinHintProcessor` now supports the following hint:

    ```python
        from starkware.python.math_utils import div_mod

        def split(a: int):
            return (a & ((1 << 128) - 1), a >> 128)

        def pack(z, num_bits_shift: int) -> int:
            limbs = (z.low, z.high)
            return sum(limb << (num_bits_shift * i) for i, limb in enumerate(limbs))

        a = pack(ids.a, 128)
        b = pack(ids.b, 128)
        p = pack(ids.p, 128)
        # For python3.8 and above the modular inverse can be computed as follows:
        # b_inverse_mod_p = pow(b, -1, p)
        # Instead we use the python3.7-friendly function div_mod from starkware.python.math_utils
        b_inverse_mod_p = div_mod(1, b, p)

        b_inverse_mod_p_split = split(b_inverse_mod_p)

        ids.b_inverse_mod_p.low = b_inverse_mod_p_split[0]
        ids.b_inverse_mod_p.high = b_inverse_mod_p_split[1]
    ```

* Add missing hints `NewHint#35` and `NewHint#36` [#975](https://github.com/lambdaclass/cairo-rs/issues/975)

    `BuiltinHintProcessor` now supports the following hint:

    ```python
    from starkware.cairo.common.cairo_secp.secp_utils import pack
    from starkware.cairo.common.math_utils import as_int
    from starkware.python.math_utils import div_mod, safe_div

    p = pack(ids.P, PRIME)
    x = pack(ids.x, PRIME) + as_int(ids.x.d3, PRIME) * ids.BASE ** 3 + as_int(ids.x.d4, PRIME) * ids.BASE ** 4
    y = pack(ids.y, PRIME)

    value = res = div_mod(x, y, p)
    ```

    ```python
    k = safe_div(res * y - x, p)
    value = k if k > 0 else 0 - k
    ids.flag = 1 if k > 0 else 0
    ```

* Add missing hint on uint256_improvements lib [#1025](https://github.com/lambdaclass/cairo-rs/pull/1025):

    `BuiltinHintProcessor` now supports the following hint:

    ```python
        from starkware.python.math_utils import isqrt
        n = (ids.n.high << 128) + ids.n.low
        root = isqrt(n)
        assert 0 <= root < 2 ** 128
        ids.root = root
    ```

* Add missing hint on vrf.json lib [#1045](https://github.com/lambdaclass/cairo-rs/pull/1045):

    `BuiltinHintProcessor` now supports the following hint:

    ```python
        from starkware.python.math_utils import is_quad_residue, sqrt

        def split(a: int):
            return (a & ((1 << 128) - 1), a >> 128)

        def pack(z) -> int:
            return z.low + (z.high << 128)

        generator = pack(ids.generator)
        x = pack(ids.x)
        p = pack(ids.p)

        success_x = is_quad_residue(x, p)
        root_x = sqrt(x, p) if success_x else None
        success_gx = is_quad_residue(generator*x, p)
        root_gx = sqrt(generator*x, p) if success_gx else None

        # Check that one is 0 and the other is 1
        if x != 0:
            assert success_x + success_gx == 1

        # `None` means that no root was found, but we need to transform these into a felt no matter what
        if root_x == None:
            root_x = 0
        if root_gx == None:
            root_gx = 0
        ids.success_x = int(success_x)
        ids.success_gx = int(success_gx)
        split_root_x = split(root_x)
        # print('split root x', split_root_x)
        split_root_gx = split(root_gx)
        ids.sqrt_x.low = split_root_x[0]
        ids.sqrt_x.high = split_root_x[1]
        ids.sqrt_gx.low = split_root_gx[0]
        ids.sqrt_gx.high = split_root_gx[1]
    ```

* Add missing hint on uint256_improvements lib [#1024](https://github.com/lambdaclass/cairo-rs/pull/1024):

    `BuiltinHintProcessor` now supports the following hint:

    ```python
        res = ids.a + ids.b
        ids.carry = 1 if res >= ids.SHIFT else 0
    ```

* BREAKING CHANGE: move `Program::identifiers` to `SharedProgramData::identifiers` [#1023](https://github.com/lambdaclass/cairo-rs/pull/1023)
    * Optimizes `CairoRunner::new`, needed for sequencers and other workflows reusing the same `Program` instance across `CairoRunner`s
    * Breaking change: make all fields in `Program` and `SharedProgramData` `pub(crate)`, since we break by moving the field let's make it the last break for this struct
    * Add `Program::get_identifier(&self, id: &str) -> &Identifier` to get a single identifier by name

* Implement hints on field_arithmetic lib[#985](https://github.com/lambdaclass/cairo-rs/pull/983)

    `BuiltinHintProcessor` now supports the following hint:

    ```python
        %{
            from starkware.python.math_utils import is_quad_residue, sqrt

            def split(num: int, num_bits_shift: int = 128, length: int = 3):
                a = []
                for _ in range(length):
                    a.append( num & ((1 << num_bits_shift) - 1) )
                    num = num >> num_bits_shift
                return tuple(a)

            def pack(z, num_bits_shift: int = 128) -> int:
                limbs = (z.d0, z.d1, z.d2)
                return sum(limb << (num_bits_shift * i) for i, limb in enumerate(limbs))


            generator = pack(ids.generator)
            x = pack(ids.x)
            p = pack(ids.p)

            success_x = is_quad_residue(x, p)
            root_x = sqrt(x, p) if success_x else None

            success_gx = is_quad_residue(generator*x, p)
            root_gx = sqrt(generator*x, p) if success_gx else None

            # Check that one is 0 and the other is 1
            if x != 0:
                assert success_x + success_gx ==1

            # `None` means that no root was found, but we need to transform these into a felt no matter what
            if root_x == None:
                root_x = 0
            if root_gx == None:
                root_gx = 0
            ids.success_x = int(success_x)
            split_root_x = split(root_x)
            split_root_gx = split(root_gx)
            ids.sqrt_x.d0 = split_root_x[0]
            ids.sqrt_x.d1 = split_root_x[1]
            ids.sqrt_x.d2 = split_root_x[2]
            ids.sqrt_gx.d0 = split_root_gx[0]
            ids.sqrt_gx.d1 = split_root_gx[1]
            ids.sqrt_gx.d2 = split_root_gx[2]
        %}
    ```

* Add missing hint on vrf.json lib [#1050](https://github.com/lambdaclass/cairo-rs/pull/1050):

    `BuiltinHintProcessor` now supports the following hint:

    ```python
        sum_low = ids.a.low + ids.b.low
        ids.carry_low = 1 if sum_low >= ids.SHIFT else 0
    ```

* Add missing hint on uint256_improvements lib [#1016](https://github.com/lambdaclass/cairo-rs/pull/1016):

    `BuiltinHintProcessor` now supports the following hint:

    ```python
        def split(num: int, num_bits_shift: int = 128, length: int = 2):
            a = []
            for _ in range(length):
                a.append( num & ((1 << num_bits_shift) - 1) )
                num = num >> num_bits_shift
            return tuple(a)

        def pack(z, num_bits_shift: int = 128) -> int:
            limbs = (z.low, z.high)
            return sum(limb << (num_bits_shift * i) for i, limb in enumerate(limbs))

        a = pack(ids.a)
        b = pack(ids.b)
        res = (a - b)%2**256
        res_split = split(res)
        ids.res.low = res_split[0]
        ids.res.high = res_split[1]
    ```

* Implement hint on vrf.json lib [#1049](https://github.com/lambdaclass/cairo-rs/pull/1049)

    `BuiltinHintProcessor` now supports the following hint:
    
    ```python
        def split(num: int, num_bits_shift: int, length: int):
            a = []
            for _ in range(length):
                a.append( num & ((1 << num_bits_shift) - 1) )
                num = num >> num_bits_shift
            return tuple(a)

        def pack(z, num_bits_shift: int) -> int:
            limbs = (z.d0, z.d1, z.d2)
            return sum(limb << (num_bits_shift * i) for i, limb in enumerate(limbs))

        def pack_extended(z, num_bits_shift: int) -> int:
            limbs = (z.d0, z.d1, z.d2, z.d3, z.d4, z.d5)
            return sum(limb << (num_bits_shift * i) for i, limb in enumerate(limbs))

        a = pack_extended(ids.a, num_bits_shift = 128)
        div = pack(ids.div, num_bits_shift = 128)

        quotient, remainder = divmod(a, div)

        quotient_split = split(quotient, num_bits_shift=128, length=6)

        ids.quotient.d0 = quotient_split[0]
        ids.quotient.d1 = quotient_split[1]
        ids.quotient.d2 = quotient_split[2]
        ids.quotient.d3 = quotient_split[3]
        ids.quotient.d4 = quotient_split[4]
        ids.quotient.d5 = quotient_split[5]

        remainder_split = split(remainder, num_bits_shift=128, length=3)
        ids.remainder.d0 = remainder_split[0]
        ids.remainder.d1 = remainder_split[1]
        ids.remainder.d2 = remainder_split[2]
    ```

    _Note: this hint is similar to the one in #983, but with some trailing whitespace removed_

* Add missing hint on vrf.json whitelist [#1030](https://github.com/lambdaclass/cairo-rs/pull/1030):

    `BuiltinHintProcessor` now supports the following hint:

    ```python
        def split(num: int, num_bits_shift: int, length: int):
            a = []
            for _ in range(length):
                a.append( num & ((1 << num_bits_shift) - 1) )
                num = num >> num_bits_shift
            return tuple(a)

        def pack(z, num_bits_shift: int) -> int:
            limbs = (z.low, z.high)
            return sum(limb << (num_bits_shift * i) for i, limb in enumerate(limbs))

        def pack_extended(z, num_bits_shift: int) -> int:
            limbs = (z.d0, z.d1, z.d2, z.d3)
            return sum(limb << (num_bits_shift * i) for i, limb in enumerate(limbs))

        x = pack_extended(ids.x, num_bits_shift = 128)
        div = pack(ids.div, num_bits_shift = 128)

        quotient, remainder = divmod(x, div)

        quotient_split = split(quotient, num_bits_shift=128, length=4)

        ids.quotient.d0 = quotient_split[0]
        ids.quotient.d1 = quotient_split[1]
        ids.quotient.d2 = quotient_split[2]
        ids.quotient.d3 = quotient_split[3]

        remainder_split = split(remainder, num_bits_shift=128, length=2)
        ids.remainder.low = remainder_split[0]
        ids.remainder.high = remainder_split[1]
    ```

* Add method `Program::data_len(&self) -> usize` to get the number of data cells in a given program [#1022](https://github.com/lambdaclass/cairo-rs/pull/1022)

* Add missing hint on uint256_improvements lib [#1013](https://github.com/lambdaclass/cairo-rs/pull/1013):

    `BuiltinHintProcessor` now supports the following hint:

    ```python
        a = (ids.a.high << 128) + ids.a.low
        div = (ids.div.b23 << 128) + ids.div.b01
        quotient, remainder = divmod(a, div)

        ids.quotient.low = quotient & ((1 << 128) - 1)
        ids.quotient.high = quotient >> 128
        ids.remainder.low = remainder & ((1 << 128) - 1)
        ids.remainder.high = remainder >> 128
    ```

* Add missing hint on cairo_secp lib [#1010](https://github.com/lambdaclass/cairo-rs/pull/1010):

    `BuiltinHintProcessor` now supports the following hint:

    ```python
        memory[ap] = int(x == 0)
    ```

* Implement hint on `get_felt_bitlength` [#993](https://github.com/lambdaclass/cairo-rs/pull/993)

  `BuiltinHintProcessor` now supports the following hint:
  ```python
  x = ids.x
  ids.bit_length = x.bit_length()
  ```
  Used by the [`Garaga` library function `get_felt_bitlength`](https://github.com/keep-starknet-strange/garaga/blob/249f8a372126b3a839f9c1e1080ea8c6f9374c0c/src/utils.cairo#L54)

* Add missing hint on cairo_secp lib [#1009](https://github.com/lambdaclass/cairo-rs/pull/1009):

    `BuiltinHintProcessor` now supports the following hint:

    ```python
        ids.dibit = ((ids.scalar_u >> ids.m) & 1) + 2 * ((ids.scalar_v >> ids.m) & 1)
    ```

* Add getters to read properties of a `Program` [#1017](https://github.com/lambdaclass/cairo-rs/pull/1017):
  * `prime(&self) -> &str`: get the prime associated to data in hex representation
  * `iter_data(&self) -> Iterator<Item = &MaybeRelocatable>`: get an iterator over all elements in the program data
  * `iter_builtins(&self) -> Iterator<Item = &BuiltinName>`: get an iterator over the names of required builtins

* Add missing hint on cairo_secp lib [#1008](https://github.com/lambdaclass/cairo-rs/pull/1008):

    `BuiltinHintProcessor` now supports the following hint:

    ```python
        ids.len_hi = max(ids.scalar_u.d2.bit_length(), ids.scalar_v.d2.bit_length())-1
    ```

* Update `starknet-crypto` to version `0.4.3` [#1011](https://github.com/lambdaclass/cairo-rs/pull/1011)
  * The new version carries an 85% reduction in execution time for ECDSA signature verification

* BREAKING CHANGE: refactor `Program` to optimize `Program::clone` [#999](https://github.com/lambdaclass/cairo-rs/pull/999)

    * Breaking change: many fields that were (unnecessarily) public become hidden by the refactor.

* BREAKING CHANGE: Add _builtin suffix to builtin names e.g.: output -> output_builtin [#1005](https://github.com/lambdaclass/cairo-rs/pull/1005)

* Implement hint on uint384_extension lib [#983](https://github.com/lambdaclass/cairo-rs/pull/983)

    `BuiltinHintProcessor` now supports the following hint:
    
    ```python
        def split(num: int, num_bits_shift: int, length: int):
            a = []
            for _ in range(length):
                a.append( num & ((1 << num_bits_shift) - 1) )
                num = num >> num_bits_shift 
            return tuple(a)

        def pack(z, num_bits_shift: int) -> int:
            limbs = (z.d0, z.d1, z.d2)
            return sum(limb << (num_bits_shift * i) for i, limb in enumerate(limbs))
            
        def pack_extended(z, num_bits_shift: int) -> int:
            limbs = (z.d0, z.d1, z.d2, z.d3, z.d4, z.d5)
            return sum(limb << (num_bits_shift * i) for i, limb in enumerate(limbs))

        a = pack_extended(ids.a, num_bits_shift = 128)
        div = pack(ids.div, num_bits_shift = 128)

        quotient, remainder = divmod(a, div)

        quotient_split = split(quotient, num_bits_shift=128, length=6)

        ids.quotient.d0 = quotient_split[0]
        ids.quotient.d1 = quotient_split[1]
        ids.quotient.d2 = quotient_split[2]
        ids.quotient.d3 = quotient_split[3]
        ids.quotient.d4 = quotient_split[4]
        ids.quotient.d5 = quotient_split[5]

        remainder_split = split(remainder, num_bits_shift=128, length=3)
        ids.remainder.d0 = remainder_split[0]
        ids.remainder.d1 = remainder_split[1]
        ids.remainder.d2 = remainder_split[2]
    ```

* Add missing `\n` character in traceback string [#997](https://github.com/lambdaclass/cairo-rs/pull/997)
    * BugFix: Add missing `\n` character after traceback lines when the filename is missing ("Unknown Location")

* 0.11 Support
    * Add missing hints [#1014](https://github.com/lambdaclass/cairo-rs/pull/1014):
        `BuiltinHintProcessor` now supports the following hints:
        ```python
            from starkware.cairo.common.cairo_secp.secp256r1_utils import SECP256R1_P as SECP_P 
        ```
        and: 
        ```python
            from starkware.cairo.common.cairo_secp.secp_utils import pack
            from starkware.python.math_utils import line_slope
            
            # Compute the slope.
            x0 = pack(ids.point0.x, PRIME)
            y0 = pack(ids.point0.y, PRIME)
            x1 = pack(ids.point1.x, PRIME)
            y1 = pack(ids.point1.y, PRIME)
            value = slope = line_slope(point1=(x0, y0), point2=(x1, y1), p=SECP_P)
        ```
    * Add missing hints on cairo_secp lib [#991](https://github.com/lambdaclass/cairo-rs/pull/991):
        `BuiltinHintProcessor` now supports the following hints:
        ```python
        from starkware.cairo.common.cairo_secp.secp_utils import pack
        from starkware.python.math_utils import div_mod, safe_div

        N = 0xfffffffffffffffffffffffffffffffebaaedce6af48a03bbfd25e8cd0364141
        x = pack(ids.x, PRIME) % N
        s = pack(ids.s, PRIME) % N
        value = res = div_mod(x, s, N)
        ```
        and: 
        ```python
        value = k = safe_div(res * s - x, N)
        ```
    * Layouts update [#874](https://github.com/lambdaclass/cairo-rs/pull/874)
    * Keccak builtin updated [#873](https://github.com/lambdaclass/cairo-rs/pull/873), [#883](https://github.com/lambdaclass/cairo-rs/pull/883)
    * Changes to `ec_op` [#876](https://github.com/lambdaclass/cairo-rs/pull/876)
    * Poseidon builtin [#875](https://github.com/lambdaclass/cairo-rs/pull/875)
    * Renamed Felt to Felt252 [#899](https://github.com/lambdaclass/cairo-rs/pull/899)
    * Added SegmentArenaBuiltinRunner [#913](https://github.com/lambdaclass/cairo-rs/pull/913)
    * Added `program_segment_size` argument to `verify_secure_runner` & `run_from_entrypoint` [#928](https://github.com/lambdaclass/cairo-rs/pull/928)
    * Added dynamic layout [#879](https://github.com/lambdaclass/cairo-rs/pull/879)
    * `get_segment_size` was exposed [#934](https://github.com/lambdaclass/cairo-rs/pull/934)

* Add missing hint on cairo_secp lib [#1006](https://github.com/lambdaclass/cairo-rs/pull/1006):

    `BuiltinHintProcessor` now supports the following hint:

    ```python
        ids.quad_bit = (
            8 * ((ids.scalar_v >> ids.m) & 1)
            + 4 * ((ids.scalar_u >> ids.m) & 1)
            + 2 * ((ids.scalar_v >> (ids.m - 1)) & 1)
            + ((ids.scalar_u >> (ids.m - 1)) & 1)
        )
    ```

* Add missing hint on cairo_secp lib [#1003](https://github.com/lambdaclass/cairo-rs/pull/1003):

    `BuiltinHintProcessor` now supports the following hint:

    ```python
        from starkware.cairo.common.cairo_secp.secp_utils import pack

        x = pack(ids.x, PRIME) % SECP_P
    ```

* Add missing hint on cairo_secp lib [#996](https://github.com/lambdaclass/cairo-rs/pull/996):

    `BuiltinHintProcessor` now supports the following hint:

    ```python
        from starkware.python.math_utils import div_mod
        value = x_inv = div_mod(1, x, SECP_P)
    ```

* Add missing hints on cairo_secp lib [#994](https://github.com/lambdaclass/cairo-rs/pull/994):

    `BuiltinHintProcessor` now supports the following hints:

    ```python
        from starkware.cairo.common.cairo_secp.secp_utils import pack
        from starkware.python.math_utils import div_mod, safe_div

        a = pack(ids.a, PRIME)
        b = pack(ids.b, PRIME)
        value = res = div_mod(a, b, N)
    ```

    ```python
        value = k_plus_one = safe_div(res * b - a, N) + 1
    ```

* Add missing hint on cairo_secp lib [#992](https://github.com/lambdaclass/cairo-rs/pull/992):

    `BuiltinHintProcessor` now supports the following hint:

    ```python
        from starkware.cairo.common.cairo_secp.secp_utils import pack

        q, r = divmod(pack(ids.val, PRIME), SECP_P)
        assert r == 0, f"verify_zero: Invalid input {ids.val.d0, ids.val.d1, ids.val.d2}."
        ids.q = q % PRIME
    ```

* Add missing hint on cairo_secp lib [#990](https://github.com/lambdaclass/cairo-rs/pull/990):

    `BuiltinHintProcessor` now supports the following hint:

    ```python
        from starkware.cairo.common.cairo_secp.secp_utils import pack

        slope = pack(ids.slope, PRIME)
        x = pack(ids.point.x, PRIME)
        y = pack(ids.point.y, PRIME)

        value = new_x = (pow(slope, 2, SECP_P) - 2 * x) % SECP_P
    ```

* Add missing hint on cairo_secp lib [#989](https://github.com/lambdaclass/cairo-rs/pull/989):

    `BuiltinHintProcessor` now supports the following hint:

    ```python
        from starkware.cairo.common.cairo_secp.secp_utils import SECP_P
        q, r = divmod(pack(ids.val, PRIME), SECP_P)
        assert r == 0, f"verify_zero: Invalid input {ids.val.d0, ids.val.d1, ids.val.d2}."
        ids.q = q % PRIME
    ```

* Add missing hint on cairo_secp lib [#986](https://github.com/lambdaclass/cairo-rs/pull/986):

    `BuiltinHintProcessor` now supports the following hint:

    ```python
        from starkware.cairo.common.cairo_secp.secp_utils import SECP_P, pack
        from starkware.python.math_utils import div_mod

        # Compute the slope.
        x = pack(ids.pt.x, PRIME)
        y = pack(ids.pt.y, PRIME)
        value = slope = div_mod(3 * x ** 2, 2 * y, SECP_P)
    ```

* Add missing hint on cairo_secp lib [#984](https://github.com/lambdaclass/cairo-rs/pull/984):

    `BuiltinHintProcessor` now supports the following hint:

    ```python
        from starkware.cairo.common.cairo_secp.secp_utils import SECP_P, pack
        from starkware.python.math_utils import div_mod

        # Compute the slope.
        x0 = pack(ids.pt0.x, PRIME)
        y0 = pack(ids.pt0.y, PRIME)
        x1 = pack(ids.pt1.x, PRIME)
        y1 = pack(ids.pt1.y, PRIME)
        value = slope = div_mod(y0 - y1, x0 - x1, SECP_P)
    ```

* Implement hints on uint384 lib (Part 2) [#971](https://github.com/lambdaclass/cairo-rs/pull/971)

    `BuiltinHintProcessor` now supports the following hint:

    ```python
        memory[ap] = 1 if 0 <= (ids.a.d2 % PRIME) < 2 ** 127 else 0
    ```

 * Add alternative hint code for hint on _block_permutation used by 0.10.3 whitelist [#958](https://github.com/lambdaclass/cairo-rs/pull/958)

     `BuiltinHintProcessor` now supports the following hint:

    ```python
        from starkware.cairo.common.keccak_utils.keccak_utils import keccak_func
        _keccak_state_size_felts = int(ids.KECCAK_STATE_SIZE_FELTS)
        assert 0 <= _keccak_state_size_felts < 100

        output_values = keccak_func(memory.get_range(
            ids.keccak_ptr - _keccak_state_size_felts, _keccak_state_size_felts))
        segments.write_arg(ids.keccak_ptr, output_values)
    ```

* Make  hints code `src/hint_processor/builtin_hint_processor/hint_code.rs` public [#988](https://github.com/lambdaclass/cairo-rs/pull/988)

* Implement hints on uint384 lib (Part 1) [#960](https://github.com/lambdaclass/cairo-rs/pull/960)

    `BuiltinHintProcessor` now supports the following hints:

    ```python
        def split(num: int, num_bits_shift: int, length: int):
        a = []
        for _ in range(length):
            a.append( num & ((1 << num_bits_shift) - 1) )
            num = num >> num_bits_shift
        return tuple(a)

        def pack(z, num_bits_shift: int) -> int:
            limbs = (z.d0, z.d1, z.d2)
            return sum(limb << (num_bits_shift * i) for i, limb in enumerate(limbs))

        a = pack(ids.a, num_bits_shift = 128)
        div = pack(ids.div, num_bits_shift = 128)
        quotient, remainder = divmod(a, div)

        quotient_split = split(quotient, num_bits_shift=128, length=3)
        assert len(quotient_split) == 3

        ids.quotient.d0 = quotient_split[0]
        ids.quotient.d1 = quotient_split[1]
        ids.quotient.d2 = quotient_split[2]

        remainder_split = split(remainder, num_bits_shift=128, length=3)
        ids.remainder.d0 = remainder_split[0]
        ids.remainder.d1 = remainder_split[1]
        ids.remainder.d2 = remainder_split[2]
    ```

    ```python
        ids.low = ids.a & ((1<<128) - 1)
        ids.high = ids.a >> 128
    ```

    ```python
            sum_d0 = ids.a.d0 + ids.b.d0
        ids.carry_d0 = 1 if sum_d0 >= ids.SHIFT else 0
        sum_d1 = ids.a.d1 + ids.b.d1 + ids.carry_d0
        ids.carry_d1 = 1 if sum_d1 >= ids.SHIFT else 0
        sum_d2 = ids.a.d2 + ids.b.d2 + ids.carry_d1
        ids.carry_d2 = 1 if sum_d2 >= ids.SHIFT else 0
    ```

    ```python
        def split(num: int, num_bits_shift: int, length: int):
            a = []
            for _ in range(length):
                a.append( num & ((1 << num_bits_shift) - 1) )
                num = num >> num_bits_shift
            return tuple(a)

        def pack(z, num_bits_shift: int) -> int:
            limbs = (z.d0, z.d1, z.d2)
            return sum(limb << (num_bits_shift * i) for i, limb in enumerate(limbs))

        def pack2(z, num_bits_shift: int) -> int:
            limbs = (z.b01, z.b23, z.b45)
            return sum(limb << (num_bits_shift * i) for i, limb in enumerate(limbs))

        a = pack(ids.a, num_bits_shift = 128)
        div = pack2(ids.div, num_bits_shift = 128)
        quotient, remainder = divmod(a, div)

        quotient_split = split(quotient, num_bits_shift=128, length=3)
        assert len(quotient_split) == 3

        ids.quotient.d0 = quotient_split[0]
        ids.quotient.d1 = quotient_split[1]
        ids.quotient.d2 = quotient_split[2]

        remainder_split = split(remainder, num_bits_shift=128, length=3)
        ids.remainder.d0 = remainder_split[0]
        ids.remainder.d1 = remainder_split[1]
        ids.remainder.d2 = remainder_split[2]
    ```

    ```python
        from starkware.python.math_utils import isqrt

        def split(num: int, num_bits_shift: int, length: int):
            a = []
            for _ in range(length):
                a.append( num & ((1 << num_bits_shift) - 1) )
                num = num >> num_bits_shift
            return tuple(a)

        def pack(z, num_bits_shift: int) -> int:
            limbs = (z.d0, z.d1, z.d2)
            return sum(limb << (num_bits_shift * i) for i, limb in enumerate(limbs))

        a = pack(ids.a, num_bits_shift=128)
        root = isqrt(a)
        assert 0 <= root < 2 ** 192
        root_split = split(root, num_bits_shift=128, length=3)
        ids.root.d0 = root_split[0]
        ids.root.d1 = root_split[1]
        ids.root.d2 = root_split[2]
    ```

* Re-export the `cairo-felt` crate as `cairo_vm::felt` [#981](https://github.com/lambdaclass/cairo-rs/pull/981)
  * Removes the need of explicitly importing `cairo-felt` in downstream projects
  and helps ensure there is no version mismatch caused by that

* Implement hint on `uint256_mul_div_mod`[#957](https://github.com/lambdaclass/cairo-rs/pull/957)

    `BuiltinHintProcessor` now supports the following hint:

    ```python
    a = (ids.a.high << 128) + ids.a.low
    b = (ids.b.high << 128) + ids.b.low
    div = (ids.div.high << 128) + ids.div.low
    quotient, remainder = divmod(a * b, div)

    ids.quotient_low.low = quotient & ((1 << 128) - 1)
    ids.quotient_low.high = (quotient >> 128) & ((1 << 128) - 1)
    ids.quotient_high.low = (quotient >> 256) & ((1 << 128) - 1)
    ids.quotient_high.high = quotient >> 384
    ids.remainder.low = remainder & ((1 << 128) - 1)
    ids.remainder.high = remainder >> 128"
    ```

    Used by the common library function `uint256_mul_div_mod`

#### [0.3.0-rc1] - 2023-04-13
* Derive Deserialize for ExecutionResources [#922](https://github.com/lambdaclass/cairo-rs/pull/922)
* Remove builtin names from VirtualMachine.builtin_runners [#921](https://github.com/lambdaclass/cairo-rs/pull/921)
* Implemented hints on common/ec.cairo [#888](https://github.com/lambdaclass/cairo-rs/pull/888)
* Changed `Memory.insert` argument types [#902](https://github.com/lambdaclass/cairo-rs/pull/902)
* feat: implemented `Deserialize` on Program by changing builtins field type to enum [#896](https://github.com/lambdaclass/cairo-rs/pull/896)
* Effective size computation from the VM exposed [#887](https://github.com/lambdaclass/cairo-rs/pull/887)
* Wasm32 Support! [#828](https://github.com/lambdaclass/cairo-rs/pull/828), [#893](https://github.com/lambdaclass/cairo-rs/pull/893)
* `MathError` added for math operation [#855](https://github.com/lambdaclass/cairo-rs/pull/855)
* Check for overflows in relocatable operations [#859](https://github.com/lambdaclass/cairo-rs/pull/859)
* Use `Relocatable` instead of `&MaybeRelocatable` in `load_data` and `get_range`[#860](https://github.com/lambdaclass/cairo-rs/pull/860) [#867](https://github.com/lambdaclass/cairo-rs/pull/867)
* Memory-related errors moved to `MemoryError` [#854](https://github.com/lambdaclass/cairo-rs/pull/854)
    * Removed unused error variants
    * Moved memory-related error variants to `MemoryError`
    * Changed memory getters to return `MemoryError` instead of `VirtualMachineError`
    * Changed all memory-related errors in hint from `HintError::Internal(VmError::...` to `HintError::Memory(MemoryError::...`
* feat: Builder pattern for `VirtualMachine` [#820](https://github.com/lambdaclass/cairo-rs/pull/820)
* Simplified `Memory::get` return type to `Option` [#852](https://github.com/lambdaclass/cairo-rs/pull/852)
* Improved idenitifier variable error handling [#851](https://github.com/lambdaclass/cairo-rs/pull/851)
* `CairoRunner::write_output` now prints missing and relocatable values [#853](https://github.com/lambdaclass/cairo-rs/pull/853)
* `VirtualMachineError::FailedToComputeOperands` error message expanded [#848](https://github.com/lambdaclass/cairo-rs/pull/848)
* Builtin names made public [#849](https://github.com/lambdaclass/cairo-rs/pull/849)
* `secure_run` flag moved to `CairoRunConfig` struct [#832](https://github.com/lambdaclass/cairo-rs/pull/832)
* `vm_core` error types revised and iimplemented `AddAssign` for `Relocatable` [#837](https://github.com/lambdaclass/cairo-rs/pull/837)
* `to_bigint` and `to_biguint` deprecated [#757](https://github.com/lambdaclass/cairo-rs/pull/757)
* `Memory` moved into `MemorySegmentManager` [#830](https://github.com/lambdaclass/cairo-rs/pull/830)
    * To reduce the complexity of the VM's memory and enforce proper usage (as the memory and its segment manager are now a "unified" entity)
    * Removed `memory` field from `VirtualMachine`
    * Added `memory` field to `MemorySegmentManager`
    * Removed `Memory` argument from methods where `MemorySegmentManager` is also an argument
    * Added test macro `segments` (an extension of the `memory` macro)
* `Display` trait added to Memory struct [#812](https://github.com/lambdaclass/cairo-rs/pull/812)
* feat: Extensible VirtualMachineError and removed PartialEq trait [#783](https://github.com/lambdaclass/cairo-rs/pull/783)
    * `VirtualMachineError::Other(anyhow::Error)` was added to allow to returning custom errors when using `cairo-rs`
    * The `PartialEq` trait was removed from the `VirtualMachineError` enum
* VM hooks added as a conditional feature [#761](https://github.com/lambdaclass/cairo-rs/pull/761)
    * Cairo-rs based testing tools such as cairo-foundry or those built by FuzzingLabs need access to the state of the VM at specific points during the execution.
    * This PR adds the possibility for users of the cairo-rs lib to execute their custom additional code during the program execution.
    * The Rust "feature" mechanism was used in order to guarantee that this ability is only available when the lib user needs it, and is not compiled when it's not required.
    * Three hooks were created:
        * before the first step
        * before each step
        * after each step
* ExecutionResource operations: add and substract [#774](https://github.com/lambdaclass/cairo-rs/pull/774), multiplication [#908](https://github.com/lambdaclass/cairo-rs/pull/908) , and `AddAssign` [#914](https://github.com/lambdaclass/cairo-rs/pull/914)

* Move `Memory` into `MemorySegmentManager` [#830](https://github.com/lambdaclass/cairo-rs/pull/830)
    * Structural changes:
        * Remove `memory: Memory` field from `VirtualMachine`
        * Add `memory: Memory` field to `MemorySegmentManager`
    * As a result of this, multiple public methods' signatures changed:
        * `BuiltinRunner` (and its inner enum types):
            * `initialize_segments(&mut self, segments: &mut MemorySegmentManager, memory: &mut Memory)` -> `initialize_segments(&mut self, segments: &mut MemorySegmentManager)`
            * `final_stack(&mut self, segments: &MemorySegmentManager, memory: &Memory, stack_pointer: Relocatable) -> Result<Relocatable, RunnerError>` -> `final_stack(&mut self, segments: &MemorySegmentManager, stack_pointer: Relocatable) -> Result<Relocatable, RunnerError>`
        * `MemorySegmentManager`
            * `add(&mut self, memory: &mut Memory) -> Relocatable` -> `add(&mut self) -> Relocatable`
            * `add_temporary_segment(&mut self, memory: &mut Memory) -> Relocatable` -> `add_temporary_segment(&mut self) -> Relocatable`
            * `load_data(&mut self, memory: &mut Memory, ptr: &MaybeRelocatable, data: &Vec<MaybeRelocatable>) -> Result<MaybeRelocatable, MemoryError>` -> `load_data(&mut self, ptr: &MaybeRelocatable, data: &Vec<MaybeRelocatable>) -> Result<MaybeRelocatable, MemoryError>`
            * `compute_effective_sizes(&mut self, memory: &Memory) -> &Vec<usize>` -> `compute_effective_sizes(&mut self) -> &Vec<usize>`
            * `gen_arg(&mut self, arg: &dyn Any, memory: &mut Memory) -> Result<MaybeRelocatable, VirtualMachineError>` -> `gen_arg(&mut self, arg: &dyn Any) -> Result<MaybeRelocatable, VirtualMachineError>`
            * `gen_cairo_arg(&mut self, arg: &CairoArg, memory: &mut Memory) -> Result<MaybeRelocatable, VirtualMachineError>` -> `gen_cairo_arg(&mut self, arg: &CairoArg) -> Result<MaybeRelocatable, VirtualMachineError>`
            * `write_arg(&mut self, memory: &mut Memory, ptr: &Relocatable, arg: &dyn Any) -> Result<MaybeRelocatable, MemoryError>` -> `write_arg(&mut self, ptr: &Relocatable, arg: &dyn Any) -> Result<MaybeRelocatable, MemoryError>`

* Refactor `Memory::relocate memory` [#784](https://github.com/lambdaclass/cairo-rs/pull/784)
    * Bugfixes:
        * `Memory::relocate_memory` now moves data in the temporary memory relocated by a relocation rule to the real memory
    * Aditional Notes:
        * When relocating temporary memory produces clashes with pre-existing values in the real memory, an InconsistentMemory error is returned instead of keeping the last inserted value. This differs from the original implementation.

* Restrict addresses to Relocatable + fix some error variants used in signature.rs [#792](https://github.com/lambdaclass/cairo-rs/pull/792)
    * Public Api Changes:
        * Change `ValidationRule` inner type to `Box<dyn Fn(&Memory, &Relocatable) -> Result<Vec<Relocatable>, MemoryError>>`.
        * Change `validated_addresses` field of `Memory` to `HashSet<Relocatable>`.
        * Change `validate_memory_cell(&mut self, address: &MaybeRelocatable) -> Result<(), MemoryError>` to `validate_memory_cell(&mut self, addr: &Relocatable) -> Result<(), MemoryError>`.

* Add `VmException` to `CairoRunner::run_from_entrypoint`[#775](https://github.com/lambdaclass/cairo-rs/pull/775)
    * Public Api Changes:
        * Change error return type of `CairoRunner::run_from_entrypoint` to `CairoRunError`.
        * Convert `VirtualMachineError`s outputed during the vm run to `VmException` in `CairoRunner::run_from_entrypoint`.
        * Make `VmException` fields public

* Fix `BuiltinRunner::final_stack` and remove quick fix [#778](https://github.com/lambdaclass/cairo-rs/pull/778)
    * Public Api changes:
        * Various changes to public `BuiltinRunner` method's signatures:
            * `final_stack(&self, vm: &VirtualMachine, pointer: Relocatable) -> Result<(Relocatable, usize), RunnerError>` to `final_stack(&mut self, segments: &MemorySegmentManager, memory: &Memory, pointer: Relocatable) -> Result<Relocatable,RunnerError>`.
            * `get_used_cells(&self, vm: &VirtualMachine) -> Result<usize, MemoryError>` to  `get_used_cells(&self, segments: &MemorySegmentManager) -> Result<usize, MemoryError>`.
            * `get_used_instances(&self, vm: &VirtualMachine) -> Result<usize, MemoryError>` to `get_used_instances(&self, segments: &MemorySegmentManager) -> Result<usize, MemoryError>`.
    * Bugfixes:
        * `BuiltinRunner::final_stack` now updates the builtin's stop_ptr instead of returning it. This replaces the bugfix on PR #768.

#### [0.1.3] - 2023-01-26
* Add secure_run flag + integrate verify_secure_runner into cairo-run [#771](https://github.com/lambdaclass/cairo-rs/pull/777)
    * Public Api changes:
        * Add command_line argument `secure_run`
        * Add argument `secure_run: Option<bool>` to `cairo_run`
        * `verify_secure_runner` is now called inside `cairo-run` when `secure_run` is set to true or when it not set and the run is not on `proof_mode`
    * Bugfixes:
        * `EcOpBuiltinRunner::deduce_memory_cell` now checks that both points are on the curve instead of only the first one
        * `EcOpBuiltinRunner::deduce_memory_cell` now returns the values of the point coordinates instead of the indices when a `PointNotOnCurve` error is returned

* Refactor `Refactor verify_secure_runner` [#768](https://github.com/lambdaclass/cairo-rs/pull/768)
    * Public Api changes:
        * Remove builtin name from the return value of `BuiltinRunner::get_memory_segment_addresses`
        * Simplify the return value of `CairoRunner::get_builtin_segments_info` to `Vec<(usize, usize)>`
        * CairoRunner::read_return_values now receives a mutable reference to VirtualMachine
    * Bugfixes:
        * CairoRunner::read_return_values now updates the `stop_ptr` of each builtin after calling `BuiltinRunner::final_stack`

* Use CairoArg enum instead of Any in CairoRunner::run_from_entrypoint [#686](https://github.com/lambdaclass/cairo-rs/pull/686)
    * Public Api changes:
        * Remove `Result` from `MaybeRelocatable::mod_floor`, it now returns a `MaybeRelocatable`
        * Add struct `CairoArg`
        * Change `arg` argument of `CairoRunner::run_from_entrypoint` from `Vec<&dyn Any>` to `&[&CairoArg]`
        * Remove argument `typed_args` from `CairoRunner::run_from_entrypoint`
        * Remove no longer used method `gen_typed_arg` from `VirtualMachine` & `MemorySegmentManager`
        * Add methods `MemorySegmentManager::gen_cairo_arg` & `MemorySegmentManager::write_simple_args` as typed counterparts to `MemorySegmentManager::gen_arg` & `MemorySegmentManager::write_arg`

#### [0.1.1] - 2023-01-11

* Add input file contents to traceback [#666](https://github.com/lambdaclass/cairo-rs/pull/666/files)
    * Public Api changes:
        * `VirtualMachineError` enum variants containing `MaybeRelocatable` and/or `Relocatable` values now use the `Display` format instead of `Debug` in their `Display` implementation
        * `get_traceback` now adds the source code line to each traceback entry
* Use hint location instead of instruction location when building VmExceptions from hint failure [#673](https://github.com/lambdaclass/cairo-rs/pull/673/files)
    * Public Api changes:
        * `hints` field added to `InstructionLocation`
        * `Program.instruction_locations` type changed from `Option<HashMap<usize, Location>>` to `Option<HashMap<usize, InstructionLocation>>`
        * `VirtualMachineError`s produced by `HintProcessor::execute_hint()` will be wrapped in a `VirtualMachineError::Hint` error containing their hint_index
        * `get_location()` now receives an an optional usize value `hint_index`, used to obtain hint locations
* Default implementation of compile_hint [#680](https://github.com/lambdaclass/cairo-rs/pull/680)
    * Internal changes:
        * Make the `compile_hint` implementation which was in the `BuiltinHintProcessor` the default implementation in the trait.
* Add new error type `HintError` [#676](https://github.com/lambdaclass/cairo-rs/pull/676)
    * Public Api changes:
        * `HintProcessor::execute_hint()` now returns a `HintError` instead of a `VirtualMachineError`
        * Helper functions on `hint_processor_utils.rs` now return a `HintError`
* Change the Dictionary used in dict hints to store MaybeRelocatable instead of BigInt [#687](https://github.com/lambdaclass/cairo-rs/pull/687)
    * Public Api changes:
        * `DictManager`, its dictionaries, and all dict module hints implemented in rust now use `MaybeRelocatable` for keys and values instead of `BigInt`
        * Add helper functions that allow extracting ids variables as `MaybeRelocatable`: `get_maybe_relocatable_from_var_name` & `get_maybe_relocatable_from_reference`
        * Change inner value type of dict-related `HintError` variants to `MaybeRelocatable`

* Implement `substitute_error_message_attribute_references` [#689] (https://github.com/lambdaclass/cairo-rs/pull/689)
    * Public Api changes:
        * Remove `error_message_attributes` field from `VirtualMachine`, and `VirtualMachine::new`
        * Add `flow_tracking_data` field to `Attribute`
        * `get_error_attr_value` now replaces the references in the error message with the corresponding cairo values.
        * Remove duplicated handling of error attribute messages leading to duplicated into in the final error display.
* Fix multiplicative inverse bug [#697](https://github.com/lambdaclass/cairo-rs/pull/697) [#698](https://github.com/lambdaclass/cairo-rs/pull/698). The VM was using integer division rather than prime field inverse when deducing `op0` or `op1` for the multiplication opcode

#### [0.1.0] - 2022-12-30
* Add traceback to VmException [#657](https://github.com/lambdaclass/cairo-rs/pull/657)
    * Public API changes:
        * `traceback` field added to `VmException` struct
        * `pub fn from_vm_error(runner: &CairoRunner, error: VirtualMachineError, pc: usize) -> Self` is now `pub fn from_vm_error(runner: &CairoRunner, vm: &VirtualMachine, error: VirtualMachineError) -> Self`
        * `pub fn get_location(pc: &usize, runner: &CairoRunner) -> Option<Location>` is now `pub fn get_location(pc: usize, runner: &CairoRunner) -> Option<Location>`
        * `pub fn decode_instruction(encoded_instr: i64, mut imm: Option<BigInt>) -> Result<instruction::Instruction, VirtualMachineError>` is now `pub fn decode_instruction(encoded_instr: i64, mut imm: Option<&BigInt>) -> Result<instruction::Instruction, VirtualMachineError>`
        * `VmException` fields' string format now mirrors their cairo-lang counterparts.<|MERGE_RESOLUTION|>--- conflicted
+++ resolved
@@ -2,7 +2,6 @@
 
 #### Upcoming Changes
 
-<<<<<<< HEAD
 * Add missing hint on vrf.json lib [#1052](https://github.com/lambdaclass/cairo-rs/pull/1052):
 
     `BuiltinHintProcessor` now supports the following hint:
@@ -18,7 +17,8 @@
         y0 = pack(ids.point0.y, PRIME)
 
         value = new_x = (pow(slope, 2, SECP_P) - x0 - x1) % SECP_P
-=======
+    ```
+
 Add missing hint on vrf.json lib [#1053](https://github.com/lambdaclass/cairo-rs/pull/1053):
 
      `BuiltinHintProcessor` now supports the following hint:
@@ -33,7 +33,6 @@
         y = pack(ids.point.y, PRIME)
 
         value = new_x = (pow(slope, 2, SECP_P) - 2 * x) % SECP_P
->>>>>>> 0f57c5df
     %}
     ```
 
