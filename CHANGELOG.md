## Cairo-VM Changelog

#### Upcoming Changes

<<<<<<< HEAD
* refactor: Replaces security anyhow errors with enum variants [#1946](https://github.com/lambdaclass/cairo-vm/pull/1946)
=======
* feat: Limited padding of builtin segments to >=16 [#1981](https://github.com/lambdaclass/cairo-vm/pull/1981)

* fix: Enforce `disable_trace_padding` used only in `proof_mode` [#1984](https://github.com/lambdaclass/cairo-vm/pull/1984)

* feat: adding option to simulate builtins [#1956](https://github.com/lambdaclass/cairo-vm/pull/1956)

* feat: adding `all_cairo_stwo` layout to vm [#1957](https://github.com/lambdaclass/cairo-vm/pull/1957)

* chore: update Rust required version to 1.85.0 [#1990](https://github.com/lambdaclass/cairo-vm/pull/1990)

#### [2.0.0] - 2025-02-26

* fix: Check overflow in cairo pie address calculation [#1945](https://github.com/lambdaclass/cairo-vm/pull/1945)
>>>>>>> b9fb58d6

#### [2.0.0-rc5] - 2025-02-24

* fix: Fix Cairo Pie limiting the number of segments to 2^16 [#1960](https://github.com/lambdaclass/cairo-vm/pull/1960)
  * Implement `merge_extra_segments`

* feat: implement an opcode that computes QM31 arithmetics (add, sub, mul, div) in the VM [#1938](https://github.com/lambdaclass/cairo-vm/pull/1938)

* feat: add functions that compute packed reduced qm31 arithmetics to `math_utils` [#1944](https://github.com/lambdaclass/cairo-vm/pull/1944)

* feat: implement `Blake2sLastBlock` opcode in VM [#1932](https://github.com/lambdaclass/cairo-vm/pull/1932)

* feat: implement `Blake2s` opcode in VM [#1927](https://github.com/lambdaclass/cairo-vm/pull/1927)

* feat: remove `NonZeroReservedBits` from `VirtualMachineError` [#1948](https://github.com/lambdaclass/cairo-vm/pull/1948)

* feat: set `encoded_instruction` to be u128 for opcode_extensions to come [#1940](https://github.com/lambdaclass/cairo-vm/pull/1940)

* feat: add `get_u32_range` to `impl VirtualMachine` add `get_u32` and `get_u32_range` to `impl Memory` [#1936](https://github.com/lambdaclass/cairo-vm/pull/1936)

* feat: add the field `opcode_extension` to the structure of `Instruction` [#1933](https://github.com/lambdaclass/cairo-vm/pull/1933)

* fix(BREAKING): Fix no trace padding flow in proof mode [#1909](https://github.com/lambdaclass/cairo-vm/pull/1909)

* refactor: Limit ret opcode decodeing to Cairo0's standards. [#1925](https://github.com/lambdaclass/cairo-vm/pull/1925)

* feat: define HashMap of hint groups along with hint strings [#1943](https://github.com/lambdaclass/cairo-vm/pull/1943)

#### [2.0.0-rc4] - 2025-01-23

* feat: implement `kzg` data availability hints [#1887](https://github.com/lambdaclass/cairo-vm/pull/1887)

#### [2.0.0-rc3] - 2024-12-26

* chore: update cairo-lang dependencies to 2.10.0-rc.0 #[1901](https://github.com/lambdaclass/cairo-vm/pull/1901)

#### [2.0.0-rc2] - 2024-12-12

* feat: Add support for subtractions containing references as right hand side operands [#1898](https://github.com/lambdaclass/cairo-vm/pull/1898)

* fix: Change wildcard getrandom dependency.

* Update starknet-crypto to 0.7.3, removing the old FieldElement completly in favour of the new Felt (that is Copy).

* chore: update the cairo-vm version used in the readme

* chore: update cairo-lang dependencies to 2.9.2

* fix: replace `div_rem` with `div_mod_floor` in `verify_zero` hints [#1881](https://github.com/lambdaclass/cairo-vm/pull/1881)

* feat: Implement `SECP related` hints [#1829](https://github.com/lambdaclass/cairo-vm/pull/1829)

* chore: bump pip `cairo-lang` 0.13.3 [#1884](https://github.com/lambdaclass/cairo-vm/pull/1884)

* fix: [#1862](https://github.com/lambdaclass/cairo-vm/pull/1862):
  * Use MaybeRelocatable for relocation table

* chore: bump pip `cairo-lang` 0.13.3 [#1884](https://github.com/lambdaclass/cairo-vm/pull/1884)

* chore: [#1880](https://github.com/lambdaclass/cairo-vm/pull/1880):
  * Refactor vm crate to make it possible to use hint extension feature for nested programs with hints.

#### [2.0.0-rc1] - 2024-11-20

* feat: add `EvalCircuit` and `TestLessThanOrEqualAddress` hints [#1843](https://github.com/lambdaclass/cairo-vm/pull/1843)

* fix: [#1873](https://github.com/lambdaclass/cairo-vm/pull/1873)
  * Fix broken num-prime `is_prime` call
* fix: [#1868](https://github.com/lambdaclass/cairo-vm/pull/1855):
  * Adds logic to include the 3 new builtins in `builtin_segments` when serializing the output cairo pie's metadata.

* fix: [#1855](https://github.com/lambdaclass/cairo-vm/pull/1855):
  * Adds logic to skip pedersen additional data comparison when checking pie compatibility.

* serde: add `size` field to `Identifier` [#1861]https://github.com/lambdaclass/cairo-vm/pull/1861

#### [2.0.0-rc0] - 2024-10-22

* fix: [#1864](https://github.com/lambdaclass/cairo-vm/pull/1864):
    * Runner: include data from constants segment to the bytecode when assembling program

* chore: bump `cairo-lang-` dependencies to 2.9.0-dev.0 [#1858](https://github.com/lambdaclass/cairo-vm/pull/1858/files)

* chore: update Rust required version to 1.81.0 [#1857](https://github.com/lambdaclass/cairo-vm/pull/1857)

* fix: [#1851](https://github.com/lambdaclass/cairo-vm/pull/1851):
  * Fix unsorted signature and mod builtin outputs in air_private_input.

* feat(BREAKING): [#1824](https://github.com/lambdaclass/cairo-vm/pull/1824)[#1838](https://github.com/lambdaclass/cairo-vm/pull/1838):
    * Add support for dynamic layout
    * CLI change(BREAKING): The flag `cairo_layout_params_file` must be specified when using dynamic layout.
    * Signature change(BREAKING): Both `CairoRunner::new` and `CairoRunner::new_v2` now receive an `Option<CairoLayoutParams>`, used only with dynamic layout.

* fix: [#1841](https://github.com/lambdaclass/cairo-vm/pull/1841):
  * Fix modulo builtin to comply with prover constraints

* chore: bump pip `cairo-lang` 0.13.2 [#1827](https://github.com/lambdaclass/cairo-vm/pull/1827)

* chore: bump `cairo-lang-` dependencies to 2.8.0 [#1833](https://github.com/lambdaclass/cairo-vm/pull/1833/files)
  * chore: update Rust required version to 1.80.0

* fix: Added the following VM fixes: [#1820](https://github.com/lambdaclass/cairo-vm/pull/1820)
  * Fix zero segment location.
  * Fix has_zero_segment naming.
  * Fix prover input.
  * Fix version reading when no version is supplied.


* chore: bump `cairo-lang-` dependencies to 2.7.1 [#1823](https://github.com/lambdaclass/cairo-vm/pull/1823)

#### [1.0.1] - 2024-08-12

* fix(BREAKING): [#1818](https://github.com/lambdaclass/cairo-vm/pull/1818):
  * Fix `MemorySegmentManager::add_zero_segment` function when resizing a segment
  * Signature change(BREAKING): `MemorySegmentManager::get_memory_holes` now receives `builtin_segment_indexes: HashSet<usize>`

* fix(BREAKING): Replace `CairoRunner` method `initialize_all_builtins` with `initialize_program_builtins`. Now it only initializes program builtins instead of all of them

#### [1.0.0] - 2024-08-01

* chore: bump `cairo-lang-` dependencies to 2.7.0 [#1813](https://github.com/lambdaclass/cairo-vm/pull/1813)

* fix(BREAKING): Don't assume output builtin is first when counting memory holes

  * Logic change: Memory hole counting no longer asumes that the output builtin ocuppies the first builtin segment if present
  * Signature change: `MemorySegmentManager` method `get_memory_holes` now receives the index of the output builtin (as an `Option<usize>`) instead of the boolean argument `has_output_builtin`[#1811](https://github.com/lambdaclass/cairo-vm/pull/1811)

* fix: ambiguous keccak module name use on external contexts [#1809](https://github.com/lambdaclass/cairo-vm/pull/1809)

#### [1.0.0-rc6] - 2024-07-22

* chore: bump `cairo-lang-` dependencies to 2.7.0-rc.3 [#1807](https://github.com/lambdaclass/cairo-vm/pull/1807)
  * chore: update Rust required version to 1.76.0

#### [1.0.0-rc5] - 2024-07-13

* fix: Fixed deserialization of negative numbers in scientific notation [#1804](https://github.com/lambdaclass/cairo-vm/pull/1804)

#### [1.0.0-rc4] - 2024-07-05

* chore: bump `cairo-lang-` dependencies to 2.6.4 [#1799](https://github.com/lambdaclass/cairo-vm/pull/1799)
  * fix: revert breaking change on public input serialization

* fix: Remove validation of CairoPie memory values [#1783](https://github.com/lambdaclass/cairo-vm/pull/1783)

* fix: Handle `GasBuiltin` in cairo1-run crate [#1789](https://github.com/lambdaclass/cairo-vm/pull/1789)
  * Load `initial_gas` into vm instead of creating it via instructions.
  * Fix bug affecting programs with input arguments and gas builtin.

* fix: Change (de)serialization of CairoPie's `OutputBuiltinAdditionalData`'s `PublicMemoryPage` to vectors of length 2. [#1781](https://github.com/lambdaclass/cairo-vm/pull/1781)

* fix: Fixed deserialization issue when signature additional data is empty, and the name of the builtin range_check96 [#1785](https://github.com/lambdaclass/cairo-vm/pull/1785)

* refactor + bugfix: Improve arg handling for cairo1-run [#1782](https://github.com/lambdaclass/cairo-vm/pull/1782)
  * Now uses ascii whitespace as separator, preventing errors when using newlines in args file
  * No longer gets stuck on improperly-formatted arrays
  * Returns an informative clap error upon invalid felt strings instead of unwrapping

* fix: Ignore memory order when comparing instances of `CairoPieMemory` [#1780](https://github.com/lambdaclass/cairo-vm/pull/1780)

* feat: Add `EXCESS_BALANCE` hint [#1777](https://github.com/lambdaclass/cairo-vm/pull/1777)

* feat(BREAKING): Use a cheatcode to relocate all dicts + Make temporary segment usage configurable [#1776](https://github.com/lambdaclass/cairo-vm/pull/1776)
  * Add the flags `segment_arena_validation` & `use_temporary_segments` to the `Cairo1HintProcessor` & `DictManagerExecScope` respectively. These flags will determine if real segments or temporary segments will be used when creating dictionaries.
  * `DictManagerExecScope::finalize_segment` no longer performs relocation and is ignored if `use_temporary_segments` is set to false.
  * Add method `DictManagerExecScope::relocate_all_dictionaries` that adds relocation rules for all tracked dictionaries, relocating them one next to the other in a new segment.
  * Add cheatcode `RelocateAllDictionaries` to the `Cairo1HintProcessor`, which calls the aforementioned method.
  * Add casm instruction to call the aforementioned cheatcode in `create_entry_code` if either `proof_mode` or `append_return_values` are set to true, and segment arena is present.

* Bump `starknet-types-core` version + Use the lib's pedersen hash [#1734](https://github.com/lambdaclass/cairo-vm/pull/1734)

* refactor: Add boolean method Cairo1RunConfig::copy_to_output + Update Doc [#1778](https://github.com/lambdaclass/cairo-vm/pull/1778)

* feat: Filter implicit arguments from return value in cairo1-run crate [#1775](https://github.com/lambdaclass/cairo-vm/pull/1775)

* feat(BREAKING): Serialize inputs into output segment in cairo1-run crate:
  * Checks that only `Array<Felt252>` can be received by the program main function when running with with either `--proof_mode` or `--append_return_values`.
  * Copies the input value to the output segment right after the output in the format `[array_len, arr[0], arr[1],.., arr[n]]`.

                  * feat: specify initial value for `exec_scopes` in `cairo_run_program` [1772](https://github.com/lambdaclass/cairo-vm/pull/1772)

* fix: make MemorySegmentManager.finalize() public [#1771](https://github.com/lambdaclass/cairo-vm/pull/1771)

* feat: load Cairo PIE from bytes [#1773](https://github.com/lambdaclass/cairo-vm/pull/1773)

* feat(BREAKING): Serialize `Array<Felt252>` return value into output segment in cairo1-run crate:
  * Checks that only `PanicResult<Array<Felt252>>` or `Array<Felt252>` can be returned by the program when running with either `--proof_mode` or `--append_return_values`.
  * Serializes return values into the output segment under the previous conditions following the format:
    * `PanicResult<Array<Felt252>>` -> `[panic_flag, array_len, arr[0], arr[1],.., arr[n]]`
    * `<Array<Felt252>` -> `[array_len, arr[0], arr[1],.., arr[n]]`

* feat: Handle `BoundedInt` variant in `serialize_output`, `cairo1-run` crate  [#1768](https://github.com/lambdaclass/cairo-vm/pull/1768)

* fix: make `OutputBuiltinState` public [#1769](https://github.com/lambdaclass/cairo-vm/pull/1769)

* feat: Load arguments into VM instead of creating them via instructions in cairo1-run [#1759](https://github.com/lambdaclass/cairo-vm/pull/1759)

#### [1.0.0-rc3] - 2024-05-14

* bugfix: Fix handling of return values wrapped in `PanicResult` in cairo1-run crate [#1763](https://github.com/lambdaclass/cairo-vm/pull/1763)

* refactor(BREAKING): Move the VM back to the CairoRunner [#1743](https://github.com/lambdaclass/cairo-vm/pull/1743)
  * `CairoRunner` has a new public field `vm: VirtualMachine`
  * `CairoRunner` no longer derives `Debug`
  * `CairoRunner` methods `new_v2` & `new` take an extra boolean argument `trace_enabled`.
  * Functions `cairo_run` , `cairo_run_program` & `cairo_run_fuzzed_program` from `vm` crate and `cairo_run_program` from `cairo1-run` crate now return only `CairoRunner` instead of `(CairoRunner, VirtualMachine)`
  * `CairoRunner` methods no longer take a reference to `VirtualMachine`. Methods that took an immutable reference to self and a mutable reference to the VM now take a mutable reference to self. Affected methods:
    * `initialize`
    * `initialize_builtins`
    * `initialize_all_builtins`
    * `initialize_segments`
    * `initialize_state`
    * `initialize_function_entrypoint`
    * `initialize_state`
    * `initialize_main_entrypoint`
    * `initialize_vm`
    * `run_until_pc`
    * `run_for_steps`
    * `run_until_steps`
    * `run_until_power_of_2`
    * `get_perm_range_check_limits`
    * `check_range_check_usage`
    * `get_memory_holes`
    * `check_diluted_check_usage`
    * `end_run`
    * `relocate_trace`
    * `relocate_memory`
    * `relocate`
    * `get_builtin_segments_info`
    * `get_builtin_segments_info_for_pie`
    * `get_execution_resources`
    * `finalize_segments`
    * `run_from_entrypoint`
    * `check_used_cells`
    * `check_memory_usage`
    * `initialize_function_runner_cairo_1`
    * `initialize_function_runner`
    * `read_return_values`
    * `get_builtins_final_stack`
    * `get_cairo_pie`
    * `get_air_public_input`
    * `get_air_private_input`
    * `get_memory_segment_addresses`
  * Functions & methods taking a reference to `CairoRunner` & `VirtualMachine` now only take a reference to `CairoRunner`:
    * `start_tracer`
    * `VmException::from_vm_error`
    * `get_error_attr_value`
    * `get_traceback`
    * `verify_secure_runner`
  * [hooks feature] `BeforeFirstStepHookFunc` dyn Fn no longer takes a mutable reference to `CairoRunner`, along with `VirtualMachine::execute_before_first_step`.

* fix: add support for arrays shorter than 2 as arguments for cairo1-run [#1737](https://github.com/lambdaclass/cairo-vm/pull/1737)

* bugfix: Fix BuiltinRunner::final_stack for SegmentArena[#1747](https://github.com/lambdaclass/cairo-vm/pull/1747)

* feat: unify `arbitrary`, `hooks`, `print` and `skip_next_instruction_hint` features as a single `test_utils` feature [#1755](https://github.com/lambdaclass/cairo-vm/pull/1755)
  * BREAKING: removed the above features

* bugfix: cairo1-run CLI: Set finalize_builtins to true when using --air_public_input flag [#1744](https://github.com/lambdaclass/cairo-vm/pull/1752)

* feat: Add hint `U256InvModN` to `Cairo1HintProcessor` [#1744](https://github.com/lambdaclass/cairo-vm/pull/1744)

* perf: use a more compact representation for `MemoryCell` [#1672](https://github.com/lambdaclass/cairo-vm/pull/1672)
  * BREAKING: `Memory::get_value` will now always return `Cow::Owned` variants, code that relied on `Cow::Borrowed` may break

#### [1.0.0-rc2] - 2024-05-02

* `cairo1-run` CLI: Allow loading arguments from file[#1739](https://github.com/lambdaclass/cairo-vm/pull/1739)

* BREAKING: Remove unused `CairoRunner` field `original_steps`[#1742](https://github.com/lambdaclass/cairo-vm/pull/1742)

* feat: Add `--run_from_cairo_pie` to `cairo-vm-cli` + workflow [#1730](https://github.com/lambdaclass/cairo-vm/pull/1730)

* Serialize directly into writer in `CairoPie::write_zip_file`[#1736](https://github.com/lambdaclass/cairo-vm/pull/1736)

* feat: Add support for cairo1 run with segements arena validation.
  * Refactored the runner CASM code generation to user a more high level builder.
  * Added segment merging of the dictionary segments.
  * Added validation of the generated segment arena in cairo1 run.

* refactor: Add `lib.rs` to cairo1-run[#1714](https://github.com/lambdaclass/cairo-vm/pull/1714)

* feat: Implement `CairoPie::read_zip_file`[#1729](https://github.com/lambdaclass/cairo-vm/pull/1729)

* feat: Bump to 2.6.3 + Remove gas checks[#1709](https://github.com/lambdaclass/cairo-vm/pull/1709)
  * Bump cairo_lang crates & corelib to v2.6.3
  * Disable gas checks when compiling to sierra & casm
  * Add `Known bugs & issues` segment to README, poining out issues derived from the removal of gas checks and cairo v2.6.3

* feat: Implement running from `CairoPie`[#1720](https://github.com/lambdaclass/cairo-vm/pull/1720)
  * Add function `cairo_run_pie`
  * Add `CairoPie` methods `run_validity_checks` & `check_pie_compatibility`
  * Add `Program` method `from_stripped_program`

* bugfix: Don't assume outer deref when fetching integer values from references[#1732](https://github.com/lambdaclass/cairo-vm/pull/1732)

* feat: Implement `extend_additional_data` for `BuiltinRunner`[#1726](https://github.com/lambdaclass/cairo-vm/pull/1726)

* BREAKING: Set dynamic params as null by default on air public input [#1716](https://github.com/lambdaclass/cairo-vm/pull/1716)
  * `PublicInput` field `layout_params` renamed to `dynamic_params` & type changed from`&'a CairoLayout` to `()`.

* feat: `cairo1-run` accepts Sierra programs [#1719](https://github.com/lambdaclass/cairo-vm/pull/1719)

* refactor(BREAKING): Use `BuiltinName` enum instead of string representation [#1722](https://github.com/lambdaclass/cairo-vm/pull/1722)
  * `BuiltinName` moved from `crate::serde::deserialize_program` module to `crate::types::builtin_name`.
    * Implement `BuiltinName` methods `to_str`, `to_str_with_suffix`, `from_str` & `from_str_with_suffix`.
  * Remove `BuiltinName` method `name`.
  * All builtin-related error variants now store `BuiltinName` instead of `&'static str` or `String`.
  * Remove constants: `OUTPUT_BUILTIN_NAME`, `HASH_BUILTIN_NAME`, `RANGE_CHECK_BUILTIN_NAME`,`RANGE_CHECK_96_BUILTIN_NAME`, `SIGNATURE_BUILTIN_NAME`, `BITWISE_BUILTIN_NAME`, `EC_OP_BUILTIN_NAME`, `KECCAK_BUILTIN_NAME`, `POSEIDON_BUILTIN_NAME`, `SEGMENT_ARENA_BUILTIN_NAME`, `ADD_MOD_BUILTIN_NAME` &
`MUL_MOD_BUILTIN_NAME`.
  * Remove `BuiltinRunner` & `ModBuiltinRunner` method `identifier`
  * Structs containing string representation of builtin names now use `BuiltinName` instead:
    * `AirPrivateInput(pub HashMap<&'static str, Vec<PrivateInput>>)` ->  `AirPrivateInput(pub HashMap<BuiltinName, Vec<PrivateInput>>)`.
    * `CairoPieMetadata` field `additional_data`: `HashMap<String, BuiltinAdditionalData>,` -> `CairoPieAdditionalData` with `CairoPieAdditionalData(pub HashMap<BuiltinName, BuiltinAdditionalData>)`
    * `CairoPieMetadata` field `builtin_segments`: `HashMap<String, SegmentInfo>` -> `HashMap<BuiltinName, SegmentInfo>`.
    * `ExecutiobResources` field `builtin_instance_counter`: `HashMap<String, usize>` -> `HashMap<BuiltinName, usize>`
  * Methods returning string representation of builtin names now use `BuiltinName` instead:
    * `BuiltinRunner`, `ModBuiltinRunner` & `RangeCheckBuiltinRunner` method `name`: `&'static str` -> `BuiltinName`.
    * `CairoRunner` method `get_builtin_segment_info_for_pie`: `Result<HashMap<String, cairo_pie::SegmentInfo>, RunnerError>` -> `Result<HashMap<BuiltinName, cairo_pie::SegmentInfo>, RunnerError>`

  Notes: Serialization of vm outputs that now contain `BuiltinName` & `Display` implementation of `BuiltinName` have not been affected by this PR

* feat: Add `recursive_with_poseidon` layout[#1724](https://github.com/lambdaclass/cairo-vm/pull/1724)

* refactor(BREAKING): Use an enum to represent layout name[#1715](https://github.com/lambdaclass/cairo-vm/pull/1715)
  * Add enum `LayoutName` to represent cairo layout names.
  * `CairoRunConfig`, `Cairo1RunConfig` & `CairoRunner` field `layout` type changed from `String` to `LayoutName`.
  * `CairoLayout` field `name` type changed from `String` to `LayoutName`.

* fix(BREAKING): Remove unsafe impl of `Add<usize> for &'a Relocatable`[#1718](https://github.com/lambdaclass/cairo-vm/pull/1718)

* fix(BREAKING): Handle triple dereference references[#1708](https://github.com/lambdaclass/cairo-vm/pull/1708)
  * Replace `ValueAddress` boolean field `dereference` with boolean fields `outer_dereference` & `inner_dereference`
  * Replace `HintReference` boolean field `dereference` with boolean fields `outer_dereference` & `inner_dereference`
  * Reference parsing now handles the case of dereferences inside the cast. Aka references of type `cast([A + B], type)` such as `cast([[fp + 2] + 2], felt)`.

* Bump `starknet-types-core` version + Use the lib's pedersen hash [#1692](https://github.com/lambdaclass/cairo-vm/pull/1692)

* refactor: Remove unused code & use constants whenever possible for builtin instance definitions[#1707](https://github.com/lambdaclass/cairo-vm/pull/1707)

* feat: missing EC hints for Starknet OS 0.13.1 [#1706](https://github.com/lambdaclass/cairo-vm/pull/1706)

* fix(BREAKING): Use program builtins in `initialize_main_entrypoint` & `read_return_values`[#1703](https://github.com/lambdaclass/cairo-vm/pull/1703)
  * `initialize_main_entrypoint` now iterates over the program builtins when building the stack & inserts 0 for any missing builtin
  * `read_return_values` now only computes the final stack of the builtins in the program
  * BREAKING: `read_return_values` now takes a boolean argument `allow_missing_builtins`
  * Added method `BuiltinRunner::identifier` to get the `BuiltinName` of each builtin
  * BREAKING: `OutputBuiltinRunner::get_public_memory` now takes a reference to `MemorySegmentManager`
  * BREAKING: method `VirtualMachine::get_memory_segment_addresses` moved to `CairoRunner::get_memory_segment_addresses`

* feat(BREAKING): Add range_check96 builtin[#1698](https://github.com/lambdaclass/cairo-vm/pull/1698)
  * Add the new `range_check96` builtin to the `all_cairo` layout.
  * `RangeCheckBuiltinRunner` changes:
    * Remove field `n_parts`, replacing it with const generic `N_PARTS`.
    * Remome `n_parts` argument form method `new`.
    * Remove field `_bound`, replacing it with public method `bound`.
    * Add public methods `name` & `n_parts`.

* feat(BREAKING): Add mod builtin [#1673](https://github.com/lambdaclass/cairo-vm/pull/1673)

  Main Changes:
  * Add the new `ModBuiltinRunner`, implementing the builtins `add_mod` & `mul_mod`
  * Adds `add_mod` & `mul_mod` to the `all_cairo` & `dynamic` layouts under the `mod_builtin` feature flag. This will be added to the main code in a future update.
  * Add method `VirtualMachine::fill_memory` in order to perform the new builtin's main logic from within hints
  * Add hints to run arithmetic circuits using `add_mod` and/or `mul_mod` builtins

  Other Changes:
  * BREAKING: BuiltinRunner method signature change from
  `air_private_input(&self, memory: &Memory) -> Vec<PrivateInput>` to `pub fn air_private_input(&self, segments: &MemorySegmentManager) -> Vec<PrivateInput>`
  * Add `MayleRelocatable::sub_usize`
  * Implement `Add<u32> for Relocatable`
  * Add `Memory::get_usize`
  * BREAKING: Clean up unused/duplicated code from builtins module:
    * Remove unused method `get_memory_segment_addresses` from all builtin runners & the enum
    * Remove empty implementations of `deduce_memory_cell` & `add_validation_rules` from all builtin runners
    * Remove duplicated implementation of `final_stack` from all builtin runners except output and move it to the enum implementation

* bugfix(BREAKING): Handle off2 immediate case in `get_integer_from_reference`[#1701](https://github.com/lambdaclass/cairo-vm/pull/1701)
  * `get_integer_from_reference` & `get_integer_from_var_name` output changed from `Result<Cow<'a, Felt252>, HintError>` to `Result<Felt252, HintError>`

* feat: Reorganized builtins to be in the top of stack at the end of a run (Cairo1).

* BREAKING: Remove `CairoRunner::add_additional_hash_builtin` & `VirtualMachine::disable_trace`[#1658](https://github.com/lambdaclass/cairo-vm/pull/1658)

* feat: output builtin add_attribute method [#1691](https://github.com/lambdaclass/cairo-vm/pull/1691)

* feat: add a method to retrieve the output builtin from the VM [#1690](https://github.com/lambdaclass/cairo-vm/pull/1690)

* feat: Add zero segment [#1668](https://github.com/lambdaclass/cairo-vm/pull/1668)

* feat: Bump cairo_lang to 0.13.1 in testing env [#1687](https://github.com/lambdaclass/cairo-vm/pull/1687)

* feat(BREAKING): Use return type info from sierra when serializing return values in cairo1-run crate [#1665](https://github.com/lambdaclass/cairo-vm/pull/1665)
  * Removed public function `serialize_output`.
  * Add field `serialize_output` to `Cairo1RunConfig`.
  * Function `cairo_run_program` now returns an extra `Option<String>` value with the serialized output if `serialize_output` is enabled in the config.
  * Output serialization improved as it now uses the sierra program data to identify return value's types.

* feat: Create hyper_threading crate to benchmark the `cairo-vm` in a hyper-threaded environment [#1679](https://github.com/lambdaclass/cairo-vm/pull/1679)

* feat: add a `--tracer` option which hosts a web server that shows the line by line execution of cairo code along with memory registers [#1265](https://github.com/lambdaclass/cairo-vm/pull/1265)

* feat: Fix error handling in `initialize_state`[#1657](https://github.com/lambdaclass/cairo-vm/pull/1657)

* feat: Make air public inputs deserializable [#1657](https://github.com/lambdaclass/cairo-vm/pull/1648)

* feat: Show only layout builtins in air private input [#1651](https://github.com/lambdaclass/cairo-vm/pull/1651)

* feat: Sort builtin segment info upon serialization for Cairo PIE [#1654](https://github.com/lambdaclass/cairo-vm/pull/1654)

* feat: Fix output serialization for cairo 1 [#1645](https://github.com/lambdaclass/cairo-vm/pull/1645)
  * Reverts changes added by #1630
  * Extends the serialization of Arrays added by the `print_output` flag to Spans and Dictionaries
  * Now dereferences references upon serialization

* feat: Add flag to append return values to output segment when not running in proof_mode [#1646](https://github.com/lambdaclass/cairo-vm/pull/1646)
  * Adds the flag `append_return_values` to both the CLI and `Cairo1RunConfig` struct.
  * Enabling flag will add the output builtin and the necessary instructions to append the return values to the output builtin's memory segment.

* feat: Compute program hash chain [#1647](https://github.com/lambdaclass/cairo-vm/pull/1647)

* feat: Add cairo1-run output pretty-printing for felts, arrays/spans and dicts [#1630](https://github.com/lambdaclass/cairo-vm/pull/1630)

* feat: output builtin features for bootloader support [#1580](https://github.com/lambdaclass/cairo-vm/pull/1580)

#### [1.0.0-rc1] - 2024-02-23

* Bump `starknet-types-core` dependency version to 0.0.9 [#1628](https://github.com/lambdaclass/cairo-vm/pull/1628)

* feat: Implement `Display` for `MemorySegmentManager`[#1606](https://github.com/lambdaclass/cairo-vm/pull/1606)

* fix: make Felt252DictEntryUpdate work with MaybeRelocatable instead of only Felt [#1624](https://github.com/lambdaclass/cairo-vm/pull/1624).

* chore: bump `cairo-lang-` dependencies to 2.5.4 [#1629](https://github.com/lambdaclass/cairo-vm/pull/1629)

* chore: bump `cairo-lang-` dependencies to 2.5.3 [#1596](https://github.com/lambdaclass/cairo-vm/pull/1596)

* refactor: Refactor `cairo1-run` crate [#1601](https://github.com/lambdaclass/cairo-vm/pull/1601)
  * Add function `cairo_run_program` & struct `Cairo1RunConfig` in `cairo1-run::cairo_run` module.
  * Function `serialize_output` & structs `FuncArg` and `Error` in crate `cairo1-run` are now public.

* feat(BREAKING): Add `allow_missing_builtins` flag [#1600](https://github.com/lambdaclass/cairo-vm/pull/1600)

    This new flag will skip the check that all builtins used by the program need to be present in the selected layout if enabled. It will also be enabled by default when running in proof_mode.

  * Add `allow_missing_builtins` flag to `cairo-vm-cli` crate
  * Add `allow_missing_builtins` field to `CairoRunConfig` struct
  * Add `allow_missing_builtins` boolean argument to `CairoRunner` methods `initialize` & `initialize_builtins`

* feat: Append return values to the output segment when running cairo1-run in proof_mode [#1597](https://github.com/lambdaclass/cairo-vm/pull/1597)
  * Add instructions to the proof_mode header to copy return values to the output segment before initiating the infinite loop
  * Output builtin is now always included when running cairo 1 programs in proof_mode

* feat: deserialize AIR private input [#1589](https://github.com/lambdaclass/cairo-vm/pull/1589)

* feat(BREAKING): Remove unecessary conversion functions between `Felt` & `BigUint`/`BigInt` [#1562](https://github.com/lambdaclass/cairo-vm/pull/1562)
  * Remove the following functions:
    * felt_from_biguint
    * felt_from_bigint
    * felt_to_biguint
    * felt_to_bigint

* perf: optimize instruction cache allocations by using `VirtualMachine::load_data` [#1441](https://github.com/lambdaclass/cairo-vm/pull/1441)

* feat: Add `print_output` flag to `cairo-1` crate [#1575] (https://github.com/lambdaclass/cairo-vm/pull/1575)

* bugfixes(BREAKING): Fix memory hole count inconsistencies #[1585] (https://github.com/lambdaclass/cairo-vm/pull/1585)
  * Output builtin memory segment is no longer skipped when counting memory holes
  * Temporary memory cells now keep their accessed status when relocated
  * BREAKING: Signature change: `get_memory_holes(&self, builtin_count: usize) -> Result<usize, MemoryError>` ->  `get_memory_holes(&self, builtin_count: usize,  has_output_builtin: bool) -> Result<usize, MemoryError>`

* feat: Add `cairo_pie_output` flag to `cairo1-run` [#1581] (https://github.com/lambdaclass/cairo-vm/pull/1581)

* feat: Add `cairo_pie_output` flag to `cairo_vm_cli` [#1578] (https://github.com/lambdaclass/cairo-vm/pull/1578)
  * Fix serialization of CairoPie to be fully compatible with the python version
  * Add `CairoPie::write_zip_file`
  * Move handling of required and exclusive arguments in `cairo-vm-cli` to struct definition using clap derives

* feat: Add doc + default impl for ResourceTracker trait [#1576] (https://github.com/lambdaclass/cairo-vm/pull/1576)

* feat: Add `air_private_input` flag to `cairo1-run` [#1559] (https://github.com/lambdaclass/cairo-vm/pull/1559)

* feat: Add `args` flag to `cairo1-run` [#1551] (https://github.com/lambdaclass/cairo-vm/pull/1551)

* feat: Add `air_public_input` flag to `cairo1-run` [#1539] (https://github.com/lambdaclass/cairo-vm/pull/1539)

* feat: Implement air_private_input [#1552](https://github.com/lambdaclass/cairo-vm/pull/1552)

* feat: Add `proof_mode` flag to `cairo1-run` [#1537] (https://github.com/lambdaclass/cairo-vm/pull/1537)
  * The cairo1-run crate no longer compiles and executes in proof_mode by default
  * Add flag `proof_mode` to cairo1-run crate. Activating this flag will enable proof_mode compilation and execution

* dev: bump cairo 1 compiler dep to 2.4 [#1530](https://github.com/lambdaclass/cairo-vm/pull/1530)

#### [1.0.0-rc0] - 2024-1-5

* feat: Use `ProjectivePoint` from types-rs in ec_op builtin impl [#1532](https://github.com/lambdaclass/cairo-vm/pull/1532)

* feat(BREAKING): Replace `cairo-felt` crate with `starknet-types-core` (0.0.5) [#1408](https://github.com/lambdaclass/cairo-vm/pull/1408)

* feat(BREAKING): Add Cairo 1 proof mode compilation and execution [#1517] (https://github.com/lambdaclass/cairo-vm/pull/1517)
    * In the cairo1-run crate, now the Cairo 1 Programs are compiled and executed in proof-mode
    * BREAKING: Remove `CairoRunner.proof_mode: bool` field and replace it with `CairoRunner.runner_mode: RunnerMode`

* perf: Add `extensive_hints` feature to prevent performance regression for the common use-case [#1503] (https://github.com/lambdaclass/cairo-vm/pull/1503)

  * Gates changes added by #1491 under the feature flag `extensive_hints`

* chore: remove cancel-duplicates workflow [#1497](https://github.com/lambdaclass/cairo-vm/pull/1497)

* feat: Handle `pc`s outside of program segment in `VmException` [#1501] (https://github.com/lambdaclass/cairo-vm/pull/1501)

  * `VmException` now shows the full pc value instead of just the offset (`VmException.pc` field type changed to `Relocatable`)
  * `VmException.traceback` now shows the full pc value for each entry instead of hardcoding its index to 0.
  * Disable debug information for errors produced when `pc` is outside of the program segment (segment_index != 0). `VmException` fields `inst_location` & `error_attr_value` will be `None` in such case.

* feat: Allow running instructions from pcs outside the program segement [#1493](https://github.com/lambdaclass/cairo-vm/pull/1493)

* BREAKING: Partially Revert `Optimize trace relocation #906` [#1492](https://github.com/lambdaclass/cairo-vm/pull/1492)

  * Remove methods `VirtualMachine::get_relocated_trace`& `VirtualMachine::relocate_trace`.
  * Add `relocated_trace` field  & `relocate_trace` method to `CairoRunner`.
  * Swap `TraceEntry` for `RelocatedTraceEntry` type in `write_encoded_trace` & `PublicInput::new` signatures.
  * Now takes into account the program counter's segment index when building the execution trace instead of assuming it to be 0.

* feat: Add HintProcessor::execute_hint_extensive + refactor hint_ranges [#1491](https://github.com/lambdaclass/cairo-vm/pull/1491)

  * Add trait method `HintProcessorLogic::execute_hint_extensive`:
    * This method has a similar behaviour to `HintProcessorLogic::execute_hint` but it also returns a `HintExtension` (type alias for `HashMap<Relocatable, Vec<Box<dyn Any>>>`) that can be used to extend the current map of hints used by the VM. This behaviour achieves what the `vm_load_data` primitive does for cairo-lang, and is needed to implement os hints.
    * This method is now used by the VM to execute hints instead of `execute_hint`, but it's default implementation calls `execute_hint`, so current implementors of the `HintProcessor` trait won't notice any change.

  * Signature changes:
    * `pub fn step_hint(&mut self, hint_executor: &mut dyn HintProcessor, exec_scopes: &mut ExecutionScopes, hint_datas: &mut Vec<Box<dyn Any>>, constants: &HashMap<String, Felt252>) -> Result<(), VirtualMachineError>` -> `pub fn step_hint(&mut self, hint_processor: &mut dyn HintProcessor, exec_scopes: &mut ExecutionScopes, hint_datas: &mut Vec<Box<dyn Any>>, hint_ranges: &mut HashMap<Relocatable, HintRange>, constants: &HashMap<String, Felt252>) -> Result<(), VirtualMachineError>`
    * `pub fn step(&mut self, hint_executor: &mut dyn HintProcessor, exec_scopes: &mut ExecutionScopes, hint_data: &[Box<dyn Any>], constants: &HashMap<String, Felt252>) -> Result<(), VirtualMachineError>` -> `pub fn step(&mut self, hint_processor: &mut dyn HintProcessor, exec_scopes: &mut ExecutionScopes, hint_datas: &mut Vec<Box<dyn Any>>, hint_ranges: &mut HashMap<Relocatable, HintRange>, constants: &HashMap<String, Felt252>) -> Result<(), VirtualMachineError>`

* feat: add debugging capabilities behind `print` feature flag. [#1476](https://github.com/lambdaclass/cairo-vm/pull/1476)

* feat: add `cairo_run_program` function that takes a `Program` as an arg. [#1496](https://github.com/lambdaclass/cairo-vm/pull/1496)

#### [0.9.1] - 2023-11-16

* chore: bump `cairo-lang-` dependencies to 2.3.1 [#1482](https://github.com/lambdaclass/cairo-vm/pull/1482), [#1483](https://github.com/lambdaclass/cairo-vm/pull/1483)

* feat: Make PublicInput fields public [#1474](https://github.com/lambdaclass/cairo-vm/pull/1474)

* chore: bump starknet-crypto to v0.6.1 [#1469](https://github.com/lambdaclass/cairo-vm/pull/1469)

* feat: Implement the Serialize and Deserialize methods for the Program struct [#1458](https://github.com/lambdaclass/cairo-vm/pull/1458)

* feat: Use only program builtins when running cairo 1 programs [#1457](https://github.com/lambdaclass/cairo-vm/pull/1457)

* feat: Use latest cairo-vm version in cairo1-run crate [#1455](https://github.com/lambdaclass/cairo-vm/pull/1455)

* feat: Implement a CLI to run cairo 1 programs [#1370](https://github.com/lambdaclass/cairo-vm/pull/1370)

* fix: Fix string code of `BLAKE2S_ADD_UINT256` hint [#1454](https://github.com/lambdaclass/cairo-vm/pull/1454)

#### [0.9.0] - 2023-10-03

* fix: Default to empty attributes vector when the field is missing from the program JSON [#1450](https://github.com/lambdaclass/cairo-vm/pull/1450)

* fix: Change serialization of CairoPieMemory to match Python's binary format [#1447](https://github.com/lambdaclass/cairo-vm/pull/1447)

* fix: Remove Deserialize derive from CairoPie and fix Serialize implementation to match Python's [#1444](https://github.com/lambdaclass/cairo-vm/pull/1444)

* fix: ec_recover hints no longer panic when divisor is 0 [#1433](https://github.com/lambdaclass/cairo-vm/pull/1433)

* feat: Implement the Serialize and Deserialize traits for the CairoPie struct [#1438](https://github.com/lambdaclass/cairo-vm/pull/1438)

* fix: Using UINT256_HINT no longer panics when b is greater than 2^256 [#1430](https://github.com/lambdaclass/cairo-vm/pull/1430)

* feat: Added a differential fuzzer for programs with whitelisted hints [#1358](https://github.com/lambdaclass/cairo-vm/pull/1358)

* fix(breaking): Change return type of `get_execution_resources` to `RunnerError` [#1398](https://github.com/lambdaclass/cairo-vm/pull/1398)

* Don't build wasm-demo in `build` target + add ci job to run the wasm demo [#1393](https://github.com/lambdaclass/cairo-vm/pull/1393)

    * Adds default-members to workspace
    * Crate `examples/wasm-demo` is no longer built during `make build`
    * `make check` no longer compiles the cairo file used in the wasm-demo
    * Removes Makefile targets `examples/wasm-demo/src/array_sum.json` & `example_program`
    * `wasm-demo` now uses the compiled cairo file in `cairo_programs` directory instead of its own copy

* feat: Add `Program::new_for_proof` [#1396](https://github.com/lambdaclass/cairo-vm/pull/1396)

#### [0.8.7] - 2023-8-28

* Add REDUCE_V2 hint [#1420](https://github.com/lambdaclass/cairo-vm/pull/1420):
    * Implement REDUCE_V2 hint
    * Rename hint REDUCE -> REDUCE_V1

* BREAKING: Add `disable_trace_padding` to `CairoRunConfig`[#1233](https://github.com/lambdaclass/cairo-rs/pull/1233)

* feat: Implement `CairoRunner.get_cairo_pie`[#1375](https://github.com/lambdaclass/cairo-vm/pull/1375)

* fix: Compare air_public_inputs against python vm + Fix how public memory is built [#391](https://github.com/lambdaclass/cairo-vm/pull/1391)

    BugFixes:

    *  `CairoRunner.finalize_segments` now builds the output builtin's public memory (if applicable).
    * `MemorySegmentManager.get_public_memory_addresses` logic fixed.
    * `MemorySegmentManager.finalize` no longer skips segments when their public memory is None

    Minor changes:

    * `VirtualMachine.get_public_memory_addresses` now strips the "_builtin" suffix from builtin names
    * `MemorySegmentAddresses.stop_address` renamed to `stop_ptr`

    Overall these changes make the the air public input file (obtained through the --air_public_input flag) equivalent to the ones outputted by the cairo-lang version

* fix: Fix `SPLIT_FELT` hint [#1387](https://github.com/lambdaclass/cairo-vm/pull/1387)

* refactor: combine `Program.hints` and `Program.hints_ranges` into custom collection [#1366](https://github.com/lambdaclass/cairo-vm/pull/1366)

* fix: Fix div_mod [#1383](https://github.com/lambdaclass/cairo-vm/pull/1383)

  * Fixes `div_mod` function so that it behaves like the cairo-lang version
  * Various functions in the `math_utils` crate can now return a `MathError` : `div_mod`, `ec_add`, `line_slope`, `ec_double`, `ec_double_slope`.
  * Fixes `UINT256_MUL_INV_MOD_P` hint so that it behaves like the python code.

#### [0.8.6] - 2023-8-11

* fix: Handle error in hint `UINT256_MUL_DIV_MOD` when divides by zero [#1367](https://github.com/lambdaclass/cairo-vm/pull/1367)

* Add HintError::SyscallError and VmErrors::HINT_ERROR_STR constant [#1357](https://github.com/lambdaclass/cairo-rs/pull/1357)

* feat: make *arbitrary* feature also enable a `proptest::arbitrary::Arbitrary` implementation for `Felt252` [#1355](https://github.com/lambdaclass/cairo-vm/pull/1355)

* fix: correctly display invalid signature error message [#1361](https://github.com/lambdaclass/cairo-vm/pull/1361)

#### [0.8.5] - 2023-7-31

* fix: `Program` comparison depending on `hints_ranges` ordering [#1351](https://github.com/lambdaclass/cairo-rs/pull/1351)

* feat: implement the `--air_public_input` flag to the runner for outputting public inputs into a file [#1268](https://github.com/lambdaclass/cairo-rs/pull/1268)

* fix: CLI errors bad formatting and handling

* perf: replace insertion with bit-setting in validated addresses [#1208](https://github.com/lambdaclass/cairo-vm/pull/1208)

* fix: return error when a parsed hint's PC is invalid [#1340](https://github.com/lambdaclass/cairo-vm/pull/1340)

* chore(deps): bump _cairo-lang_ dependencies to v2.1.0-rc2 [#1345](https://github.com/lambdaclass/cairo-vm/pull/1345)

* chore(examples): remove _wee_alloc_ dependency from _wasm-demo_ example and _ensure-no_std_ dummy crate [#1337](https://github.com/lambdaclass/cairo-vm/pull/1337)

* docs: improved crate documentation [#1334](https://github.com/lambdaclass/cairo-vm/pull/1334)

* chore!: made `deserialize_utils` module private [#1334](https://github.com/lambdaclass/cairo-vm/pull/1334)
  BREAKING:
  * `deserialize_utils` is no longer exported
  * functions `maybe_add_padding`, `parse_value`, and `take_until_unbalanced` are no longer exported
  * `ReferenceParseError` is no more

* perf: changed `ok_or` usage for `ok_or_else` in expensive cases [#1332](https://github.com/lambdaclass/cairo-vm/pull/1332)

* feat: updated the old WASM example and moved it to [`examples/wasm-demo`](examples/wasm-demo/) [#1315](https://github.com/lambdaclass/cairo-vm/pull/1315)

* feat(fuzzing): add `arbitrary` feature to enable arbitrary derive in `Program` and `CairoRunConfig` [#1306](https://github.com/lambdaclass/cairo-vm/pull/1306) [#1330](https://github.com/lambdaclass/cairo-vm/pull/1330)

* perf: remove pointless iterator from rc limits tracking [#1316](https://github.com/lambdaclass/cairo-vm/pull/1316)

* feat(felt): add `from_bytes_le` and `from_bytes_ne` methods to `Felt252` [#1326](https://github.com/lambdaclass/cairo-vm/pull/1326)

* perf: change `Program::shared_program_data::hints` from `HashMap<usize, Vec<Box<dyn Any>>>` to `Vec<Box<dyn Any>>` and refer to them as ranges stored in a `Vec<_>` indexed by PC with run time reductions of up to 12% [#931](https://github.com/lambdaclass/cairo-vm/pull/931)
  BREAKING:
  * `get_hint_dictionary(&self, &[HintReference], &mut dyn HintProcessor) -> Result<HashMap<usize, Vec<Box<dyn Any>>, VirtualMachineError>` ->
    `get_hint_data(self, &[HintReference], &mut dyn HintProcessor) -> Result<Vec<Box<dyn Any>, VirtualMachineError>`
  * Hook methods receive `&[Box<dyn Any>]` rather than `&HashMap<usize, Vec<Box<dyn Any>>>`

#### [0.8.4]
**YANKED**

#### [0.8.3]
**YANKED**

#### [0.8.2] - 2023-7-10

* chore: update dependencies, particularly lamdaworks 0.1.2 -> 0.1.3 [#1323](https://github.com/lambdaclass/cairo-vm/pull/1323)

* fix: fix `UINT256_MUL_DIV_MOD` hint [#1320](https://github.com/lambdaclass/cairo-vm/pull/1320)

* feat: add dependency installation script `install.sh` [#1298](https://github.com/lambdaclass/cairo-vm/pull/1298)

* fix: specify resolver version 2 in the virtual workspace's manifest [#1311](https://github.com/lambdaclass/cairo-vm/pull/1311)

* feat: add `lambdaworks-felt` feature to `cairo-vm-cli` [#1308](https://github.com/lambdaclass/cairo-vm/pull/1308)

* chore: update dependencies, particularly clap 3.2 -> 4.3 [#1309](https://github.com/lambdaclass/cairo-vm/pull/1309)
  * this removes dependency on _atty_, that's no longer mantained

* chore: remove unused dependencies [#1307](https://github.com/lambdaclass/cairo-vm/pull/1307)
  * rand_core
  * serde_bytes
  * rusty-hook (_dev-dependency_)

* chore: bump `cairo-lang-starknet` and `cairo-lang-casm` dependencies to 2.0.0 [#1313](https://github.com/lambdaclass/cairo-vm/pull/1313)

#### [0.8.1] - 2023-6-29

* chore: change mentions of *cairo-rs-py* to *cairo-vm-py* [#1296](https://github.com/lambdaclass/cairo-vm/pull/1296)

* rename github repo from https://github.com/lambdaclass/cairo-rs to https://github.com/lambdaclass/cairo-vm [#1289](https://github.com/lambdaclass/cairo-vm/pull/1289)

* fix(security): avoid OOM crashes when programs jump to very high invalid addresses [#1285](https://github.com/lambdaclass/cairo-vm/pull/1285)

* fix: add `to_bytes_be` to the felt when `lambdaworks-felt` feature is active [#1290](https://github.com/lambdaclass/cairo-vm/pull/1290)

* chore: mark `modpow` and `to_signed_bytes_le` as *deprecated* [#1290](https://github.com/lambdaclass/cairo-vm/pull/1290)

* fix: bump *lambdaworks-math* to latest version, that fixes no-std support [#1293](https://github.com/lambdaclass/cairo-vm/pull/1293)

* build: remove dependency to `thiserror` (use `thiserror-no-std/std` instead)

* chore: use LambdaWorks' implementation of bit operations for `Felt252` [#1291](https://github.com/lambdaclass/cairo-vm/pull/1291)

* update `cairo-lang-starknet` and `cairo-lang-casm` dependencies to v2.0.0-rc6 [#1299](https://github.com/lambdaclass/cairo-vm/pull/1299)

#### [0.8.0] - 2023-6-26

* feat: Add feature `lambdaworks-felt` to `felt` & `cairo-vm` crates [#1281](https://github.com/lambdaclass/cairo-vm/pull/1281)

    Changes under this feature:
  * `Felt252` now uses *LambdaWorks*' `FieldElement` internally
  * BREAKING: some methods of `Felt252` were removed, namely: `modpow` and `to_signed_bytes_le`

#### [0.7.0] - 2023-6-26

* BREAKING: Integrate `RunResources` logic into `HintProcessor` trait [#1274](https://github.com/lambdaclass/cairo-vm/pull/1274)
  * Rename trait `HintProcessor` to `HintProcessorLogic`
  * Add trait `ResourceTracker`
  * Trait `HintProcessor` is now `HintProcessor: HintProcessorLogic + ResourceTracker`
  * `BuiltinHintProcessor::new` & `Cairo1HintProcessor::new` now receive the argumet `run_resources: RunResources`
  * `HintProcessorLogic::execute_hint` no longer receives `run_resources: &mut RunResources`
  * Remove argument `run_resources: &mut RunResources` from `CairoRunner::run_until_pc` & `CairoRunner::run_from_entrypoint`

* build: remove unused implicit features from cairo-vm [#1266](https://github.com/lambdaclass/cairo-vm/pull/1266)


#### [0.6.1] - 2023-6-23

* fix: updated the `custom_hint_example` and added it to the workspace [#1258](https://github.com/lambdaclass/cairo-vm/pull/1258)

* Add path to cairo-vm README.md [#1276](https://github.com/lambdaclass/cairo-vm/pull/1276)

* fix: change error returned when subtracting two `MaybeRelocatable`s to better reflect the cause [#1271](https://github.com/lambdaclass/cairo-vm/pull/1271)

* fix: CLI error message when using --help [#1270](https://github.com/lambdaclass/cairo-vm/pull/1270)

#### [0.6.0] - 2023-6-18

* fix: `dibit` hint no longer fails when called with an `m` of zero [#1247](https://github.com/lambdaclass/cairo-vm/pull/1247)

* fix(security): avoid denial of service on malicious input exploiting the scientific notation parser [#1239](https://github.com/lambdaclass/cairo-vm/pull/1239)

* BREAKING: Change `RunResources` usage:
    * Modify field type `RunResources.n_steps: Option<usize>,`

    * Public Api Changes:
        *  CairoRunner::run_until_pc: Now receive a `&mut RunResources` instead of an `&mut Option<RunResources>`
        *  CairoRunner::run_from_entrypoint: Now receive a `&mut RunResources` instead of an `&mut Option<RunResources>`
        * VirtualMachine::Step: Add `&mut RunResources` as input
        * Trait HintProcessor::execute_hint: Add  `&mut RunResources` as an input

* perf: accumulate `min` and `max` instruction offsets during run to speed up range check [#1080](https://github.com/lambdaclass/cairo-vm/pull/)
  BREAKING: `Cairo_runner::get_perm_range_check_limits` no longer returns an error when called without trace enabled, as it no longer depends on it

* perf: process reference list on `Program` creation only [#1214](https://github.com/lambdaclass/cairo-vm/pull/1214)
  Also keep them in a `Vec<_>` instead of a `HashMap<_, _>` since it will be continuous anyway.
  BREAKING:
  * `HintProcessor::compile_hint` now receies a `&[HintReference]` rather than `&HashMap<usize, HintReference>`
  * Public `CairoRunner::get_reference_list` has been removed

* BREAKING: Add no_std compatibility to cairo-vm (cairo-1-hints feature still not supported)
    * Move the vm to its own directory and crate, different from the workspace [#1215](https://github.com/lambdaclass/cairo-vm/pull/1215)

    * Add an `ensure_no_std` crate that the CI will use to check that new changes don't revert `no_std` support [#1215](https://github.com/lambdaclass/cairo-vm/pull/1215) [#1232](https://github.com/lambdaclass/cairo-vm/pull/1232)

    * replace the use of `num-prime::is_prime` by a custom implementation, therefore restoring `no_std` compatibility [#1238](https://github.com/lambdaclass/cairo-vm/pull/1238)

#### [0.5.2] - 2023-6-12

* BREAKING: Compute `ExecutionResources.n_steps` without requiring trace [#1222](https://github.com/lambdaclass/cairo-vm/pull/1222)

  * `CairoRunner::get_execution_resources` return's `n_steps` field value is now set to `vm.current_step` instead of `0` if both `original_steps` and `trace` are set to `None`

* Add `RunResources::get_n_steps` method [#1225](https://github.com/lambdaclass/cairo-vm/pull/1225)

* refactor: simplify `mem_eq`

* fix: pin Cairo compiler version [#1220](https://github.com/lambdaclass/cairo-vm/pull/1220)

* perf: make `inner_rc_bound` a constant, improving performance of the range-check builtin

* fix: substraction of `MaybeRelocatable` always behaves as signed [#1218](https://github.com/lambdaclass/cairo-vm/pull/1218)

#### [0.5.1] - 2023-6-7

* fix: fix overflow for `QUAD_BIT` and `DI_BIT` hints [#1209](https://github.com/lambdaclass/cairo-vm/pull/1209)
  Fixes [#1205](https://github.com/lambdaclass/cairo-vm/issue/1205)

* fix: fix hints `UINT256_UNSIGNED_DIV_REM` && `UINT256_EXPANDED_UNSIGNED_DIV_REM` [#1203](https://github.com/lambdaclass/cairo-vm/pull/1203)

* bugfix: fix deserialization of scientific notation with fractional values [#1202](https://github.com/lambdaclass/cairo-vm/pull/1202)

* feat: implement `mem_eq` function to test for equality of two ranges in memory [#1198](https://github.com/lambdaclass/cairo-vm/pull/1198)

* perf: use `mem_eq` in `set_add` [#1198](https://github.com/lambdaclass/cairo-vm/pull/1198)

* feat: wrap big variants of `HintError`, `VirtualMachineError`, `RunnerError`, `MemoryError`, `MathError`, `InsufficientAllocatedCellsError` in `Box` [#1193](https://github.com/lambdaclass/cairo-vm/pull/1193)
  * BREAKING: all tuple variants of `HintError` with a single `Felt252` or multiple elements now receive a single `Box`

* Add `Program::builtins_len method` [#1194](https://github.com/lambdaclass/cairo-vm/pull/1194)

* fix: Handle the deserialization of serde_json::Number with scientific notation (e.g.: Number(1e27)) in felt_from_number function [#1188](https://github.com/lambdaclass/cairo-vm/pull/1188)

* feat: Add RunResources Struct [#1175](https://github.com/lambdaclass/cairo-vm/pull/1175)
  * BREAKING: Modify `CairoRunner::run_until_pc` arity. Add `run_resources: &mut Option<RunResources>` input
  * BREAKING: Modify `CairoRunner::run_from_entrypoint` arity. Add `run_resources: &mut Option<RunResources>` input

* fix: Fix 'as_int' conversion usage in hints `ASSERT_250_BIT` &  `SIGNED_DIV_REM` [#1191](https://github.com/lambdaclass/cairo-vm/pull/1191)


* bugfix: Use cairo constants in `ASSERT_250_BIT` hint [#1187](https://github.com/lambdaclass/cairo-vm/pull/1187)

* bugfix: Fix `EC_DOUBLE_ASSIGN_NEW_X_V2` hint not taking `SECP_P` value from the current execution scope [#1186](https://github.com/lambdaclass/cairo-vm/pull/1186)

* fix: Fix hint `BIGINT_PACK_DIV_MOD` [#1189](https://github.com/lambdaclass/cairo-vm/pull/1189)

* fix: Fix possible subtraction overflow in `QUAD_BIT` & `DI_BIT` hints [#1185](https://github.com/lambdaclass/cairo-vm/pull/1185)

  * These hints now return an error when ids.m equals zero

* fix: felt_from_number not properly returning parse errors [#1012](https://github.com/lambdaclass/cairo-vm/pull/1012)

* fix: Fix felt sqrt and Signed impl [#1150](https://github.com/lambdaclass/cairo-vm/pull/1150)

  * BREAKING: Fix `Felt252` methods `abs`, `signum`, `is_positive`, `is_negative` and `sqrt`
  * BREAKING: Remove function `math_utils::sqrt`(Now moved to `Felt252::sqrt`)

* feat: Add method `CairoRunner::initialize_function_runner_cairo_1` [#1151](https://github.com/lambdaclass/cairo-vm/pull/1151)

  * Add method `pub fn initialize_function_runner_cairo_1(
        &mut self,
        vm: &mut VirtualMachine,
        program_builtins: &[BuiltinName],
    ) -> Result<(), RunnerError>` to `CairoRunner`

  * BREAKING: Move field `builtins` from `SharedProgramData` to `Program`
  * BREAKING: Remove argument `add_segment_arena_builtin` from `CairoRunner::initialize_function_runner`, it is now always false
  * BREAKING: Add `segment_arena` enum variant to `BuiltinName`

* Fix implementation of `InitSquashData` and `ShouldSkipSquashLoop`

* Add more hints to `Cairo1HintProcessor` [#1171](https://github.com/lambdaclass/cairo-vm/pull/1171)
                                          [#1143](https://github.com/lambdaclass/cairo-vm/pull/1143)

    * `Cairo1HintProcessor` can now run the following hints:
        * Felt252DictEntryInit
        * Felt252DictEntryUpdate
        * GetCurrentAccessDelta
        * InitSquashData
        * AllocConstantSize
        * GetCurrentAccessIndex
        * ShouldContinueSquashLoop
        * FieldSqrt
        * Uint512DivMod

* Add some small considerations regarding Cairo 1 programs [#1144](https://github.com/lambdaclass/cairo-vm/pull/1144):

  * Ignore Casm and Sierra files
  * Add special flag to compile Cairo 1 programs

* Make the VM able to run `CasmContractClass` files under `cairo-1-hints` feature [#1098](https://github.com/lambdaclass/cairo-vm/pull/1098)

  * Implement `TryFrom<CasmContractClass> for Program`
  * Add `Cairo1HintProcessor`

#### 0.5.0
**YANKED**

#### [0.4.0] - 2023-05-12

* perf: insert elements from the tail in `load_data` so reallocation happens only once [#1117](https://github.com/lambdaclass/cairo-vm/pull/1117)

* Add `CairoRunner::get_program method` [#1123](https://github.com/lambdaclass/cairo-vm/pull/1123)

* Use to_signed_felt as function for felt252 as BigInt within [-P/2, P/2] range and use to_bigint as function for representation as BigInt. [#1100](https://github.com/lambdaclass/cairo-vm/pull/1100)

* Implement hint on field_arithmetic lib [#1090](https://github.com/lambdaclass/cairo-vm/pull/1090)

    `BuiltinHintProcessor` now supports the following hints:

    ```python
        %{
            def split(num: int, num_bits_shift: int, length: int):
                a = []
                for _ in range(length):
                    a.append( num & ((1 << num_bits_shift) - 1) )
                    num = num >> num_bits_shift
                return tuple(a)

            def pack(z, num_bits_shift: int) -> int:
                limbs = (z.d0, z.d1, z.d2)
                return sum(limb << (num_bits_shift * i) for i, limb in enumerate(limbs))

            a = pack(ids.a, num_bits_shift = 128)
            b = pack(ids.b, num_bits_shift = 128)
            p = pack(ids.p, num_bits_shift = 128)

            res = (a - b) % p


            res_split = split(res, num_bits_shift=128, length=3)

            ids.res.d0 = res_split[0]
            ids.res.d1 = res_split[1]
            ids.res.d2 = res_split[2]
        %}
    ```

* Add missing hint on cairo_secp lib [#1089](https://github.com/lambdaclass/cairo-vm/pull/1089):
    `BuiltinHintProcessor` now supports the following hint:

    ```python

    from starkware.cairo.common.cairo_secp.secp_utils import pack

    slope = pack(ids.slope, PRIME)
    x0 = pack(ids.point0.x, PRIME)
    x1 = pack(ids.point1.x, PRIME)
    y0 = pack(ids.point0.y, PRIME)

    value = new_x = (pow(slope, 2, SECP_P) - x0 - x1) % SECP_P
    ```

* Add missing hint on vrf.json whitelist [#1055](https://github.com/lambdaclass/cairo-vm/pull/1055):

     `BuiltinHintProcessor` now supports the following hint:

     ```python
    %{
        PRIME = 2**255 - 19
        II = pow(2, (PRIME - 1) // 4, PRIME)

        xx = ids.xx.low + (ids.xx.high<<128)
        x = pow(xx, (PRIME + 3) // 8, PRIME)
        if (x * x - xx) % PRIME != 0:
            x = (x * II) % PRIME
        if x % 2 != 0:
            x = PRIME - x
        ids.x.low = x & ((1<<128)-1)
        ids.x.high = x >> 128
    %}
    ```

* Implement hint variant for finalize_blake2s[#1072](https://github.com/lambdaclass/cairo-vm/pull/1072)

    `BuiltinHintProcessor` now supports the following hint:

     ```python
    %{
        # Add dummy pairs of input and output.
        from starkware.cairo.common.cairo_blake2s.blake2s_utils import IV, blake2s_compress

        _n_packed_instances = int(ids.N_PACKED_INSTANCES)
        assert 0 <= _n_packed_instances < 20
        _blake2s_input_chunk_size_felts = int(ids.BLAKE2S_INPUT_CHUNK_SIZE_FELTS)
        assert 0 <= _blake2s_input_chunk_size_felts < 100

        message = [0] * _blake2s_input_chunk_size_felts
        modified_iv = [IV[0] ^ 0x01010020] + IV[1:]
        output = blake2s_compress(
            message=message,
            h=modified_iv,
            t0=0,
            t1=0,
            f0=0xffffffff,
            f1=0,
        )
        padding = (message + modified_iv + [0, 0xffffffff] + output) * (_n_packed_instances - 1)
        segments.write_arg(ids.blake2s_ptr_end, padding)
        %}
        ```

* Implement fast_ec_add hint variant [#1087](https://github.com/lambdaclass/cairo-vm/pull/1087)

`BuiltinHintProcessor` now supports the following hint:

    ```python
    %{
        from starkware.cairo.common.cairo_secp.secp_utils import SECP_P, pack

        slope = pack(ids.slope, PRIME)
        x0 = pack(ids.pt0.x, PRIME)
        x1 = pack(ids.pt1.x, PRIME)
        y0 = pack(ids.pt0.y, PRIME)

        value = new_x = (pow(slope, 2, SECP_P) - x0 - x1) % SECP_P
    %}
    ```

* feat(hints): Add alternative string for hint IS_ZERO_PACK_EXTERNAL_SECP [#1082](https://github.com/lambdaclass/cairo-vm/pull/1082)

    `BuiltinHintProcessor` now supports the following hint:

    ```python
    %{
        from starkware.cairo.common.cairo_secp.secp_utils import pack
        x = pack(ids.x, PRIME) % SECP_P
    %}
    ```

* Add alternative hint code for ec_double hint [#1083](https://github.com/lambdaclass/cairo-vm/pull/1083)

    `BuiltinHintProcessor` now supports the following hint:

    ```python
    %{
        from starkware.cairo.common.cairo_secp.secp_utils import SECP_P, pack

        slope = pack(ids.slope, PRIME)
        x = pack(ids.pt.x, PRIME)
        y = pack(ids.pt.y, PRIME)

        value = new_x = (pow(slope, 2, SECP_P) - 2 * x) % SECP_P
    %}
    ```

* fix(security)!: avoid DoS on malicious insertion to memory [#1099](https://github.com/lambdaclass/cairo-vm/pull/1099)
    * A program could crash the library by attempting to insert a value at an address with a big offset; fixed by trying to reserve to check for allocation failure
    * A program could crash the program by exploiting an integer overflow when attempting to insert a value at an address with offset `usize::MAX`

    BREAKING: added a new error variant `MemoryError::VecCapacityExceeded`

* perf: specialize addition for `u64` and `Felt252` [#932](https://github.com/lambdaclass/cairo-vm/pull/932)
    * Avoids the creation of a new `Felt252` instance for additions with a very restricted valid range
    * This impacts specially the addition of `Relocatable` with `Felt252` values in `update_pc`, which take a significant amount of time in some benchmarks

* fix(starknet-crypto): bump version to `0.5.0` [#1088](https://github.com/lambdaclass/cairo-vm/pull/1088)
    * This includes the fix for a `panic!` in `ecdsa::verify`.
      See: [#365](https://github.com/xJonathanLEI/starknet-rs/issues/365) and [#366](https://github.com/xJonathanLEI/starknet-rs/pulls/366)

* feat(hints): Add alternative string for hint IS_ZERO_PACK [#1081](https://github.com/lambdaclass/cairo-vm/pull/1081)

    `BuiltinHintProcessor` now supports the following hint:

    ```python
    %{
        from starkware.cairo.common.cairo_secp.secp_utils import SECP_P, pack
        x = pack(ids.x, PRIME) % SECP_P
    %}

* Add missing hints `NewHint#55`, `NewHint#56`, and `NewHint#57` [#1077](https://github.com/lambdaclass/cairo-vm/issues/1077)

    `BuiltinHintProcessor` now supports the following hints:

    ```python
    from starkware.cairo.common.cairo_secp.secp_utils import pack
    SECP_P=2**255-19

    x = pack(ids.x, PRIME) % SECP_P
    ```

    ```python
    from starkware.cairo.common.cairo_secp.secp_utils import pack
    SECP_P=2**255-19

    value = pack(ids.x, PRIME) % SECP_P
    ```

    ```python
    SECP_P=2**255-19
    from starkware.python.math_utils import div_mod

    value = x_inv = div_mod(1, x, SECP_P)
    ```

* Implement hint for `starkware.cairo.common.cairo_keccak.keccak._copy_inputs` as described by whitelist `starknet/security/whitelists/cairo_keccak.json` [#1058](https://github.com/lambdaclass/cairo-vm/pull/1058)

    `BuiltinHintProcessor` now supports the following hint:

    ```python
    %{ ids.full_word = int(ids.n_bytes >= 8) %}
    ```

* perf: cache decoded instructions [#944](https://github.com/lambdaclass/cairo-vm/pull/944)
    * Creates a new cache field in `VirtualMachine` that stores the `Instruction` instances as they get decoded from memory, significantly reducing decoding overhead, with gains up to 9% in runtime according to benchmarks in the performance server

* Add alternative hint code for nondet_bigint3 hint [#1071](https://github.com/lambdaclass/cairo-vm/pull/1071)

    `BuiltinHintProcessor` now supports the following hint:

    ```python
    %{
        from starkware.cairo.common.cairo_secp.secp_utils import split
        segments.write_arg(ids.res.address_, split(value))
    %}
    ```

* Add missing hint on vrf.json lib [#1052](https://github.com/lambdaclass/cairo-vm/pull/1052):

    `BuiltinHintProcessor` now supports the following hint:

    ```python
    %{
        from starkware.cairo.common.cairo_secp.secp_utils import pack
        SECP_P = 2**255-19

        slope = pack(ids.slope, PRIME)
        x0 = pack(ids.point0.x, PRIME)
        x1 = pack(ids.point1.x, PRIME)
        y0 = pack(ids.point0.y, PRIME)

        value = new_x = (pow(slope, 2, SECP_P) - x0 - x1) % SECP_P
    %}
    ```

* Implement hint for cairo_sha256_arbitrary_input_length whitelist [#1091](https://github.com/lambdaclass/cairo-vm/pull/1091)

    `BuiltinHintProcessor` now supports the following hint:

    ```python
    %{
        from starkware.cairo.common.cairo_sha256.sha256_utils import (
            compute_message_schedule, sha2_compress_function)

        _sha256_input_chunk_size_felts = int(ids.SHA256_INPUT_CHUNK_SIZE_FELTS)
        assert 0 <= _sha256_input_chunk_size_felts < 100
        _sha256_state_size_felts = int(ids.SHA256_STATE_SIZE_FELTS)
        assert 0 <= _sha256_state_size_felts < 100
        w = compute_message_schedule(memory.get_range(
            ids.sha256_start, _sha256_input_chunk_size_felts))
        new_state = sha2_compress_function(memory.get_range(ids.state, _sha256_state_size_felts), w)
        segments.write_arg(ids.output, new_state)
    %}
    ```

* Add missing hint on vrf.json lib [#1053](https://github.com/lambdaclass/cairo-vm/pull/1053):

     `BuiltinHintProcessor` now supports the following hint:

     ```python
    %{
        from starkware.cairo.common.cairo_secp.secp_utils import SECP_P, pack
        SECP_P = 2**255-19

        slope = pack(ids.slope, PRIME)
        x = pack(ids.point.x, PRIME)
        y = pack(ids.point.y, PRIME)

        value = new_x = (pow(slope, 2, SECP_P) - 2 * x) % SECP_P
    %}
    ```

* Implement hint on 0.6.0.json whitelist [#1044](https://github.com/lambdaclass/cairo-vm/pull/1044):

     `BuiltinHintProcessor` now supports the following hints:

    ```python
    %{
       ids.a_lsb = ids.a & 1
       ids.b_lsb = ids.b & 1
    %}
    ```

* Implement hint for `starkware.cairo.common.cairo_keccak.keccak._block_permutation` as described by whitelist `starknet/security/whitelists/cairo_keccak.json` [#1046](https://github.com/lambdaclass/cairo-vm/pull/1046)

    `BuiltinHintProcessor` now supports the following hint:

    ```python
    %{
        from starkware.cairo.common.cairo_keccak.keccak_utils import keccak_func
        _keccak_state_size_felts = int(ids.KECCAK_STATE_SIZE_FELTS)
        assert 0 <= _keccak_state_size_felts < 100
        output_values = keccak_func(memory.get_range(
            ids.keccak_ptr_start, _keccak_state_size_felts))
        segments.write_arg(ids.output, output_values)
    %}
    ```

* Implement hint on cairo_blake2s whitelist [#1040](https://github.com/lambdaclass/cairo-vm/pull/1040)

    `BuiltinHintProcessor` now supports the following hint:

    ```python
    %{
        from starkware.cairo.common.cairo_blake2s.blake2s_utils import IV, blake2s_compress

        _blake2s_input_chunk_size_felts = int(ids.BLAKE2S_INPUT_CHUNK_SIZE_FELTS)
        assert 0 <= _blake2s_input_chunk_size_felts < 100

        new_state = blake2s_compress(
            message=memory.get_range(ids.blake2s_start, _blake2s_input_chunk_size_felts),
            h=[IV[0] ^ 0x01010020] + IV[1:],
            t0=ids.n_bytes,
            t1=0,
            f0=0xffffffff,
            f1=0,
        )

        segments.write_arg(ids.output, new_state)
    %}
    ```

* Implement hint on cairo_blake2s whitelist [#1039](https://github.com/lambdaclass/cairo-vm/pull/1039)

    `BuiltinHintProcessor` now supports the following hint:

    ```python

    %{
        # Add dummy pairs of input and output.
        from starkware.cairo.common.cairo_blake2s.blake2s_utils import IV, blake2s_compress

        _n_packed_instances = int(ids.N_PACKED_INSTANCES)
        assert 0 <= _n_packed_instances < 20
        _blake2s_input_chunk_size_felts = int(ids.BLAKE2S_INPUT_CHUNK_SIZE_FELTS)
        assert 0 <= _blake2s_input_chunk_size_felts < 100

        message = [0] * _blake2s_input_chunk_size_felts
        modified_iv = [IV[0] ^ 0x01010020] + IV[1:]
        output = blake2s_compress(
            message=message,
            h=modified_iv,
            t0=0,
            t1=0,
            f0=0xffffffff,
            f1=0,
        )
        padding = (modified_iv + message + [0, 0xffffffff] + output) * (_n_packed_instances - 1)
        segments.write_arg(ids.blake2s_ptr_end, padding)
    %}

* Add `Program::iter_identifiers(&self) -> Iterator<Item = (&str, &Identifier)>` to get an iterator over the program's identifiers [#1079](https://github.com/lambdaclass/cairo-vm/pull/1079)

* Implement hint on `assert_le_felt` for versions 0.6.0 and 0.8.2 [#1047](https://github.com/lambdaclass/cairo-vm/pull/1047):

     `BuiltinHintProcessor` now supports the following hints:

     ```python

     %{
        from starkware.cairo.common.math_utils import assert_integer
        assert_integer(ids.a)
        assert_integer(ids.b)
        assert (ids.a % PRIME) <= (ids.b % PRIME), \
            f'a = {ids.a % PRIME} is not less than or equal to b = {ids.b % PRIME}.'
    %}

     ```

     ```python

    %{
        from starkware.cairo.common.math_utils import assert_integer
        assert_integer(ids.a)
        assert_integer(ids.b)
        a = ids.a % PRIME
        b = ids.b % PRIME
        assert a <= b, f'a = {a} is not less than or equal to b = {b}.'

        ids.small_inputs = int(
            a < range_check_builtin.bound and (b - a) < range_check_builtin.bound)
    %}

     ```

* Add missing hints on whitelist [#1073](https://github.com/lambdaclass/cairo-vm/pull/1073):

    `BuiltinHintProcessor` now supports the following hints:

    ```python
        ids.is_250 = 1 if ids.addr < 2**250 else 0
    ```

    ```python
        # Verify the assumptions on the relationship between 2**250, ADDR_BOUND and PRIME.
        ADDR_BOUND = ids.ADDR_BOUND % PRIME
        assert (2**250 < ADDR_BOUND <= 2**251) and (2 * 2**250 < PRIME) and (
                ADDR_BOUND * 2 > PRIME), \
            'normalize_address() cannot be used with the current constants.'
        ids.is_small = 1 if ids.addr < ADDR_BOUND else 0
    ```

* Implement hint on ec_recover.json whitelist [#1038](https://github.com/lambdaclass/cairo-vm/pull/1038):

    `BuiltinHintProcessor` now supports the following hint:

    ```python
    %{
         value = k = product // m
    %}
    ```

* Implement hint on ec_recover.json whitelist [#1037](https://github.com/lambdaclass/cairo-vm/pull/1037):

    `BuiltinHintProcessor` now supports the following hint:

    ```python
    %{
        from starkware.cairo.common.cairo_secp.secp_utils import pack
        from starkware.python.math_utils import div_mod, safe_div

        a = pack(ids.a, PRIME)
        b = pack(ids.b, PRIME)
        product = a * b
        m = pack(ids.m, PRIME)

        value = res = product % m

    %}
    ```

* Implement hint for `starkware.cairo.common.cairo_keccak.keccak.finalize_keccak` as described by whitelist `starknet/security/whitelists/cairo_keccak.json` [#1041](https://github.com/lambdaclass/cairo-vm/pull/1041)

    `BuiltinHintProcessor` now supports the following hint:

    ```python
    %{
        # Add dummy pairs of input and output.
        _keccak_state_size_felts = int(ids.KECCAK_STATE_SIZE_FELTS)
        _block_size = int(ids.BLOCK_SIZE)
        assert 0 <= _keccak_state_size_felts < 100
        assert 0 <= _block_size < 1000
        inp = [0] * _keccak_state_size_felts
        padding = (inp + keccak_func(inp)) * _block_size
        segments.write_arg(ids.keccak_ptr_end, padding)
    %}
    ```

* Implement hint on ec_recover.json whitelist [#1036](https://github.com/lambdaclass/cairo-vm/pull/1036):

    `BuiltinHintProcessor` now supports the following hint:

    ```python

    %{
        from starkware.cairo.common.cairo_secp.secp_utils import pack
        from starkware.python.math_utils import div_mod, safe_div

        a = pack(ids.a, PRIME)
        b = pack(ids.b, PRIME)

        value = res = a - b
    %}

    ```

* Add missing hint on vrf.json lib [#1054](https://github.com/lambdaclass/cairo-vm/pull/1054):

    `BuiltinHintProcessor` now supports the following hint:

    ```python
        from starkware.cairo.common.cairo_secp.secp_utils import pack
        SECP_P = 2**255-19

        y = pack(ids.point.y, PRIME) % SECP_P
        # The modulo operation in python always returns a nonnegative number.
        value = (-y) % SECP_P
    ```

* Implement hint on ec_recover.json whitelist [#1032](https://github.com/lambdaclass/cairo-vm/pull/1032):

    `BuiltinHintProcessor` now supports the following hint:

    ```python
    %{
        from starkware.cairo.common.cairo_secp.secp_utils import pack
        from starkware.python.math_utils import div_mod, safe_div

        N = pack(ids.n, PRIME)
        x = pack(ids.x, PRIME) % N
        s = pack(ids.s, PRIME) % N,
        value = res = div_mod(x, s, N)
    %}
    ```

* Implement hints on field_arithmetic lib (Part 2) [#1004](https://github.com/lambdaclass/cairo-vm/pull/1004)

    `BuiltinHintProcessor` now supports the following hint:

    ```python
    %{
        from starkware.python.math_utils import div_mod

        def split(num: int, num_bits_shift: int, length: int):
            a = []
            for _ in range(length):
                a.append( num & ((1 << num_bits_shift) - 1) )
                num = num >> num_bits_shift
            return tuple(a)

        def pack(z, num_bits_shift: int) -> int:
            limbs = (z.d0, z.d1, z.d2)
            return sum(limb << (num_bits_shift * i) for i, limb in enumerate(limbs))

        a = pack(ids.a, num_bits_shift = 128)
        b = pack(ids.b, num_bits_shift = 128)
        p = pack(ids.p, num_bits_shift = 128)
        # For python3.8 and above the modular inverse can be computed as follows:
        # b_inverse_mod_p = pow(b, -1, p)
        # Instead we use the python3.7-friendly function div_mod from starkware.python.math_utils
        b_inverse_mod_p = div_mod(1, b, p)


        b_inverse_mod_p_split = split(b_inverse_mod_p, num_bits_shift=128, length=3)

        ids.b_inverse_mod_p.d0 = b_inverse_mod_p_split[0]
        ids.b_inverse_mod_p.d1 = b_inverse_mod_p_split[1]
        ids.b_inverse_mod_p.d2 = b_inverse_mod_p_split[2]
    %}
    ```

* Optimizations for hash builtin [#1029](https://github.com/lambdaclass/cairo-vm/pull/1029):
  * Track the verified addresses by offset in a `Vec<bool>` rather than storing the address in a `Vec<Relocatable>`

* Add missing hint on vrf.json whitelist [#1056](https://github.com/lambdaclass/cairo-vm/pull/1056):

    `BuiltinHintProcessor` now supports the following hint:

    ```python
    %{
        from starkware.python.math_utils import ec_double_slope
        from starkware.cairo.common.cairo_secp.secp_utils import pack
        SECP_P = 2**255-19

        # Compute the slope.
        x = pack(ids.point.x, PRIME)
        y = pack(ids.point.y, PRIME)
        value = slope = ec_double_slope(point=(x, y), alpha=42204101795669822316448953119945047945709099015225996174933988943478124189485, p=SECP_P)
    %}
    ```

* Add missing hint on vrf.json whitelist [#1035](https://github.com/lambdaclass/cairo-vm/pull/1035):

    `BuiltinHintProcessor` now supports the following hint:

    ```python
    %{
        from starkware.python.math_utils import line_slope
        from starkware.cairo.common.cairo_secp.secp_utils import pack
        SECP_P = 2**255-19
        # Compute the slope.
        x0 = pack(ids.point0.x, PRIME)
        y0 = pack(ids.point0.y, PRIME)
        x1 = pack(ids.point1.x, PRIME)
        y1 = pack(ids.point1.y, PRIME)
        value = slope = line_slope(point1=(x0, y0), point2=(x1, y1), p=SECP_P)
    %}
    ```

* Add missing hint on vrf.json whitelist [#1035](https://github.com/lambdaclass/cairo-vm/pull/1035):

    `BuiltinHintProcessor` now supports the following hint:

    ```python
    %{
        from starkware.cairo.common.cairo_secp.secp_utils import pack
        SECP_P = 2**255-19
        to_assert = pack(ids.val, PRIME)
        q, r = divmod(pack(ids.val, PRIME), SECP_P)
        assert r == 0, f"verify_zero: Invalid input {ids.val.d0, ids.val.d1, ids.val.d2}."
        ids.q = q % PRIME
    %}
    ```

* Add missing hint on vrf.json whitelist [#1000](https://github.com/lambdaclass/cairo-vm/pull/1000):

    `BuiltinHintProcessor` now supports the following hint:

    ```python
        def pack_512(u, num_bits_shift: int) -> int:
            limbs = (u.d0, u.d1, u.d2, u.d3)
            return sum(limb << (num_bits_shift * i) for i, limb in enumerate(limbs))

        x = pack_512(ids.x, num_bits_shift = 128)
        p = ids.p.low + (ids.p.high << 128)
        x_inverse_mod_p = pow(x,-1, p)

        x_inverse_mod_p_split = (x_inverse_mod_p & ((1 << 128) - 1), x_inverse_mod_p >> 128)

        ids.x_inverse_mod_p.low = x_inverse_mod_p_split[0]
        ids.x_inverse_mod_p.high = x_inverse_mod_p_split[1]
    ```

* BREAKING CHANGE: Fix `CairoRunner::get_memory_holes` [#1027](https://github.com/lambdaclass/cairo-vm/pull/1027):

  * Skip builtin segements when counting memory holes
  * Check amount of memory holes for all tests in cairo_run_test
  * Remove duplicated tests in cairo_run_test
  * BREAKING CHANGE: `MemorySegmentManager.get_memory_holes` now also receives the amount of builtins in the vm. Signature is now `pub fn get_memory_holes(&self, builtin_count: usize) -> Result<usize, MemoryError>`

* Add missing hints on cairo_secp lib [#1026](https://github.com/lambdaclass/cairo-vm/pull/1026):

    `BuiltinHintProcessor` now supports the following hints:

    ```python
    from starkware.cairo.common.cairo_secp.secp256r1_utils import SECP256R1_ALPHA as ALPHA
    ```
    and:

    ```python
    from starkware.cairo.common.cairo_secp.secp256r1_utils import SECP256R1_N as N
    ```

* Add missing hint on vrf.json lib [#1043](https://github.com/lambdaclass/cairo-vm/pull/1043):

    `BuiltinHintProcessor` now supports the following hint:

    ```python
        from starkware.python.math_utils import div_mod

        def split(a: int):
            return (a & ((1 << 128) - 1), a >> 128)

        def pack(z, num_bits_shift: int) -> int:
            limbs = (z.low, z.high)
            return sum(limb << (num_bits_shift * i) for i, limb in enumerate(limbs))

        a = pack(ids.a, 128)
        b = pack(ids.b, 128)
        p = pack(ids.p, 128)
        # For python3.8 and above the modular inverse can be computed as follows:
        # b_inverse_mod_p = pow(b, -1, p)
        # Instead we use the python3.7-friendly function div_mod from starkware.python.math_utils
        b_inverse_mod_p = div_mod(1, b, p)

        b_inverse_mod_p_split = split(b_inverse_mod_p)

        ids.b_inverse_mod_p.low = b_inverse_mod_p_split[0]
        ids.b_inverse_mod_p.high = b_inverse_mod_p_split[1]
    ```

* Add missing hints `NewHint#35` and `NewHint#36` [#975](https://github.com/lambdaclass/cairo-vm/issues/975)

    `BuiltinHintProcessor` now supports the following hint:

    ```python
    from starkware.cairo.common.cairo_secp.secp_utils import pack
    from starkware.cairo.common.math_utils import as_int
    from starkware.python.math_utils import div_mod, safe_div

    p = pack(ids.P, PRIME)
    x = pack(ids.x, PRIME) + as_int(ids.x.d3, PRIME) * ids.BASE ** 3 + as_int(ids.x.d4, PRIME) * ids.BASE ** 4
    y = pack(ids.y, PRIME)

    value = res = div_mod(x, y, p)
    ```

    ```python
    k = safe_div(res * y - x, p)
    value = k if k > 0 else 0 - k
    ids.flag = 1 if k > 0 else 0
    ```

* Add missing hint on cairo_secp lib [#1057](https://github.com/lambdaclass/cairo-vm/pull/1057):

    `BuiltinHintProcessor` now supports the following hint:

    ```python
        from starkware.cairo.common.cairo_secp.secp_utils import pack
        from starkware.python.math_utils import ec_double_slope

        # Compute the slope.
        x = pack(ids.point.x, PRIME)
        y = pack(ids.point.y, PRIME)
        value = slope = ec_double_slope(point=(x, y), alpha=ALPHA, p=SECP_P)
    ```

* Add missing hint on uint256_improvements lib [#1025](https://github.com/lambdaclass/cairo-vm/pull/1025):

    `BuiltinHintProcessor` now supports the following hint:

    ```python
        from starkware.python.math_utils import isqrt
        n = (ids.n.high << 128) + ids.n.low
        root = isqrt(n)
        assert 0 <= root < 2 ** 128
        ids.root = root
    ```

* Add missing hint on vrf.json lib [#1045](https://github.com/lambdaclass/cairo-vm/pull/1045):

    `BuiltinHintProcessor` now supports the following hint:

    ```python
        from starkware.python.math_utils import is_quad_residue, sqrt

        def split(a: int):
            return (a & ((1 << 128) - 1), a >> 128)

        def pack(z) -> int:
            return z.low + (z.high << 128)

        generator = pack(ids.generator)
        x = pack(ids.x)
        p = pack(ids.p)

        success_x = is_quad_residue(x, p)
        root_x = sqrt(x, p) if success_x else None
        success_gx = is_quad_residue(generator*x, p)
        root_gx = sqrt(generator*x, p) if success_gx else None

        # Check that one is 0 and the other is 1
        if x != 0:
            assert success_x + success_gx == 1

        # `None` means that no root was found, but we need to transform these into a felt no matter what
        if root_x == None:
            root_x = 0
        if root_gx == None:
            root_gx = 0
        ids.success_x = int(success_x)
        ids.success_gx = int(success_gx)
        split_root_x = split(root_x)
        # print('split root x', split_root_x)
        split_root_gx = split(root_gx)
        ids.sqrt_x.low = split_root_x[0]
        ids.sqrt_x.high = split_root_x[1]
        ids.sqrt_gx.low = split_root_gx[0]
        ids.sqrt_gx.high = split_root_gx[1]
    ```

* Add missing hint on uint256_improvements lib [#1024](https://github.com/lambdaclass/cairo-vm/pull/1024):

    `BuiltinHintProcessor` now supports the following hint:

    ```python
        res = ids.a + ids.b
        ids.carry = 1 if res >= ids.SHIFT else 0
    ```

* BREAKING CHANGE: move `Program::identifiers` to `SharedProgramData::identifiers` [#1023](https://github.com/lambdaclass/cairo-vm/pull/1023)
    * Optimizes `CairoRunner::new`, needed for sequencers and other workflows reusing the same `Program` instance across `CairoRunner`s
    * Breaking change: make all fields in `Program` and `SharedProgramData` `pub(crate)`, since we break by moving the field let's make it the last break for this struct
    * Add `Program::get_identifier(&self, id: &str) -> &Identifier` to get a single identifier by name

* Implement hints on field_arithmetic lib[#985](https://github.com/lambdaclass/cairo-vm/pull/983)

    `BuiltinHintProcessor` now supports the following hint:

    ```python
        %{
            from starkware.python.math_utils import is_quad_residue, sqrt

            def split(num: int, num_bits_shift: int = 128, length: int = 3):
                a = []
                for _ in range(length):
                    a.append( num & ((1 << num_bits_shift) - 1) )
                    num = num >> num_bits_shift
                return tuple(a)

            def pack(z, num_bits_shift: int = 128) -> int:
                limbs = (z.d0, z.d1, z.d2)
                return sum(limb << (num_bits_shift * i) for i, limb in enumerate(limbs))


            generator = pack(ids.generator)
            x = pack(ids.x)
            p = pack(ids.p)

            success_x = is_quad_residue(x, p)
            root_x = sqrt(x, p) if success_x else None

            success_gx = is_quad_residue(generator*x, p)
            root_gx = sqrt(generator*x, p) if success_gx else None

            # Check that one is 0 and the other is 1
            if x != 0:
                assert success_x + success_gx ==1

            # `None` means that no root was found, but we need to transform these into a felt no matter what
            if root_x == None:
                root_x = 0
            if root_gx == None:
                root_gx = 0
            ids.success_x = int(success_x)
            ids.success_gx = int(success_gx)
            split_root_x = split(root_x)
            split_root_gx = split(root_gx)
            ids.sqrt_x.d0 = split_root_x[0]
            ids.sqrt_x.d1 = split_root_x[1]
            ids.sqrt_x.d2 = split_root_x[2]
            ids.sqrt_gx.d0 = split_root_gx[0]
            ids.sqrt_gx.d1 = split_root_gx[1]
            ids.sqrt_gx.d2 = split_root_gx[2]
        %}
    ```

* Add missing hint on vrf.json lib [#1050](https://github.com/lambdaclass/cairo-vm/pull/1050):

    `BuiltinHintProcessor` now supports the following hint:

    ```python
        sum_low = ids.a.low + ids.b.low
        ids.carry_low = 1 if sum_low >= ids.SHIFT else 0
    ```

* Add missing hint on uint256_improvements lib [#1016](https://github.com/lambdaclass/cairo-vm/pull/1016):

    `BuiltinHintProcessor` now supports the following hint:

    ```python
        def split(num: int, num_bits_shift: int = 128, length: int = 2):
            a = []
            for _ in range(length):
                a.append( num & ((1 << num_bits_shift) - 1) )
                num = num >> num_bits_shift
            return tuple(a)

        def pack(z, num_bits_shift: int = 128) -> int:
            limbs = (z.low, z.high)
            return sum(limb << (num_bits_shift * i) for i, limb in enumerate(limbs))

        a = pack(ids.a)
        b = pack(ids.b)
        res = (a - b)%2**256
        res_split = split(res)
        ids.res.low = res_split[0]
        ids.res.high = res_split[1]
    ```

* Implement hint on vrf.json lib [#1049](https://github.com/lambdaclass/cairo-vm/pull/1049)

    `BuiltinHintProcessor` now supports the following hint:

    ```python
        def split(num: int, num_bits_shift: int, length: int):
            a = []
            for _ in range(length):
                a.append( num & ((1 << num_bits_shift) - 1) )
                num = num >> num_bits_shift
            return tuple(a)

        def pack(z, num_bits_shift: int) -> int:
            limbs = (z.d0, z.d1, z.d2)
            return sum(limb << (num_bits_shift * i) for i, limb in enumerate(limbs))

        def pack_extended(z, num_bits_shift: int) -> int:
            limbs = (z.d0, z.d1, z.d2, z.d3, z.d4, z.d5)
            return sum(limb << (num_bits_shift * i) for i, limb in enumerate(limbs))

        a = pack_extended(ids.a, num_bits_shift = 128)
        div = pack(ids.div, num_bits_shift = 128)

        quotient, remainder = divmod(a, div)

        quotient_split = split(quotient, num_bits_shift=128, length=6)

        ids.quotient.d0 = quotient_split[0]
        ids.quotient.d1 = quotient_split[1]
        ids.quotient.d2 = quotient_split[2]
        ids.quotient.d3 = quotient_split[3]
        ids.quotient.d4 = quotient_split[4]
        ids.quotient.d5 = quotient_split[5]

        remainder_split = split(remainder, num_bits_shift=128, length=3)
        ids.remainder.d0 = remainder_split[0]
        ids.remainder.d1 = remainder_split[1]
        ids.remainder.d2 = remainder_split[2]
    ```

    _Note: this hint is similar to the one in #983, but with some trailing whitespace removed_

* Add missing hint on vrf.json whitelist [#1030](https://github.com/lambdaclass/cairo-vm/pull/1030):

    `BuiltinHintProcessor` now supports the following hint:

    ```python
        def split(num: int, num_bits_shift: int, length: int):
            a = []
            for _ in range(length):
                a.append( num & ((1 << num_bits_shift) - 1) )
                num = num >> num_bits_shift
            return tuple(a)

        def pack(z, num_bits_shift: int) -> int:
            limbs = (z.low, z.high)
            return sum(limb << (num_bits_shift * i) for i, limb in enumerate(limbs))

        def pack_extended(z, num_bits_shift: int) -> int:
            limbs = (z.d0, z.d1, z.d2, z.d3)
            return sum(limb << (num_bits_shift * i) for i, limb in enumerate(limbs))

        x = pack_extended(ids.x, num_bits_shift = 128)
        div = pack(ids.div, num_bits_shift = 128)

        quotient, remainder = divmod(x, div)

        quotient_split = split(quotient, num_bits_shift=128, length=4)

        ids.quotient.d0 = quotient_split[0]
        ids.quotient.d1 = quotient_split[1]
        ids.quotient.d2 = quotient_split[2]
        ids.quotient.d3 = quotient_split[3]

        remainder_split = split(remainder, num_bits_shift=128, length=2)
        ids.remainder.low = remainder_split[0]
        ids.remainder.high = remainder_split[1]
    ```

* Add method `Program::data_len(&self) -> usize` to get the number of data cells in a given program [#1022](https://github.com/lambdaclass/cairo-vm/pull/1022)

* Add missing hint on uint256_improvements lib [#1013](https://github.com/lambdaclass/cairo-vm/pull/1013):

    `BuiltinHintProcessor` now supports the following hint:

    ```python
        a = (ids.a.high << 128) + ids.a.low
        div = (ids.div.b23 << 128) + ids.div.b01
        quotient, remainder = divmod(a, div)

        ids.quotient.low = quotient & ((1 << 128) - 1)
        ids.quotient.high = quotient >> 128
        ids.remainder.low = remainder & ((1 << 128) - 1)
        ids.remainder.high = remainder >> 128
    ```

* Add missing hint on cairo_secp lib [#1010](https://github.com/lambdaclass/cairo-vm/pull/1010):

    `BuiltinHintProcessor` now supports the following hint:

    ```python
        memory[ap] = int(x == 0)
    ```

* Implement hint on `get_felt_bitlength` [#993](https://github.com/lambdaclass/cairo-vm/pull/993)

  `BuiltinHintProcessor` now supports the following hint:
  ```python
  x = ids.x
  ids.bit_length = x.bit_length()
  ```
  Used by the [`Garaga` library function `get_felt_bitlength`](https://github.com/keep-starknet-strange/garaga/blob/249f8a372126b3a839f9c1e1080ea8c6f9374c0c/src/utils.cairo#L54)

* Add missing hint on cairo_secp lib [#1009](https://github.com/lambdaclass/cairo-vm/pull/1009):

    `BuiltinHintProcessor` now supports the following hint:

    ```python
        ids.dibit = ((ids.scalar_u >> ids.m) & 1) + 2 * ((ids.scalar_v >> ids.m) & 1)
    ```

* Add getters to read properties of a `Program` [#1017](https://github.com/lambdaclass/cairo-vm/pull/1017):
  * `prime(&self) -> &str`: get the prime associated to data in hex representation
  * `iter_data(&self) -> Iterator<Item = &MaybeRelocatable>`: get an iterator over all elements in the program data
  * `iter_builtins(&self) -> Iterator<Item = &BuiltinName>`: get an iterator over the names of required builtins

* Add missing hint on cairo_secp lib [#1008](https://github.com/lambdaclass/cairo-vm/pull/1008):

    `BuiltinHintProcessor` now supports the following hint:

    ```python
        ids.len_hi = max(ids.scalar_u.d2.bit_length(), ids.scalar_v.d2.bit_length())-1
    ```

* Update `starknet-crypto` to version `0.4.3` [#1011](https://github.com/lambdaclass/cairo-vm/pull/1011)
  * The new version carries an 85% reduction in execution time for ECDSA signature verification

* BREAKING CHANGE: refactor `Program` to optimize `Program::clone` [#999](https://github.com/lambdaclass/cairo-vm/pull/999)

    * Breaking change: many fields that were (unnecessarily) public become hidden by the refactor.

* BREAKING CHANGE: Add _builtin suffix to builtin names e.g.: output -> output_builtin [#1005](https://github.com/lambdaclass/cairo-vm/pull/1005)

* Implement hint on uint384_extension lib [#983](https://github.com/lambdaclass/cairo-vm/pull/983)

    `BuiltinHintProcessor` now supports the following hint:

    ```python
        def split(num: int, num_bits_shift: int, length: int):
            a = []
            for _ in range(length):
                a.append( num & ((1 << num_bits_shift) - 1) )
                num = num >> num_bits_shift
            return tuple(a)

        def pack(z, num_bits_shift: int) -> int:
            limbs = (z.d0, z.d1, z.d2)
            return sum(limb << (num_bits_shift * i) for i, limb in enumerate(limbs))

        def pack_extended(z, num_bits_shift: int) -> int:
            limbs = (z.d0, z.d1, z.d2, z.d3, z.d4, z.d5)
            return sum(limb << (num_bits_shift * i) for i, limb in enumerate(limbs))

        a = pack_extended(ids.a, num_bits_shift = 128)
        div = pack(ids.div, num_bits_shift = 128)

        quotient, remainder = divmod(a, div)

        quotient_split = split(quotient, num_bits_shift=128, length=6)

        ids.quotient.d0 = quotient_split[0]
        ids.quotient.d1 = quotient_split[1]
        ids.quotient.d2 = quotient_split[2]
        ids.quotient.d3 = quotient_split[3]
        ids.quotient.d4 = quotient_split[4]
        ids.quotient.d5 = quotient_split[5]

        remainder_split = split(remainder, num_bits_shift=128, length=3)
        ids.remainder.d0 = remainder_split[0]
        ids.remainder.d1 = remainder_split[1]
        ids.remainder.d2 = remainder_split[2]
    ```

* BREAKING CHANGE: optimization for instruction decoding [#942](https://github.com/lambdaclass/cairo-vm/pull/942):
    * Avoids copying immediate arguments to the `Instruction` structure, as they get inferred from the offset anyway
    * Breaking: removal of the field `Instruction::imm`

* Add missing `\n` character in traceback string [#997](https://github.com/lambdaclass/cairo-vm/pull/997)
    * BugFix: Add missing `\n` character after traceback lines when the filename is missing ("Unknown Location")

* 0.11 Support
    * Add missing hints [#1014](https://github.com/lambdaclass/cairo-vm/pull/1014):
        `BuiltinHintProcessor` now supports the following hints:
        ```python
            from starkware.cairo.common.cairo_secp.secp256r1_utils import SECP256R1_P as SECP_P
        ```
        and:
        ```python
            from starkware.cairo.common.cairo_secp.secp_utils import pack
            from starkware.python.math_utils import line_slope

            # Compute the slope.
            x0 = pack(ids.point0.x, PRIME)
            y0 = pack(ids.point0.y, PRIME)
            x1 = pack(ids.point1.x, PRIME)
            y1 = pack(ids.point1.y, PRIME)
            value = slope = line_slope(point1=(x0, y0), point2=(x1, y1), p=SECP_P)
        ```
    * Add missing hints on cairo_secp lib [#991](https://github.com/lambdaclass/cairo-vm/pull/991):
        `BuiltinHintProcessor` now supports the following hints:
        ```python
        from starkware.cairo.common.cairo_secp.secp_utils import pack
        from starkware.python.math_utils import div_mod, safe_div

        N = 0xfffffffffffffffffffffffffffffffebaaedce6af48a03bbfd25e8cd0364141
        x = pack(ids.x, PRIME) % N
        s = pack(ids.s, PRIME) % N
        value = res = div_mod(x, s, N)
        ```
        and:
        ```python
        value = k = safe_div(res * s - x, N)
        ```
    * Layouts update [#874](https://github.com/lambdaclass/cairo-vm/pull/874)
    * Keccak builtin updated [#873](https://github.com/lambdaclass/cairo-vm/pull/873), [#883](https://github.com/lambdaclass/cairo-vm/pull/883)
    * Changes to `ec_op` [#876](https://github.com/lambdaclass/cairo-vm/pull/876)
    * Poseidon builtin [#875](https://github.com/lambdaclass/cairo-vm/pull/875)
    * Renamed Felt to Felt252 [#899](https://github.com/lambdaclass/cairo-vm/pull/899)
    * Added SegmentArenaBuiltinRunner [#913](https://github.com/lambdaclass/cairo-vm/pull/913)
    * Added `program_segment_size` argument to `verify_secure_runner` & `run_from_entrypoint` [#928](https://github.com/lambdaclass/cairo-vm/pull/928)
    * Added dynamic layout [#879](https://github.com/lambdaclass/cairo-vm/pull/879)
    * `get_segment_size` was exposed [#934](https://github.com/lambdaclass/cairo-vm/pull/934)

* Add missing hint on cairo_secp lib [#1006](https://github.com/lambdaclass/cairo-vm/pull/1006):

    `BuiltinHintProcessor` now supports the following hint:

    ```python
        ids.quad_bit = (
            8 * ((ids.scalar_v >> ids.m) & 1)
            + 4 * ((ids.scalar_u >> ids.m) & 1)
            + 2 * ((ids.scalar_v >> (ids.m - 1)) & 1)
            + ((ids.scalar_u >> (ids.m - 1)) & 1)
        )
    ```

* Add missing hint on cairo_secp lib [#1003](https://github.com/lambdaclass/cairo-vm/pull/1003):

    `BuiltinHintProcessor` now supports the following hint:

    ```python
        from starkware.cairo.common.cairo_secp.secp_utils import pack

        x = pack(ids.x, PRIME) % SECP_P
    ```

* Add missing hint on cairo_secp lib [#996](https://github.com/lambdaclass/cairo-vm/pull/996):

    `BuiltinHintProcessor` now supports the following hint:

    ```python
        from starkware.python.math_utils import div_mod
        value = x_inv = div_mod(1, x, SECP_P)
    ```

* Add missing hints on cairo_secp lib [#994](https://github.com/lambdaclass/cairo-vm/pull/994):

    `BuiltinHintProcessor` now supports the following hints:

    ```python
        from starkware.cairo.common.cairo_secp.secp_utils import pack
        from starkware.python.math_utils import div_mod, safe_div

        a = pack(ids.a, PRIME)
        b = pack(ids.b, PRIME)
        value = res = div_mod(a, b, N)
    ```

    ```python
        value = k_plus_one = safe_div(res * b - a, N) + 1
    ```

* Add missing hint on cairo_secp lib [#992](https://github.com/lambdaclass/cairo-vm/pull/992):

    `BuiltinHintProcessor` now supports the following hint:

    ```python
        from starkware.cairo.common.cairo_secp.secp_utils import pack

        q, r = divmod(pack(ids.val, PRIME), SECP_P)
        assert r == 0, f"verify_zero: Invalid input {ids.val.d0, ids.val.d1, ids.val.d2}."
        ids.q = q % PRIME
    ```

* Add missing hint on cairo_secp lib [#990](https://github.com/lambdaclass/cairo-vm/pull/990):

    `BuiltinHintProcessor` now supports the following hint:

    ```python
        from starkware.cairo.common.cairo_secp.secp_utils import pack

        slope = pack(ids.slope, PRIME)
        x = pack(ids.point.x, PRIME)
        y = pack(ids.point.y, PRIME)

        value = new_x = (pow(slope, 2, SECP_P) - 2 * x) % SECP_P
    ```

* Add missing hint on cairo_secp lib [#989](https://github.com/lambdaclass/cairo-vm/pull/989):

    `BuiltinHintProcessor` now supports the following hint:

    ```python
        from starkware.cairo.common.cairo_secp.secp_utils import SECP_P
        q, r = divmod(pack(ids.val, PRIME), SECP_P)
        assert r == 0, f"verify_zero: Invalid input {ids.val.d0, ids.val.d1, ids.val.d2}."
        ids.q = q % PRIME
    ```

* Add missing hint on cairo_secp lib [#986](https://github.com/lambdaclass/cairo-vm/pull/986):

    `BuiltinHintProcessor` now supports the following hint:

    ```python
        from starkware.cairo.common.cairo_secp.secp_utils import SECP_P, pack
        from starkware.python.math_utils import div_mod

        # Compute the slope.
        x = pack(ids.pt.x, PRIME)
        y = pack(ids.pt.y, PRIME)
        value = slope = div_mod(3 * x ** 2, 2 * y, SECP_P)
    ```

* Add missing hint on cairo_secp lib [#984](https://github.com/lambdaclass/cairo-vm/pull/984):

    `BuiltinHintProcessor` now supports the following hint:

    ```python
        from starkware.cairo.common.cairo_secp.secp_utils import SECP_P, pack
        from starkware.python.math_utils import div_mod

        # Compute the slope.
        x0 = pack(ids.pt0.x, PRIME)
        y0 = pack(ids.pt0.y, PRIME)
        x1 = pack(ids.pt1.x, PRIME)
        y1 = pack(ids.pt1.y, PRIME)
        value = slope = div_mod(y0 - y1, x0 - x1, SECP_P)
    ```

* Implement hints on uint384 lib (Part 2) [#971](https://github.com/lambdaclass/cairo-vm/pull/971)

    `BuiltinHintProcessor` now supports the following hint:

    ```python
        memory[ap] = 1 if 0 <= (ids.a.d2 % PRIME) < 2 ** 127 else 0
    ```

 * Add alternative hint code for hint on _block_permutation used by 0.10.3 whitelist [#958](https://github.com/lambdaclass/cairo-vm/pull/958)

     `BuiltinHintProcessor` now supports the following hint:

    ```python
        from starkware.cairo.common.keccak_utils.keccak_utils import keccak_func
        _keccak_state_size_felts = int(ids.KECCAK_STATE_SIZE_FELTS)
        assert 0 <= _keccak_state_size_felts < 100

        output_values = keccak_func(memory.get_range(
            ids.keccak_ptr - _keccak_state_size_felts, _keccak_state_size_felts))
        segments.write_arg(ids.keccak_ptr, output_values)
    ```

* Make  hints code `src/hint_processor/builtin_hint_processor/hint_code.rs` public [#988](https://github.com/lambdaclass/cairo-vm/pull/988)

* Implement hints on uint384 lib (Part 1) [#960](https://github.com/lambdaclass/cairo-vm/pull/960)

    `BuiltinHintProcessor` now supports the following hints:

    ```python
        def split(num: int, num_bits_shift: int, length: int):
        a = []
        for _ in range(length):
            a.append( num & ((1 << num_bits_shift) - 1) )
            num = num >> num_bits_shift
        return tuple(a)

        def pack(z, num_bits_shift: int) -> int:
            limbs = (z.d0, z.d1, z.d2)
            return sum(limb << (num_bits_shift * i) for i, limb in enumerate(limbs))

        a = pack(ids.a, num_bits_shift = 128)
        div = pack(ids.div, num_bits_shift = 128)
        quotient, remainder = divmod(a, div)

        quotient_split = split(quotient, num_bits_shift=128, length=3)
        assert len(quotient_split) == 3

        ids.quotient.d0 = quotient_split[0]
        ids.quotient.d1 = quotient_split[1]
        ids.quotient.d2 = quotient_split[2]

        remainder_split = split(remainder, num_bits_shift=128, length=3)
        ids.remainder.d0 = remainder_split[0]
        ids.remainder.d1 = remainder_split[1]
        ids.remainder.d2 = remainder_split[2]
    ```

    ```python
        ids.low = ids.a & ((1<<128) - 1)
        ids.high = ids.a >> 128
    ```

    ```python
            sum_d0 = ids.a.d0 + ids.b.d0
        ids.carry_d0 = 1 if sum_d0 >= ids.SHIFT else 0
        sum_d1 = ids.a.d1 + ids.b.d1 + ids.carry_d0
        ids.carry_d1 = 1 if sum_d1 >= ids.SHIFT else 0
        sum_d2 = ids.a.d2 + ids.b.d2 + ids.carry_d1
        ids.carry_d2 = 1 if sum_d2 >= ids.SHIFT else 0
    ```

    ```python
        from starkware.python.math_utils import isqrt

        def split(num: int, num_bits_shift: int, length: int):
            a = []
            for _ in range(length):
                a.append( num & ((1 << num_bits_shift) - 1) )
                num = num >> num_bits_shift
            return tuple(a)

        def pack(z, num_bits_shift: int) -> int:
            limbs = (z.d0, z.d1, z.d2)
            return sum(limb << (num_bits_shift * i) for i, limb in enumerate(limbs))

        a = pack(ids.a, num_bits_shift=128)
        root = isqrt(a)
        assert 0 <= root < 2 ** 192
        root_split = split(root, num_bits_shift=128, length=3)
        ids.root.d0 = root_split[0]
        ids.root.d1 = root_split[1]
        ids.root.d2 = root_split[2]
    ```

* Re-export the `cairo-felt` crate as `cairo_vm::felt` [#981](https://github.com/lambdaclass/cairo-vm/pull/981)
  * Removes the need of explicitly importing `cairo-felt` in downstream projects
  and helps ensure there is no version mismatch caused by that

* Implement hint on `uint256_mul_div_mod`[#957](https://github.com/lambdaclass/cairo-vm/pull/957)

    `BuiltinHintProcessor` now supports the following hint:

    ```python
    a = (ids.a.high << 128) + ids.a.low
    b = (ids.b.high << 128) + ids.b.low
    div = (ids.div.high << 128) + ids.div.low
    quotient, remainder = divmod(a * b, div)

    ids.quotient_low.low = quotient & ((1 << 128) - 1)
    ids.quotient_low.high = (quotient >> 128) & ((1 << 128) - 1)
    ids.quotient_high.low = (quotient >> 256) & ((1 << 128) - 1)
    ids.quotient_high.high = quotient >> 384
    ids.remainder.low = remainder & ((1 << 128) - 1)
    ids.remainder.high = remainder >> 128"
    ```

    Used by the common library function `uint256_mul_div_mod`

#### [0.3.0-rc1] - 2023-04-13
* Derive Deserialize for ExecutionResources [#922](https://github.com/lambdaclass/cairo-vm/pull/922)
* Remove builtin names from VirtualMachine.builtin_runners [#921](https://github.com/lambdaclass/cairo-vm/pull/921)
* Implemented hints on common/ec.cairo [#888](https://github.com/lambdaclass/cairo-vm/pull/888)
* Changed `Memory.insert` argument types [#902](https://github.com/lambdaclass/cairo-vm/pull/902)
* feat: implemented `Deserialize` on Program by changing builtins field type to enum [#896](https://github.com/lambdaclass/cairo-vm/pull/896)
* Effective size computation from the VM exposed [#887](https://github.com/lambdaclass/cairo-vm/pull/887)
* Wasm32 Support! [#828](https://github.com/lambdaclass/cairo-vm/pull/828), [#893](https://github.com/lambdaclass/cairo-vm/pull/893)
* `MathError` added for math operation [#855](https://github.com/lambdaclass/cairo-vm/pull/855)
* Check for overflows in relocatable operations [#859](https://github.com/lambdaclass/cairo-vm/pull/859)
* Use `Relocatable` instead of `&MaybeRelocatable` in `load_data` and `get_range`[#860](https://github.com/lambdaclass/cairo-vm/pull/860) [#867](https://github.com/lambdaclass/cairo-vm/pull/867)
* Memory-related errors moved to `MemoryError` [#854](https://github.com/lambdaclass/cairo-vm/pull/854)
    * Removed unused error variants
    * Moved memory-related error variants to `MemoryError`
    * Changed memory getters to return `MemoryError` instead of `VirtualMachineError`
    * Changed all memory-related errors in hint from `HintError::Internal(VmError::...` to `HintError::Memory(MemoryError::...`
* feat: Builder pattern for `VirtualMachine` [#820](https://github.com/lambdaclass/cairo-vm/pull/820)
* Simplified `Memory::get` return type to `Option` [#852](https://github.com/lambdaclass/cairo-vm/pull/852)
* Improved idenitifier variable error handling [#851](https://github.com/lambdaclass/cairo-vm/pull/851)
* `CairoRunner::write_output` now prints missing and relocatable values [#853](https://github.com/lambdaclass/cairo-vm/pull/853)
* `VirtualMachineError::FailedToComputeOperands` error message expanded [#848](https://github.com/lambdaclass/cairo-vm/pull/848)
* Builtin names made public [#849](https://github.com/lambdaclass/cairo-vm/pull/849)
* `secure_run` flag moved to `CairoRunConfig` struct [#832](https://github.com/lambdaclass/cairo-vm/pull/832)
* `vm_core` error types revised and iimplemented `AddAssign` for `Relocatable` [#837](https://github.com/lambdaclass/cairo-vm/pull/837)
* `to_bigint` and `to_biguint` deprecated [#757](https://github.com/lambdaclass/cairo-vm/pull/757)
* `Memory` moved into `MemorySegmentManager` [#830](https://github.com/lambdaclass/cairo-vm/pull/830)
    * To reduce the complexity of the VM's memory and enforce proper usage (as the memory and its segment manager are now a "unified" entity)
    * Removed `memory` field from `VirtualMachine`
    * Added `memory` field to `MemorySegmentManager`
    * Removed `Memory` argument from methods where `MemorySegmentManager` is also an argument
    * Added test macro `segments` (an extension of the `memory` macro)
* `Display` trait added to Memory struct [#812](https://github.com/lambdaclass/cairo-vm/pull/812)
* feat: Extensible VirtualMachineError and removed PartialEq trait [#783](https://github.com/lambdaclass/cairo-vm/pull/783)
    * `VirtualMachineError::Other(anyhow::Error)` was added to allow to returning custom errors when using `cairo-vm`
    * The `PartialEq` trait was removed from the `VirtualMachineError` enum
* VM hooks added as a conditional feature [#761](https://github.com/lambdaclass/cairo-vm/pull/761)
    * Cairo-vm based testing tools such as cairo-foundry or those built by FuzzingLabs need access to the state of the VM at specific points during the execution.
    * This PR adds the possibility for users of the cairo-vm lib to execute their custom additional code during the program execution.
    * The Rust "feature" mechanism was used in order to guarantee that this ability is only available when the lib user needs it, and is not compiled when it's not required.
    * Three hooks were created:
        * before the first step
        * before each step
        * after each step
* ExecutionResource operations: add and substract [#774](https://github.com/lambdaclass/cairo-vm/pull/774), multiplication [#908](https://github.com/lambdaclass/cairo-vm/pull/908) , and `AddAssign` [#914](https://github.com/lambdaclass/cairo-vm/pull/914)

* Move `Memory` into `MemorySegmentManager` [#830](https://github.com/lambdaclass/cairo-vm/pull/830)
    * Structural changes:
        * Remove `memory: Memory` field from `VirtualMachine`
        * Add `memory: Memory` field to `MemorySegmentManager`
    * As a result of this, multiple public methods' signatures changed:
        * `BuiltinRunner` (and its inner enum types):
            * `initialize_segments(&mut self, segments: &mut MemorySegmentManager, memory: &mut Memory)` -> `initialize_segments(&mut self, segments: &mut MemorySegmentManager)`
            * `final_stack(&mut self, segments: &MemorySegmentManager, memory: &Memory, stack_pointer: Relocatable) -> Result<Relocatable, RunnerError>` -> `final_stack(&mut self, segments: &MemorySegmentManager, stack_pointer: Relocatable) -> Result<Relocatable, RunnerError>`
        * `MemorySegmentManager`
            * `add(&mut self, memory: &mut Memory) -> Relocatable` -> `add(&mut self) -> Relocatable`
            * `add_temporary_segment(&mut self, memory: &mut Memory) -> Relocatable` -> `add_temporary_segment(&mut self) -> Relocatable`
            * `load_data(&mut self, memory: &mut Memory, ptr: &MaybeRelocatable, data: &Vec<MaybeRelocatable>) -> Result<MaybeRelocatable, MemoryError>` -> `load_data(&mut self, ptr: &MaybeRelocatable, data: &Vec<MaybeRelocatable>) -> Result<MaybeRelocatable, MemoryError>`
            * `compute_effective_sizes(&mut self, memory: &Memory) -> &Vec<usize>` -> `compute_effective_sizes(&mut self) -> &Vec<usize>`
            * `gen_arg(&mut self, arg: &dyn Any, memory: &mut Memory) -> Result<MaybeRelocatable, VirtualMachineError>` -> `gen_arg(&mut self, arg: &dyn Any) -> Result<MaybeRelocatable, VirtualMachineError>`
            * `gen_cairo_arg(&mut self, arg: &CairoArg, memory: &mut Memory) -> Result<MaybeRelocatable, VirtualMachineError>` -> `gen_cairo_arg(&mut self, arg: &CairoArg) -> Result<MaybeRelocatable, VirtualMachineError>`
            * `write_arg(&mut self, memory: &mut Memory, ptr: &Relocatable, arg: &dyn Any) -> Result<MaybeRelocatable, MemoryError>` -> `write_arg(&mut self, ptr: &Relocatable, arg: &dyn Any) -> Result<MaybeRelocatable, MemoryError>`

* Refactor `Memory::relocate memory` [#784](https://github.com/lambdaclass/cairo-vm/pull/784)
    * Bugfixes:
        * `Memory::relocate_memory` now moves data in the temporary memory relocated by a relocation rule to the real memory
    * Aditional Notes:
        * When relocating temporary memory produces clashes with pre-existing values in the real memory, an InconsistentMemory error is returned instead of keeping the last inserted value. This differs from the original implementation.

* Restrict addresses to Relocatable + fix some error variants used in signature.rs [#792](https://github.com/lambdaclass/cairo-vm/pull/792)
    * Public Api Changes:
        * Change `ValidationRule` inner type to `Box<dyn Fn(&Memory, &Relocatable) -> Result<Vec<Relocatable>, MemoryError>>`.
        * Change `validated_addresses` field of `Memory` to `HashSet<Relocatable>`.
        * Change `validate_memory_cell(&mut self, address: &MaybeRelocatable) -> Result<(), MemoryError>` to `validate_memory_cell(&mut self, addr: &Relocatable) -> Result<(), MemoryError>`.

* Add `VmException` to `CairoRunner::run_from_entrypoint`[#775](https://github.com/lambdaclass/cairo-vm/pull/775)
    * Public Api Changes:
        * Change error return type of `CairoRunner::run_from_entrypoint` to `CairoRunError`.
        * Convert `VirtualMachineError`s outputed during the vm run to `VmException` in `CairoRunner::run_from_entrypoint`.
        * Make `VmException` fields public

* Fix `BuiltinRunner::final_stack` and remove quick fix [#778](https://github.com/lambdaclass/cairo-vm/pull/778)
    * Public Api changes:
        * Various changes to public `BuiltinRunner` method's signatures:
            * `final_stack(&self, vm: &VirtualMachine, pointer: Relocatable) -> Result<(Relocatable, usize), RunnerError>` to `final_stack(&mut self, segments: &MemorySegmentManager, memory: &Memory, pointer: Relocatable) -> Result<Relocatable,RunnerError>`.
            * `get_used_cells(&self, vm: &VirtualMachine) -> Result<usize, MemoryError>` to  `get_used_cells(&self, segments: &MemorySegmentManager) -> Result<usize, MemoryError>`.
            * `get_used_instances(&self, vm: &VirtualMachine) -> Result<usize, MemoryError>` to `get_used_instances(&self, segments: &MemorySegmentManager) -> Result<usize, MemoryError>`.
    * Bugfixes:
        * `BuiltinRunner::final_stack` now updates the builtin's stop_ptr instead of returning it. This replaces the bugfix on PR #768.

#### [0.1.3] - 2023-01-26
* Add secure_run flag + integrate verify_secure_runner into cairo-run [#771](https://github.com/lambdaclass/cairo-vm/pull/777)
    * Public Api changes:
        * Add command_line argument `secure_run`
        * Add argument `secure_run: Option<bool>` to `cairo_run`
        * `verify_secure_runner` is now called inside `cairo-run` when `secure_run` is set to true or when it not set and the run is not on `proof_mode`
    * Bugfixes:
        * `EcOpBuiltinRunner::deduce_memory_cell` now checks that both points are on the curve instead of only the first one
        * `EcOpBuiltinRunner::deduce_memory_cell` now returns the values of the point coordinates instead of the indices when a `PointNotOnCurve` error is returned

* Refactor `Refactor verify_secure_runner` [#768](https://github.com/lambdaclass/cairo-vm/pull/768)
    * Public Api changes:
        * Remove builtin name from the return value of `BuiltinRunner::get_memory_segment_addresses`
        * Simplify the return value of `CairoRunner::get_builtin_segments_info` to `Vec<(usize, usize)>`
        * CairoRunner::read_return_values now receives a mutable reference to VirtualMachine
    * Bugfixes:
        * CairoRunner::read_return_values now updates the `stop_ptr` of each builtin after calling `BuiltinRunner::final_stack`

* Use CairoArg enum instead of Any in CairoRunner::run_from_entrypoint [#686](https://github.com/lambdaclass/cairo-vm/pull/686)
    * Public Api changes:
        * Remove `Result` from `MaybeRelocatable::mod_floor`, it now returns a `MaybeRelocatable`
        * Add struct `CairoArg`
        * Change `arg` argument of `CairoRunner::run_from_entrypoint` from `Vec<&dyn Any>` to `&[&CairoArg]`
        * Remove argument `typed_args` from `CairoRunner::run_from_entrypoint`
        * Remove no longer used method `gen_typed_arg` from `VirtualMachine` & `MemorySegmentManager`
        * Add methods `MemorySegmentManager::gen_cairo_arg` & `MemorySegmentManager::write_simple_args` as typed counterparts to `MemorySegmentManager::gen_arg` & `MemorySegmentManager::write_arg`

#### [0.1.1] - 2023-01-11

* Add input file contents to traceback [#666](https://github.com/lambdaclass/cairo-vm/pull/666/files)
    * Public Api changes:
        * `VirtualMachineError` enum variants containing `MaybeRelocatable` and/or `Relocatable` values now use the `Display` format instead of `Debug` in their `Display` implementation
        * `get_traceback` now adds the source code line to each traceback entry
* Use hint location instead of instruction location when building VmExceptions from hint failure [#673](https://github.com/lambdaclass/cairo-vm/pull/673/files)
    * Public Api changes:
        * `hints` field added to `InstructionLocation`
        * `Program.instruction_locations` type changed from `Option<HashMap<usize, Location>>` to `Option<HashMap<usize, InstructionLocation>>`
        * `VirtualMachineError`s produced by `HintProcessor::execute_hint()` will be wrapped in a `VirtualMachineError::Hint` error containing their hint_index
        * `get_location()` now receives an an optional usize value `hint_index`, used to obtain hint locations
* Default implementation of compile_hint [#680](https://github.com/lambdaclass/cairo-vm/pull/680)
    * Internal changes:
        * Make the `compile_hint` implementation which was in the `BuiltinHintProcessor` the default implementation in the trait.
* Add new error type `HintError` [#676](https://github.com/lambdaclass/cairo-vm/pull/676)
    * Public Api changes:
        * `HintProcessor::execute_hint()` now returns a `HintError` instead of a `VirtualMachineError`
        * Helper functions on `hint_processor_utils.rs` now return a `HintError`
* Change the Dictionary used in dict hints to store MaybeRelocatable instead of BigInt [#687](https://github.com/lambdaclass/cairo-vm/pull/687)
    * Public Api changes:
        * `DictManager`, its dictionaries, and all dict module hints implemented in rust now use `MaybeRelocatable` for keys and values instead of `BigInt`
        * Add helper functions that allow extracting ids variables as `MaybeRelocatable`: `get_maybe_relocatable_from_var_name` & `get_maybe_relocatable_from_reference`
        * Change inner value type of dict-related `HintError` variants to `MaybeRelocatable`

* Implement `substitute_error_message_attribute_references` [#689] (https://github.com/lambdaclass/cairo-vm/pull/689)
    * Public Api changes:
        * Remove `error_message_attributes` field from `VirtualMachine`, and `VirtualMachine::new`
        * Add `flow_tracking_data` field to `Attribute`
        * `get_error_attr_value` now replaces the references in the error message with the corresponding cairo values.
        * Remove duplicated handling of error attribute messages leading to duplicated into in the final error display.
* Fix multiplicative inverse bug [#697](https://github.com/lambdaclass/cairo-vm/pull/697) [#698](https://github.com/lambdaclass/cairo-vm/pull/698). The VM was using integer division rather than prime field inverse when deducing `op0` or `op1` for the multiplication opcode

#### [0.1.0] - 2022-12-30
* Add traceback to VmException [#657](https://github.com/lambdaclass/cairo-vm/pull/657)
    * Public API changes:
        * `traceback` field added to `VmException` struct
        * `pub fn from_vm_error(runner: &CairoRunner, error: VirtualMachineError, pc: usize) -> Self` is now `pub fn from_vm_error(runner: &CairoRunner, vm: &VirtualMachine, error: VirtualMachineError) -> Self`
        * `pub fn get_location(pc: &usize, runner: &CairoRunner) -> Option<Location>` is now `pub fn get_location(pc: usize, runner: &CairoRunner) -> Option<Location>`
        * `pub fn decode_instruction(encoded_instr: i64, mut imm: Option<BigInt>) -> Result<instruction::Instruction, VirtualMachineError>` is now `pub fn decode_instruction(encoded_instr: i64, mut imm: Option<&BigInt>) -> Result<instruction::Instruction, VirtualMachineError>`
        * `VmException` fields' string format now mirrors their cairo-lang counterparts.<|MERGE_RESOLUTION|>--- conflicted
+++ resolved
@@ -2,9 +2,8 @@
 
 #### Upcoming Changes
 
-<<<<<<< HEAD
 * refactor: Replaces security anyhow errors with enum variants [#1946](https://github.com/lambdaclass/cairo-vm/pull/1946)
-=======
+
 * feat: Limited padding of builtin segments to >=16 [#1981](https://github.com/lambdaclass/cairo-vm/pull/1981)
 
 * fix: Enforce `disable_trace_padding` used only in `proof_mode` [#1984](https://github.com/lambdaclass/cairo-vm/pull/1984)
@@ -18,7 +17,6 @@
 #### [2.0.0] - 2025-02-26
 
 * fix: Check overflow in cairo pie address calculation [#1945](https://github.com/lambdaclass/cairo-vm/pull/1945)
->>>>>>> b9fb58d6
 
 #### [2.0.0-rc5] - 2025-02-24
 
