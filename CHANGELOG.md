## Cairo-VM Changelog

#### Upcoming Changes

* Implement hint on uint384_extension lib [#983](https://github.com/lambdaclass/cairo-rs/pull/983)

    `BuiltinHintProcessor` now supports the following hint:
    
    ```python
        def split(num: int, num_bits_shift: int, length: int):
            a = []
            for _ in range(length):
                a.append( num & ((1 << num_bits_shift) - 1) )
                num = num >> num_bits_shift
            return tuple(a)

        def pack(z, num_bits_shift: int) -> int:
            limbs = (z.d0, z.d1, z.d2)
            return sum(limb << (num_bits_shift * i) for i, limb in enumerate(limbs))

        def pack_extended(z, num_bits_shift: int) -> int:
            limbs = (z.d0, z.d1, z.d2, z.d3, z.d4, z.d5)
            return sum(limb << (num_bits_shift * i) for i, limb in enumerate(limbs))

        a = pack_extended(ids.a, num_bits_shift = 128)
        div = pack(ids.div, num_bits_shift = 128)

        quotient, remainder = divmod(a, div)

        quotient_split = split(quotient, num_bits_shift=128, length=6)

        ids.quotient.d0 = quotient_split[0]
        ids.quotient.d1 = quotient_split[1]
        ids.quotient.d2 = quotient_split[2]
        ids.quotient.d3 = quotient_split[3]
        ids.quotient.d4 = quotient_split[4]
        ids.quotient.d5 = quotient_split[5]

        remainder_split = split(remainder, num_bits_shift=128, length=3)
        ids.remainder.d0 = remainder_split[0]
        ids.remainder.d1 = remainder_split[1]
        ids.remainder.d2 = remainder_split[2]
    ```

* Add missing `\n` character in traceback string [#997](https://github.com/lambdaclass/cairo-rs/pull/997)
    * BugFix: Add missing `\n` character after traceback lines when the filename is missing ("Unknown Location")

* 0.11 Support
    * Add missing hints on cairo_secp lib [#991](https://github.com/lambdaclass/cairo-rs/pull/991):
        `BuiltinHintProcessor` now supports the following hints:
        ```python
        from starkware.cairo.common.cairo_secp.secp_utils import pack
        from starkware.python.math_utils import div_mod, safe_div

        N = 0xfffffffffffffffffffffffffffffffebaaedce6af48a03bbfd25e8cd0364141
        x = pack(ids.x, PRIME) % N
        s = pack(ids.s, PRIME) % N
        value = res = div_mod(x, s, N)
        ```
        and: 
        ```python
        value = k = safe_div(res * s - x, N)
        ```
    * Layouts update [#874](https://github.com/lambdaclass/cairo-rs/pull/874)
    * Keccak builtin updated [#873](https://github.com/lambdaclass/cairo-rs/pull/873), [#883](https://github.com/lambdaclass/cairo-rs/pull/883)
    * Changes to `ec_op` [#876](https://github.com/lambdaclass/cairo-rs/pull/876)
    * Poseidon builtin [#875](https://github.com/lambdaclass/cairo-rs/pull/875)
    * Renamed Felt to Felt252 [#899](https://github.com/lambdaclass/cairo-rs/pull/899)
    * Added SegmentArenaBuiltinRunner [#913](https://github.com/lambdaclass/cairo-rs/pull/913)
    * Added `program_segment_size` argument to `verify_secure_runner` & `run_from_entrypoint` [#928](https://github.com/lambdaclass/cairo-rs/pull/928)
    * Added dynamic layout [#879](https://github.com/lambdaclass/cairo-rs/pull/879)
    * `get_segment_size` was exposed [#934](https://github.com/lambdaclass/cairo-rs/pull/934)

<<<<<<< HEAD
* Add missing hint on cairo_secp lib [#1003](https://github.com/lambdaclass/cairo-rs/pull/1003):
=======
* Add missing hint on cairo_secp lib [#996](https://github.com/lambdaclass/cairo-rs/pull/996):
>>>>>>> 39cea945

    `BuiltinHintProcessor` now supports the following hint:

    ```python
<<<<<<< HEAD
        from starkware.cairo.common.cairo_secp.secp_utils import pack

        x = pack(ids.x, PRIME) % SECP_P
=======
        from starkware.python.math_utils import div_mod
        value = x_inv = div_mod(1, x, SECP_P)
>>>>>>> 39cea945
    ```

* Add missing hints on cairo_secp lib [#994](https://github.com/lambdaclass/cairo-rs/pull/994)::

    `BuiltinHintProcessor` now supports the following hints:
    ```python
        from starkware.cairo.common.cairo_secp.secp_utils import pack
        from starkware.python.math_utils import div_mod, safe_div

        a = pack(ids.a, PRIME)
        b = pack(ids.b, PRIME)
        value = res = div_mod(a, b, N)
    ```

    ```python
        value = k_plus_one = safe_div(res * b - a, N) + 1
    ```

* Add missing hint on cairo_secp lib [#992](https://github.com/lambdaclass/cairo-rs/pull/992):

    `BuiltinHintProcessor` now supports the following hint:

    ```python
        from starkware.cairo.common.cairo_secp.secp_utils import pack

        q, r = divmod(pack(ids.val, PRIME), SECP_P)
        assert r == 0, f"verify_zero: Invalid input {ids.val.d0, ids.val.d1, ids.val.d2}."
        ids.q = q % PRIME
    ```

* Add missing hint on cairo_secp lib [#990](https://github.com/lambdaclass/cairo-rs/pull/990):

    `BuiltinHintProcessor` now supports the following hint:

    ```python
        from starkware.cairo.common.cairo_secp.secp_utils import pack

        slope = pack(ids.slope, PRIME)
        x = pack(ids.point.x, PRIME)
        y = pack(ids.point.y, PRIME)

        value = new_x = (pow(slope, 2, SECP_P) - 2 * x) % SECP_P
    ```

* Add missing hint on cairo_secp lib [#989](https://github.com/lambdaclass/cairo-rs/pull/989):

    `BuiltinHintProcessor` now supports the following hint:

    ```python
        from starkware.cairo.common.cairo_secp.secp_utils import SECP_P
        q, r = divmod(pack(ids.val, PRIME), SECP_P)
        assert r == 0, f"verify_zero: Invalid input {ids.val.d0, ids.val.d1, ids.val.d2}."
        ids.q = q % PRIME
    ```

* Add missing hint on cairo_secp lib [#986](https://github.com/lambdaclass/cairo-rs/pull/986):

    `BuiltinHintProcessor` now supports the following hint:

    ```python
        from starkware.cairo.common.cairo_secp.secp_utils import SECP_P, pack
        from starkware.python.math_utils import div_mod

        # Compute the slope.
        x = pack(ids.pt.x, PRIME)
        y = pack(ids.pt.y, PRIME)
        value = slope = div_mod(3 * x ** 2, 2 * y, SECP_P)
    ```

* Add missing hint on cairo_secp lib [#984](https://github.com/lambdaclass/cairo-rs/pull/984):

    `BuiltinHintProcessor` now supports the following hint:

    ```python
        from starkware.cairo.common.cairo_secp.secp_utils import SECP_P, pack
        from starkware.python.math_utils import div_mod

        # Compute the slope.
        x0 = pack(ids.pt0.x, PRIME)
        y0 = pack(ids.pt0.y, PRIME)
        x1 = pack(ids.pt1.x, PRIME)
        y1 = pack(ids.pt1.y, PRIME)
        value = slope = div_mod(y0 - y1, x0 - x1, SECP_P)
    ```

* Implement hints on uint384 lib (Part 2) [#971](https://github.com/lambdaclass/cairo-rs/pull/971)

    `BuiltinHintProcessor` now supports the following hint:

    ```python
        memory[ap] = 1 if 0 <= (ids.a.d2 % PRIME) < 2 ** 127 else 0
    ```

 * Add alternative hint code for hint on _block_permutation used by 0.10.3 whitelist [#958](https://github.com/lambdaclass/cairo-rs/pull/958)

     `BuiltinHintProcessor` now supports the following hint:

    ```python
        from starkware.cairo.common.keccak_utils.keccak_utils import keccak_func
        _keccak_state_size_felts = int(ids.KECCAK_STATE_SIZE_FELTS)
        assert 0 <= _keccak_state_size_felts < 100

        output_values = keccak_func(memory.get_range(
            ids.keccak_ptr - _keccak_state_size_felts, _keccak_state_size_felts))
        segments.write_arg(ids.keccak_ptr, output_values)
    ```

* Make  hints code `src/hint_processor/builtin_hint_processor/hint_code.rs` public [#988](https://github.com/lambdaclass/cairo-rs/pull/988)

* Implement hints on uint384 lib (Part 1) [#960](https://github.com/lambdaclass/cairo-rs/pull/960)

    `BuiltinHintProcessor` now supports the following hints:

    ```python
        def split(num: int, num_bits_shift: int, length: int):
        a = []
        for _ in range(length):
            a.append( num & ((1 << num_bits_shift) - 1) )
            num = num >> num_bits_shift
        return tuple(a)

        def pack(z, num_bits_shift: int) -> int:
            limbs = (z.d0, z.d1, z.d2)
            return sum(limb << (num_bits_shift * i) for i, limb in enumerate(limbs))

        a = pack(ids.a, num_bits_shift = 128)
        div = pack(ids.div, num_bits_shift = 128)
        quotient, remainder = divmod(a, div)

        quotient_split = split(quotient, num_bits_shift=128, length=3)
        assert len(quotient_split) == 3

        ids.quotient.d0 = quotient_split[0]
        ids.quotient.d1 = quotient_split[1]
        ids.quotient.d2 = quotient_split[2]

        remainder_split = split(remainder, num_bits_shift=128, length=3)
        ids.remainder.d0 = remainder_split[0]
        ids.remainder.d1 = remainder_split[1]
        ids.remainder.d2 = remainder_split[2]
    ```

    ```python
        ids.low = ids.a & ((1<<128) - 1)
        ids.high = ids.a >> 128
    ```

    ```python
            sum_d0 = ids.a.d0 + ids.b.d0
        ids.carry_d0 = 1 if sum_d0 >= ids.SHIFT else 0
        sum_d1 = ids.a.d1 + ids.b.d1 + ids.carry_d0
        ids.carry_d1 = 1 if sum_d1 >= ids.SHIFT else 0
        sum_d2 = ids.a.d2 + ids.b.d2 + ids.carry_d1
        ids.carry_d2 = 1 if sum_d2 >= ids.SHIFT else 0
    ```

    ```python
        def split(num: int, num_bits_shift: int, length: int):
            a = []
            for _ in range(length):
                a.append( num & ((1 << num_bits_shift) - 1) )
                num = num >> num_bits_shift
            return tuple(a)

        def pack(z, num_bits_shift: int) -> int:
            limbs = (z.d0, z.d1, z.d2)
            return sum(limb << (num_bits_shift * i) for i, limb in enumerate(limbs))

        def pack2(z, num_bits_shift: int) -> int:
            limbs = (z.b01, z.b23, z.b45)
            return sum(limb << (num_bits_shift * i) for i, limb in enumerate(limbs))

        a = pack(ids.a, num_bits_shift = 128)
        div = pack2(ids.div, num_bits_shift = 128)
        quotient, remainder = divmod(a, div)

        quotient_split = split(quotient, num_bits_shift=128, length=3)
        assert len(quotient_split) == 3

        ids.quotient.d0 = quotient_split[0]
        ids.quotient.d1 = quotient_split[1]
        ids.quotient.d2 = quotient_split[2]

        remainder_split = split(remainder, num_bits_shift=128, length=3)
        ids.remainder.d0 = remainder_split[0]
        ids.remainder.d1 = remainder_split[1]
        ids.remainder.d2 = remainder_split[2]
    ```

    ```python
        from starkware.python.math_utils import isqrt

        def split(num: int, num_bits_shift: int, length: int):
            a = []
            for _ in range(length):
                a.append( num & ((1 << num_bits_shift) - 1) )
                num = num >> num_bits_shift
            return tuple(a)

        def pack(z, num_bits_shift: int) -> int:
            limbs = (z.d0, z.d1, z.d2)
            return sum(limb << (num_bits_shift * i) for i, limb in enumerate(limbs))

        a = pack(ids.a, num_bits_shift=128)
        root = isqrt(a)
        assert 0 <= root < 2 ** 192
        root_split = split(root, num_bits_shift=128, length=3)
        ids.root.d0 = root_split[0]
        ids.root.d1 = root_split[1]
        ids.root.d2 = root_split[2]
    ```

* Re-export the `cairo-felt` crate as `cairo_vm::felt` [#981](https://github.com/lambdaclass/cairo-rs/pull/981)
  * Removes the need of explicitly importing `cairo-felt` in downstream projects
  and helps ensure there is no version mismatch caused by that

* Implement hint on `uint256_mul_div_mod`[#957](https://github.com/lambdaclass/cairo-rs/pull/957)

    `BuiltinHintProcessor` now supports the following hint:

    ```python
    a = (ids.a.high << 128) + ids.a.low
    b = (ids.b.high << 128) + ids.b.low
    div = (ids.div.high << 128) + ids.div.low
    quotient, remainder = divmod(a * b, div)

    ids.quotient_low.low = quotient & ((1 << 128) - 1)
    ids.quotient_low.high = (quotient >> 128) & ((1 << 128) - 1)
    ids.quotient_high.low = (quotient >> 256) & ((1 << 128) - 1)
    ids.quotient_high.high = quotient >> 384
    ids.remainder.low = remainder & ((1 << 128) - 1)
    ids.remainder.high = remainder >> 128"
    ```

    Used by the common library function `uint256_mul_div_mod`

#### [0.3.0-rc1] - 2023-04-13
* Derive Deserialize for ExecutionResources [#922](https://github.com/lambdaclass/cairo-rs/pull/922)
* Remove builtin names from VirtualMachine.builtin_runners [#921](https://github.com/lambdaclass/cairo-rs/pull/921)
* Implemented hints on common/ec.cairo [#888](https://github.com/lambdaclass/cairo-rs/pull/888)
* Changed `Memory.insert` argument types [#902](https://github.com/lambdaclass/cairo-rs/pull/902)
* feat: implemented `Deserialize` on Program by changing builtins field type to enum [#896](https://github.com/lambdaclass/cairo-rs/pull/896)
* Effective size computation from the VM exposed [#887](https://github.com/lambdaclass/cairo-rs/pull/887)
* Wasm32 Support! [#828](https://github.com/lambdaclass/cairo-rs/pull/828), [#893](https://github.com/lambdaclass/cairo-rs/pull/893)
* `MathError` added for math operation [#855](https://github.com/lambdaclass/cairo-rs/pull/855)
* Check for overflows in relocatable operations [#859](https://github.com/lambdaclass/cairo-rs/pull/859)
* Use `Relocatable` instead of `&MaybeRelocatable` in `load_data` and `get_range`[#860](https://github.com/lambdaclass/cairo-rs/pull/860) [#867](https://github.com/lambdaclass/cairo-rs/pull/867)
* Memory-related errors moved to `MemoryError` [#854](https://github.com/lambdaclass/cairo-rs/pull/854)
    * Removed unused error variants
    * Moved memory-related error variants to `MemoryError`
    * Changed memory getters to return `MemoryError` instead of `VirtualMachineError`
    * Changed all memory-related errors in hint from `HintError::Internal(VmError::...` to `HintError::Memory(MemoryError::...`
* feat: Builder pattern for `VirtualMachine` [#820](https://github.com/lambdaclass/cairo-rs/pull/820)
* Simplified `Memory::get` return type to `Option` [#852](https://github.com/lambdaclass/cairo-rs/pull/852)
* Improved idenitifier variable error handling [#851](https://github.com/lambdaclass/cairo-rs/pull/851)
* `CairoRunner::write_output` now prints missing and relocatable values [#853](https://github.com/lambdaclass/cairo-rs/pull/853)
* `VirtualMachineError::FailedToComputeOperands` error message expanded [#848](https://github.com/lambdaclass/cairo-rs/pull/848)
* Builtin names made public [#849](https://github.com/lambdaclass/cairo-rs/pull/849)
* `secure_run` flag moved to `CairoRunConfig` struct [#832](https://github.com/lambdaclass/cairo-rs/pull/832)
* `vm_core` error types revised and iimplemented `AddAssign` for `Relocatable` [#837](https://github.com/lambdaclass/cairo-rs/pull/837)
* `to_bigint` and `to_biguint` deprecated [#757](https://github.com/lambdaclass/cairo-rs/pull/757)
* `Memory` moved into `MemorySegmentManager` [#830](https://github.com/lambdaclass/cairo-rs/pull/830)
    * To reduce the complexity of the VM's memory and enforce proper usage (as the memory and its segment manager are now a "unified" entity)
    * Removed `memory` field from `VirtualMachine`
    * Added `memory` field to `MemorySegmentManager`
    * Removed `Memory` argument from methods where `MemorySegmentManager` is also an argument
    * Added test macro `segments` (an extension of the `memory` macro)
* `Display` trait added to Memory struct [#812](https://github.com/lambdaclass/cairo-rs/pull/812)
* feat: Extensible VirtualMachineError and removed PartialEq trait [#783](https://github.com/lambdaclass/cairo-rs/pull/783)
    * `VirtualMachineError::Other(anyhow::Error)` was added to allow to returning custom errors when using `cairo-rs`
    * The `PartialEq` trait was removed from the `VirtualMachineError` enum
* VM hooks added as a conditional feature [#761](https://github.com/lambdaclass/cairo-rs/pull/761)
    * Cairo-rs based testing tools such as cairo-foundry or those built by FuzzingLabs need access to the state of the VM at specific points during the execution.
    * This PR adds the possibility for users of the cairo-rs lib to execute their custom additional code during the program execution.
    * The Rust "feature" mechanism was used in order to guarantee that this ability is only available when the lib user needs it, and is not compiled when it's not required.
    * Three hooks were created:
        * before the first step
        * before each step
        * after each step
* ExecutionResource operations: add and substract [#774](https://github.com/lambdaclass/cairo-rs/pull/774), multiplication [#908](https://github.com/lambdaclass/cairo-rs/pull/908) , and `AddAssign` [#914](https://github.com/lambdaclass/cairo-rs/pull/914)

* Move `Memory` into `MemorySegmentManager` [#830](https://github.com/lambdaclass/cairo-rs/pull/830)
    * Structural changes:
        * Remove `memory: Memory` field from `VirtualMachine`
        * Add `memory: Memory` field to `MemorySegmentManager`
    * As a result of this, multiple public methods' signatures changed:
        * `BuiltinRunner` (and its inner enum types):
            * `initialize_segments(&mut self, segments: &mut MemorySegmentManager, memory: &mut Memory)` -> `initialize_segments(&mut self, segments: &mut MemorySegmentManager)`
            * `final_stack(&mut self, segments: &MemorySegmentManager, memory: &Memory, stack_pointer: Relocatable) -> Result<Relocatable, RunnerError>` -> `final_stack(&mut self, segments: &MemorySegmentManager, stack_pointer: Relocatable) -> Result<Relocatable, RunnerError>`
        * `MemorySegmentManager`
            * `add(&mut self, memory: &mut Memory) -> Relocatable` -> `add(&mut self) -> Relocatable`
            * `add_temporary_segment(&mut self, memory: &mut Memory) -> Relocatable` -> `add_temporary_segment(&mut self) -> Relocatable`
            * `load_data(&mut self, memory: &mut Memory, ptr: &MaybeRelocatable, data: &Vec<MaybeRelocatable>) -> Result<MaybeRelocatable, MemoryError>` -> `load_data(&mut self, ptr: &MaybeRelocatable, data: &Vec<MaybeRelocatable>) -> Result<MaybeRelocatable, MemoryError>`
            * `compute_effective_sizes(&mut self, memory: &Memory) -> &Vec<usize>` -> `compute_effective_sizes(&mut self) -> &Vec<usize>`
            * `gen_arg(&mut self, arg: &dyn Any, memory: &mut Memory) -> Result<MaybeRelocatable, VirtualMachineError>` -> `gen_arg(&mut self, arg: &dyn Any) -> Result<MaybeRelocatable, VirtualMachineError>`
            * `gen_cairo_arg(&mut self, arg: &CairoArg, memory: &mut Memory) -> Result<MaybeRelocatable, VirtualMachineError>` -> `gen_cairo_arg(&mut self, arg: &CairoArg) -> Result<MaybeRelocatable, VirtualMachineError>`
            * `write_arg(&mut self, memory: &mut Memory, ptr: &Relocatable, arg: &dyn Any) -> Result<MaybeRelocatable, MemoryError>` -> `write_arg(&mut self, ptr: &Relocatable, arg: &dyn Any) -> Result<MaybeRelocatable, MemoryError>`

* Refactor `Memory::relocate memory` [#784](https://github.com/lambdaclass/cairo-rs/pull/784)
    * Bugfixes:
        * `Memory::relocate_memory` now moves data in the temporary memory relocated by a relocation rule to the real memory
    * Aditional Notes:
        * When relocating temporary memory produces clashes with pre-existing values in the real memory, an InconsistentMemory error is returned instead of keeping the last inserted value. This differs from the original implementation.

* Restrict addresses to Relocatable + fix some error variants used in signature.rs [#792](https://github.com/lambdaclass/cairo-rs/pull/792)
    * Public Api Changes:
        * Change `ValidationRule` inner type to `Box<dyn Fn(&Memory, &Relocatable) -> Result<Vec<Relocatable>, MemoryError>>`.
        * Change `validated_addresses` field of `Memory` to `HashSet<Relocatable>`.
        * Change `validate_memory_cell(&mut self, address: &MaybeRelocatable) -> Result<(), MemoryError>` to `validate_memory_cell(&mut self, addr: &Relocatable) -> Result<(), MemoryError>`.

* Add `VmException` to `CairoRunner::run_from_entrypoint`[#775](https://github.com/lambdaclass/cairo-rs/pull/775)
    * Public Api Changes:
        * Change error return type of `CairoRunner::run_from_entrypoint` to `CairoRunError`.
        * Convert `VirtualMachineError`s outputed during the vm run to `VmException` in `CairoRunner::run_from_entrypoint`.
        * Make `VmException` fields public

* Fix `BuiltinRunner::final_stack` and remove quick fix [#778](https://github.com/lambdaclass/cairo-rs/pull/778)
    * Public Api changes:
        * Various changes to public `BuiltinRunner` method's signatures:
            * `final_stack(&self, vm: &VirtualMachine, pointer: Relocatable) -> Result<(Relocatable, usize), RunnerError>` to `final_stack(&mut self, segments: &MemorySegmentManager, memory: &Memory, pointer: Relocatable) -> Result<Relocatable,RunnerError>`.
            * `get_used_cells(&self, vm: &VirtualMachine) -> Result<usize, MemoryError>` to  `get_used_cells(&self, segments: &MemorySegmentManager) -> Result<usize, MemoryError>`.
            * `get_used_instances(&self, vm: &VirtualMachine) -> Result<usize, MemoryError>` to `get_used_instances(&self, segments: &MemorySegmentManager) -> Result<usize, MemoryError>`.
    * Bugfixes:
        * `BuiltinRunner::final_stack` now updates the builtin's stop_ptr instead of returning it. This replaces the bugfix on PR #768.

#### [0.1.3] - 2023-01-26
* Add secure_run flag + integrate verify_secure_runner into cairo-run [#771](https://github.com/lambdaclass/cairo-rs/pull/777)
    * Public Api changes:
        * Add command_line argument `secure_run`
        * Add argument `secure_run: Option<bool>` to `cairo_run`
        * `verify_secure_runner` is now called inside `cairo-run` when `secure_run` is set to true or when it not set and the run is not on `proof_mode`
    * Bugfixes:
        * `EcOpBuiltinRunner::deduce_memory_cell` now checks that both points are on the curve instead of only the first one
        * `EcOpBuiltinRunner::deduce_memory_cell` now returns the values of the point coordinates instead of the indices when a `PointNotOnCurve` error is returned

* Refactor `Refactor verify_secure_runner` [#768](https://github.com/lambdaclass/cairo-rs/pull/768)
    * Public Api changes:
        * Remove builtin name from the return value of `BuiltinRunner::get_memory_segment_addresses`
        * Simplify the return value of `CairoRunner::get_builtin_segments_info` to `Vec<(usize, usize)>`
        * CairoRunner::read_return_values now receives a mutable reference to VirtualMachine
    * Bugfixes:
        * CairoRunner::read_return_values now updates the `stop_ptr` of each builtin after calling `BuiltinRunner::final_stack`

* Use CairoArg enum instead of Any in CairoRunner::run_from_entrypoint [#686](https://github.com/lambdaclass/cairo-rs/pull/686)
    * Public Api changes:
        * Remove `Result` from `MaybeRelocatable::mod_floor`, it now returns a `MaybeRelocatable`
        * Add struct `CairoArg`
        * Change `arg` argument of `CairoRunner::run_from_entrypoint` from `Vec<&dyn Any>` to `&[&CairoArg]`
        * Remove argument `typed_args` from `CairoRunner::run_from_entrypoint`
        * Remove no longer used method `gen_typed_arg` from `VirtualMachine` & `MemorySegmentManager`
        * Add methods `MemorySegmentManager::gen_cairo_arg` & `MemorySegmentManager::write_simple_args` as typed counterparts to `MemorySegmentManager::gen_arg` & `MemorySegmentManager::write_arg`

#### [0.1.1] - 2023-01-11

* Add input file contents to traceback [#666](https://github.com/lambdaclass/cairo-rs/pull/666/files)
    * Public Api changes:
        * `VirtualMachineError` enum variants containing `MaybeRelocatable` and/or `Relocatable` values now use the `Display` format instead of `Debug` in their `Display` implementation
        * `get_traceback` now adds the source code line to each traceback entry
* Use hint location instead of instruction location when building VmExceptions from hint failure [#673](https://github.com/lambdaclass/cairo-rs/pull/673/files)
    * Public Api changes:
        * `hints` field added to `InstructionLocation`
        * `Program.instruction_locations` type changed from `Option<HashMap<usize, Location>>` to `Option<HashMap<usize, InstructionLocation>>`
        * `VirtualMachineError`s produced by `HintProcessor::execute_hint()` will be wrapped in a `VirtualMachineError::Hint` error containing their hint_index
        * `get_location()` now receives an an optional usize value `hint_index`, used to obtain hint locations
* Default implementation of compile_hint [#680](https://github.com/lambdaclass/cairo-rs/pull/680)
    * Internal changes:
        * Make the `compile_hint` implementation which was in the `BuiltinHintProcessor` the default implementation in the trait.
* Add new error type `HintError` [#676](https://github.com/lambdaclass/cairo-rs/pull/676)
    * Public Api changes:
        * `HintProcessor::execute_hint()` now returns a `HintError` instead of a `VirtualMachineError`
        * Helper functions on `hint_processor_utils.rs` now return a `HintError`
* Change the Dictionary used in dict hints to store MaybeRelocatable instead of BigInt [#687](https://github.com/lambdaclass/cairo-rs/pull/687)
    * Public Api changes:
        * `DictManager`, its dictionaries, and all dict module hints implemented in rust now use `MaybeRelocatable` for keys and values instead of `BigInt`
        * Add helper functions that allow extracting ids variables as `MaybeRelocatable`: `get_maybe_relocatable_from_var_name` & `get_maybe_relocatable_from_reference`
        * Change inner value type of dict-related `HintError` variants to `MaybeRelocatable`

* Implement `substitute_error_message_attribute_references` [#689] (https://github.com/lambdaclass/cairo-rs/pull/689)
    * Public Api changes:
        * Remove `error_message_attributes` field from `VirtualMachine`, and `VirtualMachine::new`
        * Add `flow_tracking_data` field to `Attribute`
        * `get_error_attr_value` now replaces the references in the error message with the corresponding cairo values.
        * Remove duplicated handling of error attribute messages leading to duplicated into in the final error display.
* Fix multiplicative inverse bug [#697](https://github.com/lambdaclass/cairo-rs/pull/697) [#698](https://github.com/lambdaclass/cairo-rs/pull/698). The VM was using integer division rather than prime field inverse when deducing `op0` or `op1` for the multiplication opcode

#### [0.1.0] - 2022-12-30
* Add traceback to VmException [#657](https://github.com/lambdaclass/cairo-rs/pull/657)
    * Public API changes:
        * `traceback` field added to `VmException` struct
        * `pub fn from_vm_error(runner: &CairoRunner, error: VirtualMachineError, pc: usize) -> Self` is now `pub fn from_vm_error(runner: &CairoRunner, vm: &VirtualMachine, error: VirtualMachineError) -> Self`
        * `pub fn get_location(pc: &usize, runner: &CairoRunner) -> Option<Location>` is now `pub fn get_location(pc: usize, runner: &CairoRunner) -> Option<Location>`
        * `pub fn decode_instruction(encoded_instr: i64, mut imm: Option<BigInt>) -> Result<instruction::Instruction, VirtualMachineError>` is now `pub fn decode_instruction(encoded_instr: i64, mut imm: Option<&BigInt>) -> Result<instruction::Instruction, VirtualMachineError>`
        * `VmExcepion` field's string format now mirror their cairo-lang conterparts.<|MERGE_RESOLUTION|>--- conflicted
+++ resolved
@@ -71,23 +71,23 @@
     * Added dynamic layout [#879](https://github.com/lambdaclass/cairo-rs/pull/879)
     * `get_segment_size` was exposed [#934](https://github.com/lambdaclass/cairo-rs/pull/934)
 
-<<<<<<< HEAD
 * Add missing hint on cairo_secp lib [#1003](https://github.com/lambdaclass/cairo-rs/pull/1003):
-=======
+
+    `BuiltinHintProcessor` now supports the following hint:
+
+    ```python
+        from starkware.cairo.common.cairo_secp.secp_utils import pack
+
+        x = pack(ids.x, PRIME) % SECP_P
+    ```
+
 * Add missing hint on cairo_secp lib [#996](https://github.com/lambdaclass/cairo-rs/pull/996):
->>>>>>> 39cea945
-
-    `BuiltinHintProcessor` now supports the following hint:
-
-    ```python
-<<<<<<< HEAD
-        from starkware.cairo.common.cairo_secp.secp_utils import pack
-
-        x = pack(ids.x, PRIME) % SECP_P
-=======
+
+    `BuiltinHintProcessor` now supports the following hint:
+
+    ```python
         from starkware.python.math_utils import div_mod
         value = x_inv = div_mod(1, x, SECP_P)
->>>>>>> 39cea945
     ```
 
 * Add missing hints on cairo_secp lib [#994](https://github.com/lambdaclass/cairo-rs/pull/994)::
