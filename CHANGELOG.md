## Cairo-VM Changelog

#### Upcoming Changes

<<<<<<< HEAD
* Add missing hint on cairo_secp lib [#1008](https://github.com/lambdaclass/cairo-rs/pull/1008):

    `BuiltinHintProcessor` now supports the following hint:

    ```python
        ids.len_hi = max(ids.scalar_u.d2.bit_length(), ids.scalar_v.d2.bit_length())-1
    ```
=======
* BREAKING CHANGE: Add _builtin suffix to builtin names e.g.: output -> output_builtin [#1005](https://github.com/lambdaclass/cairo-rs/pull/1005)
>>>>>>> 426d656e

* Implement hint on uint384_extension lib [#983](https://github.com/lambdaclass/cairo-rs/pull/983)

    `BuiltinHintProcessor` now supports the following hint:
    
    ```python
        def split(num: int, num_bits_shift: int, length: int):
            a = []
            for _ in range(length):
                a.append( num & ((1 << num_bits_shift) - 1) )
                num = num >> num_bits_shift
            return tuple(a)

        def pack(z, num_bits_shift: int) -> int:
            limbs = (z.d0, z.d1, z.d2)
            return sum(limb << (num_bits_shift * i) for i, limb in enumerate(limbs))

        def pack_extended(z, num_bits_shift: int) -> int:
            limbs = (z.d0, z.d1, z.d2, z.d3, z.d4, z.d5)
            return sum(limb << (num_bits_shift * i) for i, limb in enumerate(limbs))

        a = pack_extended(ids.a, num_bits_shift = 128)
        div = pack(ids.div, num_bits_shift = 128)

        quotient, remainder = divmod(a, div)

        quotient_split = split(quotient, num_bits_shift=128, length=6)

        ids.quotient.d0 = quotient_split[0]
        ids.quotient.d1 = quotient_split[1]
        ids.quotient.d2 = quotient_split[2]
        ids.quotient.d3 = quotient_split[3]
        ids.quotient.d4 = quotient_split[4]
        ids.quotient.d5 = quotient_split[5]

        remainder_split = split(remainder, num_bits_shift=128, length=3)
        ids.remainder.d0 = remainder_split[0]
        ids.remainder.d1 = remainder_split[1]
        ids.remainder.d2 = remainder_split[2]
    ```

* Add missing `\n` character in traceback string [#997](https://github.com/lambdaclass/cairo-rs/pull/997)
    * BugFix: Add missing `\n` character after traceback lines when the filename is missing ("Unknown Location")

* 0.11 Support
    * Add missing hints on cairo_secp lib [#991](https://github.com/lambdaclass/cairo-rs/pull/991):
        `BuiltinHintProcessor` now supports the following hints:
        ```python
        from starkware.cairo.common.cairo_secp.secp_utils import pack
        from starkware.python.math_utils import div_mod, safe_div

        N = 0xfffffffffffffffffffffffffffffffebaaedce6af48a03bbfd25e8cd0364141
        x = pack(ids.x, PRIME) % N
        s = pack(ids.s, PRIME) % N
        value = res = div_mod(x, s, N)
        ```
        and: 
        ```python
        value = k = safe_div(res * s - x, N)
        ```
    * Layouts update [#874](https://github.com/lambdaclass/cairo-rs/pull/874)
    * Keccak builtin updated [#873](https://github.com/lambdaclass/cairo-rs/pull/873), [#883](https://github.com/lambdaclass/cairo-rs/pull/883)
    * Changes to `ec_op` [#876](https://github.com/lambdaclass/cairo-rs/pull/876)
    * Poseidon builtin [#875](https://github.com/lambdaclass/cairo-rs/pull/875)
    * Renamed Felt to Felt252 [#899](https://github.com/lambdaclass/cairo-rs/pull/899)
    * Added SegmentArenaBuiltinRunner [#913](https://github.com/lambdaclass/cairo-rs/pull/913)
    * Added `program_segment_size` argument to `verify_secure_runner` & `run_from_entrypoint` [#928](https://github.com/lambdaclass/cairo-rs/pull/928)
    * Added dynamic layout [#879](https://github.com/lambdaclass/cairo-rs/pull/879)
    * `get_segment_size` was exposed [#934](https://github.com/lambdaclass/cairo-rs/pull/934)

* Add missing hint on cairo_secp lib [#996](https://github.com/lambdaclass/cairo-rs/pull/996):

    `BuiltinHintProcessor` now supports the following hint:

    ```python
        from starkware.python.math_utils import div_mod
        value = x_inv = div_mod(1, x, SECP_P)
    ```

* Add missing hints on cairo_secp lib [#994](https://github.com/lambdaclass/cairo-rs/pull/994)::

    `BuiltinHintProcessor` now supports the following hints:
    ```python
        from starkware.cairo.common.cairo_secp.secp_utils import pack
        from starkware.python.math_utils import div_mod, safe_div

        a = pack(ids.a, PRIME)
        b = pack(ids.b, PRIME)
        value = res = div_mod(a, b, N)
    ```

    ```python
        value = k_plus_one = safe_div(res * b - a, N) + 1
    ```

* Add missing hint on cairo_secp lib [#992](https://github.com/lambdaclass/cairo-rs/pull/992):

    `BuiltinHintProcessor` now supports the following hint:

    ```python
        from starkware.cairo.common.cairo_secp.secp_utils import pack

        q, r = divmod(pack(ids.val, PRIME), SECP_P)
        assert r == 0, f"verify_zero: Invalid input {ids.val.d0, ids.val.d1, ids.val.d2}."
        ids.q = q % PRIME
    ```

* Add missing hint on cairo_secp lib [#990](https://github.com/lambdaclass/cairo-rs/pull/990):

    `BuiltinHintProcessor` now supports the following hint:

    ```python
        from starkware.cairo.common.cairo_secp.secp_utils import pack

        slope = pack(ids.slope, PRIME)
        x = pack(ids.point.x, PRIME)
        y = pack(ids.point.y, PRIME)

        value = new_x = (pow(slope, 2, SECP_P) - 2 * x) % SECP_P
    ```

* Add missing hint on cairo_secp lib [#989](https://github.com/lambdaclass/cairo-rs/pull/989):

    `BuiltinHintProcessor` now supports the following hint:

    ```python
        from starkware.cairo.common.cairo_secp.secp_utils import SECP_P
        q, r = divmod(pack(ids.val, PRIME), SECP_P)
        assert r == 0, f"verify_zero: Invalid input {ids.val.d0, ids.val.d1, ids.val.d2}."
        ids.q = q % PRIME
    ```

* Add missing hint on cairo_secp lib [#986](https://github.com/lambdaclass/cairo-rs/pull/986):

    `BuiltinHintProcessor` now supports the following hint:

    ```python
        from starkware.cairo.common.cairo_secp.secp_utils import SECP_P, pack
        from starkware.python.math_utils import div_mod

        # Compute the slope.
        x = pack(ids.pt.x, PRIME)
        y = pack(ids.pt.y, PRIME)
        value = slope = div_mod(3 * x ** 2, 2 * y, SECP_P)
    ```

* Add missing hint on cairo_secp lib [#984](https://github.com/lambdaclass/cairo-rs/pull/984):

    `BuiltinHintProcessor` now supports the following hint:

    ```python
        from starkware.cairo.common.cairo_secp.secp_utils import SECP_P, pack
        from starkware.python.math_utils import div_mod

        # Compute the slope.
        x0 = pack(ids.pt0.x, PRIME)
        y0 = pack(ids.pt0.y, PRIME)
        x1 = pack(ids.pt1.x, PRIME)
        y1 = pack(ids.pt1.y, PRIME)
        value = slope = div_mod(y0 - y1, x0 - x1, SECP_P)
    ```

* Implement hints on uint384 lib (Part 2) [#971](https://github.com/lambdaclass/cairo-rs/pull/971)

    `BuiltinHintProcessor` now supports the following hint:

    ```python
        memory[ap] = 1 if 0 <= (ids.a.d2 % PRIME) < 2 ** 127 else 0
    ```

 * Add alternative hint code for hint on _block_permutation used by 0.10.3 whitelist [#958](https://github.com/lambdaclass/cairo-rs/pull/958)

     `BuiltinHintProcessor` now supports the following hint:

    ```python
        from starkware.cairo.common.keccak_utils.keccak_utils import keccak_func
        _keccak_state_size_felts = int(ids.KECCAK_STATE_SIZE_FELTS)
        assert 0 <= _keccak_state_size_felts < 100

        output_values = keccak_func(memory.get_range(
            ids.keccak_ptr - _keccak_state_size_felts, _keccak_state_size_felts))
        segments.write_arg(ids.keccak_ptr, output_values)
    ```

* Make  hints code `src/hint_processor/builtin_hint_processor/hint_code.rs` public [#988](https://github.com/lambdaclass/cairo-rs/pull/988)

* Implement hints on uint384 lib (Part 1) [#960](https://github.com/lambdaclass/cairo-rs/pull/960)

    `BuiltinHintProcessor` now supports the following hints:

    ```python
        def split(num: int, num_bits_shift: int, length: int):
        a = []
        for _ in range(length):
            a.append( num & ((1 << num_bits_shift) - 1) )
            num = num >> num_bits_shift
        return tuple(a)

        def pack(z, num_bits_shift: int) -> int:
            limbs = (z.d0, z.d1, z.d2)
            return sum(limb << (num_bits_shift * i) for i, limb in enumerate(limbs))

        a = pack(ids.a, num_bits_shift = 128)
        div = pack(ids.div, num_bits_shift = 128)
        quotient, remainder = divmod(a, div)

        quotient_split = split(quotient, num_bits_shift=128, length=3)
        assert len(quotient_split) == 3

        ids.quotient.d0 = quotient_split[0]
        ids.quotient.d1 = quotient_split[1]
        ids.quotient.d2 = quotient_split[2]

        remainder_split = split(remainder, num_bits_shift=128, length=3)
        ids.remainder.d0 = remainder_split[0]
        ids.remainder.d1 = remainder_split[1]
        ids.remainder.d2 = remainder_split[2]
    ```

    ```python
        ids.low = ids.a & ((1<<128) - 1)
        ids.high = ids.a >> 128
    ```

    ```python
            sum_d0 = ids.a.d0 + ids.b.d0
        ids.carry_d0 = 1 if sum_d0 >= ids.SHIFT else 0
        sum_d1 = ids.a.d1 + ids.b.d1 + ids.carry_d0
        ids.carry_d1 = 1 if sum_d1 >= ids.SHIFT else 0
        sum_d2 = ids.a.d2 + ids.b.d2 + ids.carry_d1
        ids.carry_d2 = 1 if sum_d2 >= ids.SHIFT else 0
    ```

    ```python
        def split(num: int, num_bits_shift: int, length: int):
            a = []
            for _ in range(length):
                a.append( num & ((1 << num_bits_shift) - 1) )
                num = num >> num_bits_shift
            return tuple(a)

        def pack(z, num_bits_shift: int) -> int:
            limbs = (z.d0, z.d1, z.d2)
            return sum(limb << (num_bits_shift * i) for i, limb in enumerate(limbs))

        def pack2(z, num_bits_shift: int) -> int:
            limbs = (z.b01, z.b23, z.b45)
            return sum(limb << (num_bits_shift * i) for i, limb in enumerate(limbs))

        a = pack(ids.a, num_bits_shift = 128)
        div = pack2(ids.div, num_bits_shift = 128)
        quotient, remainder = divmod(a, div)

        quotient_split = split(quotient, num_bits_shift=128, length=3)
        assert len(quotient_split) == 3

        ids.quotient.d0 = quotient_split[0]
        ids.quotient.d1 = quotient_split[1]
        ids.quotient.d2 = quotient_split[2]

        remainder_split = split(remainder, num_bits_shift=128, length=3)
        ids.remainder.d0 = remainder_split[0]
        ids.remainder.d1 = remainder_split[1]
        ids.remainder.d2 = remainder_split[2]
    ```

    ```python
        from starkware.python.math_utils import isqrt

        def split(num: int, num_bits_shift: int, length: int):
            a = []
            for _ in range(length):
                a.append( num & ((1 << num_bits_shift) - 1) )
                num = num >> num_bits_shift
            return tuple(a)

        def pack(z, num_bits_shift: int) -> int:
            limbs = (z.d0, z.d1, z.d2)
            return sum(limb << (num_bits_shift * i) for i, limb in enumerate(limbs))

        a = pack(ids.a, num_bits_shift=128)
        root = isqrt(a)
        assert 0 <= root < 2 ** 192
        root_split = split(root, num_bits_shift=128, length=3)
        ids.root.d0 = root_split[0]
        ids.root.d1 = root_split[1]
        ids.root.d2 = root_split[2]
    ```

* Re-export the `cairo-felt` crate as `cairo_vm::felt` [#981](https://github.com/lambdaclass/cairo-rs/pull/981)
  * Removes the need of explicitly importing `cairo-felt` in downstream projects
  and helps ensure there is no version mismatch caused by that

* Implement hint on `uint256_mul_div_mod`[#957](https://github.com/lambdaclass/cairo-rs/pull/957)

    `BuiltinHintProcessor` now supports the following hint:

    ```python
    a = (ids.a.high << 128) + ids.a.low
    b = (ids.b.high << 128) + ids.b.low
    div = (ids.div.high << 128) + ids.div.low
    quotient, remainder = divmod(a * b, div)

    ids.quotient_low.low = quotient & ((1 << 128) - 1)
    ids.quotient_low.high = (quotient >> 128) & ((1 << 128) - 1)
    ids.quotient_high.low = (quotient >> 256) & ((1 << 128) - 1)
    ids.quotient_high.high = quotient >> 384
    ids.remainder.low = remainder & ((1 << 128) - 1)
    ids.remainder.high = remainder >> 128"
    ```

    Used by the common library function `uint256_mul_div_mod`

#### [0.3.0-rc1] - 2023-04-13
* Derive Deserialize for ExecutionResources [#922](https://github.com/lambdaclass/cairo-rs/pull/922)
* Remove builtin names from VirtualMachine.builtin_runners [#921](https://github.com/lambdaclass/cairo-rs/pull/921)
* Implemented hints on common/ec.cairo [#888](https://github.com/lambdaclass/cairo-rs/pull/888)
* Changed `Memory.insert` argument types [#902](https://github.com/lambdaclass/cairo-rs/pull/902)
* feat: implemented `Deserialize` on Program by changing builtins field type to enum [#896](https://github.com/lambdaclass/cairo-rs/pull/896)
* Effective size computation from the VM exposed [#887](https://github.com/lambdaclass/cairo-rs/pull/887)
* Wasm32 Support! [#828](https://github.com/lambdaclass/cairo-rs/pull/828), [#893](https://github.com/lambdaclass/cairo-rs/pull/893)
* `MathError` added for math operation [#855](https://github.com/lambdaclass/cairo-rs/pull/855)
* Check for overflows in relocatable operations [#859](https://github.com/lambdaclass/cairo-rs/pull/859)
* Use `Relocatable` instead of `&MaybeRelocatable` in `load_data` and `get_range`[#860](https://github.com/lambdaclass/cairo-rs/pull/860) [#867](https://github.com/lambdaclass/cairo-rs/pull/867)
* Memory-related errors moved to `MemoryError` [#854](https://github.com/lambdaclass/cairo-rs/pull/854)
    * Removed unused error variants
    * Moved memory-related error variants to `MemoryError`
    * Changed memory getters to return `MemoryError` instead of `VirtualMachineError`
    * Changed all memory-related errors in hint from `HintError::Internal(VmError::...` to `HintError::Memory(MemoryError::...`
* feat: Builder pattern for `VirtualMachine` [#820](https://github.com/lambdaclass/cairo-rs/pull/820)
* Simplified `Memory::get` return type to `Option` [#852](https://github.com/lambdaclass/cairo-rs/pull/852)
* Improved idenitifier variable error handling [#851](https://github.com/lambdaclass/cairo-rs/pull/851)
* `CairoRunner::write_output` now prints missing and relocatable values [#853](https://github.com/lambdaclass/cairo-rs/pull/853)
* `VirtualMachineError::FailedToComputeOperands` error message expanded [#848](https://github.com/lambdaclass/cairo-rs/pull/848)
* Builtin names made public [#849](https://github.com/lambdaclass/cairo-rs/pull/849)
* `secure_run` flag moved to `CairoRunConfig` struct [#832](https://github.com/lambdaclass/cairo-rs/pull/832)
* `vm_core` error types revised and iimplemented `AddAssign` for `Relocatable` [#837](https://github.com/lambdaclass/cairo-rs/pull/837)
* `to_bigint` and `to_biguint` deprecated [#757](https://github.com/lambdaclass/cairo-rs/pull/757)
* `Memory` moved into `MemorySegmentManager` [#830](https://github.com/lambdaclass/cairo-rs/pull/830)
    * To reduce the complexity of the VM's memory and enforce proper usage (as the memory and its segment manager are now a "unified" entity)
    * Removed `memory` field from `VirtualMachine`
    * Added `memory` field to `MemorySegmentManager`
    * Removed `Memory` argument from methods where `MemorySegmentManager` is also an argument
    * Added test macro `segments` (an extension of the `memory` macro)
* `Display` trait added to Memory struct [#812](https://github.com/lambdaclass/cairo-rs/pull/812)
* feat: Extensible VirtualMachineError and removed PartialEq trait [#783](https://github.com/lambdaclass/cairo-rs/pull/783)
    * `VirtualMachineError::Other(anyhow::Error)` was added to allow to returning custom errors when using `cairo-rs`
    * The `PartialEq` trait was removed from the `VirtualMachineError` enum
* VM hooks added as a conditional feature [#761](https://github.com/lambdaclass/cairo-rs/pull/761)
    * Cairo-rs based testing tools such as cairo-foundry or those built by FuzzingLabs need access to the state of the VM at specific points during the execution.
    * This PR adds the possibility for users of the cairo-rs lib to execute their custom additional code during the program execution.
    * The Rust "feature" mechanism was used in order to guarantee that this ability is only available when the lib user needs it, and is not compiled when it's not required.
    * Three hooks were created:
        * before the first step
        * before each step
        * after each step
* ExecutionResource operations: add and substract [#774](https://github.com/lambdaclass/cairo-rs/pull/774), multiplication [#908](https://github.com/lambdaclass/cairo-rs/pull/908) , and `AddAssign` [#914](https://github.com/lambdaclass/cairo-rs/pull/914)

* Move `Memory` into `MemorySegmentManager` [#830](https://github.com/lambdaclass/cairo-rs/pull/830)
    * Structural changes:
        * Remove `memory: Memory` field from `VirtualMachine`
        * Add `memory: Memory` field to `MemorySegmentManager`
    * As a result of this, multiple public methods' signatures changed:
        * `BuiltinRunner` (and its inner enum types):
            * `initialize_segments(&mut self, segments: &mut MemorySegmentManager, memory: &mut Memory)` -> `initialize_segments(&mut self, segments: &mut MemorySegmentManager)`
            * `final_stack(&mut self, segments: &MemorySegmentManager, memory: &Memory, stack_pointer: Relocatable) -> Result<Relocatable, RunnerError>` -> `final_stack(&mut self, segments: &MemorySegmentManager, stack_pointer: Relocatable) -> Result<Relocatable, RunnerError>`
        * `MemorySegmentManager`
            * `add(&mut self, memory: &mut Memory) -> Relocatable` -> `add(&mut self) -> Relocatable`
            * `add_temporary_segment(&mut self, memory: &mut Memory) -> Relocatable` -> `add_temporary_segment(&mut self) -> Relocatable`
            * `load_data(&mut self, memory: &mut Memory, ptr: &MaybeRelocatable, data: &Vec<MaybeRelocatable>) -> Result<MaybeRelocatable, MemoryError>` -> `load_data(&mut self, ptr: &MaybeRelocatable, data: &Vec<MaybeRelocatable>) -> Result<MaybeRelocatable, MemoryError>`
            * `compute_effective_sizes(&mut self, memory: &Memory) -> &Vec<usize>` -> `compute_effective_sizes(&mut self) -> &Vec<usize>`
            * `gen_arg(&mut self, arg: &dyn Any, memory: &mut Memory) -> Result<MaybeRelocatable, VirtualMachineError>` -> `gen_arg(&mut self, arg: &dyn Any) -> Result<MaybeRelocatable, VirtualMachineError>`
            * `gen_cairo_arg(&mut self, arg: &CairoArg, memory: &mut Memory) -> Result<MaybeRelocatable, VirtualMachineError>` -> `gen_cairo_arg(&mut self, arg: &CairoArg) -> Result<MaybeRelocatable, VirtualMachineError>`
            * `write_arg(&mut self, memory: &mut Memory, ptr: &Relocatable, arg: &dyn Any) -> Result<MaybeRelocatable, MemoryError>` -> `write_arg(&mut self, ptr: &Relocatable, arg: &dyn Any) -> Result<MaybeRelocatable, MemoryError>`

* Refactor `Memory::relocate memory` [#784](https://github.com/lambdaclass/cairo-rs/pull/784)
    * Bugfixes:
        * `Memory::relocate_memory` now moves data in the temporary memory relocated by a relocation rule to the real memory
    * Aditional Notes:
        * When relocating temporary memory produces clashes with pre-existing values in the real memory, an InconsistentMemory error is returned instead of keeping the last inserted value. This differs from the original implementation.

* Restrict addresses to Relocatable + fix some error variants used in signature.rs [#792](https://github.com/lambdaclass/cairo-rs/pull/792)
    * Public Api Changes:
        * Change `ValidationRule` inner type to `Box<dyn Fn(&Memory, &Relocatable) -> Result<Vec<Relocatable>, MemoryError>>`.
        * Change `validated_addresses` field of `Memory` to `HashSet<Relocatable>`.
        * Change `validate_memory_cell(&mut self, address: &MaybeRelocatable) -> Result<(), MemoryError>` to `validate_memory_cell(&mut self, addr: &Relocatable) -> Result<(), MemoryError>`.

* Add `VmException` to `CairoRunner::run_from_entrypoint`[#775](https://github.com/lambdaclass/cairo-rs/pull/775)
    * Public Api Changes:
        * Change error return type of `CairoRunner::run_from_entrypoint` to `CairoRunError`.
        * Convert `VirtualMachineError`s outputed during the vm run to `VmException` in `CairoRunner::run_from_entrypoint`.
        * Make `VmException` fields public

* Fix `BuiltinRunner::final_stack` and remove quick fix [#778](https://github.com/lambdaclass/cairo-rs/pull/778)
    * Public Api changes:
        * Various changes to public `BuiltinRunner` method's signatures:
            * `final_stack(&self, vm: &VirtualMachine, pointer: Relocatable) -> Result<(Relocatable, usize), RunnerError>` to `final_stack(&mut self, segments: &MemorySegmentManager, memory: &Memory, pointer: Relocatable) -> Result<Relocatable,RunnerError>`.
            * `get_used_cells(&self, vm: &VirtualMachine) -> Result<usize, MemoryError>` to  `get_used_cells(&self, segments: &MemorySegmentManager) -> Result<usize, MemoryError>`.
            * `get_used_instances(&self, vm: &VirtualMachine) -> Result<usize, MemoryError>` to `get_used_instances(&self, segments: &MemorySegmentManager) -> Result<usize, MemoryError>`.
    * Bugfixes:
        * `BuiltinRunner::final_stack` now updates the builtin's stop_ptr instead of returning it. This replaces the bugfix on PR #768.

#### [0.1.3] - 2023-01-26
* Add secure_run flag + integrate verify_secure_runner into cairo-run [#771](https://github.com/lambdaclass/cairo-rs/pull/777)
    * Public Api changes:
        * Add command_line argument `secure_run`
        * Add argument `secure_run: Option<bool>` to `cairo_run`
        * `verify_secure_runner` is now called inside `cairo-run` when `secure_run` is set to true or when it not set and the run is not on `proof_mode`
    * Bugfixes:
        * `EcOpBuiltinRunner::deduce_memory_cell` now checks that both points are on the curve instead of only the first one
        * `EcOpBuiltinRunner::deduce_memory_cell` now returns the values of the point coordinates instead of the indices when a `PointNotOnCurve` error is returned

* Refactor `Refactor verify_secure_runner` [#768](https://github.com/lambdaclass/cairo-rs/pull/768)
    * Public Api changes:
        * Remove builtin name from the return value of `BuiltinRunner::get_memory_segment_addresses`
        * Simplify the return value of `CairoRunner::get_builtin_segments_info` to `Vec<(usize, usize)>`
        * CairoRunner::read_return_values now receives a mutable reference to VirtualMachine
    * Bugfixes:
        * CairoRunner::read_return_values now updates the `stop_ptr` of each builtin after calling `BuiltinRunner::final_stack`

* Use CairoArg enum instead of Any in CairoRunner::run_from_entrypoint [#686](https://github.com/lambdaclass/cairo-rs/pull/686)
    * Public Api changes:
        * Remove `Result` from `MaybeRelocatable::mod_floor`, it now returns a `MaybeRelocatable`
        * Add struct `CairoArg`
        * Change `arg` argument of `CairoRunner::run_from_entrypoint` from `Vec<&dyn Any>` to `&[&CairoArg]`
        * Remove argument `typed_args` from `CairoRunner::run_from_entrypoint`
        * Remove no longer used method `gen_typed_arg` from `VirtualMachine` & `MemorySegmentManager`
        * Add methods `MemorySegmentManager::gen_cairo_arg` & `MemorySegmentManager::write_simple_args` as typed counterparts to `MemorySegmentManager::gen_arg` & `MemorySegmentManager::write_arg`

#### [0.1.1] - 2023-01-11

* Add input file contents to traceback [#666](https://github.com/lambdaclass/cairo-rs/pull/666/files)
    * Public Api changes:
        * `VirtualMachineError` enum variants containing `MaybeRelocatable` and/or `Relocatable` values now use the `Display` format instead of `Debug` in their `Display` implementation
        * `get_traceback` now adds the source code line to each traceback entry
* Use hint location instead of instruction location when building VmExceptions from hint failure [#673](https://github.com/lambdaclass/cairo-rs/pull/673/files)
    * Public Api changes:
        * `hints` field added to `InstructionLocation`
        * `Program.instruction_locations` type changed from `Option<HashMap<usize, Location>>` to `Option<HashMap<usize, InstructionLocation>>`
        * `VirtualMachineError`s produced by `HintProcessor::execute_hint()` will be wrapped in a `VirtualMachineError::Hint` error containing their hint_index
        * `get_location()` now receives an an optional usize value `hint_index`, used to obtain hint locations
* Default implementation of compile_hint [#680](https://github.com/lambdaclass/cairo-rs/pull/680)
    * Internal changes:
        * Make the `compile_hint` implementation which was in the `BuiltinHintProcessor` the default implementation in the trait.
* Add new error type `HintError` [#676](https://github.com/lambdaclass/cairo-rs/pull/676)
    * Public Api changes:
        * `HintProcessor::execute_hint()` now returns a `HintError` instead of a `VirtualMachineError`
        * Helper functions on `hint_processor_utils.rs` now return a `HintError`
* Change the Dictionary used in dict hints to store MaybeRelocatable instead of BigInt [#687](https://github.com/lambdaclass/cairo-rs/pull/687)
    * Public Api changes:
        * `DictManager`, its dictionaries, and all dict module hints implemented in rust now use `MaybeRelocatable` for keys and values instead of `BigInt`
        * Add helper functions that allow extracting ids variables as `MaybeRelocatable`: `get_maybe_relocatable_from_var_name` & `get_maybe_relocatable_from_reference`
        * Change inner value type of dict-related `HintError` variants to `MaybeRelocatable`

* Implement `substitute_error_message_attribute_references` [#689] (https://github.com/lambdaclass/cairo-rs/pull/689)
    * Public Api changes:
        * Remove `error_message_attributes` field from `VirtualMachine`, and `VirtualMachine::new`
        * Add `flow_tracking_data` field to `Attribute`
        * `get_error_attr_value` now replaces the references in the error message with the corresponding cairo values.
        * Remove duplicated handling of error attribute messages leading to duplicated into in the final error display.
* Fix multiplicative inverse bug [#697](https://github.com/lambdaclass/cairo-rs/pull/697) [#698](https://github.com/lambdaclass/cairo-rs/pull/698). The VM was using integer division rather than prime field inverse when deducing `op0` or `op1` for the multiplication opcode

#### [0.1.0] - 2022-12-30
* Add traceback to VmException [#657](https://github.com/lambdaclass/cairo-rs/pull/657)
    * Public API changes:
        * `traceback` field added to `VmException` struct
        * `pub fn from_vm_error(runner: &CairoRunner, error: VirtualMachineError, pc: usize) -> Self` is now `pub fn from_vm_error(runner: &CairoRunner, vm: &VirtualMachine, error: VirtualMachineError) -> Self`
        * `pub fn get_location(pc: &usize, runner: &CairoRunner) -> Option<Location>` is now `pub fn get_location(pc: usize, runner: &CairoRunner) -> Option<Location>`
        * `pub fn decode_instruction(encoded_instr: i64, mut imm: Option<BigInt>) -> Result<instruction::Instruction, VirtualMachineError>` is now `pub fn decode_instruction(encoded_instr: i64, mut imm: Option<&BigInt>) -> Result<instruction::Instruction, VirtualMachineError>`
        * `VmExcepion` field's string format now mirror their cairo-lang conterparts.<|MERGE_RESOLUTION|>--- conflicted
+++ resolved
@@ -2,7 +2,6 @@
 
 #### Upcoming Changes
 
-<<<<<<< HEAD
 * Add missing hint on cairo_secp lib [#1008](https://github.com/lambdaclass/cairo-rs/pull/1008):
 
     `BuiltinHintProcessor` now supports the following hint:
@@ -10,9 +9,8 @@
     ```python
         ids.len_hi = max(ids.scalar_u.d2.bit_length(), ids.scalar_v.d2.bit_length())-1
     ```
-=======
+
 * BREAKING CHANGE: Add _builtin suffix to builtin names e.g.: output -> output_builtin [#1005](https://github.com/lambdaclass/cairo-rs/pull/1005)
->>>>>>> 426d656e
 
 * Implement hint on uint384_extension lib [#983](https://github.com/lambdaclass/cairo-rs/pull/983)
 
