--- conflicted
+++ resolved
@@ -2,11 +2,9 @@
 
 #### Upcoming Changes
 
-<<<<<<< HEAD
 * Bump `starknet-types-core` version + Use the lib's pedersen hash [#1692](https://github.com/lambdaclass/cairo-vm/pull/1692)
-=======
+
 * refactor: Remove unused code & use constants whenever possible for builtin instance definitions[#1707](https://github.com/lambdaclass/cairo-vm/pull/1707)
->>>>>>> 1d23afb4
 
 * fix(BREAKING): Use program builtins in `initialize_main_entrypoint` & `read_return_values`[#1703](https://github.com/lambdaclass/cairo-vm/pull/1703)
   * `initialize_main_entrypoint` now iterates over the program builtins when building the stack & inserts 0 for any missing builtin
