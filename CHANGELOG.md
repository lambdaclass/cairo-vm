--- conflicted
+++ resolved
@@ -2,7 +2,6 @@
 
 #### Upcoming Changes
 
-<<<<<<< HEAD
 * Implement hints on uint384 lib (Part 2) [#971](https://github.com/lambdaclass/cairo-rs/pull/971)
 
     `BuiltinHintProcessor` now supports the following hint:
@@ -11,8 +10,6 @@
         memory[ap] = 1 if 0 <= (ids.a.d2 % PRIME) < 2 ** 127 else 0
     ```
 
-=======
->>>>>>> 1a188e77
 * Implement hints on uint384 lib (Part 1) [#960](https://github.com/lambdaclass/cairo-rs/pull/960)
 
     `BuiltinHintProcessor` now supports the following hints:
@@ -115,8 +112,7 @@
         ids.root.d1 = root_split[1]
         ids.root.d2 = root_split[2]
     ```
-<<<<<<< HEAD
-=======
+
 * Implement hint on `uint256_mul_div_mod`[#957](https://github.com/lambdaclass/cairo-rs/pull/957)
 
     `BuiltinHintProcessor` now supports the following hint:
@@ -136,7 +132,6 @@
     ```
 
     Used by the common library function `uint256_mul_div_mod`
->>>>>>> 1a188e77
 
 * Move `Memory` into `MemorySegmentManager` [#830](https://github.com/lambdaclass/cairo-rs/pull/830)
     * Structural changes:
