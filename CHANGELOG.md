## Cairo-VM Changelog

#### Upcoming Changes

<<<<<<< HEAD
 * Add alternative hint code for hint on _block_permutation used by 0.10.3 whitelist [#958](https://github.com/lambdaclass/cairo-rs/pull/958)

     `BuiltinHintProcessor` now supports the following hint:

    ```python
        from starkware.cairo.common.keccak_utils.keccak_utils import keccak_func
        _keccak_state_size_felts = int(ids.KECCAK_STATE_SIZE_FELTS)
        assert 0 <= _keccak_state_size_felts < 100

        output_values = keccak_func(memory.get_range(
            ids.keccak_ptr - _keccak_state_size_felts, _keccak_state_size_felts))
        segments.write_arg(ids.keccak_ptr, output_values)
    ```

=======
* Implement hints on uint384 lib (Part 1) [#960](https://github.com/lambdaclass/cairo-rs/pull/960)

    `BuiltinHintProcessor` now supports the following hints:

    ```python
        def split(num: int, num_bits_shift: int, length: int):
        a = []
        for _ in range(length):
            a.append( num & ((1 << num_bits_shift) - 1) )
            num = num >> num_bits_shift
        return tuple(a)

        def pack(z, num_bits_shift: int) -> int:
            limbs = (z.d0, z.d1, z.d2)
            return sum(limb << (num_bits_shift * i) for i, limb in enumerate(limbs))

        a = pack(ids.a, num_bits_shift = 128)
        div = pack(ids.div, num_bits_shift = 128)
        quotient, remainder = divmod(a, div)

        quotient_split = split(quotient, num_bits_shift=128, length=3)
        assert len(quotient_split) == 3

        ids.quotient.d0 = quotient_split[0]
        ids.quotient.d1 = quotient_split[1]
        ids.quotient.d2 = quotient_split[2]

        remainder_split = split(remainder, num_bits_shift=128, length=3)
        ids.remainder.d0 = remainder_split[0]
        ids.remainder.d1 = remainder_split[1]
        ids.remainder.d2 = remainder_split[2]
    ```

    ```python
        ids.low = ids.a & ((1<<128) - 1)
        ids.high = ids.a >> 128
    ```

    ```python
            sum_d0 = ids.a.d0 + ids.b.d0
        ids.carry_d0 = 1 if sum_d0 >= ids.SHIFT else 0
        sum_d1 = ids.a.d1 + ids.b.d1 + ids.carry_d0
        ids.carry_d1 = 1 if sum_d1 >= ids.SHIFT else 0
        sum_d2 = ids.a.d2 + ids.b.d2 + ids.carry_d1
        ids.carry_d2 = 1 if sum_d2 >= ids.SHIFT else 0
    ```

    ```python
        def split(num: int, num_bits_shift: int, length: int):
            a = []
            for _ in range(length):
                a.append( num & ((1 << num_bits_shift) - 1) )
                num = num >> num_bits_shift
            return tuple(a)

        def pack(z, num_bits_shift: int) -> int:
            limbs = (z.d0, z.d1, z.d2)
            return sum(limb << (num_bits_shift * i) for i, limb in enumerate(limbs))

        def pack2(z, num_bits_shift: int) -> int:
            limbs = (z.b01, z.b23, z.b45)
            return sum(limb << (num_bits_shift * i) for i, limb in enumerate(limbs))

        a = pack(ids.a, num_bits_shift = 128)
        div = pack2(ids.div, num_bits_shift = 128)
        quotient, remainder = divmod(a, div)

        quotient_split = split(quotient, num_bits_shift=128, length=3)
        assert len(quotient_split) == 3

        ids.quotient.d0 = quotient_split[0]
        ids.quotient.d1 = quotient_split[1]
        ids.quotient.d2 = quotient_split[2]

        remainder_split = split(remainder, num_bits_shift=128, length=3)
        ids.remainder.d0 = remainder_split[0]
        ids.remainder.d1 = remainder_split[1]
        ids.remainder.d2 = remainder_split[2]
    ```

    ```python
        from starkware.python.math_utils import isqrt

        def split(num: int, num_bits_shift: int, length: int):
            a = []
            for _ in range(length):
                a.append( num & ((1 << num_bits_shift) - 1) )
                num = num >> num_bits_shift
            return tuple(a)

        def pack(z, num_bits_shift: int) -> int:
            limbs = (z.d0, z.d1, z.d2)
            return sum(limb << (num_bits_shift * i) for i, limb in enumerate(limbs))

        a = pack(ids.a, num_bits_shift=128)
        root = isqrt(a)
        assert 0 <= root < 2 ** 192
        root_split = split(root, num_bits_shift=128, length=3)
        ids.root.d0 = root_split[0]
        ids.root.d1 = root_split[1]
        ids.root.d2 = root_split[2]
    ```
>>>>>>> 1a188e77
* Implement hint on `uint256_mul_div_mod`[#957](https://github.com/lambdaclass/cairo-rs/pull/957)

    `BuiltinHintProcessor` now supports the following hint:

    ```python
    a = (ids.a.high << 128) + ids.a.low
    b = (ids.b.high << 128) + ids.b.low
    div = (ids.div.high << 128) + ids.div.low
    quotient, remainder = divmod(a * b, div)

    ids.quotient_low.low = quotient & ((1 << 128) - 1)
    ids.quotient_low.high = (quotient >> 128) & ((1 << 128) - 1)
    ids.quotient_high.low = (quotient >> 256) & ((1 << 128) - 1)
    ids.quotient_high.high = quotient >> 384
    ids.remainder.low = remainder & ((1 << 128) - 1)
    ids.remainder.high = remainder >> 128"
    ```

    Used by the common library function `uint256_mul_div_mod`

* Move `Memory` into `MemorySegmentManager` [#830](https://github.com/lambdaclass/cairo-rs/pull/830)
    * Structural changes:
        * Remove `memory: Memory` field from `VirtualMachine`
        * Add `memory: Memory` field to `MemorySegmentManager`
    * As a result of this, multiple public methods' signatures changed:
        * `BuiltinRunner` (and its inner enum types):
            * `initialize_segments(&mut self, segments: &mut MemorySegmentManager, memory: &mut Memory)` -> `initialize_segments(&mut self, segments: &mut MemorySegmentManager)`
            * `final_stack(&mut self, segments: &MemorySegmentManager, memory: &Memory, stack_pointer: Relocatable) -> Result<Relocatable, RunnerError>` -> `final_stack(&mut self, segments: &MemorySegmentManager, stack_pointer: Relocatable) -> Result<Relocatable, RunnerError>`
        * `MemorySegmentManager`
            * `add(&mut self, memory: &mut Memory) -> Relocatable` -> `add(&mut self) -> Relocatable`
            * `add_temporary_segment(&mut self, memory: &mut Memory) -> Relocatable` -> `add_temporary_segment(&mut self) -> Relocatable`
            * `load_data(&mut self, memory: &mut Memory, ptr: &MaybeRelocatable, data: &Vec<MaybeRelocatable>) -> Result<MaybeRelocatable, MemoryError>` -> `load_data(&mut self, ptr: &MaybeRelocatable, data: &Vec<MaybeRelocatable>) -> Result<MaybeRelocatable, MemoryError>`
            * `compute_effective_sizes(&mut self, memory: &Memory) -> &Vec<usize>` -> `compute_effective_sizes(&mut self) -> &Vec<usize>`
            * `gen_arg(&mut self, arg: &dyn Any, memory: &mut Memory) -> Result<MaybeRelocatable, VirtualMachineError>` -> `gen_arg(&mut self, arg: &dyn Any) -> Result<MaybeRelocatable, VirtualMachineError>`
            * `gen_cairo_arg(&mut self, arg: &CairoArg, memory: &mut Memory) -> Result<MaybeRelocatable, VirtualMachineError>` -> `gen_cairo_arg(&mut self, arg: &CairoArg) -> Result<MaybeRelocatable, VirtualMachineError>`
            * `write_arg(&mut self, memory: &mut Memory, ptr: &Relocatable, arg: &dyn Any) -> Result<MaybeRelocatable, MemoryError>` -> `write_arg(&mut self, ptr: &Relocatable, arg: &dyn Any) -> Result<MaybeRelocatable, MemoryError>`

* Refactor `Memory::relocate memory` [#784](https://github.com/lambdaclass/cairo-rs/pull/784)
    * Bugfixes:
        * `Memory::relocate_memory` now moves data in the temporary memory relocated by a relocation rule to the real memory
    * Aditional Notes:
        * When relocating temporary memory produces clashes with pre-existing values in the real memory, an InconsistentMemory error is returned instead of keeping the last inserted value. This differs from the original implementation.
        
* Restrict addresses to Relocatable + fix some error variants used in signature.rs [#792](https://github.com/lambdaclass/cairo-rs/pull/792)
    * Public Api Changes:
        * Change `ValidationRule` inner type to `Box<dyn Fn(&Memory, &Relocatable) -> Result<Vec<Relocatable>, MemoryError>>`.
        * Change `validated_addresses` field of `Memory` to `HashSet<Relocatable>`.
        * Change `validate_memory_cell(&mut self, address: &MaybeRelocatable) -> Result<(), MemoryError>` to `validate_memory_cell(&mut self, addr: &Relocatable) -> Result<(), MemoryError>`.

* Add `VmException` to `CairoRunner::run_from_entrypoint`[#775](https://github.com/lambdaclass/cairo-rs/pull/775)
    * Public Api Changes:
        * Change error return type of `CairoRunner::run_from_entrypoint` to `CairoRunError`.
        * Convert `VirtualMachineError`s outputed during the vm run to `VmException` in `CairoRunner::run_from_entrypoint`.
        * Make `VmException` fields public

* Fix `BuiltinRunner::final_stack` and remove quick fix [#778](https://github.com/lambdaclass/cairo-rs/pull/778)
    * Public Api changes:
        * Various changes to public `BuiltinRunner` method's signatures:
            * `final_stack(&self, vm: &VirtualMachine, pointer: Relocatable) -> Result<(Relocatable, usize), RunnerError>` to `final_stack(&mut self, segments: &MemorySegmentManager, memory: &Memory, pointer: Relocatable) -> Result<Relocatable,RunnerError>`.
            * `get_used_cells(&self, vm: &VirtualMachine) -> Result<usize, MemoryError>` to  `get_used_cells(&self, segments: &MemorySegmentManager) -> Result<usize, MemoryError>`.
            * `get_used_instances(&self, vm: &VirtualMachine) -> Result<usize, MemoryError>` to `get_used_instances(&self, segments: &MemorySegmentManager) -> Result<usize, MemoryError>`.
    * Bugfixes:
        * `BuiltinRunner::final_stack` now updates the builtin's stop_ptr instead of returning it. This replaces the bugfix on PR #768.

#### [0.1.3] - 2023-01-26
* Add secure_run flag + integrate verify_secure_runner into cairo-run [#771](https://github.com/lambdaclass/cairo-rs/pull/777)
    * Public Api changes:
        * Add command_line argument `secure_run`
        * Add argument `secure_run: Option<bool>` to `cairo_run`
        * `verify_secure_runner` is now called inside `cairo-run` when `secure_run` is set to true or when it not set and the run is not on `proof_mode`
    * Bugfixes:
        * `EcOpBuiltinRunner::deduce_memory_cell` now checks that both points are on the curve instead of only the first one
        * `EcOpBuiltinRunner::deduce_memory_cell` now returns the values of the point coordinates instead of the indices when a `PointNotOnCurve` error is returned

* Refactor `Refactor verify_secure_runner` [#768](https://github.com/lambdaclass/cairo-rs/pull/768)
    * Public Api changes:
        * Remove builtin name from the return value of `BuiltinRunner::get_memory_segment_addresses`
        * Simplify the return value of `CairoRunner::get_builtin_segments_info` to `Vec<(usize, usize)>`
        * CairoRunner::read_return_values now receives a mutable reference to VirtualMachine
    * Bugfixes:
        * CairoRunner::read_return_values now updates the `stop_ptr` of each builtin after calling `BuiltinRunner::final_stack`

* Use CairoArg enum instead of Any in CairoRunner::run_from_entrypoint [#686](https://github.com/lambdaclass/cairo-rs/pull/686)
    * Public Api changes:
        * Remove `Result` from `MaybeRelocatable::mod_floor`, it now returns a `MaybeRelocatable` 
        * Add struct `CairoArg`
        * Change `arg` argument of `CairoRunner::run_from_entrypoint` from `Vec<&dyn Any>` to `&[&CairoArg]`
        * Remove argument `typed_args` from `CairoRunner::run_from_entrypoint`
        * Remove no longer used method `gen_typed_arg` from `VirtualMachine` & `MemorySegmentManager`
        * Add methods `MemorySegmentManager::gen_cairo_arg` & `MemorySegmentManager::write_simple_args` as typed counterparts to `MemorySegmentManager::gen_arg` & `MemorySegmentManager::write_arg`
        
#### [0.1.1] - 2023-01-11

* Add input file contents to traceback [#666](https://github.com/lambdaclass/cairo-rs/pull/666/files)
    * Public Api changes:
        * `VirtualMachineError` enum variants containing `MaybeRelocatable` and/or `Relocatable` values now use the `Display` format instead of `Debug` in their `Display` implementation
        * `get_traceback` now adds the source code line to each traceback entry
* Use hint location instead of instruction location when building VmExceptions from hint failure [#673](https://github.com/lambdaclass/cairo-rs/pull/673/files)
    * Public Api changes:
        * `hints` field added to `InstructionLocation`
        * `Program.instruction_locations` type changed from `Option<HashMap<usize, Location>>` to `Option<HashMap<usize, InstructionLocation>>`
        * `VirtualMachineError`s produced by `HintProcessor::execute_hint()` will be wrapped in a `VirtualMachineError::Hint` error containing their hint_index
        * `get_location()` now receives an an optional usize value `hint_index`, used to obtain hint locations
* Default implementation of compile_hint [#680](https://github.com/lambdaclass/cairo-rs/pull/680)
    * Internal changes: 
        * Make the `compile_hint` implementation which was in the `BuiltinHintProcessor` the default implementation in the trait. 
* Add new error type `HintError` [#676](https://github.com/lambdaclass/cairo-rs/pull/676)
    * Public Api changes:
        * `HintProcessor::execute_hint()` now returns a `HintError` instead of a `VirtualMachineError`
        * Helper functions on `hint_processor_utils.rs` now return a `HintError`
* Change the Dictionary used in dict hints to store MaybeRelocatable instead of BigInt [#687](https://github.com/lambdaclass/cairo-rs/pull/687)
    * Public Api changes:
        * `DictManager`, its dictionaries, and all dict module hints implemented in rust now use `MaybeRelocatable` for keys and values instead of `BigInt`
        * Add helper functions that allow extracting ids variables as `MaybeRelocatable`: `get_maybe_relocatable_from_var_name` & `get_maybe_relocatable_from_reference`
        * Change inner value type of dict-related `HintError` variants to `MaybeRelocatable`
        
* Implement `substitute_error_message_attribute_references` [#689] (https://github.com/lambdaclass/cairo-rs/pull/689)
    * Public Api changes:
        * Remove `error_message_attributes` field from `VirtualMachine`, and `VirtualMachine::new`
        * Add `flow_tracking_data` field to `Attribute`
        * `get_error_attr_value` now replaces the references in the error message with the corresponding cairo values.
        * Remove duplicated handling of error attribute messages leading to duplicated into in the final error display.
* Fix multiplicative inverse bug [#697](https://github.com/lambdaclass/cairo-rs/pull/697) [#698](https://github.com/lambdaclass/cairo-rs/pull/698). The VM was using integer division rather than prime field inverse when deducing `op0` or `op1` for the multiplication opcode

#### [0.1.0] - 2022-12-30
* Add traceback to VmException [#657](https://github.com/lambdaclass/cairo-rs/pull/657)
    * Public API changes: 
        * `traceback` field added to `VmException` struct
        * `pub fn from_vm_error(runner: &CairoRunner, error: VirtualMachineError, pc: usize) -> Self` is now `pub fn from_vm_error(runner: &CairoRunner, vm: &VirtualMachine, error: VirtualMachineError) -> Self`
        * `pub fn get_location(pc: &usize, runner: &CairoRunner) -> Option<Location>` is now `pub fn get_location(pc: usize, runner: &CairoRunner) -> Option<Location>`
        * `pub fn decode_instruction(encoded_instr: i64, mut imm: Option<BigInt>) -> Result<instruction::Instruction, VirtualMachineError>` is now `pub fn decode_instruction(encoded_instr: i64, mut imm: Option<&BigInt>) -> Result<instruction::Instruction, VirtualMachineError>`
        * `VmExcepion` field's string format now mirror their cairo-lang conterparts.<|MERGE_RESOLUTION|>--- conflicted
+++ resolved
@@ -2,7 +2,6 @@
 
 #### Upcoming Changes
 
-<<<<<<< HEAD
  * Add alternative hint code for hint on _block_permutation used by 0.10.3 whitelist [#958](https://github.com/lambdaclass/cairo-rs/pull/958)
 
      `BuiltinHintProcessor` now supports the following hint:
@@ -17,7 +16,6 @@
         segments.write_arg(ids.keccak_ptr, output_values)
     ```
 
-=======
 * Implement hints on uint384 lib (Part 1) [#960](https://github.com/lambdaclass/cairo-rs/pull/960)
 
     `BuiltinHintProcessor` now supports the following hints:
@@ -120,7 +118,7 @@
         ids.root.d1 = root_split[1]
         ids.root.d2 = root_split[2]
     ```
->>>>>>> 1a188e77
+
 * Implement hint on `uint256_mul_div_mod`[#957](https://github.com/lambdaclass/cairo-rs/pull/957)
 
     `BuiltinHintProcessor` now supports the following hint:
