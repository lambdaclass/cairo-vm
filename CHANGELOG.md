## Cairo-VM Changelog

#### Upcoming Changes

* Add missing `\n` character in traceback string [#997](https://github.com/lambdaclass/cairo-rs/pull/997)
    * BugFix: Add missing `\n` character after traceback lines when the filename is missing ("Unknown Location")

* 0.11 Support
    * Add missing hints on cairo_secp lib [#991](https://github.com/lambdaclass/cairo-rs/pull/991):
        `BuiltinHintProcessor` now supports the following hints:
        ```python
        from starkware.cairo.common.cairo_secp.secp_utils import pack
        from starkware.python.math_utils import div_mod, safe_div

        N = 0xfffffffffffffffffffffffffffffffebaaedce6af48a03bbfd25e8cd0364141
        x = pack(ids.x, PRIME) % N
        s = pack(ids.s, PRIME) % N
        value = res = div_mod(x, s, N)
        ```
        and: 
        ```python
        value = k = safe_div(res * s - x, N)
        ```
    * Layouts update [#874](https://github.com/lambdaclass/cairo-rs/pull/874)
    * Keccak builtin updated [#873](https://github.com/lambdaclass/cairo-rs/pull/873), [#883](https://github.com/lambdaclass/cairo-rs/pull/883)
    * Changes to `ec_op` [#876](https://github.com/lambdaclass/cairo-rs/pull/876)
    * Poseidon builtin [#875](https://github.com/lambdaclass/cairo-rs/pull/875)
    * Renamed Felt to Felt252 [#899](https://github.com/lambdaclass/cairo-rs/pull/899)
    * Added SegmentArenaBuiltinRunner [#913](https://github.com/lambdaclass/cairo-rs/pull/913)
    * Added `program_segment_size` argument to `verify_secure_runner` & `run_from_entrypoint` [#928](https://github.com/lambdaclass/cairo-rs/pull/928)
    * Added dynamic layout [#879](https://github.com/lambdaclass/cairo-rs/pull/879)
    * `get_segment_size` was exposed [#934](https://github.com/lambdaclass/cairo-rs/pull/934)

<<<<<<< HEAD
* Add missing hint on cairo_secp lib [#996](https://github.com/lambdaclass/cairo-rs/pull/996):
=======
* Add missing hints on cairo_secp lib [#994](https://github.com/lambdaclass/cairo-rs/pull/994)::

    `BuiltinHintProcessor` now supports the following hints:
    ```python
        from starkware.cairo.common.cairo_secp.secp_utils import pack
        from starkware.python.math_utils import div_mod, safe_div

        a = pack(ids.a, PRIME)
        b = pack(ids.b, PRIME)
        value = res = div_mod(a, b, N)
    ```

    ```python
        value = k_plus_one = safe_div(res * b - a, N) + 1
    ```

* Add missing hint on cairo_secp lib [#992](https://github.com/lambdaclass/cairo-rs/pull/992):
>>>>>>> e5068d46

    `BuiltinHintProcessor` now supports the following hint:

    ```python
<<<<<<< HEAD
        from starkware.python.math_utils import div_mod

        value = x_inv = div_mod(1, x, SECP_P)
=======
        from starkware.cairo.common.cairo_secp.secp_utils import pack

        q, r = divmod(pack(ids.val, PRIME), SECP_P)
        assert r == 0, f"verify_zero: Invalid input {ids.val.d0, ids.val.d1, ids.val.d2}."
        ids.q = q % PRIME
>>>>>>> e5068d46
    ```

* Add missing hint on cairo_secp lib [#990](https://github.com/lambdaclass/cairo-rs/pull/990):

    `BuiltinHintProcessor` now supports the following hint:

    ```python
        from starkware.cairo.common.cairo_secp.secp_utils import pack

        slope = pack(ids.slope, PRIME)
        x = pack(ids.point.x, PRIME)
        y = pack(ids.point.y, PRIME)

        value = new_x = (pow(slope, 2, SECP_P) - 2 * x) % SECP_P
    ```

* Add missing hint on cairo_secp lib [#989](https://github.com/lambdaclass/cairo-rs/pull/989):

    `BuiltinHintProcessor` now supports the following hint:

    ```python
        from starkware.cairo.common.cairo_secp.secp_utils import SECP_P
        q, r = divmod(pack(ids.val, PRIME), SECP_P)
        assert r == 0, f"verify_zero: Invalid input {ids.val.d0, ids.val.d1, ids.val.d2}."
        ids.q = q % PRIME
    ```

* Add missing hint on cairo_secp lib [#986](https://github.com/lambdaclass/cairo-rs/pull/986):

    `BuiltinHintProcessor` now supports the following hint:

    ```python
        from starkware.cairo.common.cairo_secp.secp_utils import SECP_P, pack
        from starkware.python.math_utils import div_mod

        # Compute the slope.
        x = pack(ids.pt.x, PRIME)
        y = pack(ids.pt.y, PRIME)
        value = slope = div_mod(3 * x ** 2, 2 * y, SECP_P)
    ```

* Add missing hint on cairo_secp lib [#984](https://github.com/lambdaclass/cairo-rs/pull/984):

    `BuiltinHintProcessor` now supports the following hint:

    ```python
        from starkware.cairo.common.cairo_secp.secp_utils import SECP_P, pack
        from starkware.python.math_utils import div_mod

        # Compute the slope.
        x0 = pack(ids.pt0.x, PRIME)
        y0 = pack(ids.pt0.y, PRIME)
        x1 = pack(ids.pt1.x, PRIME)
        y1 = pack(ids.pt1.y, PRIME)
        value = slope = div_mod(y0 - y1, x0 - x1, SECP_P)
    ```

* Implement hints on uint384 lib (Part 2) [#971](https://github.com/lambdaclass/cairo-rs/pull/971)

    `BuiltinHintProcessor` now supports the following hint:

    ```python
        memory[ap] = 1 if 0 <= (ids.a.d2 % PRIME) < 2 ** 127 else 0
    ```

 * Add alternative hint code for hint on _block_permutation used by 0.10.3 whitelist [#958](https://github.com/lambdaclass/cairo-rs/pull/958)

     `BuiltinHintProcessor` now supports the following hint:

    ```python
        from starkware.cairo.common.keccak_utils.keccak_utils import keccak_func
        _keccak_state_size_felts = int(ids.KECCAK_STATE_SIZE_FELTS)
        assert 0 <= _keccak_state_size_felts < 100

        output_values = keccak_func(memory.get_range(
            ids.keccak_ptr - _keccak_state_size_felts, _keccak_state_size_felts))
        segments.write_arg(ids.keccak_ptr, output_values)
    ```

* Make  hints code `src/hint_processor/builtin_hint_processor/hint_code.rs` public [#988](https://github.com/lambdaclass/cairo-rs/pull/988)

* Implement hints on uint384 lib (Part 1) [#960](https://github.com/lambdaclass/cairo-rs/pull/960)

    `BuiltinHintProcessor` now supports the following hints:

    ```python
        def split(num: int, num_bits_shift: int, length: int):
        a = []
        for _ in range(length):
            a.append( num & ((1 << num_bits_shift) - 1) )
            num = num >> num_bits_shift
        return tuple(a)

        def pack(z, num_bits_shift: int) -> int:
            limbs = (z.d0, z.d1, z.d2)
            return sum(limb << (num_bits_shift * i) for i, limb in enumerate(limbs))

        a = pack(ids.a, num_bits_shift = 128)
        div = pack(ids.div, num_bits_shift = 128)
        quotient, remainder = divmod(a, div)

        quotient_split = split(quotient, num_bits_shift=128, length=3)
        assert len(quotient_split) == 3

        ids.quotient.d0 = quotient_split[0]
        ids.quotient.d1 = quotient_split[1]
        ids.quotient.d2 = quotient_split[2]

        remainder_split = split(remainder, num_bits_shift=128, length=3)
        ids.remainder.d0 = remainder_split[0]
        ids.remainder.d1 = remainder_split[1]
        ids.remainder.d2 = remainder_split[2]
    ```

    ```python
        ids.low = ids.a & ((1<<128) - 1)
        ids.high = ids.a >> 128
    ```

    ```python
            sum_d0 = ids.a.d0 + ids.b.d0
        ids.carry_d0 = 1 if sum_d0 >= ids.SHIFT else 0
        sum_d1 = ids.a.d1 + ids.b.d1 + ids.carry_d0
        ids.carry_d1 = 1 if sum_d1 >= ids.SHIFT else 0
        sum_d2 = ids.a.d2 + ids.b.d2 + ids.carry_d1
        ids.carry_d2 = 1 if sum_d2 >= ids.SHIFT else 0
    ```

    ```python
        def split(num: int, num_bits_shift: int, length: int):
            a = []
            for _ in range(length):
                a.append( num & ((1 << num_bits_shift) - 1) )
                num = num >> num_bits_shift
            return tuple(a)

        def pack(z, num_bits_shift: int) -> int:
            limbs = (z.d0, z.d1, z.d2)
            return sum(limb << (num_bits_shift * i) for i, limb in enumerate(limbs))

        def pack2(z, num_bits_shift: int) -> int:
            limbs = (z.b01, z.b23, z.b45)
            return sum(limb << (num_bits_shift * i) for i, limb in enumerate(limbs))

        a = pack(ids.a, num_bits_shift = 128)
        div = pack2(ids.div, num_bits_shift = 128)
        quotient, remainder = divmod(a, div)

        quotient_split = split(quotient, num_bits_shift=128, length=3)
        assert len(quotient_split) == 3

        ids.quotient.d0 = quotient_split[0]
        ids.quotient.d1 = quotient_split[1]
        ids.quotient.d2 = quotient_split[2]

        remainder_split = split(remainder, num_bits_shift=128, length=3)
        ids.remainder.d0 = remainder_split[0]
        ids.remainder.d1 = remainder_split[1]
        ids.remainder.d2 = remainder_split[2]
    ```

    ```python
        from starkware.python.math_utils import isqrt

        def split(num: int, num_bits_shift: int, length: int):
            a = []
            for _ in range(length):
                a.append( num & ((1 << num_bits_shift) - 1) )
                num = num >> num_bits_shift
            return tuple(a)

        def pack(z, num_bits_shift: int) -> int:
            limbs = (z.d0, z.d1, z.d2)
            return sum(limb << (num_bits_shift * i) for i, limb in enumerate(limbs))

        a = pack(ids.a, num_bits_shift=128)
        root = isqrt(a)
        assert 0 <= root < 2 ** 192
        root_split = split(root, num_bits_shift=128, length=3)
        ids.root.d0 = root_split[0]
        ids.root.d1 = root_split[1]
        ids.root.d2 = root_split[2]
    ```

* Re-export the `cairo-felt` crate as `cairo_vm::felt` [#981](https://github.com/lambdaclass/cairo-rs/pull/981)
  * Removes the need of explicitly importing `cairo-felt` in downstream projects
  and helps ensure there is no version mismatch caused by that

* Implement hint on `uint256_mul_div_mod`[#957](https://github.com/lambdaclass/cairo-rs/pull/957)

    `BuiltinHintProcessor` now supports the following hint:

    ```python
    a = (ids.a.high << 128) + ids.a.low
    b = (ids.b.high << 128) + ids.b.low
    div = (ids.div.high << 128) + ids.div.low
    quotient, remainder = divmod(a * b, div)

    ids.quotient_low.low = quotient & ((1 << 128) - 1)
    ids.quotient_low.high = (quotient >> 128) & ((1 << 128) - 1)
    ids.quotient_high.low = (quotient >> 256) & ((1 << 128) - 1)
    ids.quotient_high.high = quotient >> 384
    ids.remainder.low = remainder & ((1 << 128) - 1)
    ids.remainder.high = remainder >> 128"
    ```

    Used by the common library function `uint256_mul_div_mod`

#### [0.3.0-rc1] - 2023-04-13
* Derive Deserialize for ExecutionResources [#922](https://github.com/lambdaclass/cairo-rs/pull/922)
* Remove builtin names from VirtualMachine.builtin_runners [#921](https://github.com/lambdaclass/cairo-rs/pull/921)
* Implemented hints on common/ec.cairo [#888](https://github.com/lambdaclass/cairo-rs/pull/888)
* Changed `Memory.insert` argument types [#902](https://github.com/lambdaclass/cairo-rs/pull/902)
* feat: implemented `Deserialize` on Program by changing builtins field type to enum [#896](https://github.com/lambdaclass/cairo-rs/pull/896)
* Effective size computation from the VM exposed [#887](https://github.com/lambdaclass/cairo-rs/pull/887)
* Wasm32 Support! [#828](https://github.com/lambdaclass/cairo-rs/pull/828), [#893](https://github.com/lambdaclass/cairo-rs/pull/893)
* `MathError` added for math operation [#855](https://github.com/lambdaclass/cairo-rs/pull/855)
* Check for overflows in relocatable operations [#859](https://github.com/lambdaclass/cairo-rs/pull/859)
* Use `Relocatable` instead of `&MaybeRelocatable` in `load_data` and `get_range`[#860](https://github.com/lambdaclass/cairo-rs/pull/860) [#867](https://github.com/lambdaclass/cairo-rs/pull/867)
* Memory-related errors moved to `MemoryError` [#854](https://github.com/lambdaclass/cairo-rs/pull/854)
    * Removed unused error variants
    * Moved memory-related error variants to `MemoryError`
    * Changed memory getters to return `MemoryError` instead of `VirtualMachineError`
    * Changed all memory-related errors in hint from `HintError::Internal(VmError::...` to `HintError::Memory(MemoryError::...`
* feat: Builder pattern for `VirtualMachine` [#820](https://github.com/lambdaclass/cairo-rs/pull/820)
* Simplified `Memory::get` return type to `Option` [#852](https://github.com/lambdaclass/cairo-rs/pull/852)
* Improved idenitifier variable error handling [#851](https://github.com/lambdaclass/cairo-rs/pull/851)
* `CairoRunner::write_output` now prints missing and relocatable values [#853](https://github.com/lambdaclass/cairo-rs/pull/853)
* `VirtualMachineError::FailedToComputeOperands` error message expanded [#848](https://github.com/lambdaclass/cairo-rs/pull/848)
* Builtin names made public [#849](https://github.com/lambdaclass/cairo-rs/pull/849)
* `secure_run` flag moved to `CairoRunConfig` struct [#832](https://github.com/lambdaclass/cairo-rs/pull/832)
* `vm_core` error types revised and iimplemented `AddAssign` for `Relocatable` [#837](https://github.com/lambdaclass/cairo-rs/pull/837)
* `to_bigint` and `to_biguint` deprecated [#757](https://github.com/lambdaclass/cairo-rs/pull/757)
* `Memory` moved into `MemorySegmentManager` [#830](https://github.com/lambdaclass/cairo-rs/pull/830)
    * To reduce the complexity of the VM's memory and enforce proper usage (as the memory and its segment manager are now a "unified" entity)
    * Removed `memory` field from `VirtualMachine`
    * Added `memory` field to `MemorySegmentManager`
    * Removed `Memory` argument from methods where `MemorySegmentManager` is also an argument
    * Added test macro `segments` (an extension of the `memory` macro)
* `Display` trait added to Memory struct [#812](https://github.com/lambdaclass/cairo-rs/pull/812)
* feat: Extensible VirtualMachineError and removed PartialEq trait [#783](https://github.com/lambdaclass/cairo-rs/pull/783)
    * `VirtualMachineError::Other(anyhow::Error)` was added to allow to returning custom errors when using `cairo-rs`
    * The `PartialEq` trait was removed from the `VirtualMachineError` enum
* VM hooks added as a conditional feature [#761](https://github.com/lambdaclass/cairo-rs/pull/761)
    * Cairo-rs based testing tools such as cairo-foundry or those built by FuzzingLabs need access to the state of the VM at specific points during the execution.
    * This PR adds the possibility for users of the cairo-rs lib to execute their custom additional code during the program execution.
    * The Rust "feature" mechanism was used in order to guarantee that this ability is only available when the lib user needs it, and is not compiled when it's not required.
    * Three hooks were created:
        * before the first step
        * before each step
        * after each step
* ExecutionResource operations: add and substract [#774](https://github.com/lambdaclass/cairo-rs/pull/774), multiplication [#908](https://github.com/lambdaclass/cairo-rs/pull/908) , and `AddAssign` [#914](https://github.com/lambdaclass/cairo-rs/pull/914)

* Move `Memory` into `MemorySegmentManager` [#830](https://github.com/lambdaclass/cairo-rs/pull/830)
    * Structural changes:
        * Remove `memory: Memory` field from `VirtualMachine`
        * Add `memory: Memory` field to `MemorySegmentManager`
    * As a result of this, multiple public methods' signatures changed:
        * `BuiltinRunner` (and its inner enum types):
            * `initialize_segments(&mut self, segments: &mut MemorySegmentManager, memory: &mut Memory)` -> `initialize_segments(&mut self, segments: &mut MemorySegmentManager)`
            * `final_stack(&mut self, segments: &MemorySegmentManager, memory: &Memory, stack_pointer: Relocatable) -> Result<Relocatable, RunnerError>` -> `final_stack(&mut self, segments: &MemorySegmentManager, stack_pointer: Relocatable) -> Result<Relocatable, RunnerError>`
        * `MemorySegmentManager`
            * `add(&mut self, memory: &mut Memory) -> Relocatable` -> `add(&mut self) -> Relocatable`
            * `add_temporary_segment(&mut self, memory: &mut Memory) -> Relocatable` -> `add_temporary_segment(&mut self) -> Relocatable`
            * `load_data(&mut self, memory: &mut Memory, ptr: &MaybeRelocatable, data: &Vec<MaybeRelocatable>) -> Result<MaybeRelocatable, MemoryError>` -> `load_data(&mut self, ptr: &MaybeRelocatable, data: &Vec<MaybeRelocatable>) -> Result<MaybeRelocatable, MemoryError>`
            * `compute_effective_sizes(&mut self, memory: &Memory) -> &Vec<usize>` -> `compute_effective_sizes(&mut self) -> &Vec<usize>`
            * `gen_arg(&mut self, arg: &dyn Any, memory: &mut Memory) -> Result<MaybeRelocatable, VirtualMachineError>` -> `gen_arg(&mut self, arg: &dyn Any) -> Result<MaybeRelocatable, VirtualMachineError>`
            * `gen_cairo_arg(&mut self, arg: &CairoArg, memory: &mut Memory) -> Result<MaybeRelocatable, VirtualMachineError>` -> `gen_cairo_arg(&mut self, arg: &CairoArg) -> Result<MaybeRelocatable, VirtualMachineError>`
            * `write_arg(&mut self, memory: &mut Memory, ptr: &Relocatable, arg: &dyn Any) -> Result<MaybeRelocatable, MemoryError>` -> `write_arg(&mut self, ptr: &Relocatable, arg: &dyn Any) -> Result<MaybeRelocatable, MemoryError>`

* Refactor `Memory::relocate memory` [#784](https://github.com/lambdaclass/cairo-rs/pull/784)
    * Bugfixes:
        * `Memory::relocate_memory` now moves data in the temporary memory relocated by a relocation rule to the real memory
    * Aditional Notes:
        * When relocating temporary memory produces clashes with pre-existing values in the real memory, an InconsistentMemory error is returned instead of keeping the last inserted value. This differs from the original implementation.

* Restrict addresses to Relocatable + fix some error variants used in signature.rs [#792](https://github.com/lambdaclass/cairo-rs/pull/792)
    * Public Api Changes:
        * Change `ValidationRule` inner type to `Box<dyn Fn(&Memory, &Relocatable) -> Result<Vec<Relocatable>, MemoryError>>`.
        * Change `validated_addresses` field of `Memory` to `HashSet<Relocatable>`.
        * Change `validate_memory_cell(&mut self, address: &MaybeRelocatable) -> Result<(), MemoryError>` to `validate_memory_cell(&mut self, addr: &Relocatable) -> Result<(), MemoryError>`.

* Add `VmException` to `CairoRunner::run_from_entrypoint`[#775](https://github.com/lambdaclass/cairo-rs/pull/775)
    * Public Api Changes:
        * Change error return type of `CairoRunner::run_from_entrypoint` to `CairoRunError`.
        * Convert `VirtualMachineError`s outputed during the vm run to `VmException` in `CairoRunner::run_from_entrypoint`.
        * Make `VmException` fields public

* Fix `BuiltinRunner::final_stack` and remove quick fix [#778](https://github.com/lambdaclass/cairo-rs/pull/778)
    * Public Api changes:
        * Various changes to public `BuiltinRunner` method's signatures:
            * `final_stack(&self, vm: &VirtualMachine, pointer: Relocatable) -> Result<(Relocatable, usize), RunnerError>` to `final_stack(&mut self, segments: &MemorySegmentManager, memory: &Memory, pointer: Relocatable) -> Result<Relocatable,RunnerError>`.
            * `get_used_cells(&self, vm: &VirtualMachine) -> Result<usize, MemoryError>` to  `get_used_cells(&self, segments: &MemorySegmentManager) -> Result<usize, MemoryError>`.
            * `get_used_instances(&self, vm: &VirtualMachine) -> Result<usize, MemoryError>` to `get_used_instances(&self, segments: &MemorySegmentManager) -> Result<usize, MemoryError>`.
    * Bugfixes:
        * `BuiltinRunner::final_stack` now updates the builtin's stop_ptr instead of returning it. This replaces the bugfix on PR #768.

#### [0.1.3] - 2023-01-26
* Add secure_run flag + integrate verify_secure_runner into cairo-run [#771](https://github.com/lambdaclass/cairo-rs/pull/777)
    * Public Api changes:
        * Add command_line argument `secure_run`
        * Add argument `secure_run: Option<bool>` to `cairo_run`
        * `verify_secure_runner` is now called inside `cairo-run` when `secure_run` is set to true or when it not set and the run is not on `proof_mode`
    * Bugfixes:
        * `EcOpBuiltinRunner::deduce_memory_cell` now checks that both points are on the curve instead of only the first one
        * `EcOpBuiltinRunner::deduce_memory_cell` now returns the values of the point coordinates instead of the indices when a `PointNotOnCurve` error is returned

* Refactor `Refactor verify_secure_runner` [#768](https://github.com/lambdaclass/cairo-rs/pull/768)
    * Public Api changes:
        * Remove builtin name from the return value of `BuiltinRunner::get_memory_segment_addresses`
        * Simplify the return value of `CairoRunner::get_builtin_segments_info` to `Vec<(usize, usize)>`
        * CairoRunner::read_return_values now receives a mutable reference to VirtualMachine
    * Bugfixes:
        * CairoRunner::read_return_values now updates the `stop_ptr` of each builtin after calling `BuiltinRunner::final_stack`

* Use CairoArg enum instead of Any in CairoRunner::run_from_entrypoint [#686](https://github.com/lambdaclass/cairo-rs/pull/686)
    * Public Api changes:
        * Remove `Result` from `MaybeRelocatable::mod_floor`, it now returns a `MaybeRelocatable`
        * Add struct `CairoArg`
        * Change `arg` argument of `CairoRunner::run_from_entrypoint` from `Vec<&dyn Any>` to `&[&CairoArg]`
        * Remove argument `typed_args` from `CairoRunner::run_from_entrypoint`
        * Remove no longer used method `gen_typed_arg` from `VirtualMachine` & `MemorySegmentManager`
        * Add methods `MemorySegmentManager::gen_cairo_arg` & `MemorySegmentManager::write_simple_args` as typed counterparts to `MemorySegmentManager::gen_arg` & `MemorySegmentManager::write_arg`

#### [0.1.1] - 2023-01-11

* Add input file contents to traceback [#666](https://github.com/lambdaclass/cairo-rs/pull/666/files)
    * Public Api changes:
        * `VirtualMachineError` enum variants containing `MaybeRelocatable` and/or `Relocatable` values now use the `Display` format instead of `Debug` in their `Display` implementation
        * `get_traceback` now adds the source code line to each traceback entry
* Use hint location instead of instruction location when building VmExceptions from hint failure [#673](https://github.com/lambdaclass/cairo-rs/pull/673/files)
    * Public Api changes:
        * `hints` field added to `InstructionLocation`
        * `Program.instruction_locations` type changed from `Option<HashMap<usize, Location>>` to `Option<HashMap<usize, InstructionLocation>>`
        * `VirtualMachineError`s produced by `HintProcessor::execute_hint()` will be wrapped in a `VirtualMachineError::Hint` error containing their hint_index
        * `get_location()` now receives an an optional usize value `hint_index`, used to obtain hint locations
* Default implementation of compile_hint [#680](https://github.com/lambdaclass/cairo-rs/pull/680)
    * Internal changes:
        * Make the `compile_hint` implementation which was in the `BuiltinHintProcessor` the default implementation in the trait.
* Add new error type `HintError` [#676](https://github.com/lambdaclass/cairo-rs/pull/676)
    * Public Api changes:
        * `HintProcessor::execute_hint()` now returns a `HintError` instead of a `VirtualMachineError`
        * Helper functions on `hint_processor_utils.rs` now return a `HintError`
* Change the Dictionary used in dict hints to store MaybeRelocatable instead of BigInt [#687](https://github.com/lambdaclass/cairo-rs/pull/687)
    * Public Api changes:
        * `DictManager`, its dictionaries, and all dict module hints implemented in rust now use `MaybeRelocatable` for keys and values instead of `BigInt`
        * Add helper functions that allow extracting ids variables as `MaybeRelocatable`: `get_maybe_relocatable_from_var_name` & `get_maybe_relocatable_from_reference`
        * Change inner value type of dict-related `HintError` variants to `MaybeRelocatable`

* Implement `substitute_error_message_attribute_references` [#689] (https://github.com/lambdaclass/cairo-rs/pull/689)
    * Public Api changes:
        * Remove `error_message_attributes` field from `VirtualMachine`, and `VirtualMachine::new`
        * Add `flow_tracking_data` field to `Attribute`
        * `get_error_attr_value` now replaces the references in the error message with the corresponding cairo values.
        * Remove duplicated handling of error attribute messages leading to duplicated into in the final error display.
* Fix multiplicative inverse bug [#697](https://github.com/lambdaclass/cairo-rs/pull/697) [#698](https://github.com/lambdaclass/cairo-rs/pull/698). The VM was using integer division rather than prime field inverse when deducing `op0` or `op1` for the multiplication opcode

#### [0.1.0] - 2022-12-30
* Add traceback to VmException [#657](https://github.com/lambdaclass/cairo-rs/pull/657)
    * Public API changes:
        * `traceback` field added to `VmException` struct
        * `pub fn from_vm_error(runner: &CairoRunner, error: VirtualMachineError, pc: usize) -> Self` is now `pub fn from_vm_error(runner: &CairoRunner, vm: &VirtualMachine, error: VirtualMachineError) -> Self`
        * `pub fn get_location(pc: &usize, runner: &CairoRunner) -> Option<Location>` is now `pub fn get_location(pc: usize, runner: &CairoRunner) -> Option<Location>`
        * `pub fn decode_instruction(encoded_instr: i64, mut imm: Option<BigInt>) -> Result<instruction::Instruction, VirtualMachineError>` is now `pub fn decode_instruction(encoded_instr: i64, mut imm: Option<&BigInt>) -> Result<instruction::Instruction, VirtualMachineError>`
        * `VmExcepion` field's string format now mirror their cairo-lang conterparts.<|MERGE_RESOLUTION|>--- conflicted
+++ resolved
@@ -31,9 +31,15 @@
     * Added dynamic layout [#879](https://github.com/lambdaclass/cairo-rs/pull/879)
     * `get_segment_size` was exposed [#934](https://github.com/lambdaclass/cairo-rs/pull/934)
 
-<<<<<<< HEAD
 * Add missing hint on cairo_secp lib [#996](https://github.com/lambdaclass/cairo-rs/pull/996):
-=======
+
+    `BuiltinHintProcessor` now supports the following hint:
+
+    ```python
+        from starkware.python.math_utils import div_mod
+        value = x_inv = div_mod(1, x, SECP_P)
+    ```
+
 * Add missing hints on cairo_secp lib [#994](https://github.com/lambdaclass/cairo-rs/pull/994)::
 
     `BuiltinHintProcessor` now supports the following hints:
@@ -51,22 +57,15 @@
     ```
 
 * Add missing hint on cairo_secp lib [#992](https://github.com/lambdaclass/cairo-rs/pull/992):
->>>>>>> e5068d46
-
-    `BuiltinHintProcessor` now supports the following hint:
-
-    ```python
-<<<<<<< HEAD
-        from starkware.python.math_utils import div_mod
-
-        value = x_inv = div_mod(1, x, SECP_P)
-=======
+
+    `BuiltinHintProcessor` now supports the following hint:
+
+    ```python
         from starkware.cairo.common.cairo_secp.secp_utils import pack
 
         q, r = divmod(pack(ids.val, PRIME), SECP_P)
         assert r == 0, f"verify_zero: Invalid input {ids.val.d0, ids.val.d1, ids.val.d2}."
         ids.q = q % PRIME
->>>>>>> e5068d46
     ```
 
 * Add missing hint on cairo_secp lib [#990](https://github.com/lambdaclass/cairo-rs/pull/990):
