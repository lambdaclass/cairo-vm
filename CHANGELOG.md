## Cairo-VM Changelog

#### Upcoming Changes

<<<<<<< HEAD
* feat: Add `air_public_input` flag to `cairo1-run` [#1539] (https://github.com/lambdaclass/cairo-vm/pull/1539)
=======
* feat: Implement air_private_input [#1552](https://github.com/lambdaclass/cairo-vm/pull/1552)
>>>>>>> 352e8a8c

* feat: Add `proof_mode` flag to `cairo1-run` [#1537] (https://github.com/lambdaclass/cairo-vm/pull/1537)
  * The cairo1-run crate no longer compiles and executes in proof_mode by default
  * Add flag `proof_mode` to cairo1-run crate. Activating this flag will enable proof_mode compilation and execution

* dev: bump cairo 1 compiler dep to 2.4 [#1530](https://github.com/lambdaclass/cairo-vm/pull/1530)

#### [1.0.0-rc0] - 2024-1-5

* feat: Use `ProjectivePoint` from types-rs in ec_op builtin impl [#1532](https://github.com/lambdaclass/cairo-vm/pull/1532)

* feat(BREAKING): Replace `cairo-felt` crate with `starknet-types-core` (0.0.5) [#1408](https://github.com/lambdaclass/cairo-vm/pull/1408)

* feat(BREAKING): Add Cairo 1 proof mode compilation and execution [#1517] (https://github.com/lambdaclass/cairo-vm/pull/1517)
    * In the cairo1-run crate, now the Cairo 1 Programs are compiled and executed in proof-mode
    * BREAKING: Remove `CairoRunner.proof_mode: bool` field and replace it with `CairoRunner.runner_mode: RunnerMode`

* perf: Add `extensive_hints` feature to prevent performance regression for the common use-case [#1503] (https://github.com/lambdaclass/cairo-vm/pull/1503)

  * Gates changes added by #1491 under the feature flag `extensive_hints`

* chore: remove cancel-duplicates workflow [#1497](https://github.com/lambdaclass/cairo-vm/pull/1497)

* feat: Handle `pc`s outside of program segment in `VmException` [#1501] (https://github.com/lambdaclass/cairo-vm/pull/1501)

  * `VmException` now shows the full pc value instead of just the offset (`VmException.pc` field type changed to `Relocatable`)
  * `VmException.traceback` now shows the full pc value for each entry instead of hardcoding its index to 0.
  * Disable debug information for errors produced when `pc` is outside of the program segment (segment_index != 0). `VmException` fields `inst_location` & `error_attr_value` will be `None` in such case.

* feat: Allow running instructions from pcs outside the program segement [#1493](https://github.com/lambdaclass/cairo-vm/pull/1493)

* BREAKING: Partially Revert `Optimize trace relocation #906` [#1492](https://github.com/lambdaclass/cairo-vm/pull/1492)

  * Remove methods `VirtualMachine::get_relocated_trace`& `VirtualMachine::relocate_trace`.
  * Add `relocated_trace` field  & `relocate_trace` method to `CairoRunner`.
  * Swap `TraceEntry` for `RelocatedTraceEntry` type in `write_encoded_trace` & `PublicInput::new` signatures.
  * Now takes into account the program counter's segment index when building the execution trace instead of assuming it to be 0.

* feat: Add HintProcessor::execute_hint_extensive + refactor hint_ranges [#1491](https://github.com/lambdaclass/cairo-vm/pull/1491)

  * Add trait method `HintProcessorLogic::execute_hint_extensive`:
    * This method has a similar behaviour to `HintProcessorLogic::execute_hint` but it also returns a `HintExtension` (type alias for `HashMap<Relocatable, Vec<Box<dyn Any>>>`) that can be used to extend the current map of hints used by the VM. This behaviour achieves what the `vm_load_data` primitive does for cairo-lang, and is needed to implement os hints.
    * This method is now used by the VM to execute hints instead of `execute_hint`, but it's default implementation calls `execute_hint`, so current implementors of the `HintProcessor` trait won't notice any change.

  * Signature changes:
    * `pub fn step_hint(&mut self, hint_executor: &mut dyn HintProcessor, exec_scopes: &mut ExecutionScopes, hint_datas: &mut Vec<Box<dyn Any>>, constants: &HashMap<String, Felt252>) -> Result<(), VirtualMachineError>` -> `pub fn step_hint(&mut self, hint_processor: &mut dyn HintProcessor, exec_scopes: &mut ExecutionScopes, hint_datas: &mut Vec<Box<dyn Any>>, hint_ranges: &mut HashMap<Relocatable, HintRange>, constants: &HashMap<String, Felt252>) -> Result<(), VirtualMachineError>`
    * `pub fn step(&mut self, hint_executor: &mut dyn HintProcessor, exec_scopes: &mut ExecutionScopes, hint_data: &[Box<dyn Any>], constants: &HashMap<String, Felt252>) -> Result<(), VirtualMachineError>` -> `pub fn step(&mut self, hint_processor: &mut dyn HintProcessor, exec_scopes: &mut ExecutionScopes, hint_datas: &mut Vec<Box<dyn Any>>, hint_ranges: &mut HashMap<Relocatable, HintRange>, constants: &HashMap<String, Felt252>) -> Result<(), VirtualMachineError>`

* feat: add debugging capabilities behind `print` feature flag. [#1476](https://github.com/lambdaclass/cairo-vm/pull/1476)

* feat: add `cairo_run_program` function that takes a `Program` as an arg. [#1496](https://github.com/lambdaclass/cairo-vm/pull/1496)

#### [0.9.1] - 2023-11-16

* chore: bump `cairo-lang-` dependencies to 2.3.1 [#1482](https://github.com/lambdaclass/cairo-vm/pull/1482), [#1483](https://github.com/lambdaclass/cairo-vm/pull/1483)

* feat: Make PublicInput fields public [#1474](https://github.com/lambdaclass/cairo-vm/pull/1474)

* chore: bump starknet-crypto to v0.6.1 [#1469](https://github.com/lambdaclass/cairo-vm/pull/1469)

* feat: Implement the Serialize and Deserialize methods for the Program struct [#1458](https://github.com/lambdaclass/cairo-vm/pull/1458)

* feat: Use only program builtins when running cairo 1 programs [#1457](https://github.com/lambdaclass/cairo-vm/pull/1457)

* feat: Use latest cairo-vm version in cairo1-run crate [#1455](https://github.com/lambdaclass/cairo-vm/pull/1455)

* feat: Implement a CLI to run cairo 1 programs [#1370](https://github.com/lambdaclass/cairo-vm/pull/1370)

* fix: Fix string code of `BLAKE2S_ADD_UINT256` hint [#1454](https://github.com/lambdaclass/cairo-vm/pull/1454)

#### [0.9.0] - 2023-10-03

* fix: Default to empty attributes vector when the field is missing from the program JSON [#1450](https://github.com/lambdaclass/cairo-vm/pull/1450)

* fix: Change serialization of CairoPieMemory to match Python's binary format [#1447](https://github.com/lambdaclass/cairo-vm/pull/1447)

* fix: Remove Deserialize derive from CairoPie and fix Serialize implementation to match Python's [#1444](https://github.com/lambdaclass/cairo-vm/pull/1444)

* fix: ec_recover hints no longer panic when divisor is 0 [#1433](https://github.com/lambdaclass/cairo-vm/pull/1433)

* feat: Implement the Serialize and Deserialize traits for the CairoPie struct [#1438](https://github.com/lambdaclass/cairo-vm/pull/1438)

* fix: Using UINT256_HINT no longer panics when b is greater than 2^256 [#1430](https://github.com/lambdaclass/cairo-vm/pull/1430)

* feat: Added a differential fuzzer for programs with whitelisted hints [#1358](https://github.com/lambdaclass/cairo-vm/pull/1358)

* fix(breaking): Change return type of `get_execution_resources` to `RunnerError` [#1398](https://github.com/lambdaclass/cairo-vm/pull/1398)

* Don't build wasm-demo in `build` target + add ci job to run the wasm demo [#1393](https://github.com/lambdaclass/cairo-vm/pull/1393)

    * Adds default-members to workspace
    * Crate `examples/wasm-demo` is no longer built during `make build`
    * `make check` no longer compiles the cairo file used in the wasm-demo
    * Removes Makefile targets `examples/wasm-demo/src/array_sum.json` & `example_program`
    * `wasm-demo` now uses the compiled cairo file in `cairo_programs` directory instead of its own copy

* feat: Add `Program::new_for_proof` [#1396](https://github.com/lambdaclass/cairo-vm/pull/1396)

#### [0.8.7] - 2023-8-28

* Add REDUCE_V2 hint [#1420](https://github.com/lambdaclass/cairo-vm/pull/1420):
    * Implement REDUCE_V2 hint
    * Rename hint REDUCE -> REDUCE_V1

* BREAKING: Add `disable_trace_padding` to `CairoRunConfig`[#1233](https://github.com/lambdaclass/cairo-rs/pull/1233)

* feat: Implement `CairoRunner.get_cairo_pie`[#1375](https://github.com/lambdaclass/cairo-vm/pull/1375)

* fix: Compare air_public_inputs against python vm + Fix how public memory is built [#391](https://github.com/lambdaclass/cairo-vm/pull/1391)

    BugFixes:

    *  `CairoRunner.finalize_segments` now builds the output builtin's public memory (if applicable).
    * `MemorySegmentManager.get_public_memory_addresses` logic fixed.
    * `MemorySegmentManager.finalize` no longer skips segments when their public memory is None

    Minor changes:

    * `VirtualMachine.get_public_memory_addresses` now strips the "_builtin" suffix from builtin names
    * `MemorySegmentAddresses.stop_address` renamed to `stop_ptr`

    Overall these changes make the the air public input file (obtained through the --air_public_input flag) equivalent to the ones outputted by the cairo-lang version

* fix: Fix `SPLIT_FELT` hint [#1387](https://github.com/lambdaclass/cairo-vm/pull/1387)

* refactor: combine `Program.hints` and `Program.hints_ranges` into custom collection [#1366](https://github.com/lambdaclass/cairo-vm/pull/1366)

* fix: Fix div_mod [#1383](https://github.com/lambdaclass/cairo-vm/pull/1383)

  * Fixes `div_mod` function so that it behaves like the cairo-lang version
  * Various functions in the `math_utils` crate can now return a `MathError` : `div_mod`, `ec_add`, `line_slope`, `ec_double`, `ec_double_slope`.
  * Fixes `UINT256_MUL_INV_MOD_P` hint so that it behaves like the python code.

#### [0.8.6] - 2023-8-11

* fix: Handle error in hint `UINT256_MUL_DIV_MOD` when divides by zero [#1367](https://github.com/lambdaclass/cairo-vm/pull/1367)

* Add HintError::SyscallError and VmErrors::HINT_ERROR_STR constant [#1357](https://github.com/lambdaclass/cairo-rs/pull/1357)

* feat: make *arbitrary* feature also enable a `proptest::arbitrary::Arbitrary` implementation for `Felt252` [#1355](https://github.com/lambdaclass/cairo-vm/pull/1355)

* fix: correctly display invalid signature error message [#1361](https://github.com/lambdaclass/cairo-vm/pull/1361)

#### [0.8.5] - 2023-7-31

* fix: `Program` comparison depending on `hints_ranges` ordering [#1351](https://github.com/lambdaclass/cairo-rs/pull/1351)

* feat: implement the `--air_public_input` flag to the runner for outputting public inputs into a file [#1268](https://github.com/lambdaclass/cairo-rs/pull/1268)

* fix: CLI errors bad formatting and handling

* perf: replace insertion with bit-setting in validated addresses [#1208](https://github.com/lambdaclass/cairo-vm/pull/1208)

* fix: return error when a parsed hint's PC is invalid [#1340](https://github.com/lambdaclass/cairo-vm/pull/1340)

* chore(deps): bump _cairo-lang_ dependencies to v2.1.0-rc2 [#1345](https://github.com/lambdaclass/cairo-vm/pull/1345)

* chore(examples): remove _wee_alloc_ dependency from _wasm-demo_ example and _ensure-no_std_ dummy crate [#1337](https://github.com/lambdaclass/cairo-vm/pull/1337)

* docs: improved crate documentation [#1334](https://github.com/lambdaclass/cairo-vm/pull/1334)

* chore!: made `deserialize_utils` module private [#1334](https://github.com/lambdaclass/cairo-vm/pull/1334)
  BREAKING:
  * `deserialize_utils` is no longer exported
  * functions `maybe_add_padding`, `parse_value`, and `take_until_unbalanced` are no longer exported
  * `ReferenceParseError` is no more

* perf: changed `ok_or` usage for `ok_or_else` in expensive cases [#1332](https://github.com/lambdaclass/cairo-vm/pull/1332)

* feat: updated the old WASM example and moved it to [`examples/wasm-demo`](examples/wasm-demo/) [#1315](https://github.com/lambdaclass/cairo-vm/pull/1315)

* feat(fuzzing): add `arbitrary` feature to enable arbitrary derive in `Program` and `CairoRunConfig` [#1306](https://github.com/lambdaclass/cairo-vm/pull/1306) [#1330](https://github.com/lambdaclass/cairo-vm/pull/1330)

* perf: remove pointless iterator from rc limits tracking [#1316](https://github.com/lambdaclass/cairo-vm/pull/1316)

* feat(felt): add `from_bytes_le` and `from_bytes_ne` methods to `Felt252` [#1326](https://github.com/lambdaclass/cairo-vm/pull/1326)

* perf: change `Program::shared_program_data::hints` from `HashMap<usize, Vec<Box<dyn Any>>>` to `Vec<Box<dyn Any>>` and refer to them as ranges stored in a `Vec<_>` indexed by PC with run time reductions of up to 12% [#931](https://github.com/lambdaclass/cairo-vm/pull/931)
  BREAKING:
  * `get_hint_dictionary(&self, &[HintReference], &mut dyn HintProcessor) -> Result<HashMap<usize, Vec<Box<dyn Any>>, VirtualMachineError>` ->
    `get_hint_data(self, &[HintReference], &mut dyn HintProcessor) -> Result<Vec<Box<dyn Any>, VirtualMachineError>`
  * Hook methods receive `&[Box<dyn Any>]` rather than `&HashMap<usize, Vec<Box<dyn Any>>>`

#### [0.8.4]
**YANKED**

#### [0.8.3]
**YANKED**

#### [0.8.2] - 2023-7-10

* chore: update dependencies, particularly lamdaworks 0.1.2 -> 0.1.3 [#1323](https://github.com/lambdaclass/cairo-vm/pull/1323)

* fix: fix `UINT256_MUL_DIV_MOD` hint [#1320](https://github.com/lambdaclass/cairo-vm/pull/1320)

* feat: add dependency installation script `install.sh` [#1298](https://github.com/lambdaclass/cairo-vm/pull/1298)

* fix: specify resolver version 2 in the virtual workspace's manifest [#1311](https://github.com/lambdaclass/cairo-vm/pull/1311)

* feat: add `lambdaworks-felt` feature to `cairo-vm-cli` [#1308](https://github.com/lambdaclass/cairo-vm/pull/1308)

* chore: update dependencies, particularly clap 3.2 -> 4.3 [#1309](https://github.com/lambdaclass/cairo-vm/pull/1309)
  * this removes dependency on _atty_, that's no longer mantained

* chore: remove unused dependencies [#1307](https://github.com/lambdaclass/cairo-vm/pull/1307)
  * rand_core
  * serde_bytes
  * rusty-hook (_dev-dependency_)

* chore: bump `cairo-lang-starknet` and `cairo-lang-casm` dependencies to 2.0.0 [#1313](https://github.com/lambdaclass/cairo-vm/pull/1313)

#### [0.8.1] - 2023-6-29

* chore: change mentions of *cairo-rs-py* to *cairo-vm-py* [#1296](https://github.com/lambdaclass/cairo-vm/pull/1296)

* rename github repo from https://github.com/lambdaclass/cairo-rs to https://github.com/lambdaclass/cairo-vm [#1289](https://github.com/lambdaclass/cairo-vm/pull/1289)

* fix(security): avoid OOM crashes when programs jump to very high invalid addresses [#1285](https://github.com/lambdaclass/cairo-vm/pull/1285)

* fix: add `to_bytes_be` to the felt when `lambdaworks-felt` feature is active [#1290](https://github.com/lambdaclass/cairo-vm/pull/1290)

* chore: mark `modpow` and `to_signed_bytes_le` as *deprecated* [#1290](https://github.com/lambdaclass/cairo-vm/pull/1290)

* fix: bump *lambdaworks-math* to latest version, that fixes no-std support [#1293](https://github.com/lambdaclass/cairo-vm/pull/1293)

* build: remove dependency to `thiserror` (use `thiserror-no-std/std` instead)

* chore: use LambdaWorks' implementation of bit operations for `Felt252` [#1291](https://github.com/lambdaclass/cairo-vm/pull/1291)

* update `cairo-lang-starknet` and `cairo-lang-casm` dependencies to v2.0.0-rc6 [#1299](https://github.com/lambdaclass/cairo-vm/pull/1299)

#### [0.8.0] - 2023-6-26

* feat: Add feature `lambdaworks-felt` to `felt` & `cairo-vm` crates [#1281](https://github.com/lambdaclass/cairo-vm/pull/1281)

    Changes under this feature:
  * `Felt252` now uses *LambdaWorks*' `FieldElement` internally
  * BREAKING: some methods of `Felt252` were removed, namely: `modpow` and `to_signed_bytes_le`

#### [0.7.0] - 2023-6-26

* BREAKING: Integrate `RunResources` logic into `HintProcessor` trait [#1274](https://github.com/lambdaclass/cairo-vm/pull/1274)
  * Rename trait `HintProcessor` to `HintProcessorLogic`
  * Add trait `ResourceTracker`
  * Trait `HintProcessor` is now `HintProcessor: HintProcessorLogic + ResourceTracker`
  * `BuiltinHintProcessor::new` & `Cairo1HintProcessor::new` now receive the argumet `run_resources: RunResources`
  * `HintProcessorLogic::execute_hint` no longer receives `run_resources: &mut RunResources`
  * Remove argument `run_resources: &mut RunResources` from `CairoRunner::run_until_pc` & `CairoRunner::run_from_entrypoint`

* build: remove unused implicit features from cairo-vm [#1266](https://github.com/lambdaclass/cairo-vm/pull/1266)


#### [0.6.1] - 2023-6-23

* fix: updated the `custom_hint_example` and added it to the workspace [#1258](https://github.com/lambdaclass/cairo-vm/pull/1258)

* Add path to cairo-vm README.md [#1276](https://github.com/lambdaclass/cairo-vm/pull/1276)

* fix: change error returned when subtracting two `MaybeRelocatable`s to better reflect the cause [#1271](https://github.com/lambdaclass/cairo-vm/pull/1271)

* fix: CLI error message when using --help [#1270](https://github.com/lambdaclass/cairo-vm/pull/1270)

#### [0.6.0] - 2023-6-18

* fix: `dibit` hint no longer fails when called with an `m` of zero [#1247](https://github.com/lambdaclass/cairo-vm/pull/1247)

* fix(security): avoid denial of service on malicious input exploiting the scientific notation parser [#1239](https://github.com/lambdaclass/cairo-vm/pull/1239)

* BREAKING: Change `RunResources` usage:
    * Modify field type `RunResources.n_steps: Option<usize>,`

    * Public Api Changes:
        *  CairoRunner::run_until_pc: Now receive a `&mut RunResources` instead of an `&mut Option<RunResources>`
        *  CairoRunner::run_from_entrypoint: Now receive a `&mut RunResources` instead of an `&mut Option<RunResources>`
        * VirtualMachine::Step: Add `&mut RunResources` as input
        * Trait HintProcessor::execute_hint: Add  `&mut RunResources` as an input

* perf: accumulate `min` and `max` instruction offsets during run to speed up range check [#1080](https://github.com/lambdaclass/cairo-vm/pull/)
  BREAKING: `Cairo_runner::get_perm_range_check_limits` no longer returns an error when called without trace enabled, as it no longer depends on it

* perf: process reference list on `Program` creation only [#1214](https://github.com/lambdaclass/cairo-vm/pull/1214)
  Also keep them in a `Vec<_>` instead of a `HashMap<_, _>` since it will be continuous anyway.
  BREAKING:
  * `HintProcessor::compile_hint` now receies a `&[HintReference]` rather than `&HashMap<usize, HintReference>`
  * Public `CairoRunner::get_reference_list` has been removed

* BREAKING: Add no_std compatibility to cairo-vm (cairo-1-hints feature still not supported)
    * Move the vm to its own directory and crate, different from the workspace [#1215](https://github.com/lambdaclass/cairo-vm/pull/1215)

    * Add an `ensure_no_std` crate that the CI will use to check that new changes don't revert `no_std` support [#1215](https://github.com/lambdaclass/cairo-vm/pull/1215) [#1232](https://github.com/lambdaclass/cairo-vm/pull/1232)

    * replace the use of `num-prime::is_prime` by a custom implementation, therefore restoring `no_std` compatibility [#1238](https://github.com/lambdaclass/cairo-vm/pull/1238)

#### [0.5.2] - 2023-6-12

* BREAKING: Compute `ExecutionResources.n_steps` without requiring trace [#1222](https://github.com/lambdaclass/cairo-vm/pull/1222)

  * `CairoRunner::get_execution_resources` return's `n_steps` field value is now set to `vm.current_step` instead of `0` if both `original_steps` and `trace` are set to `None`

* Add `RunResources::get_n_steps` method [#1225](https://github.com/lambdaclass/cairo-vm/pull/1225)

* refactor: simplify `mem_eq`

* fix: pin Cairo compiler version [#1220](https://github.com/lambdaclass/cairo-vm/pull/1220)

* perf: make `inner_rc_bound` a constant, improving performance of the range-check builtin

* fix: substraction of `MaybeRelocatable` always behaves as signed [#1218](https://github.com/lambdaclass/cairo-vm/pull/1218)

#### [0.5.1] - 2023-6-7

* fix: fix overflow for `QUAD_BIT` and `DI_BIT` hints [#1209](https://github.com/lambdaclass/cairo-vm/pull/1209)
  Fixes [#1205](https://github.com/lambdaclass/cairo-vm/issue/1205)

* fix: fix hints `UINT256_UNSIGNED_DIV_REM` && `UINT256_EXPANDED_UNSIGNED_DIV_REM` [#1203](https://github.com/lambdaclass/cairo-vm/pull/1203)

* bugfix: fix deserialization of scientific notation with fractional values [#1202](https://github.com/lambdaclass/cairo-vm/pull/1202)

* feat: implement `mem_eq` function to test for equality of two ranges in memory [#1198](https://github.com/lambdaclass/cairo-vm/pull/1198)

* perf: use `mem_eq` in `set_add` [#1198](https://github.com/lambdaclass/cairo-vm/pull/1198)

* feat: wrap big variants of `HintError`, `VirtualMachineError`, `RunnerError`, `MemoryError`, `MathError`, `InsufficientAllocatedCellsError` in `Box` [#1193](https://github.com/lambdaclass/cairo-vm/pull/1193)
  * BREAKING: all tuple variants of `HintError` with a single `Felt252` or multiple elements now receive a single `Box`

* Add `Program::builtins_len method` [#1194](https://github.com/lambdaclass/cairo-vm/pull/1194)

* fix: Handle the deserialization of serde_json::Number with scientific notation (e.g.: Number(1e27)) in felt_from_number function [#1188](https://github.com/lambdaclass/cairo-vm/pull/1188)

* feat: Add RunResources Struct [#1175](https://github.com/lambdaclass/cairo-vm/pull/1175)
  * BREAKING: Modify `CairoRunner::run_until_pc` arity. Add `run_resources: &mut Option<RunResources>` input
  * BREAKING: Modify `CairoRunner::run_from_entrypoint` arity. Add `run_resources: &mut Option<RunResources>` input

* fix: Fix 'as_int' conversion usage in hints `ASSERT_250_BIT` &  `SIGNED_DIV_REM` [#1191](https://github.com/lambdaclass/cairo-vm/pull/1191)


* bugfix: Use cairo constants in `ASSERT_250_BIT` hint [#1187](https://github.com/lambdaclass/cairo-vm/pull/1187)

* bugfix: Fix `EC_DOUBLE_ASSIGN_NEW_X_V2` hint not taking `SECP_P` value from the current execution scope [#1186](https://github.com/lambdaclass/cairo-vm/pull/1186)

* fix: Fix hint `BIGINT_PACK_DIV_MOD` [#1189](https://github.com/lambdaclass/cairo-vm/pull/1189)

* fix: Fix possible subtraction overflow in `QUAD_BIT` & `DI_BIT` hints [#1185](https://github.com/lambdaclass/cairo-vm/pull/1185)

  * These hints now return an error when ids.m equals zero

* fix: felt_from_number not properly returning parse errors [#1012](https://github.com/lambdaclass/cairo-vm/pull/1012)

* fix: Fix felt sqrt and Signed impl [#1150](https://github.com/lambdaclass/cairo-vm/pull/1150)

  * BREAKING: Fix `Felt252` methods `abs`, `signum`, `is_positive`, `is_negative` and `sqrt`
  * BREAKING: Remove function `math_utils::sqrt`(Now moved to `Felt252::sqrt`)

* feat: Add method `CairoRunner::initialize_function_runner_cairo_1` [#1151](https://github.com/lambdaclass/cairo-vm/pull/1151)

  * Add method `pub fn initialize_function_runner_cairo_1(
        &mut self,
        vm: &mut VirtualMachine,
        program_builtins: &[BuiltinName],
    ) -> Result<(), RunnerError>` to `CairoRunner`

  * BREAKING: Move field `builtins` from `SharedProgramData` to `Program`
  * BREAKING: Remove argument `add_segment_arena_builtin` from `CairoRunner::initialize_function_runner`, it is now always false
  * BREAKING: Add `segment_arena` enum variant to `BuiltinName`

* Fix implementation of `InitSquashData` and `ShouldSkipSquashLoop`

* Add more hints to `Cairo1HintProcessor` [#1171](https://github.com/lambdaclass/cairo-vm/pull/1171)
                                          [#1143](https://github.com/lambdaclass/cairo-vm/pull/1143)

    * `Cairo1HintProcessor` can now run the following hints:
        * Felt252DictEntryInit
        * Felt252DictEntryUpdate
        * GetCurrentAccessDelta
        * InitSquashData
        * AllocConstantSize
        * GetCurrentAccessIndex
        * ShouldContinueSquashLoop
        * FieldSqrt
        * Uint512DivMod

* Add some small considerations regarding Cairo 1 programs [#1144](https://github.com/lambdaclass/cairo-vm/pull/1144):

  * Ignore Casm and Sierra files
  * Add special flag to compile Cairo 1 programs

* Make the VM able to run `CasmContractClass` files under `cairo-1-hints` feature [#1098](https://github.com/lambdaclass/cairo-vm/pull/1098)

  * Implement `TryFrom<CasmContractClass> for Program`
  * Add `Cairo1HintProcessor`

#### 0.5.0
**YANKED**

#### [0.4.0] - 2023-05-12

* perf: insert elements from the tail in `load_data` so reallocation happens only once [#1117](https://github.com/lambdaclass/cairo-vm/pull/1117)

* Add `CairoRunner::get_program method` [#1123](https://github.com/lambdaclass/cairo-vm/pull/1123)

* Use to_signed_felt as function for felt252 as BigInt within [-P/2, P/2] range and use to_bigint as function for representation as BigInt. [#1100](https://github.com/lambdaclass/cairo-vm/pull/1100)

* Implement hint on field_arithmetic lib [#1090](https://github.com/lambdaclass/cairo-vm/pull/1090)

    `BuiltinHintProcessor` now supports the following hints:

    ```python
        %{
            def split(num: int, num_bits_shift: int, length: int):
                a = []
                for _ in range(length):
                    a.append( num & ((1 << num_bits_shift) - 1) )
                    num = num >> num_bits_shift
                return tuple(a)

            def pack(z, num_bits_shift: int) -> int:
                limbs = (z.d0, z.d1, z.d2)
                return sum(limb << (num_bits_shift * i) for i, limb in enumerate(limbs))

            a = pack(ids.a, num_bits_shift = 128)
            b = pack(ids.b, num_bits_shift = 128)
            p = pack(ids.p, num_bits_shift = 128)

            res = (a - b) % p


            res_split = split(res, num_bits_shift=128, length=3)

            ids.res.d0 = res_split[0]
            ids.res.d1 = res_split[1]
            ids.res.d2 = res_split[2]
        %}
    ```

* Add missing hint on cairo_secp lib [#1089](https://github.com/lambdaclass/cairo-vm/pull/1089):
    `BuiltinHintProcessor` now supports the following hint:

    ```python

    from starkware.cairo.common.cairo_secp.secp_utils import pack

    slope = pack(ids.slope, PRIME)
    x0 = pack(ids.point0.x, PRIME)
    x1 = pack(ids.point1.x, PRIME)
    y0 = pack(ids.point0.y, PRIME)

    value = new_x = (pow(slope, 2, SECP_P) - x0 - x1) % SECP_P
    ```

* Add missing hint on vrf.json whitelist [#1055](https://github.com/lambdaclass/cairo-vm/pull/1055):

     `BuiltinHintProcessor` now supports the following hint:

     ```python
    %{
        PRIME = 2**255 - 19
        II = pow(2, (PRIME - 1) // 4, PRIME)

        xx = ids.xx.low + (ids.xx.high<<128)
        x = pow(xx, (PRIME + 3) // 8, PRIME)
        if (x * x - xx) % PRIME != 0:
            x = (x * II) % PRIME
        if x % 2 != 0:
            x = PRIME - x
        ids.x.low = x & ((1<<128)-1)
        ids.x.high = x >> 128
    %}
    ```

* Implement hint variant for finalize_blake2s[#1072](https://github.com/lambdaclass/cairo-vm/pull/1072)

    `BuiltinHintProcessor` now supports the following hint:

     ```python
    %{
        # Add dummy pairs of input and output.
        from starkware.cairo.common.cairo_blake2s.blake2s_utils import IV, blake2s_compress

        _n_packed_instances = int(ids.N_PACKED_INSTANCES)
        assert 0 <= _n_packed_instances < 20
        _blake2s_input_chunk_size_felts = int(ids.BLAKE2S_INPUT_CHUNK_SIZE_FELTS)
        assert 0 <= _blake2s_input_chunk_size_felts < 100

        message = [0] * _blake2s_input_chunk_size_felts
        modified_iv = [IV[0] ^ 0x01010020] + IV[1:]
        output = blake2s_compress(
            message=message,
            h=modified_iv,
            t0=0,
            t1=0,
            f0=0xffffffff,
            f1=0,
        )
        padding = (message + modified_iv + [0, 0xffffffff] + output) * (_n_packed_instances - 1)
        segments.write_arg(ids.blake2s_ptr_end, padding)
        %}
        ```

* Implement fast_ec_add hint variant [#1087](https://github.com/lambdaclass/cairo-vm/pull/1087)

`BuiltinHintProcessor` now supports the following hint:

    ```python
    %{
        from starkware.cairo.common.cairo_secp.secp_utils import SECP_P, pack

        slope = pack(ids.slope, PRIME)
        x0 = pack(ids.pt0.x, PRIME)
        x1 = pack(ids.pt1.x, PRIME)
        y0 = pack(ids.pt0.y, PRIME)

        value = new_x = (pow(slope, 2, SECP_P) - x0 - x1) % SECP_P
    %}
    ```

* feat(hints): Add alternative string for hint IS_ZERO_PACK_EXTERNAL_SECP [#1082](https://github.com/lambdaclass/cairo-vm/pull/1082)

    `BuiltinHintProcessor` now supports the following hint:

    ```python
    %{
        from starkware.cairo.common.cairo_secp.secp_utils import pack
        x = pack(ids.x, PRIME) % SECP_P
    %}
    ```

* Add alternative hint code for ec_double hint [#1083](https://github.com/lambdaclass/cairo-vm/pull/1083)

    `BuiltinHintProcessor` now supports the following hint:

    ```python
    %{
        from starkware.cairo.common.cairo_secp.secp_utils import SECP_P, pack

        slope = pack(ids.slope, PRIME)
        x = pack(ids.pt.x, PRIME)
        y = pack(ids.pt.y, PRIME)

        value = new_x = (pow(slope, 2, SECP_P) - 2 * x) % SECP_P
    %}
    ```

* fix(security)!: avoid DoS on malicious insertion to memory [#1099](https://github.com/lambdaclass/cairo-vm/pull/1099)
    * A program could crash the library by attempting to insert a value at an address with a big offset; fixed by trying to reserve to check for allocation failure
    * A program could crash the program by exploiting an integer overflow when attempting to insert a value at an address with offset `usize::MAX`

    BREAKING: added a new error variant `MemoryError::VecCapacityExceeded`

* perf: specialize addition for `u64` and `Felt252` [#932](https://github.com/lambdaclass/cairo-vm/pull/932)
    * Avoids the creation of a new `Felt252` instance for additions with a very restricted valid range
    * This impacts specially the addition of `Relocatable` with `Felt252` values in `update_pc`, which take a significant amount of time in some benchmarks

* fix(starknet-crypto): bump version to `0.5.0` [#1088](https://github.com/lambdaclass/cairo-vm/pull/1088)
    * This includes the fix for a `panic!` in `ecdsa::verify`.
      See: [#365](https://github.com/xJonathanLEI/starknet-rs/issues/365) and [#366](https://github.com/xJonathanLEI/starknet-rs/pulls/366)

* feat(hints): Add alternative string for hint IS_ZERO_PACK [#1081](https://github.com/lambdaclass/cairo-vm/pull/1081)

    `BuiltinHintProcessor` now supports the following hint:

    ```python
    %{
        from starkware.cairo.common.cairo_secp.secp_utils import SECP_P, pack
        x = pack(ids.x, PRIME) % SECP_P
    %}

* Add missing hints `NewHint#55`, `NewHint#56`, and `NewHint#57` [#1077](https://github.com/lambdaclass/cairo-vm/issues/1077)

    `BuiltinHintProcessor` now supports the following hints:

    ```python
    from starkware.cairo.common.cairo_secp.secp_utils import pack
    SECP_P=2**255-19

    x = pack(ids.x, PRIME) % SECP_P
    ```

    ```python
    from starkware.cairo.common.cairo_secp.secp_utils import pack
    SECP_P=2**255-19

    value = pack(ids.x, PRIME) % SECP_P
    ```

    ```python
    SECP_P=2**255-19
    from starkware.python.math_utils import div_mod

    value = x_inv = div_mod(1, x, SECP_P)
    ```

* Implement hint for `starkware.cairo.common.cairo_keccak.keccak._copy_inputs` as described by whitelist `starknet/security/whitelists/cairo_keccak.json` [#1058](https://github.com/lambdaclass/cairo-vm/pull/1058)

    `BuiltinHintProcessor` now supports the following hint:

    ```python
    %{ ids.full_word = int(ids.n_bytes >= 8) %}
    ```

* perf: cache decoded instructions [#944](https://github.com/lambdaclass/cairo-vm/pull/944)
    * Creates a new cache field in `VirtualMachine` that stores the `Instruction` instances as they get decoded from memory, significantly reducing decoding overhead, with gains up to 9% in runtime according to benchmarks in the performance server

* Add alternative hint code for nondet_bigint3 hint [#1071](https://github.com/lambdaclass/cairo-vm/pull/1071)

    `BuiltinHintProcessor` now supports the following hint:

    ```python
    %{
        from starkware.cairo.common.cairo_secp.secp_utils import split
        segments.write_arg(ids.res.address_, split(value))
    %}
    ```

* Add missing hint on vrf.json lib [#1052](https://github.com/lambdaclass/cairo-vm/pull/1052):

    `BuiltinHintProcessor` now supports the following hint:

    ```python
    %{
        from starkware.cairo.common.cairo_secp.secp_utils import pack
        SECP_P = 2**255-19

        slope = pack(ids.slope, PRIME)
        x0 = pack(ids.point0.x, PRIME)
        x1 = pack(ids.point1.x, PRIME)
        y0 = pack(ids.point0.y, PRIME)

        value = new_x = (pow(slope, 2, SECP_P) - x0 - x1) % SECP_P
    %}
    ```

* Implement hint for cairo_sha256_arbitrary_input_length whitelist [#1091](https://github.com/lambdaclass/cairo-vm/pull/1091)

    `BuiltinHintProcessor` now supports the following hint:

    ```python
    %{
        from starkware.cairo.common.cairo_sha256.sha256_utils import (
            compute_message_schedule, sha2_compress_function)

        _sha256_input_chunk_size_felts = int(ids.SHA256_INPUT_CHUNK_SIZE_FELTS)
        assert 0 <= _sha256_input_chunk_size_felts < 100
        _sha256_state_size_felts = int(ids.SHA256_STATE_SIZE_FELTS)
        assert 0 <= _sha256_state_size_felts < 100
        w = compute_message_schedule(memory.get_range(
            ids.sha256_start, _sha256_input_chunk_size_felts))
        new_state = sha2_compress_function(memory.get_range(ids.state, _sha256_state_size_felts), w)
        segments.write_arg(ids.output, new_state)
    %}
    ```

* Add missing hint on vrf.json lib [#1053](https://github.com/lambdaclass/cairo-vm/pull/1053):

     `BuiltinHintProcessor` now supports the following hint:

     ```python
    %{
        from starkware.cairo.common.cairo_secp.secp_utils import SECP_P, pack
        SECP_P = 2**255-19

        slope = pack(ids.slope, PRIME)
        x = pack(ids.point.x, PRIME)
        y = pack(ids.point.y, PRIME)

        value = new_x = (pow(slope, 2, SECP_P) - 2 * x) % SECP_P
    %}
    ```

* Implement hint on 0.6.0.json whitelist [#1044](https://github.com/lambdaclass/cairo-vm/pull/1044):

     `BuiltinHintProcessor` now supports the following hints:

    ```python
    %{
       ids.a_lsb = ids.a & 1
       ids.b_lsb = ids.b & 1
    %}
    ```

* Implement hint for `starkware.cairo.common.cairo_keccak.keccak._block_permutation` as described by whitelist `starknet/security/whitelists/cairo_keccak.json` [#1046](https://github.com/lambdaclass/cairo-vm/pull/1046)

    `BuiltinHintProcessor` now supports the following hint:

    ```python
    %{
        from starkware.cairo.common.cairo_keccak.keccak_utils import keccak_func
        _keccak_state_size_felts = int(ids.KECCAK_STATE_SIZE_FELTS)
        assert 0 <= _keccak_state_size_felts < 100
        output_values = keccak_func(memory.get_range(
            ids.keccak_ptr_start, _keccak_state_size_felts))
        segments.write_arg(ids.output, output_values)
    %}
    ```

* Implement hint on cairo_blake2s whitelist [#1040](https://github.com/lambdaclass/cairo-vm/pull/1040)

    `BuiltinHintProcessor` now supports the following hint:

    ```python
    %{
        from starkware.cairo.common.cairo_blake2s.blake2s_utils import IV, blake2s_compress

        _blake2s_input_chunk_size_felts = int(ids.BLAKE2S_INPUT_CHUNK_SIZE_FELTS)
        assert 0 <= _blake2s_input_chunk_size_felts < 100

        new_state = blake2s_compress(
            message=memory.get_range(ids.blake2s_start, _blake2s_input_chunk_size_felts),
            h=[IV[0] ^ 0x01010020] + IV[1:],
            t0=ids.n_bytes,
            t1=0,
            f0=0xffffffff,
            f1=0,
        )

        segments.write_arg(ids.output, new_state)
    %}
    ```

* Implement hint on cairo_blake2s whitelist [#1039](https://github.com/lambdaclass/cairo-vm/pull/1039)

    `BuiltinHintProcessor` now supports the following hint:

    ```python

    %{
        # Add dummy pairs of input and output.
        from starkware.cairo.common.cairo_blake2s.blake2s_utils import IV, blake2s_compress

        _n_packed_instances = int(ids.N_PACKED_INSTANCES)
        assert 0 <= _n_packed_instances < 20
        _blake2s_input_chunk_size_felts = int(ids.BLAKE2S_INPUT_CHUNK_SIZE_FELTS)
        assert 0 <= _blake2s_input_chunk_size_felts < 100

        message = [0] * _blake2s_input_chunk_size_felts
        modified_iv = [IV[0] ^ 0x01010020] + IV[1:]
        output = blake2s_compress(
            message=message,
            h=modified_iv,
            t0=0,
            t1=0,
            f0=0xffffffff,
            f1=0,
        )
        padding = (modified_iv + message + [0, 0xffffffff] + output) * (_n_packed_instances - 1)
        segments.write_arg(ids.blake2s_ptr_end, padding)
    %}

* Add `Program::iter_identifiers(&self) -> Iterator<Item = (&str, &Identifier)>` to get an iterator over the program's identifiers [#1079](https://github.com/lambdaclass/cairo-vm/pull/1079)

* Implement hint on `assert_le_felt` for versions 0.6.0 and 0.8.2 [#1047](https://github.com/lambdaclass/cairo-vm/pull/1047):

     `BuiltinHintProcessor` now supports the following hints:

     ```python

     %{
        from starkware.cairo.common.math_utils import assert_integer
        assert_integer(ids.a)
        assert_integer(ids.b)
        assert (ids.a % PRIME) <= (ids.b % PRIME), \
            f'a = {ids.a % PRIME} is not less than or equal to b = {ids.b % PRIME}.'
    %}

     ```

     ```python

    %{
        from starkware.cairo.common.math_utils import assert_integer
        assert_integer(ids.a)
        assert_integer(ids.b)
        a = ids.a % PRIME
        b = ids.b % PRIME
        assert a <= b, f'a = {a} is not less than or equal to b = {b}.'

        ids.small_inputs = int(
            a < range_check_builtin.bound and (b - a) < range_check_builtin.bound)
    %}

     ```

* Add missing hints on whitelist [#1073](https://github.com/lambdaclass/cairo-vm/pull/1073):

    `BuiltinHintProcessor` now supports the following hints:

    ```python
        ids.is_250 = 1 if ids.addr < 2**250 else 0
    ```

    ```python
        # Verify the assumptions on the relationship between 2**250, ADDR_BOUND and PRIME.
        ADDR_BOUND = ids.ADDR_BOUND % PRIME
        assert (2**250 < ADDR_BOUND <= 2**251) and (2 * 2**250 < PRIME) and (
                ADDR_BOUND * 2 > PRIME), \
            'normalize_address() cannot be used with the current constants.'
        ids.is_small = 1 if ids.addr < ADDR_BOUND else 0
    ```

* Implement hint on ec_recover.json whitelist [#1038](https://github.com/lambdaclass/cairo-vm/pull/1038):

    `BuiltinHintProcessor` now supports the following hint:

    ```python
    %{
         value = k = product // m
    %}
    ```

* Implement hint on ec_recover.json whitelist [#1037](https://github.com/lambdaclass/cairo-vm/pull/1037):

    `BuiltinHintProcessor` now supports the following hint:

    ```python
    %{
        from starkware.cairo.common.cairo_secp.secp_utils import pack
        from starkware.python.math_utils import div_mod, safe_div

        a = pack(ids.a, PRIME)
        b = pack(ids.b, PRIME)
        product = a * b
        m = pack(ids.m, PRIME)

        value = res = product % m

    %}
    ```

* Implement hint for `starkware.cairo.common.cairo_keccak.keccak.finalize_keccak` as described by whitelist `starknet/security/whitelists/cairo_keccak.json` [#1041](https://github.com/lambdaclass/cairo-vm/pull/1041)

    `BuiltinHintProcessor` now supports the following hint:

    ```python
    %{
        # Add dummy pairs of input and output.
        _keccak_state_size_felts = int(ids.KECCAK_STATE_SIZE_FELTS)
        _block_size = int(ids.BLOCK_SIZE)
        assert 0 <= _keccak_state_size_felts < 100
        assert 0 <= _block_size < 1000
        inp = [0] * _keccak_state_size_felts
        padding = (inp + keccak_func(inp)) * _block_size
        segments.write_arg(ids.keccak_ptr_end, padding)
    %}
    ```

* Implement hint on ec_recover.json whitelist [#1036](https://github.com/lambdaclass/cairo-vm/pull/1036):

    `BuiltinHintProcessor` now supports the following hint:

    ```python

    %{
        from starkware.cairo.common.cairo_secp.secp_utils import pack
        from starkware.python.math_utils import div_mod, safe_div

        a = pack(ids.a, PRIME)
        b = pack(ids.b, PRIME)

        value = res = a - b
    %}

    ```

* Add missing hint on vrf.json lib [#1054](https://github.com/lambdaclass/cairo-vm/pull/1054):

    `BuiltinHintProcessor` now supports the following hint:

    ```python
        from starkware.cairo.common.cairo_secp.secp_utils import pack
        SECP_P = 2**255-19

        y = pack(ids.point.y, PRIME) % SECP_P
        # The modulo operation in python always returns a nonnegative number.
        value = (-y) % SECP_P
    ```

* Implement hint on ec_recover.json whitelist [#1032](https://github.com/lambdaclass/cairo-vm/pull/1032):

    `BuiltinHintProcessor` now supports the following hint:

    ```python
    %{
        from starkware.cairo.common.cairo_secp.secp_utils import pack
        from starkware.python.math_utils import div_mod, safe_div

        N = pack(ids.n, PRIME)
        x = pack(ids.x, PRIME) % N
        s = pack(ids.s, PRIME) % N,
        value = res = div_mod(x, s, N)
    %}
    ```

* Implement hints on field_arithmetic lib (Part 2) [#1004](https://github.com/lambdaclass/cairo-vm/pull/1004)

    `BuiltinHintProcessor` now supports the following hint:

    ```python
    %{
        from starkware.python.math_utils import div_mod

        def split(num: int, num_bits_shift: int, length: int):
            a = []
            for _ in range(length):
                a.append( num & ((1 << num_bits_shift) - 1) )
                num = num >> num_bits_shift
            return tuple(a)

        def pack(z, num_bits_shift: int) -> int:
            limbs = (z.d0, z.d1, z.d2)
            return sum(limb << (num_bits_shift * i) for i, limb in enumerate(limbs))

        a = pack(ids.a, num_bits_shift = 128)
        b = pack(ids.b, num_bits_shift = 128)
        p = pack(ids.p, num_bits_shift = 128)
        # For python3.8 and above the modular inverse can be computed as follows:
        # b_inverse_mod_p = pow(b, -1, p)
        # Instead we use the python3.7-friendly function div_mod from starkware.python.math_utils
        b_inverse_mod_p = div_mod(1, b, p)


        b_inverse_mod_p_split = split(b_inverse_mod_p, num_bits_shift=128, length=3)

        ids.b_inverse_mod_p.d0 = b_inverse_mod_p_split[0]
        ids.b_inverse_mod_p.d1 = b_inverse_mod_p_split[1]
        ids.b_inverse_mod_p.d2 = b_inverse_mod_p_split[2]
    %}
    ```

* Optimizations for hash builtin [#1029](https://github.com/lambdaclass/cairo-vm/pull/1029):
  * Track the verified addresses by offset in a `Vec<bool>` rather than storing the address in a `Vec<Relocatable>`

* Add missing hint on vrf.json whitelist [#1056](https://github.com/lambdaclass/cairo-vm/pull/1056):

    `BuiltinHintProcessor` now supports the following hint:

    ```python
    %{
        from starkware.python.math_utils import ec_double_slope
        from starkware.cairo.common.cairo_secp.secp_utils import pack
        SECP_P = 2**255-19

        # Compute the slope.
        x = pack(ids.point.x, PRIME)
        y = pack(ids.point.y, PRIME)
        value = slope = ec_double_slope(point=(x, y), alpha=42204101795669822316448953119945047945709099015225996174933988943478124189485, p=SECP_P)
    %}
    ```

* Add missing hint on vrf.json whitelist [#1035](https://github.com/lambdaclass/cairo-vm/pull/1035):

    `BuiltinHintProcessor` now supports the following hint:

    ```python
    %{
        from starkware.python.math_utils import line_slope
        from starkware.cairo.common.cairo_secp.secp_utils import pack
        SECP_P = 2**255-19
        # Compute the slope.
        x0 = pack(ids.point0.x, PRIME)
        y0 = pack(ids.point0.y, PRIME)
        x1 = pack(ids.point1.x, PRIME)
        y1 = pack(ids.point1.y, PRIME)
        value = slope = line_slope(point1=(x0, y0), point2=(x1, y1), p=SECP_P)
    %}
    ```

* Add missing hint on vrf.json whitelist [#1035](https://github.com/lambdaclass/cairo-vm/pull/1035):

    `BuiltinHintProcessor` now supports the following hint:

    ```python
    %{
        from starkware.cairo.common.cairo_secp.secp_utils import pack
        SECP_P = 2**255-19
        to_assert = pack(ids.val, PRIME)
        q, r = divmod(pack(ids.val, PRIME), SECP_P)
        assert r == 0, f"verify_zero: Invalid input {ids.val.d0, ids.val.d1, ids.val.d2}."
        ids.q = q % PRIME
    %}
    ```

* Add missing hint on vrf.json whitelist [#1000](https://github.com/lambdaclass/cairo-vm/pull/1000):

    `BuiltinHintProcessor` now supports the following hint:

    ```python
        def pack_512(u, num_bits_shift: int) -> int:
            limbs = (u.d0, u.d1, u.d2, u.d3)
            return sum(limb << (num_bits_shift * i) for i, limb in enumerate(limbs))

        x = pack_512(ids.x, num_bits_shift = 128)
        p = ids.p.low + (ids.p.high << 128)
        x_inverse_mod_p = pow(x,-1, p)

        x_inverse_mod_p_split = (x_inverse_mod_p & ((1 << 128) - 1), x_inverse_mod_p >> 128)

        ids.x_inverse_mod_p.low = x_inverse_mod_p_split[0]
        ids.x_inverse_mod_p.high = x_inverse_mod_p_split[1]
    ```

* BREAKING CHANGE: Fix `CairoRunner::get_memory_holes` [#1027](https://github.com/lambdaclass/cairo-vm/pull/1027):

  * Skip builtin segements when counting memory holes
  * Check amount of memory holes for all tests in cairo_run_test
  * Remove duplicated tests in cairo_run_test
  * BREAKING CHANGE: `MemorySegmentManager.get_memory_holes` now also receives the amount of builtins in the vm. Signature is now `pub fn get_memory_holes(&self, builtin_count: usize) -> Result<usize, MemoryError>`

* Add missing hints on cairo_secp lib [#1026](https://github.com/lambdaclass/cairo-vm/pull/1026):

    `BuiltinHintProcessor` now supports the following hints:

    ```python
    from starkware.cairo.common.cairo_secp.secp256r1_utils import SECP256R1_ALPHA as ALPHA
    ```
    and:

    ```python
    from starkware.cairo.common.cairo_secp.secp256r1_utils import SECP256R1_N as N
    ```

* Add missing hint on vrf.json lib [#1043](https://github.com/lambdaclass/cairo-vm/pull/1043):

    `BuiltinHintProcessor` now supports the following hint:

    ```python
        from starkware.python.math_utils import div_mod

        def split(a: int):
            return (a & ((1 << 128) - 1), a >> 128)

        def pack(z, num_bits_shift: int) -> int:
            limbs = (z.low, z.high)
            return sum(limb << (num_bits_shift * i) for i, limb in enumerate(limbs))

        a = pack(ids.a, 128)
        b = pack(ids.b, 128)
        p = pack(ids.p, 128)
        # For python3.8 and above the modular inverse can be computed as follows:
        # b_inverse_mod_p = pow(b, -1, p)
        # Instead we use the python3.7-friendly function div_mod from starkware.python.math_utils
        b_inverse_mod_p = div_mod(1, b, p)

        b_inverse_mod_p_split = split(b_inverse_mod_p)

        ids.b_inverse_mod_p.low = b_inverse_mod_p_split[0]
        ids.b_inverse_mod_p.high = b_inverse_mod_p_split[1]
    ```

* Add missing hints `NewHint#35` and `NewHint#36` [#975](https://github.com/lambdaclass/cairo-vm/issues/975)

    `BuiltinHintProcessor` now supports the following hint:

    ```python
    from starkware.cairo.common.cairo_secp.secp_utils import pack
    from starkware.cairo.common.math_utils import as_int
    from starkware.python.math_utils import div_mod, safe_div

    p = pack(ids.P, PRIME)
    x = pack(ids.x, PRIME) + as_int(ids.x.d3, PRIME) * ids.BASE ** 3 + as_int(ids.x.d4, PRIME) * ids.BASE ** 4
    y = pack(ids.y, PRIME)

    value = res = div_mod(x, y, p)
    ```

    ```python
    k = safe_div(res * y - x, p)
    value = k if k > 0 else 0 - k
    ids.flag = 1 if k > 0 else 0
    ```

* Add missing hint on cairo_secp lib [#1057](https://github.com/lambdaclass/cairo-vm/pull/1057):

    `BuiltinHintProcessor` now supports the following hint:

    ```python
        from starkware.cairo.common.cairo_secp.secp_utils import pack
        from starkware.python.math_utils import ec_double_slope

        # Compute the slope.
        x = pack(ids.point.x, PRIME)
        y = pack(ids.point.y, PRIME)
        value = slope = ec_double_slope(point=(x, y), alpha=ALPHA, p=SECP_P)
    ```

* Add missing hint on uint256_improvements lib [#1025](https://github.com/lambdaclass/cairo-vm/pull/1025):

    `BuiltinHintProcessor` now supports the following hint:

    ```python
        from starkware.python.math_utils import isqrt
        n = (ids.n.high << 128) + ids.n.low
        root = isqrt(n)
        assert 0 <= root < 2 ** 128
        ids.root = root
    ```

* Add missing hint on vrf.json lib [#1045](https://github.com/lambdaclass/cairo-vm/pull/1045):

    `BuiltinHintProcessor` now supports the following hint:

    ```python
        from starkware.python.math_utils import is_quad_residue, sqrt

        def split(a: int):
            return (a & ((1 << 128) - 1), a >> 128)

        def pack(z) -> int:
            return z.low + (z.high << 128)

        generator = pack(ids.generator)
        x = pack(ids.x)
        p = pack(ids.p)

        success_x = is_quad_residue(x, p)
        root_x = sqrt(x, p) if success_x else None
        success_gx = is_quad_residue(generator*x, p)
        root_gx = sqrt(generator*x, p) if success_gx else None

        # Check that one is 0 and the other is 1
        if x != 0:
            assert success_x + success_gx == 1

        # `None` means that no root was found, but we need to transform these into a felt no matter what
        if root_x == None:
            root_x = 0
        if root_gx == None:
            root_gx = 0
        ids.success_x = int(success_x)
        ids.success_gx = int(success_gx)
        split_root_x = split(root_x)
        # print('split root x', split_root_x)
        split_root_gx = split(root_gx)
        ids.sqrt_x.low = split_root_x[0]
        ids.sqrt_x.high = split_root_x[1]
        ids.sqrt_gx.low = split_root_gx[0]
        ids.sqrt_gx.high = split_root_gx[1]
    ```

* Add missing hint on uint256_improvements lib [#1024](https://github.com/lambdaclass/cairo-vm/pull/1024):

    `BuiltinHintProcessor` now supports the following hint:

    ```python
        res = ids.a + ids.b
        ids.carry = 1 if res >= ids.SHIFT else 0
    ```

* BREAKING CHANGE: move `Program::identifiers` to `SharedProgramData::identifiers` [#1023](https://github.com/lambdaclass/cairo-vm/pull/1023)
    * Optimizes `CairoRunner::new`, needed for sequencers and other workflows reusing the same `Program` instance across `CairoRunner`s
    * Breaking change: make all fields in `Program` and `SharedProgramData` `pub(crate)`, since we break by moving the field let's make it the last break for this struct
    * Add `Program::get_identifier(&self, id: &str) -> &Identifier` to get a single identifier by name

* Implement hints on field_arithmetic lib[#985](https://github.com/lambdaclass/cairo-vm/pull/983)

    `BuiltinHintProcessor` now supports the following hint:

    ```python
        %{
            from starkware.python.math_utils import is_quad_residue, sqrt

            def split(num: int, num_bits_shift: int = 128, length: int = 3):
                a = []
                for _ in range(length):
                    a.append( num & ((1 << num_bits_shift) - 1) )
                    num = num >> num_bits_shift
                return tuple(a)

            def pack(z, num_bits_shift: int = 128) -> int:
                limbs = (z.d0, z.d1, z.d2)
                return sum(limb << (num_bits_shift * i) for i, limb in enumerate(limbs))


            generator = pack(ids.generator)
            x = pack(ids.x)
            p = pack(ids.p)

            success_x = is_quad_residue(x, p)
            root_x = sqrt(x, p) if success_x else None

            success_gx = is_quad_residue(generator*x, p)
            root_gx = sqrt(generator*x, p) if success_gx else None

            # Check that one is 0 and the other is 1
            if x != 0:
                assert success_x + success_gx ==1

            # `None` means that no root was found, but we need to transform these into a felt no matter what
            if root_x == None:
                root_x = 0
            if root_gx == None:
                root_gx = 0
            ids.success_x = int(success_x)
            ids.success_gx = int(success_gx)
            split_root_x = split(root_x)
            split_root_gx = split(root_gx)
            ids.sqrt_x.d0 = split_root_x[0]
            ids.sqrt_x.d1 = split_root_x[1]
            ids.sqrt_x.d2 = split_root_x[2]
            ids.sqrt_gx.d0 = split_root_gx[0]
            ids.sqrt_gx.d1 = split_root_gx[1]
            ids.sqrt_gx.d2 = split_root_gx[2]
        %}
    ```

* Add missing hint on vrf.json lib [#1050](https://github.com/lambdaclass/cairo-vm/pull/1050):

    `BuiltinHintProcessor` now supports the following hint:

    ```python
        sum_low = ids.a.low + ids.b.low
        ids.carry_low = 1 if sum_low >= ids.SHIFT else 0
    ```

* Add missing hint on uint256_improvements lib [#1016](https://github.com/lambdaclass/cairo-vm/pull/1016):

    `BuiltinHintProcessor` now supports the following hint:

    ```python
        def split(num: int, num_bits_shift: int = 128, length: int = 2):
            a = []
            for _ in range(length):
                a.append( num & ((1 << num_bits_shift) - 1) )
                num = num >> num_bits_shift
            return tuple(a)

        def pack(z, num_bits_shift: int = 128) -> int:
            limbs = (z.low, z.high)
            return sum(limb << (num_bits_shift * i) for i, limb in enumerate(limbs))

        a = pack(ids.a)
        b = pack(ids.b)
        res = (a - b)%2**256
        res_split = split(res)
        ids.res.low = res_split[0]
        ids.res.high = res_split[1]
    ```

* Implement hint on vrf.json lib [#1049](https://github.com/lambdaclass/cairo-vm/pull/1049)

    `BuiltinHintProcessor` now supports the following hint:

    ```python
        def split(num: int, num_bits_shift: int, length: int):
            a = []
            for _ in range(length):
                a.append( num & ((1 << num_bits_shift) - 1) )
                num = num >> num_bits_shift
            return tuple(a)

        def pack(z, num_bits_shift: int) -> int:
            limbs = (z.d0, z.d1, z.d2)
            return sum(limb << (num_bits_shift * i) for i, limb in enumerate(limbs))

        def pack_extended(z, num_bits_shift: int) -> int:
            limbs = (z.d0, z.d1, z.d2, z.d3, z.d4, z.d5)
            return sum(limb << (num_bits_shift * i) for i, limb in enumerate(limbs))

        a = pack_extended(ids.a, num_bits_shift = 128)
        div = pack(ids.div, num_bits_shift = 128)

        quotient, remainder = divmod(a, div)

        quotient_split = split(quotient, num_bits_shift=128, length=6)

        ids.quotient.d0 = quotient_split[0]
        ids.quotient.d1 = quotient_split[1]
        ids.quotient.d2 = quotient_split[2]
        ids.quotient.d3 = quotient_split[3]
        ids.quotient.d4 = quotient_split[4]
        ids.quotient.d5 = quotient_split[5]

        remainder_split = split(remainder, num_bits_shift=128, length=3)
        ids.remainder.d0 = remainder_split[0]
        ids.remainder.d1 = remainder_split[1]
        ids.remainder.d2 = remainder_split[2]
    ```

    _Note: this hint is similar to the one in #983, but with some trailing whitespace removed_

* Add missing hint on vrf.json whitelist [#1030](https://github.com/lambdaclass/cairo-vm/pull/1030):

    `BuiltinHintProcessor` now supports the following hint:

    ```python
        def split(num: int, num_bits_shift: int, length: int):
            a = []
            for _ in range(length):
                a.append( num & ((1 << num_bits_shift) - 1) )
                num = num >> num_bits_shift
            return tuple(a)

        def pack(z, num_bits_shift: int) -> int:
            limbs = (z.low, z.high)
            return sum(limb << (num_bits_shift * i) for i, limb in enumerate(limbs))

        def pack_extended(z, num_bits_shift: int) -> int:
            limbs = (z.d0, z.d1, z.d2, z.d3)
            return sum(limb << (num_bits_shift * i) for i, limb in enumerate(limbs))

        x = pack_extended(ids.x, num_bits_shift = 128)
        div = pack(ids.div, num_bits_shift = 128)

        quotient, remainder = divmod(x, div)

        quotient_split = split(quotient, num_bits_shift=128, length=4)

        ids.quotient.d0 = quotient_split[0]
        ids.quotient.d1 = quotient_split[1]
        ids.quotient.d2 = quotient_split[2]
        ids.quotient.d3 = quotient_split[3]

        remainder_split = split(remainder, num_bits_shift=128, length=2)
        ids.remainder.low = remainder_split[0]
        ids.remainder.high = remainder_split[1]
    ```

* Add method `Program::data_len(&self) -> usize` to get the number of data cells in a given program [#1022](https://github.com/lambdaclass/cairo-vm/pull/1022)

* Add missing hint on uint256_improvements lib [#1013](https://github.com/lambdaclass/cairo-vm/pull/1013):

    `BuiltinHintProcessor` now supports the following hint:

    ```python
        a = (ids.a.high << 128) + ids.a.low
        div = (ids.div.b23 << 128) + ids.div.b01
        quotient, remainder = divmod(a, div)

        ids.quotient.low = quotient & ((1 << 128) - 1)
        ids.quotient.high = quotient >> 128
        ids.remainder.low = remainder & ((1 << 128) - 1)
        ids.remainder.high = remainder >> 128
    ```

* Add missing hint on cairo_secp lib [#1010](https://github.com/lambdaclass/cairo-vm/pull/1010):

    `BuiltinHintProcessor` now supports the following hint:

    ```python
        memory[ap] = int(x == 0)
    ```

* Implement hint on `get_felt_bitlength` [#993](https://github.com/lambdaclass/cairo-vm/pull/993)

  `BuiltinHintProcessor` now supports the following hint:
  ```python
  x = ids.x
  ids.bit_length = x.bit_length()
  ```
  Used by the [`Garaga` library function `get_felt_bitlength`](https://github.com/keep-starknet-strange/garaga/blob/249f8a372126b3a839f9c1e1080ea8c6f9374c0c/src/utils.cairo#L54)

* Add missing hint on cairo_secp lib [#1009](https://github.com/lambdaclass/cairo-vm/pull/1009):

    `BuiltinHintProcessor` now supports the following hint:

    ```python
        ids.dibit = ((ids.scalar_u >> ids.m) & 1) + 2 * ((ids.scalar_v >> ids.m) & 1)
    ```

* Add getters to read properties of a `Program` [#1017](https://github.com/lambdaclass/cairo-vm/pull/1017):
  * `prime(&self) -> &str`: get the prime associated to data in hex representation
  * `iter_data(&self) -> Iterator<Item = &MaybeRelocatable>`: get an iterator over all elements in the program data
  * `iter_builtins(&self) -> Iterator<Item = &BuiltinName>`: get an iterator over the names of required builtins

* Add missing hint on cairo_secp lib [#1008](https://github.com/lambdaclass/cairo-vm/pull/1008):

    `BuiltinHintProcessor` now supports the following hint:

    ```python
        ids.len_hi = max(ids.scalar_u.d2.bit_length(), ids.scalar_v.d2.bit_length())-1
    ```

* Update `starknet-crypto` to version `0.4.3` [#1011](https://github.com/lambdaclass/cairo-vm/pull/1011)
  * The new version carries an 85% reduction in execution time for ECDSA signature verification

* BREAKING CHANGE: refactor `Program` to optimize `Program::clone` [#999](https://github.com/lambdaclass/cairo-vm/pull/999)

    * Breaking change: many fields that were (unnecessarily) public become hidden by the refactor.

* BREAKING CHANGE: Add _builtin suffix to builtin names e.g.: output -> output_builtin [#1005](https://github.com/lambdaclass/cairo-vm/pull/1005)

* Implement hint on uint384_extension lib [#983](https://github.com/lambdaclass/cairo-vm/pull/983)

    `BuiltinHintProcessor` now supports the following hint:

    ```python
        def split(num: int, num_bits_shift: int, length: int):
            a = []
            for _ in range(length):
                a.append( num & ((1 << num_bits_shift) - 1) )
                num = num >> num_bits_shift
            return tuple(a)

        def pack(z, num_bits_shift: int) -> int:
            limbs = (z.d0, z.d1, z.d2)
            return sum(limb << (num_bits_shift * i) for i, limb in enumerate(limbs))

        def pack_extended(z, num_bits_shift: int) -> int:
            limbs = (z.d0, z.d1, z.d2, z.d3, z.d4, z.d5)
            return sum(limb << (num_bits_shift * i) for i, limb in enumerate(limbs))

        a = pack_extended(ids.a, num_bits_shift = 128)
        div = pack(ids.div, num_bits_shift = 128)

        quotient, remainder = divmod(a, div)

        quotient_split = split(quotient, num_bits_shift=128, length=6)

        ids.quotient.d0 = quotient_split[0]
        ids.quotient.d1 = quotient_split[1]
        ids.quotient.d2 = quotient_split[2]
        ids.quotient.d3 = quotient_split[3]
        ids.quotient.d4 = quotient_split[4]
        ids.quotient.d5 = quotient_split[5]

        remainder_split = split(remainder, num_bits_shift=128, length=3)
        ids.remainder.d0 = remainder_split[0]
        ids.remainder.d1 = remainder_split[1]
        ids.remainder.d2 = remainder_split[2]
    ```

* BREAKING CHANGE: optimization for instruction decoding [#942](https://github.com/lambdaclass/cairo-vm/pull/942):
    * Avoids copying immediate arguments to the `Instruction` structure, as they get inferred from the offset anyway
    * Breaking: removal of the field `Instruction::imm`

* Add missing `\n` character in traceback string [#997](https://github.com/lambdaclass/cairo-vm/pull/997)
    * BugFix: Add missing `\n` character after traceback lines when the filename is missing ("Unknown Location")

* 0.11 Support
    * Add missing hints [#1014](https://github.com/lambdaclass/cairo-vm/pull/1014):
        `BuiltinHintProcessor` now supports the following hints:
        ```python
            from starkware.cairo.common.cairo_secp.secp256r1_utils import SECP256R1_P as SECP_P
        ```
        and:
        ```python
            from starkware.cairo.common.cairo_secp.secp_utils import pack
            from starkware.python.math_utils import line_slope

            # Compute the slope.
            x0 = pack(ids.point0.x, PRIME)
            y0 = pack(ids.point0.y, PRIME)
            x1 = pack(ids.point1.x, PRIME)
            y1 = pack(ids.point1.y, PRIME)
            value = slope = line_slope(point1=(x0, y0), point2=(x1, y1), p=SECP_P)
        ```
    * Add missing hints on cairo_secp lib [#991](https://github.com/lambdaclass/cairo-vm/pull/991):
        `BuiltinHintProcessor` now supports the following hints:
        ```python
        from starkware.cairo.common.cairo_secp.secp_utils import pack
        from starkware.python.math_utils import div_mod, safe_div

        N = 0xfffffffffffffffffffffffffffffffebaaedce6af48a03bbfd25e8cd0364141
        x = pack(ids.x, PRIME) % N
        s = pack(ids.s, PRIME) % N
        value = res = div_mod(x, s, N)
        ```
        and:
        ```python
        value = k = safe_div(res * s - x, N)
        ```
    * Layouts update [#874](https://github.com/lambdaclass/cairo-vm/pull/874)
    * Keccak builtin updated [#873](https://github.com/lambdaclass/cairo-vm/pull/873), [#883](https://github.com/lambdaclass/cairo-vm/pull/883)
    * Changes to `ec_op` [#876](https://github.com/lambdaclass/cairo-vm/pull/876)
    * Poseidon builtin [#875](https://github.com/lambdaclass/cairo-vm/pull/875)
    * Renamed Felt to Felt252 [#899](https://github.com/lambdaclass/cairo-vm/pull/899)
    * Added SegmentArenaBuiltinRunner [#913](https://github.com/lambdaclass/cairo-vm/pull/913)
    * Added `program_segment_size` argument to `verify_secure_runner` & `run_from_entrypoint` [#928](https://github.com/lambdaclass/cairo-vm/pull/928)
    * Added dynamic layout [#879](https://github.com/lambdaclass/cairo-vm/pull/879)
    * `get_segment_size` was exposed [#934](https://github.com/lambdaclass/cairo-vm/pull/934)

* Add missing hint on cairo_secp lib [#1006](https://github.com/lambdaclass/cairo-vm/pull/1006):

    `BuiltinHintProcessor` now supports the following hint:

    ```python
        ids.quad_bit = (
            8 * ((ids.scalar_v >> ids.m) & 1)
            + 4 * ((ids.scalar_u >> ids.m) & 1)
            + 2 * ((ids.scalar_v >> (ids.m - 1)) & 1)
            + ((ids.scalar_u >> (ids.m - 1)) & 1)
        )
    ```

* Add missing hint on cairo_secp lib [#1003](https://github.com/lambdaclass/cairo-vm/pull/1003):

    `BuiltinHintProcessor` now supports the following hint:

    ```python
        from starkware.cairo.common.cairo_secp.secp_utils import pack

        x = pack(ids.x, PRIME) % SECP_P
    ```

* Add missing hint on cairo_secp lib [#996](https://github.com/lambdaclass/cairo-vm/pull/996):

    `BuiltinHintProcessor` now supports the following hint:

    ```python
        from starkware.python.math_utils import div_mod
        value = x_inv = div_mod(1, x, SECP_P)
    ```

* Add missing hints on cairo_secp lib [#994](https://github.com/lambdaclass/cairo-vm/pull/994):

    `BuiltinHintProcessor` now supports the following hints:

    ```python
        from starkware.cairo.common.cairo_secp.secp_utils import pack
        from starkware.python.math_utils import div_mod, safe_div

        a = pack(ids.a, PRIME)
        b = pack(ids.b, PRIME)
        value = res = div_mod(a, b, N)
    ```

    ```python
        value = k_plus_one = safe_div(res * b - a, N) + 1
    ```

* Add missing hint on cairo_secp lib [#992](https://github.com/lambdaclass/cairo-vm/pull/992):

    `BuiltinHintProcessor` now supports the following hint:

    ```python
        from starkware.cairo.common.cairo_secp.secp_utils import pack

        q, r = divmod(pack(ids.val, PRIME), SECP_P)
        assert r == 0, f"verify_zero: Invalid input {ids.val.d0, ids.val.d1, ids.val.d2}."
        ids.q = q % PRIME
    ```

* Add missing hint on cairo_secp lib [#990](https://github.com/lambdaclass/cairo-vm/pull/990):

    `BuiltinHintProcessor` now supports the following hint:

    ```python
        from starkware.cairo.common.cairo_secp.secp_utils import pack

        slope = pack(ids.slope, PRIME)
        x = pack(ids.point.x, PRIME)
        y = pack(ids.point.y, PRIME)

        value = new_x = (pow(slope, 2, SECP_P) - 2 * x) % SECP_P
    ```

* Add missing hint on cairo_secp lib [#989](https://github.com/lambdaclass/cairo-vm/pull/989):

    `BuiltinHintProcessor` now supports the following hint:

    ```python
        from starkware.cairo.common.cairo_secp.secp_utils import SECP_P
        q, r = divmod(pack(ids.val, PRIME), SECP_P)
        assert r == 0, f"verify_zero: Invalid input {ids.val.d0, ids.val.d1, ids.val.d2}."
        ids.q = q % PRIME
    ```

* Add missing hint on cairo_secp lib [#986](https://github.com/lambdaclass/cairo-vm/pull/986):

    `BuiltinHintProcessor` now supports the following hint:

    ```python
        from starkware.cairo.common.cairo_secp.secp_utils import SECP_P, pack
        from starkware.python.math_utils import div_mod

        # Compute the slope.
        x = pack(ids.pt.x, PRIME)
        y = pack(ids.pt.y, PRIME)
        value = slope = div_mod(3 * x ** 2, 2 * y, SECP_P)
    ```

* Add missing hint on cairo_secp lib [#984](https://github.com/lambdaclass/cairo-vm/pull/984):

    `BuiltinHintProcessor` now supports the following hint:

    ```python
        from starkware.cairo.common.cairo_secp.secp_utils import SECP_P, pack
        from starkware.python.math_utils import div_mod

        # Compute the slope.
        x0 = pack(ids.pt0.x, PRIME)
        y0 = pack(ids.pt0.y, PRIME)
        x1 = pack(ids.pt1.x, PRIME)
        y1 = pack(ids.pt1.y, PRIME)
        value = slope = div_mod(y0 - y1, x0 - x1, SECP_P)
    ```

* Implement hints on uint384 lib (Part 2) [#971](https://github.com/lambdaclass/cairo-vm/pull/971)

    `BuiltinHintProcessor` now supports the following hint:

    ```python
        memory[ap] = 1 if 0 <= (ids.a.d2 % PRIME) < 2 ** 127 else 0
    ```

 * Add alternative hint code for hint on _block_permutation used by 0.10.3 whitelist [#958](https://github.com/lambdaclass/cairo-vm/pull/958)

     `BuiltinHintProcessor` now supports the following hint:

    ```python
        from starkware.cairo.common.keccak_utils.keccak_utils import keccak_func
        _keccak_state_size_felts = int(ids.KECCAK_STATE_SIZE_FELTS)
        assert 0 <= _keccak_state_size_felts < 100

        output_values = keccak_func(memory.get_range(
            ids.keccak_ptr - _keccak_state_size_felts, _keccak_state_size_felts))
        segments.write_arg(ids.keccak_ptr, output_values)
    ```

* Make  hints code `src/hint_processor/builtin_hint_processor/hint_code.rs` public [#988](https://github.com/lambdaclass/cairo-vm/pull/988)

* Implement hints on uint384 lib (Part 1) [#960](https://github.com/lambdaclass/cairo-vm/pull/960)

    `BuiltinHintProcessor` now supports the following hints:

    ```python
        def split(num: int, num_bits_shift: int, length: int):
        a = []
        for _ in range(length):
            a.append( num & ((1 << num_bits_shift) - 1) )
            num = num >> num_bits_shift
        return tuple(a)

        def pack(z, num_bits_shift: int) -> int:
            limbs = (z.d0, z.d1, z.d2)
            return sum(limb << (num_bits_shift * i) for i, limb in enumerate(limbs))

        a = pack(ids.a, num_bits_shift = 128)
        div = pack(ids.div, num_bits_shift = 128)
        quotient, remainder = divmod(a, div)

        quotient_split = split(quotient, num_bits_shift=128, length=3)
        assert len(quotient_split) == 3

        ids.quotient.d0 = quotient_split[0]
        ids.quotient.d1 = quotient_split[1]
        ids.quotient.d2 = quotient_split[2]

        remainder_split = split(remainder, num_bits_shift=128, length=3)
        ids.remainder.d0 = remainder_split[0]
        ids.remainder.d1 = remainder_split[1]
        ids.remainder.d2 = remainder_split[2]
    ```

    ```python
        ids.low = ids.a & ((1<<128) - 1)
        ids.high = ids.a >> 128
    ```

    ```python
            sum_d0 = ids.a.d0 + ids.b.d0
        ids.carry_d0 = 1 if sum_d0 >= ids.SHIFT else 0
        sum_d1 = ids.a.d1 + ids.b.d1 + ids.carry_d0
        ids.carry_d1 = 1 if sum_d1 >= ids.SHIFT else 0
        sum_d2 = ids.a.d2 + ids.b.d2 + ids.carry_d1
        ids.carry_d2 = 1 if sum_d2 >= ids.SHIFT else 0
    ```

    ```python
        from starkware.python.math_utils import isqrt

        def split(num: int, num_bits_shift: int, length: int):
            a = []
            for _ in range(length):
                a.append( num & ((1 << num_bits_shift) - 1) )
                num = num >> num_bits_shift
            return tuple(a)

        def pack(z, num_bits_shift: int) -> int:
            limbs = (z.d0, z.d1, z.d2)
            return sum(limb << (num_bits_shift * i) for i, limb in enumerate(limbs))

        a = pack(ids.a, num_bits_shift=128)
        root = isqrt(a)
        assert 0 <= root < 2 ** 192
        root_split = split(root, num_bits_shift=128, length=3)
        ids.root.d0 = root_split[0]
        ids.root.d1 = root_split[1]
        ids.root.d2 = root_split[2]
    ```

* Re-export the `cairo-felt` crate as `cairo_vm::felt` [#981](https://github.com/lambdaclass/cairo-vm/pull/981)
  * Removes the need of explicitly importing `cairo-felt` in downstream projects
  and helps ensure there is no version mismatch caused by that

* Implement hint on `uint256_mul_div_mod`[#957](https://github.com/lambdaclass/cairo-vm/pull/957)

    `BuiltinHintProcessor` now supports the following hint:

    ```python
    a = (ids.a.high << 128) + ids.a.low
    b = (ids.b.high << 128) + ids.b.low
    div = (ids.div.high << 128) + ids.div.low
    quotient, remainder = divmod(a * b, div)

    ids.quotient_low.low = quotient & ((1 << 128) - 1)
    ids.quotient_low.high = (quotient >> 128) & ((1 << 128) - 1)
    ids.quotient_high.low = (quotient >> 256) & ((1 << 128) - 1)
    ids.quotient_high.high = quotient >> 384
    ids.remainder.low = remainder & ((1 << 128) - 1)
    ids.remainder.high = remainder >> 128"
    ```

    Used by the common library function `uint256_mul_div_mod`

#### [0.3.0-rc1] - 2023-04-13
* Derive Deserialize for ExecutionResources [#922](https://github.com/lambdaclass/cairo-vm/pull/922)
* Remove builtin names from VirtualMachine.builtin_runners [#921](https://github.com/lambdaclass/cairo-vm/pull/921)
* Implemented hints on common/ec.cairo [#888](https://github.com/lambdaclass/cairo-vm/pull/888)
* Changed `Memory.insert` argument types [#902](https://github.com/lambdaclass/cairo-vm/pull/902)
* feat: implemented `Deserialize` on Program by changing builtins field type to enum [#896](https://github.com/lambdaclass/cairo-vm/pull/896)
* Effective size computation from the VM exposed [#887](https://github.com/lambdaclass/cairo-vm/pull/887)
* Wasm32 Support! [#828](https://github.com/lambdaclass/cairo-vm/pull/828), [#893](https://github.com/lambdaclass/cairo-vm/pull/893)
* `MathError` added for math operation [#855](https://github.com/lambdaclass/cairo-vm/pull/855)
* Check for overflows in relocatable operations [#859](https://github.com/lambdaclass/cairo-vm/pull/859)
* Use `Relocatable` instead of `&MaybeRelocatable` in `load_data` and `get_range`[#860](https://github.com/lambdaclass/cairo-vm/pull/860) [#867](https://github.com/lambdaclass/cairo-vm/pull/867)
* Memory-related errors moved to `MemoryError` [#854](https://github.com/lambdaclass/cairo-vm/pull/854)
    * Removed unused error variants
    * Moved memory-related error variants to `MemoryError`
    * Changed memory getters to return `MemoryError` instead of `VirtualMachineError`
    * Changed all memory-related errors in hint from `HintError::Internal(VmError::...` to `HintError::Memory(MemoryError::...`
* feat: Builder pattern for `VirtualMachine` [#820](https://github.com/lambdaclass/cairo-vm/pull/820)
* Simplified `Memory::get` return type to `Option` [#852](https://github.com/lambdaclass/cairo-vm/pull/852)
* Improved idenitifier variable error handling [#851](https://github.com/lambdaclass/cairo-vm/pull/851)
* `CairoRunner::write_output` now prints missing and relocatable values [#853](https://github.com/lambdaclass/cairo-vm/pull/853)
* `VirtualMachineError::FailedToComputeOperands` error message expanded [#848](https://github.com/lambdaclass/cairo-vm/pull/848)
* Builtin names made public [#849](https://github.com/lambdaclass/cairo-vm/pull/849)
* `secure_run` flag moved to `CairoRunConfig` struct [#832](https://github.com/lambdaclass/cairo-vm/pull/832)
* `vm_core` error types revised and iimplemented `AddAssign` for `Relocatable` [#837](https://github.com/lambdaclass/cairo-vm/pull/837)
* `to_bigint` and `to_biguint` deprecated [#757](https://github.com/lambdaclass/cairo-vm/pull/757)
* `Memory` moved into `MemorySegmentManager` [#830](https://github.com/lambdaclass/cairo-vm/pull/830)
    * To reduce the complexity of the VM's memory and enforce proper usage (as the memory and its segment manager are now a "unified" entity)
    * Removed `memory` field from `VirtualMachine`
    * Added `memory` field to `MemorySegmentManager`
    * Removed `Memory` argument from methods where `MemorySegmentManager` is also an argument
    * Added test macro `segments` (an extension of the `memory` macro)
* `Display` trait added to Memory struct [#812](https://github.com/lambdaclass/cairo-vm/pull/812)
* feat: Extensible VirtualMachineError and removed PartialEq trait [#783](https://github.com/lambdaclass/cairo-vm/pull/783)
    * `VirtualMachineError::Other(anyhow::Error)` was added to allow to returning custom errors when using `cairo-vm`
    * The `PartialEq` trait was removed from the `VirtualMachineError` enum
* VM hooks added as a conditional feature [#761](https://github.com/lambdaclass/cairo-vm/pull/761)
    * Cairo-vm based testing tools such as cairo-foundry or those built by FuzzingLabs need access to the state of the VM at specific points during the execution.
    * This PR adds the possibility for users of the cairo-vm lib to execute their custom additional code during the program execution.
    * The Rust "feature" mechanism was used in order to guarantee that this ability is only available when the lib user needs it, and is not compiled when it's not required.
    * Three hooks were created:
        * before the first step
        * before each step
        * after each step
* ExecutionResource operations: add and substract [#774](https://github.com/lambdaclass/cairo-vm/pull/774), multiplication [#908](https://github.com/lambdaclass/cairo-vm/pull/908) , and `AddAssign` [#914](https://github.com/lambdaclass/cairo-vm/pull/914)

* Move `Memory` into `MemorySegmentManager` [#830](https://github.com/lambdaclass/cairo-vm/pull/830)
    * Structural changes:
        * Remove `memory: Memory` field from `VirtualMachine`
        * Add `memory: Memory` field to `MemorySegmentManager`
    * As a result of this, multiple public methods' signatures changed:
        * `BuiltinRunner` (and its inner enum types):
            * `initialize_segments(&mut self, segments: &mut MemorySegmentManager, memory: &mut Memory)` -> `initialize_segments(&mut self, segments: &mut MemorySegmentManager)`
            * `final_stack(&mut self, segments: &MemorySegmentManager, memory: &Memory, stack_pointer: Relocatable) -> Result<Relocatable, RunnerError>` -> `final_stack(&mut self, segments: &MemorySegmentManager, stack_pointer: Relocatable) -> Result<Relocatable, RunnerError>`
        * `MemorySegmentManager`
            * `add(&mut self, memory: &mut Memory) -> Relocatable` -> `add(&mut self) -> Relocatable`
            * `add_temporary_segment(&mut self, memory: &mut Memory) -> Relocatable` -> `add_temporary_segment(&mut self) -> Relocatable`
            * `load_data(&mut self, memory: &mut Memory, ptr: &MaybeRelocatable, data: &Vec<MaybeRelocatable>) -> Result<MaybeRelocatable, MemoryError>` -> `load_data(&mut self, ptr: &MaybeRelocatable, data: &Vec<MaybeRelocatable>) -> Result<MaybeRelocatable, MemoryError>`
            * `compute_effective_sizes(&mut self, memory: &Memory) -> &Vec<usize>` -> `compute_effective_sizes(&mut self) -> &Vec<usize>`
            * `gen_arg(&mut self, arg: &dyn Any, memory: &mut Memory) -> Result<MaybeRelocatable, VirtualMachineError>` -> `gen_arg(&mut self, arg: &dyn Any) -> Result<MaybeRelocatable, VirtualMachineError>`
            * `gen_cairo_arg(&mut self, arg: &CairoArg, memory: &mut Memory) -> Result<MaybeRelocatable, VirtualMachineError>` -> `gen_cairo_arg(&mut self, arg: &CairoArg) -> Result<MaybeRelocatable, VirtualMachineError>`
            * `write_arg(&mut self, memory: &mut Memory, ptr: &Relocatable, arg: &dyn Any) -> Result<MaybeRelocatable, MemoryError>` -> `write_arg(&mut self, ptr: &Relocatable, arg: &dyn Any) -> Result<MaybeRelocatable, MemoryError>`

* Refactor `Memory::relocate memory` [#784](https://github.com/lambdaclass/cairo-vm/pull/784)
    * Bugfixes:
        * `Memory::relocate_memory` now moves data in the temporary memory relocated by a relocation rule to the real memory
    * Aditional Notes:
        * When relocating temporary memory produces clashes with pre-existing values in the real memory, an InconsistentMemory error is returned instead of keeping the last inserted value. This differs from the original implementation.

* Restrict addresses to Relocatable + fix some error variants used in signature.rs [#792](https://github.com/lambdaclass/cairo-vm/pull/792)
    * Public Api Changes:
        * Change `ValidationRule` inner type to `Box<dyn Fn(&Memory, &Relocatable) -> Result<Vec<Relocatable>, MemoryError>>`.
        * Change `validated_addresses` field of `Memory` to `HashSet<Relocatable>`.
        * Change `validate_memory_cell(&mut self, address: &MaybeRelocatable) -> Result<(), MemoryError>` to `validate_memory_cell(&mut self, addr: &Relocatable) -> Result<(), MemoryError>`.

* Add `VmException` to `CairoRunner::run_from_entrypoint`[#775](https://github.com/lambdaclass/cairo-vm/pull/775)
    * Public Api Changes:
        * Change error return type of `CairoRunner::run_from_entrypoint` to `CairoRunError`.
        * Convert `VirtualMachineError`s outputed during the vm run to `VmException` in `CairoRunner::run_from_entrypoint`.
        * Make `VmException` fields public

* Fix `BuiltinRunner::final_stack` and remove quick fix [#778](https://github.com/lambdaclass/cairo-vm/pull/778)
    * Public Api changes:
        * Various changes to public `BuiltinRunner` method's signatures:
            * `final_stack(&self, vm: &VirtualMachine, pointer: Relocatable) -> Result<(Relocatable, usize), RunnerError>` to `final_stack(&mut self, segments: &MemorySegmentManager, memory: &Memory, pointer: Relocatable) -> Result<Relocatable,RunnerError>`.
            * `get_used_cells(&self, vm: &VirtualMachine) -> Result<usize, MemoryError>` to  `get_used_cells(&self, segments: &MemorySegmentManager) -> Result<usize, MemoryError>`.
            * `get_used_instances(&self, vm: &VirtualMachine) -> Result<usize, MemoryError>` to `get_used_instances(&self, segments: &MemorySegmentManager) -> Result<usize, MemoryError>`.
    * Bugfixes:
        * `BuiltinRunner::final_stack` now updates the builtin's stop_ptr instead of returning it. This replaces the bugfix on PR #768.

#### [0.1.3] - 2023-01-26
* Add secure_run flag + integrate verify_secure_runner into cairo-run [#771](https://github.com/lambdaclass/cairo-vm/pull/777)
    * Public Api changes:
        * Add command_line argument `secure_run`
        * Add argument `secure_run: Option<bool>` to `cairo_run`
        * `verify_secure_runner` is now called inside `cairo-run` when `secure_run` is set to true or when it not set and the run is not on `proof_mode`
    * Bugfixes:
        * `EcOpBuiltinRunner::deduce_memory_cell` now checks that both points are on the curve instead of only the first one
        * `EcOpBuiltinRunner::deduce_memory_cell` now returns the values of the point coordinates instead of the indices when a `PointNotOnCurve` error is returned

* Refactor `Refactor verify_secure_runner` [#768](https://github.com/lambdaclass/cairo-vm/pull/768)
    * Public Api changes:
        * Remove builtin name from the return value of `BuiltinRunner::get_memory_segment_addresses`
        * Simplify the return value of `CairoRunner::get_builtin_segments_info` to `Vec<(usize, usize)>`
        * CairoRunner::read_return_values now receives a mutable reference to VirtualMachine
    * Bugfixes:
        * CairoRunner::read_return_values now updates the `stop_ptr` of each builtin after calling `BuiltinRunner::final_stack`

* Use CairoArg enum instead of Any in CairoRunner::run_from_entrypoint [#686](https://github.com/lambdaclass/cairo-vm/pull/686)
    * Public Api changes:
        * Remove `Result` from `MaybeRelocatable::mod_floor`, it now returns a `MaybeRelocatable`
        * Add struct `CairoArg`
        * Change `arg` argument of `CairoRunner::run_from_entrypoint` from `Vec<&dyn Any>` to `&[&CairoArg]`
        * Remove argument `typed_args` from `CairoRunner::run_from_entrypoint`
        * Remove no longer used method `gen_typed_arg` from `VirtualMachine` & `MemorySegmentManager`
        * Add methods `MemorySegmentManager::gen_cairo_arg` & `MemorySegmentManager::write_simple_args` as typed counterparts to `MemorySegmentManager::gen_arg` & `MemorySegmentManager::write_arg`

#### [0.1.1] - 2023-01-11

* Add input file contents to traceback [#666](https://github.com/lambdaclass/cairo-vm/pull/666/files)
    * Public Api changes:
        * `VirtualMachineError` enum variants containing `MaybeRelocatable` and/or `Relocatable` values now use the `Display` format instead of `Debug` in their `Display` implementation
        * `get_traceback` now adds the source code line to each traceback entry
* Use hint location instead of instruction location when building VmExceptions from hint failure [#673](https://github.com/lambdaclass/cairo-vm/pull/673/files)
    * Public Api changes:
        * `hints` field added to `InstructionLocation`
        * `Program.instruction_locations` type changed from `Option<HashMap<usize, Location>>` to `Option<HashMap<usize, InstructionLocation>>`
        * `VirtualMachineError`s produced by `HintProcessor::execute_hint()` will be wrapped in a `VirtualMachineError::Hint` error containing their hint_index
        * `get_location()` now receives an an optional usize value `hint_index`, used to obtain hint locations
* Default implementation of compile_hint [#680](https://github.com/lambdaclass/cairo-vm/pull/680)
    * Internal changes:
        * Make the `compile_hint` implementation which was in the `BuiltinHintProcessor` the default implementation in the trait.
* Add new error type `HintError` [#676](https://github.com/lambdaclass/cairo-vm/pull/676)
    * Public Api changes:
        * `HintProcessor::execute_hint()` now returns a `HintError` instead of a `VirtualMachineError`
        * Helper functions on `hint_processor_utils.rs` now return a `HintError`
* Change the Dictionary used in dict hints to store MaybeRelocatable instead of BigInt [#687](https://github.com/lambdaclass/cairo-vm/pull/687)
    * Public Api changes:
        * `DictManager`, its dictionaries, and all dict module hints implemented in rust now use `MaybeRelocatable` for keys and values instead of `BigInt`
        * Add helper functions that allow extracting ids variables as `MaybeRelocatable`: `get_maybe_relocatable_from_var_name` & `get_maybe_relocatable_from_reference`
        * Change inner value type of dict-related `HintError` variants to `MaybeRelocatable`

* Implement `substitute_error_message_attribute_references` [#689] (https://github.com/lambdaclass/cairo-vm/pull/689)
    * Public Api changes:
        * Remove `error_message_attributes` field from `VirtualMachine`, and `VirtualMachine::new`
        * Add `flow_tracking_data` field to `Attribute`
        * `get_error_attr_value` now replaces the references in the error message with the corresponding cairo values.
        * Remove duplicated handling of error attribute messages leading to duplicated into in the final error display.
* Fix multiplicative inverse bug [#697](https://github.com/lambdaclass/cairo-vm/pull/697) [#698](https://github.com/lambdaclass/cairo-vm/pull/698). The VM was using integer division rather than prime field inverse when deducing `op0` or `op1` for the multiplication opcode

#### [0.1.0] - 2022-12-30
* Add traceback to VmException [#657](https://github.com/lambdaclass/cairo-vm/pull/657)
    * Public API changes:
        * `traceback` field added to `VmException` struct
        * `pub fn from_vm_error(runner: &CairoRunner, error: VirtualMachineError, pc: usize) -> Self` is now `pub fn from_vm_error(runner: &CairoRunner, vm: &VirtualMachine, error: VirtualMachineError) -> Self`
        * `pub fn get_location(pc: &usize, runner: &CairoRunner) -> Option<Location>` is now `pub fn get_location(pc: usize, runner: &CairoRunner) -> Option<Location>`
        * `pub fn decode_instruction(encoded_instr: i64, mut imm: Option<BigInt>) -> Result<instruction::Instruction, VirtualMachineError>` is now `pub fn decode_instruction(encoded_instr: i64, mut imm: Option<&BigInt>) -> Result<instruction::Instruction, VirtualMachineError>`
        * `VmException` fields' string format now mirrors their cairo-lang counterparts.<|MERGE_RESOLUTION|>--- conflicted
+++ resolved
@@ -2,11 +2,9 @@
 
 #### Upcoming Changes
 
-<<<<<<< HEAD
 * feat: Add `air_public_input` flag to `cairo1-run` [#1539] (https://github.com/lambdaclass/cairo-vm/pull/1539)
-=======
+
 * feat: Implement air_private_input [#1552](https://github.com/lambdaclass/cairo-vm/pull/1552)
->>>>>>> 352e8a8c
 
 * feat: Add `proof_mode` flag to `cairo1-run` [#1537] (https://github.com/lambdaclass/cairo-vm/pull/1537)
   * The cairo1-run crate no longer compiles and executes in proof_mode by default
