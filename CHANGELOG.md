--- conflicted
+++ resolved
@@ -2,12 +2,10 @@
 
 #### Upcoming Changes
 
-<<<<<<< HEAD
 * feat: unify `arbitrary`, `hooks`, `print` and `skip_next_instruction_hint` features as a single `test_utils` feature [#1755](https://github.com/lambdaclass/cairo-vm/pull/1755)
   * BREAKING: removed the above features
-=======
+
 * bugfix: cairo1-run CLI: Set finalize_builtins to true when using --air_public_input flag [#1744](https://github.com/lambdaclass/cairo-vm/pull/1752)
->>>>>>> a8967972
 
 * feat: Add hint `U256InvModN` to `Cairo1HintProcessor` [#1744](https://github.com/lambdaclass/cairo-vm/pull/1744)
 
