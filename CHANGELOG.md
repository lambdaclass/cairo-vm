--- conflicted
+++ resolved
@@ -2,7 +2,6 @@
 
 #### Upcoming Changes
 
-<<<<<<< HEAD
 * Add missing hint on vrf.json lib [#1055](https://github.com/lambdaclass/cairo-rs/pull/1055):
 
      `BuiltinHintProcessor` now supports the following hint:
@@ -20,7 +19,9 @@
             x = PRIME - x
         ids.x.low = x & ((1<<128)-1)
         ids.x.high = x >> 128
-=======
+    %}
+    ```
+
 * Implement fast_ec_add hint variant [#1087](https://github.com/lambdaclass/cairo-rs/pull/1087)
 
 `BuiltinHintProcessor` now supports the following hint:
@@ -46,7 +47,6 @@
     %{
         from starkware.cairo.common.cairo_secp.secp_utils import pack
         x = pack(ids.x, PRIME) % SECP_P
->>>>>>> f19cc888
     %}
     ```
 
