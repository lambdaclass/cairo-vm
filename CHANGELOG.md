--- conflicted
+++ resolved
@@ -2,11 +2,9 @@
 
 #### Upcoming Changes
 
-<<<<<<< HEAD
 * fix: Check overflow in cairo pie address calculation [#1945](https://github.com/lambdaclass/cairo-vm/pull/1945)
-=======
+
 #### [2.0.0-rc5] - 2025-02-24
->>>>>>> 4505c25b
 
 * fix: Fix Cairo Pie limiting the number of segments to 2^16 [#1960](https://github.com/lambdaclass/cairo-vm/pull/1960)
   * Implement `merge_extra_segments`
