--- conflicted
+++ resolved
@@ -2,15 +2,13 @@
 
 #### Upcoming Changes
 
-<<<<<<< HEAD
 * chore: make cairo 1.0 compatible with wasm [#1830](https://github.com/lambdaclass/cairo-vm/pull/1830)
-=======
+
 * fix: Added the following VM fixes: [#1820](https://github.com/lambdaclass/cairo-vm/pull/1820)
   * Fix zero segment location.
   * Fix has_zero_segment naming.
   * Fix prover input.
   * Fix version reading when no version is supplied.
->>>>>>> ed311709
 
 * chore: bump `cairo-lang-` dependencies to 2.7.1 [#1823](https://github.com/lambdaclass/cairo-vm/pull/1823)
 
