--- conflicted
+++ resolved
@@ -2,15 +2,13 @@
 
 #### Upcoming Changes
 
-<<<<<<< HEAD
 * fix: Fix `WriteReturnFp` error due to a bad loading of initial gas [#2015](https://github.com/lambdaclass/cairo-vm/pull/2015)
-=======
+
 * fix: `mod_builtin_fill_memory` could be stuck in an infinite loop [#1975](https://github.com/lambdaclass/cairo-vm/issues/1975)
 
 * feat: replace `thiserror-no-std` with `thiserror 2` [#1919](https://github.com/lambdaclass/cairo-vm/pull/1919)
 
 #### [2.0.1] - 2025-03-17
->>>>>>> 96906344
 
 * feat: Limited padding of builtin segments to >=16 [#1981](https://github.com/lambdaclass/cairo-vm/pull/1981)
 
