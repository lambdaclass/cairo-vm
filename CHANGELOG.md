--- conflicted
+++ resolved
@@ -2,13 +2,11 @@
 
 #### Upcoming Changes
 
-<<<<<<< HEAD
 * Implement test for AllocFeltDict hint [#1125] (https://github.com/lambdaclass/cairo-rs/pull/1125)
 
 * Make the VM able to run `CasmContractClass` files [#1098](https://github.com/lambdaclass/cairo-rs/pull/1098)
-=======
+
 * Make the VM able to run `CasmContractClass` files under `cairo-1-hints` feature [#1098](https://github.com/lambdaclass/cairo-rs/pull/1098)
->>>>>>> 8de54530
 
   * Implement `TryFrom<CasmContractClass> for Program`
   * Add `Cairo1HintProcessor`
