--- conflicted
+++ resolved
@@ -2,7 +2,6 @@
 
 #### Upcoming Changes
 
-<<<<<<< HEAD
 * Don't build wasm-demo in `build` target + add ci job to run the wasm demo [#1393](https://github.com/lambdaclass/cairo-vm/pull/1393)
 
     * Adds default-members to workspace
@@ -10,11 +9,10 @@
     * `make check` no longer compiles the cairo file used in the wasm-demo
     * Removes Makefile targets `examples/wasm-demo/src/array_sum.json` & `example_program`
     * `wasm-demo` now uses the compiled cairo file in `cairo_programs` directory instead of its own copy
-=======
+
 * Add REDUCE_V2 hint [#1420](https://github.com/lambdaclass/cairo-vm/pull/1420):
     * Implement REDUCE_V2 hint
     * Rename hint REDUCE -> REDUCE_V1
->>>>>>> f7b31d11
 
 * BREAKING: Add `disable_trace_padding` to `CairoRunConfig`[#1233](https://github.com/lambdaclass/cairo-rs/pull/1233)
 
