## Cairo-VM Changelog

#### Upcoming Changes

<<<<<<< HEAD
* Add missing hint on vrf.json lib [#1000](https://github.com/lambdaclass/cairo-rs/pull/1000):
=======
* Add missing hint on uint256_improvements lib [#1016](https://github.com/lambdaclass/cairo-rs/pull/1016):
>>>>>>> f470b0e5

    `BuiltinHintProcessor` now supports the following hint:

    ```python
<<<<<<< HEAD
        def pack_512(u, num_bits_shift: int) -> int:
            limbs = (u.d0, u.d1, u.d2, u.d3)
            return sum(limb << (num_bits_shift * i) for i, limb in enumerate(limbs))

        x = pack_512(ids.x, num_bits_shift = 128)
        p = ids.p.low + (ids.p.high << 128)
        x_inverse_mod_p = pow(x,-1, p) 

        x_inverse_mod_p_split = (x_inverse_mod_p & ((1 << 128) - 1), x_inverse_mod_p >> 128)

        ids.x_inverse_mod_p.low = x_inverse_mod_p_split[0]
        ids.x_inverse_mod_p.high = x_inverse_mod_p_split[1]
    ```

=======
        def split(num: int, num_bits_shift: int = 128, length: int = 2):
            a = []
            for _ in range(length):
                a.append( num & ((1 << num_bits_shift) - 1) )
                num = num >> num_bits_shift
            return tuple(a)

        def pack(z, num_bits_shift: int = 128) -> int:
            limbs = (z.low, z.high)
            return sum(limb << (num_bits_shift * i) for i, limb in enumerate(limbs))

        a = pack(ids.a)
        b = pack(ids.b)
        res = (a - b)%2**256
        res_split = split(res)
        ids.res.low = res_split[0]
        ids.res.high = res_split[1]
    ```

* Add methor `Program::data_len(&self) -> usize` to get the number of data cells in a given program [#1022](https://github.com/lambdaclass/cairo-rs/pull/1022)

* Add missing hint on uint256_improvements lib [#1013](https://github.com/lambdaclass/cairo-rs/pull/1013):

    `BuiltinHintProcessor` now supports the following hint:

    ```python
        a = (ids.a.high << 128) + ids.a.low
        div = (ids.div.b23 << 128) + ids.div.b01
        quotient, remainder = divmod(a, div)

        ids.quotient.low = quotient & ((1 << 128) - 1)
        ids.quotient.high = quotient >> 128
        ids.remainder.low = remainder & ((1 << 128) - 1)
        ids.remainder.high = remainder >> 128
    ```

* Add missing hint on cairo_secp lib [#1010](https://github.com/lambdaclass/cairo-rs/pull/1010):

    `BuiltinHintProcessor` now supports the following hint:

    ```python
        memory[ap] = int(x == 0)
    ```

* Implement hint on `get_felt_bitlength` [#993](https://github.com/lambdaclass/cairo-rs/pull/993)

  `BuiltinHintProcessor` now supports the following hint:
  ```python
  x = ids.x
  ids.bit_length = x.bit_length()
  ```
  Used by the [`Garaga` library function `get_felt_bitlength`](https://github.com/keep-starknet-strange/garaga/blob/249f8a372126b3a839f9c1e1080ea8c6f9374c0c/src/utils.cairo#L54)

* Add missing hint on cairo_secp lib [#1009](https://github.com/lambdaclass/cairo-rs/pull/1009):

    `BuiltinHintProcessor` now supports the following hint:

    ```python
        ids.dibit = ((ids.scalar_u >> ids.m) & 1) + 2 * ((ids.scalar_v >> ids.m) & 1)
    ```

* Add getters to read properties of a `Program` [#1017](https://github.com/lambdaclass/cairo-rs/pull/1017):
  * `prime(&self) -> &str`: get the prime associated to data in hex representation
  * `iter_data(&self) -> Iterator<Item = &MaybeRelocatable>`: get an iterator over all elements in the program data
  * `iter_builtins(&self) -> Iterator<Item = &BuiltinName>`: get an iterator over the names of required builtins
>>>>>>> f470b0e5

* Add missing hint on cairo_secp lib [#1008](https://github.com/lambdaclass/cairo-rs/pull/1008):

    `BuiltinHintProcessor` now supports the following hint:

    ```python
        ids.len_hi = max(ids.scalar_u.d2.bit_length(), ids.scalar_v.d2.bit_length())-1
    ```

* Update `starknet-crypto` to version `0.4.3` [#1011](https://github.com/lambdaclass/cairo-rs/pull/1011)
  * The new version carries an 85% reduction in execution time for ECDSA signature verification

* BREAKING CHANGE: refactor `Program` to optimize `Program::clone` [#999](https://github.com/lambdaclass/cairo-rs/pull/999)
    * Breaking change: many fields that were (unnecessarily) public become hidden by the refactor.

* BREAKING CHANGE: Add _builtin suffix to builtin names e.g.: output -> output_builtin [#1005](https://github.com/lambdaclass/cairo-rs/pull/1005)

* Implement hint on uint384_extension lib [#983](https://github.com/lambdaclass/cairo-rs/pull/983)

    `BuiltinHintProcessor` now supports the following hint:
    
    ```python
        def split(num: int, num_bits_shift: int, length: int):
            a = []
            for _ in range(length):
                a.append( num & ((1 << num_bits_shift) - 1) )
                num = num >> num_bits_shift
            return tuple(a)

        def pack(z, num_bits_shift: int) -> int:
            limbs = (z.d0, z.d1, z.d2)
            return sum(limb << (num_bits_shift * i) for i, limb in enumerate(limbs))

        def pack_extended(z, num_bits_shift: int) -> int:
            limbs = (z.d0, z.d1, z.d2, z.d3, z.d4, z.d5)
            return sum(limb << (num_bits_shift * i) for i, limb in enumerate(limbs))

        a = pack_extended(ids.a, num_bits_shift = 128)
        div = pack(ids.div, num_bits_shift = 128)

        quotient, remainder = divmod(a, div)

        quotient_split = split(quotient, num_bits_shift=128, length=6)

        ids.quotient.d0 = quotient_split[0]
        ids.quotient.d1 = quotient_split[1]
        ids.quotient.d2 = quotient_split[2]
        ids.quotient.d3 = quotient_split[3]
        ids.quotient.d4 = quotient_split[4]
        ids.quotient.d5 = quotient_split[5]

        remainder_split = split(remainder, num_bits_shift=128, length=3)
        ids.remainder.d0 = remainder_split[0]
        ids.remainder.d1 = remainder_split[1]
        ids.remainder.d2 = remainder_split[2]
    ```

* Add missing `\n` character in traceback string [#997](https://github.com/lambdaclass/cairo-rs/pull/997)
    * BugFix: Add missing `\n` character after traceback lines when the filename is missing ("Unknown Location")

* 0.11 Support
    * Add missing hints on cairo_secp lib [#991](https://github.com/lambdaclass/cairo-rs/pull/991):
        `BuiltinHintProcessor` now supports the following hints:
        ```python
        from starkware.cairo.common.cairo_secp.secp_utils import pack
        from starkware.python.math_utils import div_mod, safe_div

        N = 0xfffffffffffffffffffffffffffffffebaaedce6af48a03bbfd25e8cd0364141
        x = pack(ids.x, PRIME) % N
        s = pack(ids.s, PRIME) % N
        value = res = div_mod(x, s, N)
        ```
        and: 
        ```python
        value = k = safe_div(res * s - x, N)
        ```
    * Layouts update [#874](https://github.com/lambdaclass/cairo-rs/pull/874)
    * Keccak builtin updated [#873](https://github.com/lambdaclass/cairo-rs/pull/873), [#883](https://github.com/lambdaclass/cairo-rs/pull/883)
    * Changes to `ec_op` [#876](https://github.com/lambdaclass/cairo-rs/pull/876)
    * Poseidon builtin [#875](https://github.com/lambdaclass/cairo-rs/pull/875)
    * Renamed Felt to Felt252 [#899](https://github.com/lambdaclass/cairo-rs/pull/899)
    * Added SegmentArenaBuiltinRunner [#913](https://github.com/lambdaclass/cairo-rs/pull/913)
    * Added `program_segment_size` argument to `verify_secure_runner` & `run_from_entrypoint` [#928](https://github.com/lambdaclass/cairo-rs/pull/928)
    * Added dynamic layout [#879](https://github.com/lambdaclass/cairo-rs/pull/879)
    * `get_segment_size` was exposed [#934](https://github.com/lambdaclass/cairo-rs/pull/934)

* Add missing hint on cairo_secp lib [#1006](https://github.com/lambdaclass/cairo-rs/pull/1006):

    `BuiltinHintProcessor` now supports the following hint:

    ```python
        ids.quad_bit = (
            8 * ((ids.scalar_v >> ids.m) & 1)
            + 4 * ((ids.scalar_u >> ids.m) & 1)
            + 2 * ((ids.scalar_v >> (ids.m - 1)) & 1)
            + ((ids.scalar_u >> (ids.m - 1)) & 1)
        )
    ```

* Add missing hint on cairo_secp lib [#1003](https://github.com/lambdaclass/cairo-rs/pull/1003):

    `BuiltinHintProcessor` now supports the following hint:

    ```python
        from starkware.cairo.common.cairo_secp.secp_utils import pack

        x = pack(ids.x, PRIME) % SECP_P
    ```

* Add missing hint on cairo_secp lib [#996](https://github.com/lambdaclass/cairo-rs/pull/996):

    `BuiltinHintProcessor` now supports the following hint:

    ```python
        from starkware.python.math_utils import div_mod
        value = x_inv = div_mod(1, x, SECP_P)
    ```

* Add missing hints on cairo_secp lib [#994](https://github.com/lambdaclass/cairo-rs/pull/994):

    `BuiltinHintProcessor` now supports the following hints:

    ```python
        from starkware.cairo.common.cairo_secp.secp_utils import pack
        from starkware.python.math_utils import div_mod, safe_div

        a = pack(ids.a, PRIME)
        b = pack(ids.b, PRIME)
        value = res = div_mod(a, b, N)
    ```

    ```python
        value = k_plus_one = safe_div(res * b - a, N) + 1
    ```

* Add missing hint on cairo_secp lib [#992](https://github.com/lambdaclass/cairo-rs/pull/992):

    `BuiltinHintProcessor` now supports the following hint:

    ```python
        from starkware.cairo.common.cairo_secp.secp_utils import pack

        q, r = divmod(pack(ids.val, PRIME), SECP_P)
        assert r == 0, f"verify_zero: Invalid input {ids.val.d0, ids.val.d1, ids.val.d2}."
        ids.q = q % PRIME
    ```

* Add missing hint on cairo_secp lib [#990](https://github.com/lambdaclass/cairo-rs/pull/990):

    `BuiltinHintProcessor` now supports the following hint:

    ```python
        from starkware.cairo.common.cairo_secp.secp_utils import pack

        slope = pack(ids.slope, PRIME)
        x = pack(ids.point.x, PRIME)
        y = pack(ids.point.y, PRIME)

        value = new_x = (pow(slope, 2, SECP_P) - 2 * x) % SECP_P
    ```

* Add missing hint on cairo_secp lib [#989](https://github.com/lambdaclass/cairo-rs/pull/989):

    `BuiltinHintProcessor` now supports the following hint:

    ```python
        from starkware.cairo.common.cairo_secp.secp_utils import SECP_P
        q, r = divmod(pack(ids.val, PRIME), SECP_P)
        assert r == 0, f"verify_zero: Invalid input {ids.val.d0, ids.val.d1, ids.val.d2}."
        ids.q = q % PRIME
    ```

* Add missing hint on cairo_secp lib [#986](https://github.com/lambdaclass/cairo-rs/pull/986):

    `BuiltinHintProcessor` now supports the following hint:

    ```python
        from starkware.cairo.common.cairo_secp.secp_utils import SECP_P, pack
        from starkware.python.math_utils import div_mod

        # Compute the slope.
        x = pack(ids.pt.x, PRIME)
        y = pack(ids.pt.y, PRIME)
        value = slope = div_mod(3 * x ** 2, 2 * y, SECP_P)
    ```

* Add missing hint on cairo_secp lib [#984](https://github.com/lambdaclass/cairo-rs/pull/984):

    `BuiltinHintProcessor` now supports the following hint:

    ```python
        from starkware.cairo.common.cairo_secp.secp_utils import SECP_P, pack
        from starkware.python.math_utils import div_mod

        # Compute the slope.
        x0 = pack(ids.pt0.x, PRIME)
        y0 = pack(ids.pt0.y, PRIME)
        x1 = pack(ids.pt1.x, PRIME)
        y1 = pack(ids.pt1.y, PRIME)
        value = slope = div_mod(y0 - y1, x0 - x1, SECP_P)
    ```

* Implement hints on uint384 lib (Part 2) [#971](https://github.com/lambdaclass/cairo-rs/pull/971)

    `BuiltinHintProcessor` now supports the following hint:

    ```python
        memory[ap] = 1 if 0 <= (ids.a.d2 % PRIME) < 2 ** 127 else 0
    ```

 * Add alternative hint code for hint on _block_permutation used by 0.10.3 whitelist [#958](https://github.com/lambdaclass/cairo-rs/pull/958)

     `BuiltinHintProcessor` now supports the following hint:

    ```python
        from starkware.cairo.common.keccak_utils.keccak_utils import keccak_func
        _keccak_state_size_felts = int(ids.KECCAK_STATE_SIZE_FELTS)
        assert 0 <= _keccak_state_size_felts < 100

        output_values = keccak_func(memory.get_range(
            ids.keccak_ptr - _keccak_state_size_felts, _keccak_state_size_felts))
        segments.write_arg(ids.keccak_ptr, output_values)
    ```

* Make  hints code `src/hint_processor/builtin_hint_processor/hint_code.rs` public [#988](https://github.com/lambdaclass/cairo-rs/pull/988)

* Implement hints on uint384 lib (Part 1) [#960](https://github.com/lambdaclass/cairo-rs/pull/960)

    `BuiltinHintProcessor` now supports the following hints:

    ```python
        def split(num: int, num_bits_shift: int, length: int):
        a = []
        for _ in range(length):
            a.append( num & ((1 << num_bits_shift) - 1) )
            num = num >> num_bits_shift
        return tuple(a)

        def pack(z, num_bits_shift: int) -> int:
            limbs = (z.d0, z.d1, z.d2)
            return sum(limb << (num_bits_shift * i) for i, limb in enumerate(limbs))

        a = pack(ids.a, num_bits_shift = 128)
        div = pack(ids.div, num_bits_shift = 128)
        quotient, remainder = divmod(a, div)

        quotient_split = split(quotient, num_bits_shift=128, length=3)
        assert len(quotient_split) == 3

        ids.quotient.d0 = quotient_split[0]
        ids.quotient.d1 = quotient_split[1]
        ids.quotient.d2 = quotient_split[2]

        remainder_split = split(remainder, num_bits_shift=128, length=3)
        ids.remainder.d0 = remainder_split[0]
        ids.remainder.d1 = remainder_split[1]
        ids.remainder.d2 = remainder_split[2]
    ```

    ```python
        ids.low = ids.a & ((1<<128) - 1)
        ids.high = ids.a >> 128
    ```

    ```python
            sum_d0 = ids.a.d0 + ids.b.d0
        ids.carry_d0 = 1 if sum_d0 >= ids.SHIFT else 0
        sum_d1 = ids.a.d1 + ids.b.d1 + ids.carry_d0
        ids.carry_d1 = 1 if sum_d1 >= ids.SHIFT else 0
        sum_d2 = ids.a.d2 + ids.b.d2 + ids.carry_d1
        ids.carry_d2 = 1 if sum_d2 >= ids.SHIFT else 0
    ```

    ```python
        def split(num: int, num_bits_shift: int, length: int):
            a = []
            for _ in range(length):
                a.append( num & ((1 << num_bits_shift) - 1) )
                num = num >> num_bits_shift
            return tuple(a)

        def pack(z, num_bits_shift: int) -> int:
            limbs = (z.d0, z.d1, z.d2)
            return sum(limb << (num_bits_shift * i) for i, limb in enumerate(limbs))

        def pack2(z, num_bits_shift: int) -> int:
            limbs = (z.b01, z.b23, z.b45)
            return sum(limb << (num_bits_shift * i) for i, limb in enumerate(limbs))

        a = pack(ids.a, num_bits_shift = 128)
        div = pack2(ids.div, num_bits_shift = 128)
        quotient, remainder = divmod(a, div)

        quotient_split = split(quotient, num_bits_shift=128, length=3)
        assert len(quotient_split) == 3

        ids.quotient.d0 = quotient_split[0]
        ids.quotient.d1 = quotient_split[1]
        ids.quotient.d2 = quotient_split[2]

        remainder_split = split(remainder, num_bits_shift=128, length=3)
        ids.remainder.d0 = remainder_split[0]
        ids.remainder.d1 = remainder_split[1]
        ids.remainder.d2 = remainder_split[2]
    ```

    ```python
        from starkware.python.math_utils import isqrt

        def split(num: int, num_bits_shift: int, length: int):
            a = []
            for _ in range(length):
                a.append( num & ((1 << num_bits_shift) - 1) )
                num = num >> num_bits_shift
            return tuple(a)

        def pack(z, num_bits_shift: int) -> int:
            limbs = (z.d0, z.d1, z.d2)
            return sum(limb << (num_bits_shift * i) for i, limb in enumerate(limbs))

        a = pack(ids.a, num_bits_shift=128)
        root = isqrt(a)
        assert 0 <= root < 2 ** 192
        root_split = split(root, num_bits_shift=128, length=3)
        ids.root.d0 = root_split[0]
        ids.root.d1 = root_split[1]
        ids.root.d2 = root_split[2]
    ```

* Re-export the `cairo-felt` crate as `cairo_vm::felt` [#981](https://github.com/lambdaclass/cairo-rs/pull/981)
  * Removes the need of explicitly importing `cairo-felt` in downstream projects
  and helps ensure there is no version mismatch caused by that

* Implement hint on `uint256_mul_div_mod`[#957](https://github.com/lambdaclass/cairo-rs/pull/957)

    `BuiltinHintProcessor` now supports the following hint:

    ```python
    a = (ids.a.high << 128) + ids.a.low
    b = (ids.b.high << 128) + ids.b.low
    div = (ids.div.high << 128) + ids.div.low
    quotient, remainder = divmod(a * b, div)

    ids.quotient_low.low = quotient & ((1 << 128) - 1)
    ids.quotient_low.high = (quotient >> 128) & ((1 << 128) - 1)
    ids.quotient_high.low = (quotient >> 256) & ((1 << 128) - 1)
    ids.quotient_high.high = quotient >> 384
    ids.remainder.low = remainder & ((1 << 128) - 1)
    ids.remainder.high = remainder >> 128"
    ```

    Used by the common library function `uint256_mul_div_mod`

#### [0.3.0-rc1] - 2023-04-13
* Derive Deserialize for ExecutionResources [#922](https://github.com/lambdaclass/cairo-rs/pull/922)
* Remove builtin names from VirtualMachine.builtin_runners [#921](https://github.com/lambdaclass/cairo-rs/pull/921)
* Implemented hints on common/ec.cairo [#888](https://github.com/lambdaclass/cairo-rs/pull/888)
* Changed `Memory.insert` argument types [#902](https://github.com/lambdaclass/cairo-rs/pull/902)
* feat: implemented `Deserialize` on Program by changing builtins field type to enum [#896](https://github.com/lambdaclass/cairo-rs/pull/896)
* Effective size computation from the VM exposed [#887](https://github.com/lambdaclass/cairo-rs/pull/887)
* Wasm32 Support! [#828](https://github.com/lambdaclass/cairo-rs/pull/828), [#893](https://github.com/lambdaclass/cairo-rs/pull/893)
* `MathError` added for math operation [#855](https://github.com/lambdaclass/cairo-rs/pull/855)
* Check for overflows in relocatable operations [#859](https://github.com/lambdaclass/cairo-rs/pull/859)
* Use `Relocatable` instead of `&MaybeRelocatable` in `load_data` and `get_range`[#860](https://github.com/lambdaclass/cairo-rs/pull/860) [#867](https://github.com/lambdaclass/cairo-rs/pull/867)
* Memory-related errors moved to `MemoryError` [#854](https://github.com/lambdaclass/cairo-rs/pull/854)
    * Removed unused error variants
    * Moved memory-related error variants to `MemoryError`
    * Changed memory getters to return `MemoryError` instead of `VirtualMachineError`
    * Changed all memory-related errors in hint from `HintError::Internal(VmError::...` to `HintError::Memory(MemoryError::...`
* feat: Builder pattern for `VirtualMachine` [#820](https://github.com/lambdaclass/cairo-rs/pull/820)
* Simplified `Memory::get` return type to `Option` [#852](https://github.com/lambdaclass/cairo-rs/pull/852)
* Improved idenitifier variable error handling [#851](https://github.com/lambdaclass/cairo-rs/pull/851)
* `CairoRunner::write_output` now prints missing and relocatable values [#853](https://github.com/lambdaclass/cairo-rs/pull/853)
* `VirtualMachineError::FailedToComputeOperands` error message expanded [#848](https://github.com/lambdaclass/cairo-rs/pull/848)
* Builtin names made public [#849](https://github.com/lambdaclass/cairo-rs/pull/849)
* `secure_run` flag moved to `CairoRunConfig` struct [#832](https://github.com/lambdaclass/cairo-rs/pull/832)
* `vm_core` error types revised and iimplemented `AddAssign` for `Relocatable` [#837](https://github.com/lambdaclass/cairo-rs/pull/837)
* `to_bigint` and `to_biguint` deprecated [#757](https://github.com/lambdaclass/cairo-rs/pull/757)
* `Memory` moved into `MemorySegmentManager` [#830](https://github.com/lambdaclass/cairo-rs/pull/830)
    * To reduce the complexity of the VM's memory and enforce proper usage (as the memory and its segment manager are now a "unified" entity)
    * Removed `memory` field from `VirtualMachine`
    * Added `memory` field to `MemorySegmentManager`
    * Removed `Memory` argument from methods where `MemorySegmentManager` is also an argument
    * Added test macro `segments` (an extension of the `memory` macro)
* `Display` trait added to Memory struct [#812](https://github.com/lambdaclass/cairo-rs/pull/812)
* feat: Extensible VirtualMachineError and removed PartialEq trait [#783](https://github.com/lambdaclass/cairo-rs/pull/783)
    * `VirtualMachineError::Other(anyhow::Error)` was added to allow to returning custom errors when using `cairo-rs`
    * The `PartialEq` trait was removed from the `VirtualMachineError` enum
* VM hooks added as a conditional feature [#761](https://github.com/lambdaclass/cairo-rs/pull/761)
    * Cairo-rs based testing tools such as cairo-foundry or those built by FuzzingLabs need access to the state of the VM at specific points during the execution.
    * This PR adds the possibility for users of the cairo-rs lib to execute their custom additional code during the program execution.
    * The Rust "feature" mechanism was used in order to guarantee that this ability is only available when the lib user needs it, and is not compiled when it's not required.
    * Three hooks were created:
        * before the first step
        * before each step
        * after each step
* ExecutionResource operations: add and substract [#774](https://github.com/lambdaclass/cairo-rs/pull/774), multiplication [#908](https://github.com/lambdaclass/cairo-rs/pull/908) , and `AddAssign` [#914](https://github.com/lambdaclass/cairo-rs/pull/914)

* Move `Memory` into `MemorySegmentManager` [#830](https://github.com/lambdaclass/cairo-rs/pull/830)
    * Structural changes:
        * Remove `memory: Memory` field from `VirtualMachine`
        * Add `memory: Memory` field to `MemorySegmentManager`
    * As a result of this, multiple public methods' signatures changed:
        * `BuiltinRunner` (and its inner enum types):
            * `initialize_segments(&mut self, segments: &mut MemorySegmentManager, memory: &mut Memory)` -> `initialize_segments(&mut self, segments: &mut MemorySegmentManager)`
            * `final_stack(&mut self, segments: &MemorySegmentManager, memory: &Memory, stack_pointer: Relocatable) -> Result<Relocatable, RunnerError>` -> `final_stack(&mut self, segments: &MemorySegmentManager, stack_pointer: Relocatable) -> Result<Relocatable, RunnerError>`
        * `MemorySegmentManager`
            * `add(&mut self, memory: &mut Memory) -> Relocatable` -> `add(&mut self) -> Relocatable`
            * `add_temporary_segment(&mut self, memory: &mut Memory) -> Relocatable` -> `add_temporary_segment(&mut self) -> Relocatable`
            * `load_data(&mut self, memory: &mut Memory, ptr: &MaybeRelocatable, data: &Vec<MaybeRelocatable>) -> Result<MaybeRelocatable, MemoryError>` -> `load_data(&mut self, ptr: &MaybeRelocatable, data: &Vec<MaybeRelocatable>) -> Result<MaybeRelocatable, MemoryError>`
            * `compute_effective_sizes(&mut self, memory: &Memory) -> &Vec<usize>` -> `compute_effective_sizes(&mut self) -> &Vec<usize>`
            * `gen_arg(&mut self, arg: &dyn Any, memory: &mut Memory) -> Result<MaybeRelocatable, VirtualMachineError>` -> `gen_arg(&mut self, arg: &dyn Any) -> Result<MaybeRelocatable, VirtualMachineError>`
            * `gen_cairo_arg(&mut self, arg: &CairoArg, memory: &mut Memory) -> Result<MaybeRelocatable, VirtualMachineError>` -> `gen_cairo_arg(&mut self, arg: &CairoArg) -> Result<MaybeRelocatable, VirtualMachineError>`
            * `write_arg(&mut self, memory: &mut Memory, ptr: &Relocatable, arg: &dyn Any) -> Result<MaybeRelocatable, MemoryError>` -> `write_arg(&mut self, ptr: &Relocatable, arg: &dyn Any) -> Result<MaybeRelocatable, MemoryError>`

* Refactor `Memory::relocate memory` [#784](https://github.com/lambdaclass/cairo-rs/pull/784)
    * Bugfixes:
        * `Memory::relocate_memory` now moves data in the temporary memory relocated by a relocation rule to the real memory
    * Aditional Notes:
        * When relocating temporary memory produces clashes with pre-existing values in the real memory, an InconsistentMemory error is returned instead of keeping the last inserted value. This differs from the original implementation.

* Restrict addresses to Relocatable + fix some error variants used in signature.rs [#792](https://github.com/lambdaclass/cairo-rs/pull/792)
    * Public Api Changes:
        * Change `ValidationRule` inner type to `Box<dyn Fn(&Memory, &Relocatable) -> Result<Vec<Relocatable>, MemoryError>>`.
        * Change `validated_addresses` field of `Memory` to `HashSet<Relocatable>`.
        * Change `validate_memory_cell(&mut self, address: &MaybeRelocatable) -> Result<(), MemoryError>` to `validate_memory_cell(&mut self, addr: &Relocatable) -> Result<(), MemoryError>`.

* Add `VmException` to `CairoRunner::run_from_entrypoint`[#775](https://github.com/lambdaclass/cairo-rs/pull/775)
    * Public Api Changes:
        * Change error return type of `CairoRunner::run_from_entrypoint` to `CairoRunError`.
        * Convert `VirtualMachineError`s outputed during the vm run to `VmException` in `CairoRunner::run_from_entrypoint`.
        * Make `VmException` fields public

* Fix `BuiltinRunner::final_stack` and remove quick fix [#778](https://github.com/lambdaclass/cairo-rs/pull/778)
    * Public Api changes:
        * Various changes to public `BuiltinRunner` method's signatures:
            * `final_stack(&self, vm: &VirtualMachine, pointer: Relocatable) -> Result<(Relocatable, usize), RunnerError>` to `final_stack(&mut self, segments: &MemorySegmentManager, memory: &Memory, pointer: Relocatable) -> Result<Relocatable,RunnerError>`.
            * `get_used_cells(&self, vm: &VirtualMachine) -> Result<usize, MemoryError>` to  `get_used_cells(&self, segments: &MemorySegmentManager) -> Result<usize, MemoryError>`.
            * `get_used_instances(&self, vm: &VirtualMachine) -> Result<usize, MemoryError>` to `get_used_instances(&self, segments: &MemorySegmentManager) -> Result<usize, MemoryError>`.
    * Bugfixes:
        * `BuiltinRunner::final_stack` now updates the builtin's stop_ptr instead of returning it. This replaces the bugfix on PR #768.

#### [0.1.3] - 2023-01-26
* Add secure_run flag + integrate verify_secure_runner into cairo-run [#771](https://github.com/lambdaclass/cairo-rs/pull/777)
    * Public Api changes:
        * Add command_line argument `secure_run`
        * Add argument `secure_run: Option<bool>` to `cairo_run`
        * `verify_secure_runner` is now called inside `cairo-run` when `secure_run` is set to true or when it not set and the run is not on `proof_mode`
    * Bugfixes:
        * `EcOpBuiltinRunner::deduce_memory_cell` now checks that both points are on the curve instead of only the first one
        * `EcOpBuiltinRunner::deduce_memory_cell` now returns the values of the point coordinates instead of the indices when a `PointNotOnCurve` error is returned

* Refactor `Refactor verify_secure_runner` [#768](https://github.com/lambdaclass/cairo-rs/pull/768)
    * Public Api changes:
        * Remove builtin name from the return value of `BuiltinRunner::get_memory_segment_addresses`
        * Simplify the return value of `CairoRunner::get_builtin_segments_info` to `Vec<(usize, usize)>`
        * CairoRunner::read_return_values now receives a mutable reference to VirtualMachine
    * Bugfixes:
        * CairoRunner::read_return_values now updates the `stop_ptr` of each builtin after calling `BuiltinRunner::final_stack`

* Use CairoArg enum instead of Any in CairoRunner::run_from_entrypoint [#686](https://github.com/lambdaclass/cairo-rs/pull/686)
    * Public Api changes:
        * Remove `Result` from `MaybeRelocatable::mod_floor`, it now returns a `MaybeRelocatable`
        * Add struct `CairoArg`
        * Change `arg` argument of `CairoRunner::run_from_entrypoint` from `Vec<&dyn Any>` to `&[&CairoArg]`
        * Remove argument `typed_args` from `CairoRunner::run_from_entrypoint`
        * Remove no longer used method `gen_typed_arg` from `VirtualMachine` & `MemorySegmentManager`
        * Add methods `MemorySegmentManager::gen_cairo_arg` & `MemorySegmentManager::write_simple_args` as typed counterparts to `MemorySegmentManager::gen_arg` & `MemorySegmentManager::write_arg`

#### [0.1.1] - 2023-01-11

* Add input file contents to traceback [#666](https://github.com/lambdaclass/cairo-rs/pull/666/files)
    * Public Api changes:
        * `VirtualMachineError` enum variants containing `MaybeRelocatable` and/or `Relocatable` values now use the `Display` format instead of `Debug` in their `Display` implementation
        * `get_traceback` now adds the source code line to each traceback entry
* Use hint location instead of instruction location when building VmExceptions from hint failure [#673](https://github.com/lambdaclass/cairo-rs/pull/673/files)
    * Public Api changes:
        * `hints` field added to `InstructionLocation`
        * `Program.instruction_locations` type changed from `Option<HashMap<usize, Location>>` to `Option<HashMap<usize, InstructionLocation>>`
        * `VirtualMachineError`s produced by `HintProcessor::execute_hint()` will be wrapped in a `VirtualMachineError::Hint` error containing their hint_index
        * `get_location()` now receives an an optional usize value `hint_index`, used to obtain hint locations
* Default implementation of compile_hint [#680](https://github.com/lambdaclass/cairo-rs/pull/680)
    * Internal changes:
        * Make the `compile_hint` implementation which was in the `BuiltinHintProcessor` the default implementation in the trait.
* Add new error type `HintError` [#676](https://github.com/lambdaclass/cairo-rs/pull/676)
    * Public Api changes:
        * `HintProcessor::execute_hint()` now returns a `HintError` instead of a `VirtualMachineError`
        * Helper functions on `hint_processor_utils.rs` now return a `HintError`
* Change the Dictionary used in dict hints to store MaybeRelocatable instead of BigInt [#687](https://github.com/lambdaclass/cairo-rs/pull/687)
    * Public Api changes:
        * `DictManager`, its dictionaries, and all dict module hints implemented in rust now use `MaybeRelocatable` for keys and values instead of `BigInt`
        * Add helper functions that allow extracting ids variables as `MaybeRelocatable`: `get_maybe_relocatable_from_var_name` & `get_maybe_relocatable_from_reference`
        * Change inner value type of dict-related `HintError` variants to `MaybeRelocatable`

* Implement `substitute_error_message_attribute_references` [#689] (https://github.com/lambdaclass/cairo-rs/pull/689)
    * Public Api changes:
        * Remove `error_message_attributes` field from `VirtualMachine`, and `VirtualMachine::new`
        * Add `flow_tracking_data` field to `Attribute`
        * `get_error_attr_value` now replaces the references in the error message with the corresponding cairo values.
        * Remove duplicated handling of error attribute messages leading to duplicated into in the final error display.
* Fix multiplicative inverse bug [#697](https://github.com/lambdaclass/cairo-rs/pull/697) [#698](https://github.com/lambdaclass/cairo-rs/pull/698). The VM was using integer division rather than prime field inverse when deducing `op0` or `op1` for the multiplication opcode

#### [0.1.0] - 2022-12-30
* Add traceback to VmException [#657](https://github.com/lambdaclass/cairo-rs/pull/657)
    * Public API changes:
        * `traceback` field added to `VmException` struct
        * `pub fn from_vm_error(runner: &CairoRunner, error: VirtualMachineError, pc: usize) -> Self` is now `pub fn from_vm_error(runner: &CairoRunner, vm: &VirtualMachine, error: VirtualMachineError) -> Self`
        * `pub fn get_location(pc: &usize, runner: &CairoRunner) -> Option<Location>` is now `pub fn get_location(pc: usize, runner: &CairoRunner) -> Option<Location>`
        * `pub fn decode_instruction(encoded_instr: i64, mut imm: Option<BigInt>) -> Result<instruction::Instruction, VirtualMachineError>` is now `pub fn decode_instruction(encoded_instr: i64, mut imm: Option<&BigInt>) -> Result<instruction::Instruction, VirtualMachineError>`
        * `VmExcepion` field's string format now mirror their cairo-lang conterparts.<|MERGE_RESOLUTION|>--- conflicted
+++ resolved
@@ -2,16 +2,11 @@
 
 #### Upcoming Changes
 
-<<<<<<< HEAD
 * Add missing hint on vrf.json lib [#1000](https://github.com/lambdaclass/cairo-rs/pull/1000):
-=======
-* Add missing hint on uint256_improvements lib [#1016](https://github.com/lambdaclass/cairo-rs/pull/1016):
->>>>>>> f470b0e5
-
-    `BuiltinHintProcessor` now supports the following hint:
-
-    ```python
-<<<<<<< HEAD
+
+    `BuiltinHintProcessor` now supports the following hint:
+
+    ```python
         def pack_512(u, num_bits_shift: int) -> int:
             limbs = (u.d0, u.d1, u.d2, u.d3)
             return sum(limb << (num_bits_shift * i) for i, limb in enumerate(limbs))
@@ -26,7 +21,11 @@
         ids.x_inverse_mod_p.high = x_inverse_mod_p_split[1]
     ```
 
-=======
+* Add missing hint on uint256_improvements lib [#1016](https://github.com/lambdaclass/cairo-rs/pull/1016):
+
+    `BuiltinHintProcessor` now supports the following hint:
+
+    ```python
         def split(num: int, num_bits_shift: int = 128, length: int = 2):
             a = []
             for _ in range(length):
@@ -92,7 +91,6 @@
   * `prime(&self) -> &str`: get the prime associated to data in hex representation
   * `iter_data(&self) -> Iterator<Item = &MaybeRelocatable>`: get an iterator over all elements in the program data
   * `iter_builtins(&self) -> Iterator<Item = &BuiltinName>`: get an iterator over the names of required builtins
->>>>>>> f470b0e5
 
 * Add missing hint on cairo_secp lib [#1008](https://github.com/lambdaclass/cairo-rs/pull/1008):
 
