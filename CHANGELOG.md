--- conflicted
+++ resolved
@@ -26,7 +26,6 @@
         * `DictManager`, its dictionaries, and all dict module hints implemented in rust now use `MaybeRelocatable` for keys and values instead of `BigInt`
         * Add helper functions that allow extracting ids variables as `MaybeRelocatable`: `get_maybe_relocatable_from_var_name` & `get_maybe_relocatable_from_reference`
         * Change inner value type of dict-related `HintError` variants to `MaybeRelocatable`
-<<<<<<< HEAD
         
 * Implement `substitute_error_message_attribute_references` [#689] (https://github.com/lambdaclass/cairo-rs/pull/689)
     * Public Api changes:
@@ -34,7 +33,6 @@
         * Add `flow_tracking_data` field to `Attribute`
         * `get_error_attr_value` now replaces the references in the error message with the corresponding cairo values.
         * Remove duplicated handling of error attribute messages leading to duplicated into in the final error display.
-=======
 * Fix multiplicative inverse bug [#697](https://github.com/lambdaclass/cairo-rs/pull/697) [#698](https://github.com/lambdaclass/cairo-rs/pull/698). The VM was using integer division rather than prime field inverse when deducing `op0` or `op1` for the multiplication opcode
 
 #### [0.1.0] - 2022-12-30
@@ -44,5 +42,4 @@
         * `pub fn from_vm_error(runner: &CairoRunner, error: VirtualMachineError, pc: usize) -> Self` is now `pub fn from_vm_error(runner: &CairoRunner, vm: &VirtualMachine, error: VirtualMachineError) -> Self`
         * `pub fn get_location(pc: &usize, runner: &CairoRunner) -> Option<Location>` is now `pub fn get_location(pc: usize, runner: &CairoRunner) -> Option<Location>`
         * `pub fn decode_instruction(encoded_instr: i64, mut imm: Option<BigInt>) -> Result<instruction::Instruction, VirtualMachineError>` is now `pub fn decode_instruction(encoded_instr: i64, mut imm: Option<&BigInt>) -> Result<instruction::Instruction, VirtualMachineError>`
-        * `VmExcepion` field's string format now mirror their cairo-lang conterparts.
->>>>>>> 23536dc3
+        * `VmExcepion` field's string format now mirror their cairo-lang conterparts.