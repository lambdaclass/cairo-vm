--- conflicted
+++ resolved
@@ -2,15 +2,13 @@
 
 #### Upcoming Changes
 
-<<<<<<< HEAD
 * bugfix: Use cairo constants in `ASSERT_250_BIT` hint [#1187](https://github.com/lambdaclass/cairo-rs/pull/1187)
-=======
+
 * bugfix: Fix `EC_DOUBLE_ASSIGN_NEW_X_V2` hint not taking `SECP_P` value from the current execution scope [#1186](https://github.com/lambdaclass/cairo-rs/pull/1186)
 
 * Fix possible subtraction overflow in `QUAD_BIT` & `DI_BIT` hints [#1185](https://github.com/lambdaclass/cairo-rs/pull/1185)
 
   * These hints now return an error when ids.m equals zero
->>>>>>> 16db8eec
 
 * Add `CairoRunner::run_until_pc_with_steps_limit method` [#1181](https://github.com/lambdaclass/cairo-rs/pull/1181)
 
