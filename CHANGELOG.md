--- conflicted
+++ resolved
@@ -2,13 +2,11 @@
 
 #### Upcoming Changes
 
-<<<<<<< HEAD
 * feat: Added a differential fuzzer for programs with whitelisted hints [#1358](https://github.com/lambdaclass/cairo-vm/pull/1358)
-=======
+
 * Add REDUCE_V2 hint [#1420](https://github.com/lambdaclass/cairo-vm/pull/1420):
     * Implement REDUCE_V2 hint
     * Rename hint REDUCE -> REDUCE_V1
->>>>>>> 5f7a1474
 
 * BREAKING: Add `disable_trace_padding` to `CairoRunConfig`[#1233](https://github.com/lambdaclass/cairo-rs/pull/1233)
 
