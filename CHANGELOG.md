--- conflicted
+++ resolved
@@ -2,9 +2,8 @@
 
 #### Upcoming Changes
 
-<<<<<<< HEAD
 * feat: `cairo1-run` accepts Sierra programs [#1719](https://github.com/lambdaclass/cairo-vm/pull/1719)
-=======
+
 * refactor(BREAKING): Use `BuiltinName` enum instead of string representation [#1722](https://github.com/lambdaclass/cairo-vm/pull/1722)
   * `BuiltinName` moved from `crate::serde::deserialize_program` module to `crate::types::builtin_name`.
     * Implement `BuiltinName` methods `to_str`, `to_str_with_suffix`, `from_str` & `from_str_with_suffix`.
@@ -25,7 +24,6 @@
   Notes: Serialization of vm outputs that now contain `BuiltinName` & `Display` implementation of `BuiltinName` have not been affected by this PR
 
 * feat: Add `recursive_with_poseidon` layout[#1724](https://github.com/lambdaclass/cairo-vm/pull/1724)
->>>>>>> 7796f249
 
 * refactor(BREAKING): Use an enum to represent layout name[#1715](https://github.com/lambdaclass/cairo-vm/pull/1715)
   * Add enum `LayoutName` to represent cairo layout names.
