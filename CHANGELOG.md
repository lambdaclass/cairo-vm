--- conflicted
+++ resolved
@@ -2,9 +2,8 @@
 
 #### Upcoming Changes
 
-<<<<<<< HEAD
 * feat: Load arguments into VM instead of creating them via instructions in cairo1-run [#1759](https://github.com/lambdaclass/cairo-vm/pull/1759)
-=======
+
 * fix: add support for arrays shorter than 2 as arguments for cairo1-run [#1737](https://github.com/lambdaclass/cairo-vm/pull/1737)
 
 * bugfix: Fix BuiltinRunner::final_stack for SegmentArena[#1747](https://github.com/lambdaclass/cairo-vm/pull/1747)
@@ -13,7 +12,6 @@
   * BREAKING: removed the above features
 
 * bugfix: cairo1-run CLI: Set finalize_builtins to true when using --air_public_input flag [#1744](https://github.com/lambdaclass/cairo-vm/pull/1752)
->>>>>>> b25dae7b
 
 * feat: Add hint `U256InvModN` to `Cairo1HintProcessor` [#1744](https://github.com/lambdaclass/cairo-vm/pull/1744)
 
