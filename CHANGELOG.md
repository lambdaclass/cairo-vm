--- conflicted
+++ resolved
@@ -146,7 +146,6 @@
   * Remove duplicated tests in cairo_run_test
   * BREAKING CHANGE: `MemorySegmentManager.get_memory_holes` now also receives the amount of builtins in the vm. Signature is now `pub fn get_memory_holes(&self, builtin_count: usize) -> Result<usize, MemoryError>`
 
-<<<<<<< HEAD
 * Add missing hints on cairo_secp lib [#1026](https://github.com/lambdaclass/cairo-rs/pull/1026):
 
     `BuiltinHintProcessor` now supports the following hints:
@@ -160,8 +159,6 @@
     from starkware.cairo.common.cairo_secp.secp256r1_utils import SECP256R1_N as N
     ```
 
-
-=======
 * Add missing hints `NewHint#35` and `NewHint#36` [#975](https://github.com/lambdaclass/cairo-rs/issues/975)
 
     `BuiltinHintProcessor` now supports the following hint:
@@ -184,7 +181,6 @@
     ids.flag = 1 if k > 0 else 0
     ```
 
->>>>>>> ce36cf7f
 * Add missing hint on uint256_improvements lib [#1025](https://github.com/lambdaclass/cairo-rs/pull/1025):
 
     `BuiltinHintProcessor` now supports the following hint:
