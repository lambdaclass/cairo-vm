--- conflicted
+++ resolved
@@ -6,7 +6,7 @@
     * BugFix: Add missing `\n` character after traceback lines when the filename is missing ("Unknown Location")
 
 * 0.11 Support
-    * Add support for hints `PACK_MODN_DIV_MODN`:
+    * Add missing hints `PACK_MODN_DIV_MODN`:
     ```python
     from starkware.cairo.common.cairo_secp.secp_utils import pack
     from starkware.python.math_utils import div_mod, safe_div
@@ -30,7 +30,6 @@
     * Added dynamic layout [#879](https://github.com/lambdaclass/cairo-rs/pull/879)
     * `get_segment_size` was exposed [#934](https://github.com/lambdaclass/cairo-rs/pull/934)
 
-
 * Add missing hint on cairo_secp lib [#990](https://github.com/lambdaclass/cairo-rs/pull/990):
 
     `BuiltinHintProcessor` now supports the following hint:
@@ -237,70 +236,6 @@
 
     Used by the common library function `uint256_mul_div_mod`
 
-<<<<<<< HEAD
-* Add missing hint on cairo_secp lib [#986]:
-
-    `BuiltinHintProcessor` now supports the following hint:
-    ```python
-        from starkware.cairo.common.cairo_secp.secp_utils import SECP_P, pack
-        from starkware.python.math_utils import div_mod
-
-        # Compute the slope.
-        x = pack(ids.pt.x, PRIME)
-        y = pack(ids.pt.y, PRIME)
-        value = slope = div_mod(3 * x ** 2, 2 * y, SECP_P)
-    ```
-
-* Add missing hint on cairo_secp lib [#984]:
-    `BuiltinHintProcessor` now supports the following hint:
-    ```python
-        from starkware.cairo.common.cairo_secp.secp_utils import SECP_P, pack
-        from starkware.python.math_utils import div_mod
-
-        # Compute the slope.
-        x0 = pack(ids.pt0.x, PRIME)
-        y0 = pack(ids.pt0.y, PRIME)
-        x1 = pack(ids.pt1.x, PRIME)
-        y1 = pack(ids.pt1.y, PRIME)
-        value = slope = div_mod(y0 - y1, x0 - x1, SECP_P)
-    ```
-
-* Add missing hint on cairo_secp lib [#989]:
-
-    `BuiltinHintProcessor` now supports the following hint:
-    ```python
-        from starkware.cairo.common.cairo_secp.secp_utils import SECP_P
-        q, r = divmod(pack(ids.val, PRIME), SECP_P)
-        assert r == 0, f"verify_zero: Invalid input {ids.val.d0, ids.val.d1, ids.val.d2}."
-        ids.q = q % PRIME
-    ```
-
-* Add missing hint on cairo_secp lib [#986]:
-    `BuiltinHintProcessor` now supports the following hint:
-    ```python
-        from starkware.cairo.common.cairo_secp.secp_utils import SECP_P, pack
-        from starkware.python.math_utils import div_mod
-
-        # Compute the slope.
-        x = pack(ids.pt.x, PRIME)
-        y = pack(ids.pt.y, PRIME)
-        value = slope = div_mod(3 * x ** 2, 2 * y, SECP_P)
-    ```
-
-* Add missing hint on cairo_secp lib [#984]:
-    `BuiltinHintProcessor` now supports the following hint:
-    ```python
-        from starkware.cairo.common.cairo_secp.secp_utils import SECP_P, pack
-        from starkware.python.math_utils import div_mod
-
-        # Compute the slope.
-        x0 = pack(ids.pt0.x, PRIME)
-        y0 = pack(ids.pt0.y, PRIME)
-        x1 = pack(ids.pt1.x, PRIME)
-        y1 = pack(ids.pt1.y, PRIME)
-        value = slope = div_mod(y0 - y1, x0 - x1, SECP_P)
-    ```
-=======
 #### [0.3.0-rc1] - 2023-04-13
 * Derive Deserialize for ExecutionResources [#922](https://github.com/lambdaclass/cairo-rs/pull/922)
 * Remove builtin names from VirtualMachine.builtin_runners [#921](https://github.com/lambdaclass/cairo-rs/pull/921)
@@ -345,7 +280,6 @@
         * before each step
         * after each step
 * ExecutionResource operations: add and substract [#774](https://github.com/lambdaclass/cairo-rs/pull/774), multiplication [#908](https://github.com/lambdaclass/cairo-rs/pull/908) , and `AddAssign` [#914](https://github.com/lambdaclass/cairo-rs/pull/914)
->>>>>>> c3197867
 
 * Move `Memory` into `MemorySegmentManager` [#830](https://github.com/lambdaclass/cairo-rs/pull/830)
     * Structural changes:
