## Cairo-VM Changelog

#### Upcoming Changes

<<<<<<< HEAD
=======
* fix: Change return type of `get_execution_resources` to `RunnerError` [#1398](https://github.com/lambdaclass/cairo-vm/pull/1398)

>>>>>>> 2aed1bad
* Don't build wasm-demo in `build` target + add ci job to run the wasm demo [#1393](https://github.com/lambdaclass/cairo-vm/pull/1393)

    * Adds default-members to workspace
    * Crate `examples/wasm-demo` is no longer built during `make build`
    * `make check` no longer compiles the cairo file used in the wasm-demo
    * Removes Makefile targets `examples/wasm-demo/src/array_sum.json` & `example_program`
    * `wasm-demo` now uses the compiled cairo file in `cairo_programs` directory instead of its own copy

<<<<<<< HEAD
=======
* feat: Add `Program::new_for_proof` [#1396](https://github.com/lambdaclass/cairo-vm/pull/1396)

#### [0.8.7] - 2023-8-28

* Add REDUCE_V2 hint [#1420](https://github.com/lambdaclass/cairo-vm/pull/1420):
    * Implement REDUCE_V2 hint
    * Rename hint REDUCE -> REDUCE_V1

>>>>>>> 2aed1bad
* BREAKING: Add `disable_trace_padding` to `CairoRunConfig`[#1233](https://github.com/lambdaclass/cairo-rs/pull/1233)

* feat: Implement `CairoRunner.get_cairo_pie`[#1375](https://github.com/lambdaclass/cairo-vm/pull/1375)

* fix: Fix `SPLIT_FELT` hint [#1387](https://github.com/lambdaclass/cairo-vm/pull/1387)

* refactor: combine `Program.hints` and `Program.hints_ranges` into custom collection [#1366](https://github.com/lambdaclass/cairo-vm/pull/1366)

* fix: Fix div_mod [#1383](https://github.com/lambdaclass/cairo-vm/pull/1383)

  * Fixes `div_mod` function so that it behaves like the cairo-lang version
  * Various functions in the `math_utils` crate can now return a `MathError` : `div_mod`, `ec_add`, `line_slope`, `ec_double`, `ec_double_slope`.
  * Fixes `UINT256_MUL_INV_MOD_P` hint so that it behaves like the python code.

#### [0.8.6] - 2023-8-11

* fix: Handle error in hint `UINT256_MUL_DIV_MOD` when divides by zero [#1367](https://github.com/lambdaclass/cairo-vm/pull/1367)

* Add HintError::SyscallError and VmErrors::HINT_ERROR_STR constant [#1357](https://github.com/lambdaclass/cairo-rs/pull/1357)

* feat: make *arbitrary* feature also enable a `proptest::arbitrary::Arbitrary` implementation for `Felt252` [#1355](https://github.com/lambdaclass/cairo-vm/pull/1355)

* fix: correctly display invalid signature error message [#1361](https://github.com/lambdaclass/cairo-vm/pull/1361)

#### [0.8.5] - 2023-7-31

* fix: `Program` comparison depending on `hints_ranges` ordering [#1351](https://github.com/lambdaclass/cairo-rs/pull/1351)

* feat: implement the `--air_public_input` flag to the runner for outputting public inputs into a file [#1268](https://github.com/lambdaclass/cairo-rs/pull/1268)

* fix: CLI errors bad formatting and handling

* perf: replace insertion with bit-setting in validated addresses [#1208](https://github.com/lambdaclass/cairo-vm/pull/1208)

* fix: return error when a parsed hint's PC is invalid [#1340](https://github.com/lambdaclass/cairo-vm/pull/1340)

* chore(deps): bump _cairo-lang_ dependencies to v2.1.0-rc2 [#1345](https://github.com/lambdaclass/cairo-vm/pull/1345)

* chore(examples): remove _wee_alloc_ dependency from _wasm-demo_ example and _ensure-no_std_ dummy crate [#1337](https://github.com/lambdaclass/cairo-vm/pull/1337)

* docs: improved crate documentation [#1334](https://github.com/lambdaclass/cairo-vm/pull/1334)

* chore!: made `deserialize_utils` module private [#1334](https://github.com/lambdaclass/cairo-vm/pull/1334)
  BREAKING:
  * `deserialize_utils` is no longer exported
  * functions `maybe_add_padding`, `parse_value`, and `take_until_unbalanced` are no longer exported
  * `ReferenceParseError` is no more

* perf: changed `ok_or` usage for `ok_or_else` in expensive cases [#1332](https://github.com/lambdaclass/cairo-vm/pull/1332)

* feat: updated the old WASM example and moved it to [`examples/wasm-demo`](examples/wasm-demo/) [#1315](https://github.com/lambdaclass/cairo-vm/pull/1315)

* feat(fuzzing): add `arbitrary` feature to enable arbitrary derive in `Program` and `CairoRunConfig` [#1306](https://github.com/lambdaclass/cairo-vm/pull/1306) [#1330](https://github.com/lambdaclass/cairo-vm/pull/1330)

* perf: remove pointless iterator from rc limits tracking [#1316](https://github.com/lambdaclass/cairo-vm/pull/1316)

* feat(felt): add `from_bytes_le` and `from_bytes_ne` methods to `Felt252` [#1326](https://github.com/lambdaclass/cairo-vm/pull/1326)

* perf: change `Program::shared_program_data::hints` from `HashMap<usize, Vec<Box<dyn Any>>>` to `Vec<Box<dyn Any>>` and refer to them as ranges stored in a `Vec<_>` indexed by PC with run time reductions of up to 12% [#931](https://github.com/lambdaclass/cairo-vm/pull/931)
  BREAKING:
  * `get_hint_dictionary(&self, &[HintReference], &mut dyn HintProcessor) -> Result<HashMap<usize, Vec<Box<dyn Any>>, VirtualMachineError>` ->
    `get_hint_data(self, &[HintReference], &mut dyn HintProcessor) -> Result<Vec<Box<dyn Any>, VirtualMachineError>`
  * Hook methods receive `&[Box<dyn Any>]` rather than `&HashMap<usize, Vec<Box<dyn Any>>>`

#### [0.8.4] 
**YANKED**

#### [0.8.3]
**YANKED**

#### [0.8.2] - 2023-7-10

* chore: update dependencies, particularly lamdaworks 0.1.2 -> 0.1.3 [#1323](https://github.com/lambdaclass/cairo-vm/pull/1323)

* fix: fix `UINT256_MUL_DIV_MOD` hint [#1320](https://github.com/lambdaclass/cairo-vm/pull/1320)

* feat: add dependency installation script `install.sh` [#1298](https://github.com/lambdaclass/cairo-vm/pull/1298)

* fix: specify resolver version 2 in the virtual workspace's manifest [#1311](https://github.com/lambdaclass/cairo-vm/pull/1311)

* feat: add `lambdaworks-felt` feature to `cairo-vm-cli` [#1308](https://github.com/lambdaclass/cairo-vm/pull/1308)

* chore: update dependencies, particularly clap 3.2 -> 4.3 [#1309](https://github.com/lambdaclass/cairo-vm/pull/1309)
  * this removes dependency on _atty_, that's no longer mantained

* chore: remove unused dependencies [#1307](https://github.com/lambdaclass/cairo-vm/pull/1307)
  * rand_core
  * serde_bytes
  * rusty-hook (_dev-dependency_)

* chore: bump `cairo-lang-starknet` and `cairo-lang-casm` dependencies to 2.0.0 [#1313](https://github.com/lambdaclass/cairo-vm/pull/1313)

#### [0.8.1] - 2023-6-29

* chore: change mentions of *cairo-rs-py* to *cairo-vm-py* [#1296](https://github.com/lambdaclass/cairo-vm/pull/1296)

* rename github repo from https://github.com/lambdaclass/cairo-rs to https://github.com/lambdaclass/cairo-vm [#1289](https://github.com/lambdaclass/cairo-vm/pull/1289)

* fix(security): avoid OOM crashes when programs jump to very high invalid addresses [#1285](https://github.com/lambdaclass/cairo-vm/pull/1285)

* fix: add `to_bytes_be` to the felt when `lambdaworks-felt` feature is active [#1290](https://github.com/lambdaclass/cairo-vm/pull/1290)

* chore: mark `modpow` and `to_signed_bytes_le` as *deprecated* [#1290](https://github.com/lambdaclass/cairo-vm/pull/1290)

* fix: bump *lambdaworks-math* to latest version, that fixes no-std support [#1293](https://github.com/lambdaclass/cairo-vm/pull/1293)

* build: remove dependency to `thiserror` (use `thiserror-no-std/std` instead)

* chore: use LambdaWorks' implementation of bit operations for `Felt252` [#1291](https://github.com/lambdaclass/cairo-vm/pull/1291)

* update `cairo-lang-starknet` and `cairo-lang-casm` dependencies to v2.0.0-rc6 [#1299](https://github.com/lambdaclass/cairo-vm/pull/1299)

#### [0.8.0] - 2023-6-26

* feat: Add feature `lambdaworks-felt` to `felt` & `cairo-vm` crates [#1281](https://github.com/lambdaclass/cairo-vm/pull/1281)

    Changes under this feature:
  * `Felt252` now uses *LambdaWorks*' `FieldElement` internally
  * BREAKING: some methods of `Felt252` were removed, namely: `modpow` and `to_signed_bytes_le`

#### [0.7.0] - 2023-6-26

* BREAKING: Integrate `RunResources` logic into `HintProcessor` trait [#1274](https://github.com/lambdaclass/cairo-vm/pull/1274)
  * Rename trait `HintProcessor` to `HintProcessorLogic`
  * Add trait `ResourceTracker`
  * Trait `HintProcessor` is now `HintProcessor: HintProcessorLogic + ResourceTracker`
  * `BuiltinHintProcessor::new` & `Cairo1HintProcessor::new` now receive the argumet `run_resources: RunResources`
  * `HintProcessorLogic::execute_hint` no longer receives `run_resources: &mut RunResources`
  * Remove argument `run_resources: &mut RunResources` from `CairoRunner::run_until_pc` & `CairoRunner::run_from_entrypoint`

* build: remove unused implicit features from cairo-vm [#1266](https://github.com/lambdaclass/cairo-vm/pull/1266)


#### [0.6.1] - 2023-6-23

* fix: updated the `custom_hint_example` and added it to the workspace [#1258](https://github.com/lambdaclass/cairo-vm/pull/1258)

* Add path to cairo-vm README.md [#1276](https://github.com/lambdaclass/cairo-vm/pull/1276)

* fix: change error returned when subtracting two `MaybeRelocatable`s to better reflect the cause [#1271](https://github.com/lambdaclass/cairo-vm/pull/1271)

* fix: CLI error message when using --help [#1270](https://github.com/lambdaclass/cairo-vm/pull/1270)

#### [0.6.0] - 2023-6-18

* fix: `dibit` hint no longer fails when called with an `m` of zero [#1247](https://github.com/lambdaclass/cairo-vm/pull/1247)

* fix(security): avoid denial of service on malicious input exploiting the scientific notation parser [#1239](https://github.com/lambdaclass/cairo-vm/pull/1239)

* BREAKING: Change `RunResources` usage:
    * Modify field type `RunResources.n_steps: Option<usize>,`
    
    * Public Api Changes:
        *  CairoRunner::run_until_pc: Now receive a `&mut RunResources` instead of an `&mut Option<RunResources>`
        *  CairoRunner::run_from_entrypoint: Now receive a `&mut RunResources` instead of an `&mut Option<RunResources>`
        * VirtualMachine::Step: Add `&mut RunResources` as input
        * Trait HintProcessor::execute_hint: Add  `&mut RunResources` as an input 

* perf: accumulate `min` and `max` instruction offsets during run to speed up range check [#1080](https://github.com/lambdaclass/cairo-vm/pull/)
  BREAKING: `Cairo_runner::get_perm_range_check_limits` no longer returns an error when called without trace enabled, as it no longer depends on it

* perf: process reference list on `Program` creation only [#1214](https://github.com/lambdaclass/cairo-vm/pull/1214)
  Also keep them in a `Vec<_>` instead of a `HashMap<_, _>` since it will be continuous anyway.
  BREAKING:
  * `HintProcessor::compile_hint` now receies a `&[HintReference]` rather than `&HashMap<usize, HintReference>`
  * Public `CairoRunner::get_reference_list` has been removed

* BREAKING: Add no_std compatibility to cairo-vm (cairo-1-hints feature still not supported)
    * Move the vm to its own directory and crate, different from the workspace [#1215](https://github.com/lambdaclass/cairo-vm/pull/1215)

    * Add an `ensure_no_std` crate that the CI will use to check that new changes don't revert `no_std` support [#1215](https://github.com/lambdaclass/cairo-vm/pull/1215) [#1232](https://github.com/lambdaclass/cairo-vm/pull/1232) 

    * replace the use of `num-prime::is_prime` by a custom implementation, therefore restoring `no_std` compatibility [#1238](https://github.com/lambdaclass/cairo-vm/pull/1238)

#### [0.5.2] - 2023-6-12

* BREAKING: Compute `ExecutionResources.n_steps` without requiring trace [#1222](https://github.com/lambdaclass/cairo-vm/pull/1222)

  * `CairoRunner::get_execution_resources` return's `n_steps` field value is now set to `vm.current_step` instead of `0` if both `original_steps` and `trace` are set to `None`

* Add `RunResources::get_n_steps` method [#1225](https://github.com/lambdaclass/cairo-vm/pull/1225)

* refactor: simplify `mem_eq`

* fix: pin Cairo compiler version [#1220](https://github.com/lambdaclass/cairo-vm/pull/1220)

* perf: make `inner_rc_bound` a constant, improving performance of the range-check builtin

* fix: substraction of `MaybeRelocatable` always behaves as signed [#1218](https://github.com/lambdaclass/cairo-vm/pull/1218)

#### [0.5.1] - 2023-6-7

* fix: fix overflow for `QUAD_BIT` and `DI_BIT` hints [#1209](https://github.com/lambdaclass/cairo-vm/pull/1209)
  Fixes [#1205](https://github.com/lambdaclass/cairo-vm/issue/1205)

* fix: fix hints `UINT256_UNSIGNED_DIV_REM` && `UINT256_EXPANDED_UNSIGNED_DIV_REM` [#1203](https://github.com/lambdaclass/cairo-vm/pull/1203)

* bugfix: fix deserialization of scientific notation with fractional values [#1202](https://github.com/lambdaclass/cairo-vm/pull/1202)

* feat: implement `mem_eq` function to test for equality of two ranges in memory [#1198](https://github.com/lambdaclass/cairo-vm/pull/1198)

* perf: use `mem_eq` in `set_add` [#1198](https://github.com/lambdaclass/cairo-vm/pull/1198)

* feat: wrap big variants of `HintError`, `VirtualMachineError`, `RunnerError`, `MemoryError`, `MathError`, `InsufficientAllocatedCellsError` in `Box` [#1193](https://github.com/lambdaclass/cairo-vm/pull/1193)
  * BREAKING: all tuple variants of `HintError` with a single `Felt252` or multiple elements now receive a single `Box`

* Add `Program::builtins_len method` [#1194](https://github.com/lambdaclass/cairo-vm/pull/1194)

* fix: Handle the deserialization of serde_json::Number with scientific notation (e.g.: Number(1e27)) in felt_from_number function [#1188](https://github.com/lambdaclass/cairo-vm/pull/1188)

* feat: Add RunResources Struct [#1175](https://github.com/lambdaclass/cairo-vm/pull/1175)
  * BREAKING: Modify `CairoRunner::run_until_pc` arity. Add `run_resources: &mut Option<RunResources>` input
  * BREAKING: Modify `CairoRunner::run_from_entrypoint` arity. Add `run_resources: &mut Option<RunResources>` input

* fix: Fix 'as_int' conversion usage in hints `ASSERT_250_BIT` &  `SIGNED_DIV_REM` [#1191](https://github.com/lambdaclass/cairo-vm/pull/1191)


* bugfix: Use cairo constants in `ASSERT_250_BIT` hint [#1187](https://github.com/lambdaclass/cairo-vm/pull/1187)

* bugfix: Fix `EC_DOUBLE_ASSIGN_NEW_X_V2` hint not taking `SECP_P` value from the current execution scope [#1186](https://github.com/lambdaclass/cairo-vm/pull/1186)

* fix: Fix hint `BIGINT_PACK_DIV_MOD` [#1189](https://github.com/lambdaclass/cairo-vm/pull/1189)

* fix: Fix possible subtraction overflow in `QUAD_BIT` & `DI_BIT` hints [#1185](https://github.com/lambdaclass/cairo-vm/pull/1185)

  * These hints now return an error when ids.m equals zero

* fix: felt_from_number not properly returning parse errors [#1012](https://github.com/lambdaclass/cairo-vm/pull/1012)

* fix: Fix felt sqrt and Signed impl [#1150](https://github.com/lambdaclass/cairo-vm/pull/1150)

  * BREAKING: Fix `Felt252` methods `abs`, `signum`, `is_positive`, `is_negative` and `sqrt`
  * BREAKING: Remove function `math_utils::sqrt`(Now moved to `Felt252::sqrt`)

* feat: Add method `CairoRunner::initialize_function_runner_cairo_1` [#1151](https://github.com/lambdaclass/cairo-vm/pull/1151)

  * Add method `pub fn initialize_function_runner_cairo_1(
        &mut self,
        vm: &mut VirtualMachine,
        program_builtins: &[BuiltinName],
    ) -> Result<(), RunnerError>` to `CairoRunner`

  * BREAKING: Move field `builtins` from `SharedProgramData` to `Program`
  * BREAKING: Remove argument `add_segment_arena_builtin` from `CairoRunner::initialize_function_runner`, it is now always false
  * BREAKING: Add `segment_arena` enum variant to `BuiltinName`

* Fix implementation of `InitSquashData` and `ShouldSkipSquashLoop`

* Add more hints to `Cairo1HintProcessor` [#1171](https://github.com/lambdaclass/cairo-vm/pull/1171)
                                          [#1143](https://github.com/lambdaclass/cairo-vm/pull/1143)

    * `Cairo1HintProcessor` can now run the following hints:
        * Felt252DictEntryInit
        * Felt252DictEntryUpdate
        * GetCurrentAccessDelta
        * InitSquashData
        * AllocConstantSize
        * GetCurrentAccessIndex
        * ShouldContinueSquashLoop
        * FieldSqrt
        * Uint512DivMod

* Add some small considerations regarding Cairo 1 programs [#1144](https://github.com/lambdaclass/cairo-vm/pull/1144):

  * Ignore Casm and Sierra files
  * Add special flag to compile Cairo 1 programs

* Make the VM able to run `CasmContractClass` files under `cairo-1-hints` feature [#1098](https://github.com/lambdaclass/cairo-vm/pull/1098)

  * Implement `TryFrom<CasmContractClass> for Program`
  * Add `Cairo1HintProcessor`

#### 0.5.0
**YANKED**

#### [0.4.0] - 2023-05-12

* perf: insert elements from the tail in `load_data` so reallocation happens only once [#1117](https://github.com/lambdaclass/cairo-vm/pull/1117)

* Add `CairoRunner::get_program method` [#1123](https://github.com/lambdaclass/cairo-vm/pull/1123)

* Use to_signed_felt as function for felt252 as BigInt within [-P/2, P/2] range and use to_bigint as function for representation as BigInt. [#1100](https://github.com/lambdaclass/cairo-vm/pull/1100)

* Implement hint on field_arithmetic lib [#1090](https://github.com/lambdaclass/cairo-vm/pull/1090)

    `BuiltinHintProcessor` now supports the following hints:

    ```python
        %{
            def split(num: int, num_bits_shift: int, length: int):
                a = []
                for _ in range(length):
                    a.append( num & ((1 << num_bits_shift) - 1) )
                    num = num >> num_bits_shift
                return tuple(a)

            def pack(z, num_bits_shift: int) -> int:
                limbs = (z.d0, z.d1, z.d2)
                return sum(limb << (num_bits_shift * i) for i, limb in enumerate(limbs))

            a = pack(ids.a, num_bits_shift = 128)
            b = pack(ids.b, num_bits_shift = 128)
            p = pack(ids.p, num_bits_shift = 128)

            res = (a - b) % p


            res_split = split(res, num_bits_shift=128, length=3)

            ids.res.d0 = res_split[0]
            ids.res.d1 = res_split[1]
            ids.res.d2 = res_split[2]
        %}
    ```

* Add missing hint on cairo_secp lib [#1089](https://github.com/lambdaclass/cairo-vm/pull/1089):
    `BuiltinHintProcessor` now supports the following hint:

    ```python

    from starkware.cairo.common.cairo_secp.secp_utils import pack

    slope = pack(ids.slope, PRIME)
    x0 = pack(ids.point0.x, PRIME)
    x1 = pack(ids.point1.x, PRIME)
    y0 = pack(ids.point0.y, PRIME)

    value = new_x = (pow(slope, 2, SECP_P) - x0 - x1) % SECP_P
    ```

* Add missing hint on vrf.json whitelist [#1055](https://github.com/lambdaclass/cairo-vm/pull/1055):

     `BuiltinHintProcessor` now supports the following hint:

     ```python
    %{
        PRIME = 2**255 - 19
        II = pow(2, (PRIME - 1) // 4, PRIME)

        xx = ids.xx.low + (ids.xx.high<<128)
        x = pow(xx, (PRIME + 3) // 8, PRIME)
        if (x * x - xx) % PRIME != 0:
            x = (x * II) % PRIME
        if x % 2 != 0:
            x = PRIME - x
        ids.x.low = x & ((1<<128)-1)
        ids.x.high = x >> 128
    %}
    ```

* Implement hint variant for finalize_blake2s[#1072](https://github.com/lambdaclass/cairo-vm/pull/1072)

    `BuiltinHintProcessor` now supports the following hint:

     ```python
    %{
        # Add dummy pairs of input and output.
        from starkware.cairo.common.cairo_blake2s.blake2s_utils import IV, blake2s_compress

        _n_packed_instances = int(ids.N_PACKED_INSTANCES)
        assert 0 <= _n_packed_instances < 20
        _blake2s_input_chunk_size_felts = int(ids.BLAKE2S_INPUT_CHUNK_SIZE_FELTS)
        assert 0 <= _blake2s_input_chunk_size_felts < 100

        message = [0] * _blake2s_input_chunk_size_felts
        modified_iv = [IV[0] ^ 0x01010020] + IV[1:]
        output = blake2s_compress(
            message=message,
            h=modified_iv,
            t0=0,
            t1=0,
            f0=0xffffffff,
            f1=0,
        )
        padding = (message + modified_iv + [0, 0xffffffff] + output) * (_n_packed_instances - 1)
        segments.write_arg(ids.blake2s_ptr_end, padding)
        %}
        ```

* Implement fast_ec_add hint variant [#1087](https://github.com/lambdaclass/cairo-vm/pull/1087)

`BuiltinHintProcessor` now supports the following hint:

    ```python
    %{
        from starkware.cairo.common.cairo_secp.secp_utils import SECP_P, pack

        slope = pack(ids.slope, PRIME)
        x0 = pack(ids.pt0.x, PRIME)
        x1 = pack(ids.pt1.x, PRIME)
        y0 = pack(ids.pt0.y, PRIME)

        value = new_x = (pow(slope, 2, SECP_P) - x0 - x1) % SECP_P
    %}
    ```

* feat(hints): Add alternative string for hint IS_ZERO_PACK_EXTERNAL_SECP [#1082](https://github.com/lambdaclass/cairo-vm/pull/1082)

    `BuiltinHintProcessor` now supports the following hint:

    ```python
    %{
        from starkware.cairo.common.cairo_secp.secp_utils import pack
        x = pack(ids.x, PRIME) % SECP_P
    %}
    ```

* Add alternative hint code for ec_double hint [#1083](https://github.com/lambdaclass/cairo-vm/pull/1083)

    `BuiltinHintProcessor` now supports the following hint:

    ```python
    %{
        from starkware.cairo.common.cairo_secp.secp_utils import SECP_P, pack

        slope = pack(ids.slope, PRIME)
        x = pack(ids.pt.x, PRIME)
        y = pack(ids.pt.y, PRIME)

        value = new_x = (pow(slope, 2, SECP_P) - 2 * x) % SECP_P
    %}
    ```

* fix(security)!: avoid DoS on malicious insertion to memory [#1099](https://github.com/lambdaclass/cairo-vm/pull/1099)
    * A program could crash the library by attempting to insert a value at an address with a big offset; fixed by trying to reserve to check for allocation failure
    * A program could crash the program by exploiting an integer overflow when attempting to insert a value at an address with offset `usize::MAX`

    BREAKING: added a new error variant `MemoryError::VecCapacityExceeded`

* perf: specialize addition for `u64` and `Felt252` [#932](https://github.com/lambdaclass/cairo-vm/pull/932)
    * Avoids the creation of a new `Felt252` instance for additions with a very restricted valid range
    * This impacts specially the addition of `Relocatable` with `Felt252` values in `update_pc`, which take a significant amount of time in some benchmarks

* fix(starknet-crypto): bump version to `0.5.0` [#1088](https://github.com/lambdaclass/cairo-vm/pull/1088)
    * This includes the fix for a `panic!` in `ecdsa::verify`.
      See: [#365](https://github.com/xJonathanLEI/starknet-rs/issues/365) and [#366](https://github.com/xJonathanLEI/starknet-rs/pulls/366)

* feat(hints): Add alternative string for hint IS_ZERO_PACK [#1081](https://github.com/lambdaclass/cairo-vm/pull/1081)

    `BuiltinHintProcessor` now supports the following hint:

    ```python
    %{
        from starkware.cairo.common.cairo_secp.secp_utils import SECP_P, pack
        x = pack(ids.x, PRIME) % SECP_P
    %}

* Add missing hints `NewHint#55`, `NewHint#56`, and `NewHint#57` [#1077](https://github.com/lambdaclass/cairo-vm/issues/1077)

    `BuiltinHintProcessor` now supports the following hints:

    ```python
    from starkware.cairo.common.cairo_secp.secp_utils import pack
    SECP_P=2**255-19

    x = pack(ids.x, PRIME) % SECP_P
    ```

    ```python
    from starkware.cairo.common.cairo_secp.secp_utils import pack
    SECP_P=2**255-19

    value = pack(ids.x, PRIME) % SECP_P
    ```

    ```python
    SECP_P=2**255-19
    from starkware.python.math_utils import div_mod

    value = x_inv = div_mod(1, x, SECP_P)
    ```
    
* Implement hint for `starkware.cairo.common.cairo_keccak.keccak._copy_inputs` as described by whitelist `starknet/security/whitelists/cairo_keccak.json` [#1058](https://github.com/lambdaclass/cairo-vm/pull/1058)

    `BuiltinHintProcessor` now supports the following hint:

    ```python
    %{ ids.full_word = int(ids.n_bytes >= 8) %}
    ```

* perf: cache decoded instructions [#944](https://github.com/lambdaclass/cairo-vm/pull/944)
    * Creates a new cache field in `VirtualMachine` that stores the `Instruction` instances as they get decoded from memory, significantly reducing decoding overhead, with gains up to 9% in runtime according to benchmarks in the performance server

* Add alternative hint code for nondet_bigint3 hint [#1071](https://github.com/lambdaclass/cairo-vm/pull/1071)

    `BuiltinHintProcessor` now supports the following hint:

    ```python
    %{
        from starkware.cairo.common.cairo_secp.secp_utils import split
        segments.write_arg(ids.res.address_, split(value))
    %}
    ```

* Add missing hint on vrf.json lib [#1052](https://github.com/lambdaclass/cairo-vm/pull/1052):

    `BuiltinHintProcessor` now supports the following hint:

    ```python
    %{
        from starkware.cairo.common.cairo_secp.secp_utils import pack
        SECP_P = 2**255-19

        slope = pack(ids.slope, PRIME)
        x0 = pack(ids.point0.x, PRIME)
        x1 = pack(ids.point1.x, PRIME)
        y0 = pack(ids.point0.y, PRIME)

        value = new_x = (pow(slope, 2, SECP_P) - x0 - x1) % SECP_P
    %}
    ```

* Implement hint for cairo_sha256_arbitrary_input_length whitelist [#1091](https://github.com/lambdaclass/cairo-vm/pull/1091)

    `BuiltinHintProcessor` now supports the following hint:

    ```python
    %{
        from starkware.cairo.common.cairo_sha256.sha256_utils import (
            compute_message_schedule, sha2_compress_function)

        _sha256_input_chunk_size_felts = int(ids.SHA256_INPUT_CHUNK_SIZE_FELTS)
        assert 0 <= _sha256_input_chunk_size_felts < 100
        _sha256_state_size_felts = int(ids.SHA256_STATE_SIZE_FELTS)
        assert 0 <= _sha256_state_size_felts < 100
        w = compute_message_schedule(memory.get_range(
            ids.sha256_start, _sha256_input_chunk_size_felts))
        new_state = sha2_compress_function(memory.get_range(ids.state, _sha256_state_size_felts), w)
        segments.write_arg(ids.output, new_state)
    %}
    ```

* Add missing hint on vrf.json lib [#1053](https://github.com/lambdaclass/cairo-vm/pull/1053):

     `BuiltinHintProcessor` now supports the following hint:

     ```python
    %{
        from starkware.cairo.common.cairo_secp.secp_utils import SECP_P, pack
        SECP_P = 2**255-19

        slope = pack(ids.slope, PRIME)
        x = pack(ids.point.x, PRIME)
        y = pack(ids.point.y, PRIME)

        value = new_x = (pow(slope, 2, SECP_P) - 2 * x) % SECP_P
    %}
    ```

* Implement hint on 0.6.0.json whitelist [#1044](https://github.com/lambdaclass/cairo-vm/pull/1044):

     `BuiltinHintProcessor` now supports the following hints:

    ```python
    %{
       ids.a_lsb = ids.a & 1
       ids.b_lsb = ids.b & 1
    %}
    ```

* Implement hint for `starkware.cairo.common.cairo_keccak.keccak._block_permutation` as described by whitelist `starknet/security/whitelists/cairo_keccak.json` [#1046](https://github.com/lambdaclass/cairo-vm/pull/1046)

    `BuiltinHintProcessor` now supports the following hint:

    ```python
    %{
        from starkware.cairo.common.cairo_keccak.keccak_utils import keccak_func
        _keccak_state_size_felts = int(ids.KECCAK_STATE_SIZE_FELTS)
        assert 0 <= _keccak_state_size_felts < 100
        output_values = keccak_func(memory.get_range(
            ids.keccak_ptr_start, _keccak_state_size_felts))
        segments.write_arg(ids.output, output_values)
    %}
    ```

* Implement hint on cairo_blake2s whitelist [#1040](https://github.com/lambdaclass/cairo-vm/pull/1040)

    `BuiltinHintProcessor` now supports the following hint:

    ```python
    %{
        from starkware.cairo.common.cairo_blake2s.blake2s_utils import IV, blake2s_compress

        _blake2s_input_chunk_size_felts = int(ids.BLAKE2S_INPUT_CHUNK_SIZE_FELTS)
        assert 0 <= _blake2s_input_chunk_size_felts < 100

        new_state = blake2s_compress(
            message=memory.get_range(ids.blake2s_start, _blake2s_input_chunk_size_felts),
            h=[IV[0] ^ 0x01010020] + IV[1:],
            t0=ids.n_bytes,
            t1=0,
            f0=0xffffffff,
            f1=0,
        )

        segments.write_arg(ids.output, new_state)
    %}
    ```

* Implement hint on cairo_blake2s whitelist [#1039](https://github.com/lambdaclass/cairo-vm/pull/1039)

    `BuiltinHintProcessor` now supports the following hint:

    ```python

    %{
        # Add dummy pairs of input and output.
        from starkware.cairo.common.cairo_blake2s.blake2s_utils import IV, blake2s_compress

        _n_packed_instances = int(ids.N_PACKED_INSTANCES)
        assert 0 <= _n_packed_instances < 20
        _blake2s_input_chunk_size_felts = int(ids.BLAKE2S_INPUT_CHUNK_SIZE_FELTS)
        assert 0 <= _blake2s_input_chunk_size_felts < 100

        message = [0] * _blake2s_input_chunk_size_felts
        modified_iv = [IV[0] ^ 0x01010020] + IV[1:]
        output = blake2s_compress(
            message=message,
            h=modified_iv,
            t0=0,
            t1=0,
            f0=0xffffffff,
            f1=0,
        )
        padding = (modified_iv + message + [0, 0xffffffff] + output) * (_n_packed_instances - 1)
        segments.write_arg(ids.blake2s_ptr_end, padding)
    %}

* Add `Program::iter_identifiers(&self) -> Iterator<Item = (&str, &Identifier)>` to get an iterator over the program's identifiers [#1079](https://github.com/lambdaclass/cairo-vm/pull/1079)

* Implement hint on `assert_le_felt` for versions 0.6.0 and 0.8.2 [#1047](https://github.com/lambdaclass/cairo-vm/pull/1047):

     `BuiltinHintProcessor` now supports the following hints:

     ```python

     %{
        from starkware.cairo.common.math_utils import assert_integer
        assert_integer(ids.a)
        assert_integer(ids.b)
        assert (ids.a % PRIME) <= (ids.b % PRIME), \
            f'a = {ids.a % PRIME} is not less than or equal to b = {ids.b % PRIME}.'
    %}

     ```

     ```python

    %{
        from starkware.cairo.common.math_utils import assert_integer
        assert_integer(ids.a)
        assert_integer(ids.b)
        a = ids.a % PRIME
        b = ids.b % PRIME
        assert a <= b, f'a = {a} is not less than or equal to b = {b}.'

        ids.small_inputs = int(
            a < range_check_builtin.bound and (b - a) < range_check_builtin.bound)
    %}

     ```

* Add missing hints on whitelist [#1073](https://github.com/lambdaclass/cairo-vm/pull/1073):

    `BuiltinHintProcessor` now supports the following hints:

    ```python
        ids.is_250 = 1 if ids.addr < 2**250 else 0
    ```

    ```python
        # Verify the assumptions on the relationship between 2**250, ADDR_BOUND and PRIME.
        ADDR_BOUND = ids.ADDR_BOUND % PRIME
        assert (2**250 < ADDR_BOUND <= 2**251) and (2 * 2**250 < PRIME) and (
                ADDR_BOUND * 2 > PRIME), \
            'normalize_address() cannot be used with the current constants.'
        ids.is_small = 1 if ids.addr < ADDR_BOUND else 0
    ```

* Implement hint on ec_recover.json whitelist [#1038](https://github.com/lambdaclass/cairo-vm/pull/1038):

    `BuiltinHintProcessor` now supports the following hint:

    ```python
    %{
         value = k = product // m
    %}
    ```

* Implement hint on ec_recover.json whitelist [#1037](https://github.com/lambdaclass/cairo-vm/pull/1037):

    `BuiltinHintProcessor` now supports the following hint:

    ```python
    %{
        from starkware.cairo.common.cairo_secp.secp_utils import pack
        from starkware.python.math_utils import div_mod, safe_div

        a = pack(ids.a, PRIME)
        b = pack(ids.b, PRIME)
        product = a * b
        m = pack(ids.m, PRIME)

        value = res = product % m

    %}
    ```

* Implement hint for `starkware.cairo.common.cairo_keccak.keccak.finalize_keccak` as described by whitelist `starknet/security/whitelists/cairo_keccak.json` [#1041](https://github.com/lambdaclass/cairo-vm/pull/1041)

    `BuiltinHintProcessor` now supports the following hint:

    ```python
    %{
        # Add dummy pairs of input and output.
        _keccak_state_size_felts = int(ids.KECCAK_STATE_SIZE_FELTS)
        _block_size = int(ids.BLOCK_SIZE)
        assert 0 <= _keccak_state_size_felts < 100
        assert 0 <= _block_size < 1000
        inp = [0] * _keccak_state_size_felts
        padding = (inp + keccak_func(inp)) * _block_size
        segments.write_arg(ids.keccak_ptr_end, padding)
    %}
    ```

* Implement hint on ec_recover.json whitelist [#1036](https://github.com/lambdaclass/cairo-vm/pull/1036):

    `BuiltinHintProcessor` now supports the following hint:

    ```python

    %{
        from starkware.cairo.common.cairo_secp.secp_utils import pack
        from starkware.python.math_utils import div_mod, safe_div

        a = pack(ids.a, PRIME)
        b = pack(ids.b, PRIME)

        value = res = a - b
    %}

    ```

* Add missing hint on vrf.json lib [#1054](https://github.com/lambdaclass/cairo-vm/pull/1054):

    `BuiltinHintProcessor` now supports the following hint:

    ```python
        from starkware.cairo.common.cairo_secp.secp_utils import pack
        SECP_P = 2**255-19

        y = pack(ids.point.y, PRIME) % SECP_P
        # The modulo operation in python always returns a nonnegative number.
        value = (-y) % SECP_P
    ```

* Implement hint on ec_recover.json whitelist [#1032](https://github.com/lambdaclass/cairo-vm/pull/1032):

    `BuiltinHintProcessor` now supports the following hint:

    ```python
    %{
        from starkware.cairo.common.cairo_secp.secp_utils import pack
        from starkware.python.math_utils import div_mod, safe_div

        N = pack(ids.n, PRIME)
        x = pack(ids.x, PRIME) % N
        s = pack(ids.s, PRIME) % N,
        value = res = div_mod(x, s, N)
    %}
    ```

* Implement hints on field_arithmetic lib (Part 2) [#1004](https://github.com/lambdaclass/cairo-vm/pull/1004)

    `BuiltinHintProcessor` now supports the following hint:

    ```python
    %{
        from starkware.python.math_utils import div_mod

        def split(num: int, num_bits_shift: int, length: int):
            a = []
            for _ in range(length):
                a.append( num & ((1 << num_bits_shift) - 1) )
                num = num >> num_bits_shift
            return tuple(a)

        def pack(z, num_bits_shift: int) -> int:
            limbs = (z.d0, z.d1, z.d2)
            return sum(limb << (num_bits_shift * i) for i, limb in enumerate(limbs))

        a = pack(ids.a, num_bits_shift = 128)
        b = pack(ids.b, num_bits_shift = 128)
        p = pack(ids.p, num_bits_shift = 128)
        # For python3.8 and above the modular inverse can be computed as follows:
        # b_inverse_mod_p = pow(b, -1, p)
        # Instead we use the python3.7-friendly function div_mod from starkware.python.math_utils
        b_inverse_mod_p = div_mod(1, b, p)


        b_inverse_mod_p_split = split(b_inverse_mod_p, num_bits_shift=128, length=3)

        ids.b_inverse_mod_p.d0 = b_inverse_mod_p_split[0]
        ids.b_inverse_mod_p.d1 = b_inverse_mod_p_split[1]
        ids.b_inverse_mod_p.d2 = b_inverse_mod_p_split[2]
    %}
    ```

* Optimizations for hash builtin [#1029](https://github.com/lambdaclass/cairo-vm/pull/1029):
  * Track the verified addresses by offset in a `Vec<bool>` rather than storing the address in a `Vec<Relocatable>`

* Add missing hint on vrf.json whitelist [#1056](https://github.com/lambdaclass/cairo-vm/pull/1056):

    `BuiltinHintProcessor` now supports the following hint:

    ```python
    %{
        from starkware.python.math_utils import ec_double_slope
        from starkware.cairo.common.cairo_secp.secp_utils import pack
        SECP_P = 2**255-19

        # Compute the slope.
        x = pack(ids.point.x, PRIME)
        y = pack(ids.point.y, PRIME)
        value = slope = ec_double_slope(point=(x, y), alpha=42204101795669822316448953119945047945709099015225996174933988943478124189485, p=SECP_P)
    %}
    ```

* Add missing hint on vrf.json whitelist [#1035](https://github.com/lambdaclass/cairo-vm/pull/1035):

    `BuiltinHintProcessor` now supports the following hint:

    ```python
    %{
        from starkware.python.math_utils import line_slope
        from starkware.cairo.common.cairo_secp.secp_utils import pack
        SECP_P = 2**255-19
        # Compute the slope.
        x0 = pack(ids.point0.x, PRIME)
        y0 = pack(ids.point0.y, PRIME)
        x1 = pack(ids.point1.x, PRIME)
        y1 = pack(ids.point1.y, PRIME)
        value = slope = line_slope(point1=(x0, y0), point2=(x1, y1), p=SECP_P)
    %}
    ```

* Add missing hint on vrf.json whitelist [#1035](https://github.com/lambdaclass/cairo-vm/pull/1035):

    `BuiltinHintProcessor` now supports the following hint:

    ```python
    %{
        from starkware.cairo.common.cairo_secp.secp_utils import pack
        SECP_P = 2**255-19
        to_assert = pack(ids.val, PRIME)
        q, r = divmod(pack(ids.val, PRIME), SECP_P)
        assert r == 0, f"verify_zero: Invalid input {ids.val.d0, ids.val.d1, ids.val.d2}."
        ids.q = q % PRIME
    %}
    ```

* Add missing hint on vrf.json whitelist [#1000](https://github.com/lambdaclass/cairo-vm/pull/1000):

    `BuiltinHintProcessor` now supports the following hint:

    ```python
        def pack_512(u, num_bits_shift: int) -> int:
            limbs = (u.d0, u.d1, u.d2, u.d3)
            return sum(limb << (num_bits_shift * i) for i, limb in enumerate(limbs))

        x = pack_512(ids.x, num_bits_shift = 128)
        p = ids.p.low + (ids.p.high << 128)
        x_inverse_mod_p = pow(x,-1, p)

        x_inverse_mod_p_split = (x_inverse_mod_p & ((1 << 128) - 1), x_inverse_mod_p >> 128)

        ids.x_inverse_mod_p.low = x_inverse_mod_p_split[0]
        ids.x_inverse_mod_p.high = x_inverse_mod_p_split[1]
    ```

* BREAKING CHANGE: Fix `CairoRunner::get_memory_holes` [#1027](https://github.com/lambdaclass/cairo-vm/pull/1027):

  * Skip builtin segements when counting memory holes
  * Check amount of memory holes for all tests in cairo_run_test
  * Remove duplicated tests in cairo_run_test
  * BREAKING CHANGE: `MemorySegmentManager.get_memory_holes` now also receives the amount of builtins in the vm. Signature is now `pub fn get_memory_holes(&self, builtin_count: usize) -> Result<usize, MemoryError>`

* Add missing hints on cairo_secp lib [#1026](https://github.com/lambdaclass/cairo-vm/pull/1026):

    `BuiltinHintProcessor` now supports the following hints:

    ```python
    from starkware.cairo.common.cairo_secp.secp256r1_utils import SECP256R1_ALPHA as ALPHA
    ```
    and:

    ```python
    from starkware.cairo.common.cairo_secp.secp256r1_utils import SECP256R1_N as N
    ```

* Add missing hint on vrf.json lib [#1043](https://github.com/lambdaclass/cairo-vm/pull/1043):

    `BuiltinHintProcessor` now supports the following hint:

    ```python
        from starkware.python.math_utils import div_mod

        def split(a: int):
            return (a & ((1 << 128) - 1), a >> 128)

        def pack(z, num_bits_shift: int) -> int:
            limbs = (z.low, z.high)
            return sum(limb << (num_bits_shift * i) for i, limb in enumerate(limbs))

        a = pack(ids.a, 128)
        b = pack(ids.b, 128)
        p = pack(ids.p, 128)
        # For python3.8 and above the modular inverse can be computed as follows:
        # b_inverse_mod_p = pow(b, -1, p)
        # Instead we use the python3.7-friendly function div_mod from starkware.python.math_utils
        b_inverse_mod_p = div_mod(1, b, p)

        b_inverse_mod_p_split = split(b_inverse_mod_p)

        ids.b_inverse_mod_p.low = b_inverse_mod_p_split[0]
        ids.b_inverse_mod_p.high = b_inverse_mod_p_split[1]
    ```

* Add missing hints `NewHint#35` and `NewHint#36` [#975](https://github.com/lambdaclass/cairo-vm/issues/975)

    `BuiltinHintProcessor` now supports the following hint:

    ```python
    from starkware.cairo.common.cairo_secp.secp_utils import pack
    from starkware.cairo.common.math_utils import as_int
    from starkware.python.math_utils import div_mod, safe_div

    p = pack(ids.P, PRIME)
    x = pack(ids.x, PRIME) + as_int(ids.x.d3, PRIME) * ids.BASE ** 3 + as_int(ids.x.d4, PRIME) * ids.BASE ** 4
    y = pack(ids.y, PRIME)

    value = res = div_mod(x, y, p)
    ```

    ```python
    k = safe_div(res * y - x, p)
    value = k if k > 0 else 0 - k
    ids.flag = 1 if k > 0 else 0
    ```

* Add missing hint on cairo_secp lib [#1057](https://github.com/lambdaclass/cairo-vm/pull/1057):

    `BuiltinHintProcessor` now supports the following hint:

    ```python
        from starkware.cairo.common.cairo_secp.secp_utils import pack
        from starkware.python.math_utils import ec_double_slope

        # Compute the slope.
        x = pack(ids.point.x, PRIME)
        y = pack(ids.point.y, PRIME)
        value = slope = ec_double_slope(point=(x, y), alpha=ALPHA, p=SECP_P)
    ```

* Add missing hint on uint256_improvements lib [#1025](https://github.com/lambdaclass/cairo-vm/pull/1025):

    `BuiltinHintProcessor` now supports the following hint:

    ```python
        from starkware.python.math_utils import isqrt
        n = (ids.n.high << 128) + ids.n.low
        root = isqrt(n)
        assert 0 <= root < 2 ** 128
        ids.root = root
    ```

* Add missing hint on vrf.json lib [#1045](https://github.com/lambdaclass/cairo-vm/pull/1045):

    `BuiltinHintProcessor` now supports the following hint:

    ```python
        from starkware.python.math_utils import is_quad_residue, sqrt

        def split(a: int):
            return (a & ((1 << 128) - 1), a >> 128)

        def pack(z) -> int:
            return z.low + (z.high << 128)

        generator = pack(ids.generator)
        x = pack(ids.x)
        p = pack(ids.p)

        success_x = is_quad_residue(x, p)
        root_x = sqrt(x, p) if success_x else None
        success_gx = is_quad_residue(generator*x, p)
        root_gx = sqrt(generator*x, p) if success_gx else None

        # Check that one is 0 and the other is 1
        if x != 0:
            assert success_x + success_gx == 1

        # `None` means that no root was found, but we need to transform these into a felt no matter what
        if root_x == None:
            root_x = 0
        if root_gx == None:
            root_gx = 0
        ids.success_x = int(success_x)
        ids.success_gx = int(success_gx)
        split_root_x = split(root_x)
        # print('split root x', split_root_x)
        split_root_gx = split(root_gx)
        ids.sqrt_x.low = split_root_x[0]
        ids.sqrt_x.high = split_root_x[1]
        ids.sqrt_gx.low = split_root_gx[0]
        ids.sqrt_gx.high = split_root_gx[1]
    ```

* Add missing hint on uint256_improvements lib [#1024](https://github.com/lambdaclass/cairo-vm/pull/1024):

    `BuiltinHintProcessor` now supports the following hint:

    ```python
        res = ids.a + ids.b
        ids.carry = 1 if res >= ids.SHIFT else 0
    ```

* BREAKING CHANGE: move `Program::identifiers` to `SharedProgramData::identifiers` [#1023](https://github.com/lambdaclass/cairo-vm/pull/1023)
    * Optimizes `CairoRunner::new`, needed for sequencers and other workflows reusing the same `Program` instance across `CairoRunner`s
    * Breaking change: make all fields in `Program` and `SharedProgramData` `pub(crate)`, since we break by moving the field let's make it the last break for this struct
    * Add `Program::get_identifier(&self, id: &str) -> &Identifier` to get a single identifier by name

* Implement hints on field_arithmetic lib[#985](https://github.com/lambdaclass/cairo-vm/pull/983)

    `BuiltinHintProcessor` now supports the following hint:

    ```python
        %{
            from starkware.python.math_utils import is_quad_residue, sqrt

            def split(num: int, num_bits_shift: int = 128, length: int = 3):
                a = []
                for _ in range(length):
                    a.append( num & ((1 << num_bits_shift) - 1) )
                    num = num >> num_bits_shift
                return tuple(a)

            def pack(z, num_bits_shift: int = 128) -> int:
                limbs = (z.d0, z.d1, z.d2)
                return sum(limb << (num_bits_shift * i) for i, limb in enumerate(limbs))


            generator = pack(ids.generator)
            x = pack(ids.x)
            p = pack(ids.p)

            success_x = is_quad_residue(x, p)
            root_x = sqrt(x, p) if success_x else None

            success_gx = is_quad_residue(generator*x, p)
            root_gx = sqrt(generator*x, p) if success_gx else None

            # Check that one is 0 and the other is 1
            if x != 0:
                assert success_x + success_gx ==1

            # `None` means that no root was found, but we need to transform these into a felt no matter what
            if root_x == None:
                root_x = 0
            if root_gx == None:
                root_gx = 0
            ids.success_x = int(success_x)
            ids.success_gx = int(success_gx)
            split_root_x = split(root_x)
            split_root_gx = split(root_gx)
            ids.sqrt_x.d0 = split_root_x[0]
            ids.sqrt_x.d1 = split_root_x[1]
            ids.sqrt_x.d2 = split_root_x[2]
            ids.sqrt_gx.d0 = split_root_gx[0]
            ids.sqrt_gx.d1 = split_root_gx[1]
            ids.sqrt_gx.d2 = split_root_gx[2]
        %}
    ```

* Add missing hint on vrf.json lib [#1050](https://github.com/lambdaclass/cairo-vm/pull/1050):

    `BuiltinHintProcessor` now supports the following hint:

    ```python
        sum_low = ids.a.low + ids.b.low
        ids.carry_low = 1 if sum_low >= ids.SHIFT else 0
    ```

* Add missing hint on uint256_improvements lib [#1016](https://github.com/lambdaclass/cairo-vm/pull/1016):

    `BuiltinHintProcessor` now supports the following hint:

    ```python
        def split(num: int, num_bits_shift: int = 128, length: int = 2):
            a = []
            for _ in range(length):
                a.append( num & ((1 << num_bits_shift) - 1) )
                num = num >> num_bits_shift
            return tuple(a)

        def pack(z, num_bits_shift: int = 128) -> int:
            limbs = (z.low, z.high)
            return sum(limb << (num_bits_shift * i) for i, limb in enumerate(limbs))

        a = pack(ids.a)
        b = pack(ids.b)
        res = (a - b)%2**256
        res_split = split(res)
        ids.res.low = res_split[0]
        ids.res.high = res_split[1]
    ```

* Implement hint on vrf.json lib [#1049](https://github.com/lambdaclass/cairo-vm/pull/1049)

    `BuiltinHintProcessor` now supports the following hint:
    
    ```python
        def split(num: int, num_bits_shift: int, length: int):
            a = []
            for _ in range(length):
                a.append( num & ((1 << num_bits_shift) - 1) )
                num = num >> num_bits_shift
            return tuple(a)

        def pack(z, num_bits_shift: int) -> int:
            limbs = (z.d0, z.d1, z.d2)
            return sum(limb << (num_bits_shift * i) for i, limb in enumerate(limbs))

        def pack_extended(z, num_bits_shift: int) -> int:
            limbs = (z.d0, z.d1, z.d2, z.d3, z.d4, z.d5)
            return sum(limb << (num_bits_shift * i) for i, limb in enumerate(limbs))

        a = pack_extended(ids.a, num_bits_shift = 128)
        div = pack(ids.div, num_bits_shift = 128)

        quotient, remainder = divmod(a, div)

        quotient_split = split(quotient, num_bits_shift=128, length=6)

        ids.quotient.d0 = quotient_split[0]
        ids.quotient.d1 = quotient_split[1]
        ids.quotient.d2 = quotient_split[2]
        ids.quotient.d3 = quotient_split[3]
        ids.quotient.d4 = quotient_split[4]
        ids.quotient.d5 = quotient_split[5]

        remainder_split = split(remainder, num_bits_shift=128, length=3)
        ids.remainder.d0 = remainder_split[0]
        ids.remainder.d1 = remainder_split[1]
        ids.remainder.d2 = remainder_split[2]
    ```

    _Note: this hint is similar to the one in #983, but with some trailing whitespace removed_

* Add missing hint on vrf.json whitelist [#1030](https://github.com/lambdaclass/cairo-vm/pull/1030):

    `BuiltinHintProcessor` now supports the following hint:

    ```python
        def split(num: int, num_bits_shift: int, length: int):
            a = []
            for _ in range(length):
                a.append( num & ((1 << num_bits_shift) - 1) )
                num = num >> num_bits_shift
            return tuple(a)

        def pack(z, num_bits_shift: int) -> int:
            limbs = (z.low, z.high)
            return sum(limb << (num_bits_shift * i) for i, limb in enumerate(limbs))

        def pack_extended(z, num_bits_shift: int) -> int:
            limbs = (z.d0, z.d1, z.d2, z.d3)
            return sum(limb << (num_bits_shift * i) for i, limb in enumerate(limbs))

        x = pack_extended(ids.x, num_bits_shift = 128)
        div = pack(ids.div, num_bits_shift = 128)

        quotient, remainder = divmod(x, div)

        quotient_split = split(quotient, num_bits_shift=128, length=4)

        ids.quotient.d0 = quotient_split[0]
        ids.quotient.d1 = quotient_split[1]
        ids.quotient.d2 = quotient_split[2]
        ids.quotient.d3 = quotient_split[3]

        remainder_split = split(remainder, num_bits_shift=128, length=2)
        ids.remainder.low = remainder_split[0]
        ids.remainder.high = remainder_split[1]
    ```

* Add method `Program::data_len(&self) -> usize` to get the number of data cells in a given program [#1022](https://github.com/lambdaclass/cairo-vm/pull/1022)

* Add missing hint on uint256_improvements lib [#1013](https://github.com/lambdaclass/cairo-vm/pull/1013):

    `BuiltinHintProcessor` now supports the following hint:

    ```python
        a = (ids.a.high << 128) + ids.a.low
        div = (ids.div.b23 << 128) + ids.div.b01
        quotient, remainder = divmod(a, div)

        ids.quotient.low = quotient & ((1 << 128) - 1)
        ids.quotient.high = quotient >> 128
        ids.remainder.low = remainder & ((1 << 128) - 1)
        ids.remainder.high = remainder >> 128
    ```

* Add missing hint on cairo_secp lib [#1010](https://github.com/lambdaclass/cairo-vm/pull/1010):

    `BuiltinHintProcessor` now supports the following hint:

    ```python
        memory[ap] = int(x == 0)
    ```

* Implement hint on `get_felt_bitlength` [#993](https://github.com/lambdaclass/cairo-vm/pull/993)

  `BuiltinHintProcessor` now supports the following hint:
  ```python
  x = ids.x
  ids.bit_length = x.bit_length()
  ```
  Used by the [`Garaga` library function `get_felt_bitlength`](https://github.com/keep-starknet-strange/garaga/blob/249f8a372126b3a839f9c1e1080ea8c6f9374c0c/src/utils.cairo#L54)

* Add missing hint on cairo_secp lib [#1009](https://github.com/lambdaclass/cairo-vm/pull/1009):

    `BuiltinHintProcessor` now supports the following hint:

    ```python
        ids.dibit = ((ids.scalar_u >> ids.m) & 1) + 2 * ((ids.scalar_v >> ids.m) & 1)
    ```

* Add getters to read properties of a `Program` [#1017](https://github.com/lambdaclass/cairo-vm/pull/1017):
  * `prime(&self) -> &str`: get the prime associated to data in hex representation
  * `iter_data(&self) -> Iterator<Item = &MaybeRelocatable>`: get an iterator over all elements in the program data
  * `iter_builtins(&self) -> Iterator<Item = &BuiltinName>`: get an iterator over the names of required builtins

* Add missing hint on cairo_secp lib [#1008](https://github.com/lambdaclass/cairo-vm/pull/1008):

    `BuiltinHintProcessor` now supports the following hint:

    ```python
        ids.len_hi = max(ids.scalar_u.d2.bit_length(), ids.scalar_v.d2.bit_length())-1
    ```

* Update `starknet-crypto` to version `0.4.3` [#1011](https://github.com/lambdaclass/cairo-vm/pull/1011)
  * The new version carries an 85% reduction in execution time for ECDSA signature verification

* BREAKING CHANGE: refactor `Program` to optimize `Program::clone` [#999](https://github.com/lambdaclass/cairo-vm/pull/999)

    * Breaking change: many fields that were (unnecessarily) public become hidden by the refactor.

* BREAKING CHANGE: Add _builtin suffix to builtin names e.g.: output -> output_builtin [#1005](https://github.com/lambdaclass/cairo-vm/pull/1005)

* Implement hint on uint384_extension lib [#983](https://github.com/lambdaclass/cairo-vm/pull/983)

    `BuiltinHintProcessor` now supports the following hint:
    
    ```python
        def split(num: int, num_bits_shift: int, length: int):
            a = []
            for _ in range(length):
                a.append( num & ((1 << num_bits_shift) - 1) )
                num = num >> num_bits_shift 
            return tuple(a)

        def pack(z, num_bits_shift: int) -> int:
            limbs = (z.d0, z.d1, z.d2)
            return sum(limb << (num_bits_shift * i) for i, limb in enumerate(limbs))
            
        def pack_extended(z, num_bits_shift: int) -> int:
            limbs = (z.d0, z.d1, z.d2, z.d3, z.d4, z.d5)
            return sum(limb << (num_bits_shift * i) for i, limb in enumerate(limbs))

        a = pack_extended(ids.a, num_bits_shift = 128)
        div = pack(ids.div, num_bits_shift = 128)

        quotient, remainder = divmod(a, div)

        quotient_split = split(quotient, num_bits_shift=128, length=6)

        ids.quotient.d0 = quotient_split[0]
        ids.quotient.d1 = quotient_split[1]
        ids.quotient.d2 = quotient_split[2]
        ids.quotient.d3 = quotient_split[3]
        ids.quotient.d4 = quotient_split[4]
        ids.quotient.d5 = quotient_split[5]

        remainder_split = split(remainder, num_bits_shift=128, length=3)
        ids.remainder.d0 = remainder_split[0]
        ids.remainder.d1 = remainder_split[1]
        ids.remainder.d2 = remainder_split[2]
    ```

* BREAKING CHANGE: optimization for instruction decoding [#942](https://github.com/lambdaclass/cairo-vm/pull/942):
    * Avoids copying immediate arguments to the `Instruction` structure, as they get inferred from the offset anyway
    * Breaking: removal of the field `Instruction::imm`

* Add missing `\n` character in traceback string [#997](https://github.com/lambdaclass/cairo-vm/pull/997)
    * BugFix: Add missing `\n` character after traceback lines when the filename is missing ("Unknown Location")

* 0.11 Support
    * Add missing hints [#1014](https://github.com/lambdaclass/cairo-vm/pull/1014):
        `BuiltinHintProcessor` now supports the following hints:
        ```python
            from starkware.cairo.common.cairo_secp.secp256r1_utils import SECP256R1_P as SECP_P 
        ```
        and: 
        ```python
            from starkware.cairo.common.cairo_secp.secp_utils import pack
            from starkware.python.math_utils import line_slope
            
            # Compute the slope.
            x0 = pack(ids.point0.x, PRIME)
            y0 = pack(ids.point0.y, PRIME)
            x1 = pack(ids.point1.x, PRIME)
            y1 = pack(ids.point1.y, PRIME)
            value = slope = line_slope(point1=(x0, y0), point2=(x1, y1), p=SECP_P)
        ```
    * Add missing hints on cairo_secp lib [#991](https://github.com/lambdaclass/cairo-vm/pull/991):
        `BuiltinHintProcessor` now supports the following hints:
        ```python
        from starkware.cairo.common.cairo_secp.secp_utils import pack
        from starkware.python.math_utils import div_mod, safe_div

        N = 0xfffffffffffffffffffffffffffffffebaaedce6af48a03bbfd25e8cd0364141
        x = pack(ids.x, PRIME) % N
        s = pack(ids.s, PRIME) % N
        value = res = div_mod(x, s, N)
        ```
        and: 
        ```python
        value = k = safe_div(res * s - x, N)
        ```
    * Layouts update [#874](https://github.com/lambdaclass/cairo-vm/pull/874)
    * Keccak builtin updated [#873](https://github.com/lambdaclass/cairo-vm/pull/873), [#883](https://github.com/lambdaclass/cairo-vm/pull/883)
    * Changes to `ec_op` [#876](https://github.com/lambdaclass/cairo-vm/pull/876)
    * Poseidon builtin [#875](https://github.com/lambdaclass/cairo-vm/pull/875)
    * Renamed Felt to Felt252 [#899](https://github.com/lambdaclass/cairo-vm/pull/899)
    * Added SegmentArenaBuiltinRunner [#913](https://github.com/lambdaclass/cairo-vm/pull/913)
    * Added `program_segment_size` argument to `verify_secure_runner` & `run_from_entrypoint` [#928](https://github.com/lambdaclass/cairo-vm/pull/928)
    * Added dynamic layout [#879](https://github.com/lambdaclass/cairo-vm/pull/879)
    * `get_segment_size` was exposed [#934](https://github.com/lambdaclass/cairo-vm/pull/934)

* Add missing hint on cairo_secp lib [#1006](https://github.com/lambdaclass/cairo-vm/pull/1006):

    `BuiltinHintProcessor` now supports the following hint:

    ```python
        ids.quad_bit = (
            8 * ((ids.scalar_v >> ids.m) & 1)
            + 4 * ((ids.scalar_u >> ids.m) & 1)
            + 2 * ((ids.scalar_v >> (ids.m - 1)) & 1)
            + ((ids.scalar_u >> (ids.m - 1)) & 1)
        )
    ```

* Add missing hint on cairo_secp lib [#1003](https://github.com/lambdaclass/cairo-vm/pull/1003):

    `BuiltinHintProcessor` now supports the following hint:

    ```python
        from starkware.cairo.common.cairo_secp.secp_utils import pack

        x = pack(ids.x, PRIME) % SECP_P
    ```

* Add missing hint on cairo_secp lib [#996](https://github.com/lambdaclass/cairo-vm/pull/996):

    `BuiltinHintProcessor` now supports the following hint:

    ```python
        from starkware.python.math_utils import div_mod
        value = x_inv = div_mod(1, x, SECP_P)
    ```

* Add missing hints on cairo_secp lib [#994](https://github.com/lambdaclass/cairo-vm/pull/994):

    `BuiltinHintProcessor` now supports the following hints:

    ```python
        from starkware.cairo.common.cairo_secp.secp_utils import pack
        from starkware.python.math_utils import div_mod, safe_div

        a = pack(ids.a, PRIME)
        b = pack(ids.b, PRIME)
        value = res = div_mod(a, b, N)
    ```

    ```python
        value = k_plus_one = safe_div(res * b - a, N) + 1
    ```

* Add missing hint on cairo_secp lib [#992](https://github.com/lambdaclass/cairo-vm/pull/992):

    `BuiltinHintProcessor` now supports the following hint:

    ```python
        from starkware.cairo.common.cairo_secp.secp_utils import pack

        q, r = divmod(pack(ids.val, PRIME), SECP_P)
        assert r == 0, f"verify_zero: Invalid input {ids.val.d0, ids.val.d1, ids.val.d2}."
        ids.q = q % PRIME
    ```

* Add missing hint on cairo_secp lib [#990](https://github.com/lambdaclass/cairo-vm/pull/990):

    `BuiltinHintProcessor` now supports the following hint:

    ```python
        from starkware.cairo.common.cairo_secp.secp_utils import pack

        slope = pack(ids.slope, PRIME)
        x = pack(ids.point.x, PRIME)
        y = pack(ids.point.y, PRIME)

        value = new_x = (pow(slope, 2, SECP_P) - 2 * x) % SECP_P
    ```

* Add missing hint on cairo_secp lib [#989](https://github.com/lambdaclass/cairo-vm/pull/989):

    `BuiltinHintProcessor` now supports the following hint:

    ```python
        from starkware.cairo.common.cairo_secp.secp_utils import SECP_P
        q, r = divmod(pack(ids.val, PRIME), SECP_P)
        assert r == 0, f"verify_zero: Invalid input {ids.val.d0, ids.val.d1, ids.val.d2}."
        ids.q = q % PRIME
    ```

* Add missing hint on cairo_secp lib [#986](https://github.com/lambdaclass/cairo-vm/pull/986):

    `BuiltinHintProcessor` now supports the following hint:

    ```python
        from starkware.cairo.common.cairo_secp.secp_utils import SECP_P, pack
        from starkware.python.math_utils import div_mod

        # Compute the slope.
        x = pack(ids.pt.x, PRIME)
        y = pack(ids.pt.y, PRIME)
        value = slope = div_mod(3 * x ** 2, 2 * y, SECP_P)
    ```

* Add missing hint on cairo_secp lib [#984](https://github.com/lambdaclass/cairo-vm/pull/984):

    `BuiltinHintProcessor` now supports the following hint:

    ```python
        from starkware.cairo.common.cairo_secp.secp_utils import SECP_P, pack
        from starkware.python.math_utils import div_mod

        # Compute the slope.
        x0 = pack(ids.pt0.x, PRIME)
        y0 = pack(ids.pt0.y, PRIME)
        x1 = pack(ids.pt1.x, PRIME)
        y1 = pack(ids.pt1.y, PRIME)
        value = slope = div_mod(y0 - y1, x0 - x1, SECP_P)
    ```

* Implement hints on uint384 lib (Part 2) [#971](https://github.com/lambdaclass/cairo-vm/pull/971)

    `BuiltinHintProcessor` now supports the following hint:

    ```python
        memory[ap] = 1 if 0 <= (ids.a.d2 % PRIME) < 2 ** 127 else 0
    ```

 * Add alternative hint code for hint on _block_permutation used by 0.10.3 whitelist [#958](https://github.com/lambdaclass/cairo-vm/pull/958)

     `BuiltinHintProcessor` now supports the following hint:

    ```python
        from starkware.cairo.common.keccak_utils.keccak_utils import keccak_func
        _keccak_state_size_felts = int(ids.KECCAK_STATE_SIZE_FELTS)
        assert 0 <= _keccak_state_size_felts < 100

        output_values = keccak_func(memory.get_range(
            ids.keccak_ptr - _keccak_state_size_felts, _keccak_state_size_felts))
        segments.write_arg(ids.keccak_ptr, output_values)
    ```

* Make  hints code `src/hint_processor/builtin_hint_processor/hint_code.rs` public [#988](https://github.com/lambdaclass/cairo-vm/pull/988)

* Implement hints on uint384 lib (Part 1) [#960](https://github.com/lambdaclass/cairo-vm/pull/960)

    `BuiltinHintProcessor` now supports the following hints:

    ```python
        def split(num: int, num_bits_shift: int, length: int):
        a = []
        for _ in range(length):
            a.append( num & ((1 << num_bits_shift) - 1) )
            num = num >> num_bits_shift
        return tuple(a)

        def pack(z, num_bits_shift: int) -> int:
            limbs = (z.d0, z.d1, z.d2)
            return sum(limb << (num_bits_shift * i) for i, limb in enumerate(limbs))

        a = pack(ids.a, num_bits_shift = 128)
        div = pack(ids.div, num_bits_shift = 128)
        quotient, remainder = divmod(a, div)

        quotient_split = split(quotient, num_bits_shift=128, length=3)
        assert len(quotient_split) == 3

        ids.quotient.d0 = quotient_split[0]
        ids.quotient.d1 = quotient_split[1]
        ids.quotient.d2 = quotient_split[2]

        remainder_split = split(remainder, num_bits_shift=128, length=3)
        ids.remainder.d0 = remainder_split[0]
        ids.remainder.d1 = remainder_split[1]
        ids.remainder.d2 = remainder_split[2]
    ```

    ```python
        ids.low = ids.a & ((1<<128) - 1)
        ids.high = ids.a >> 128
    ```

    ```python
            sum_d0 = ids.a.d0 + ids.b.d0
        ids.carry_d0 = 1 if sum_d0 >= ids.SHIFT else 0
        sum_d1 = ids.a.d1 + ids.b.d1 + ids.carry_d0
        ids.carry_d1 = 1 if sum_d1 >= ids.SHIFT else 0
        sum_d2 = ids.a.d2 + ids.b.d2 + ids.carry_d1
        ids.carry_d2 = 1 if sum_d2 >= ids.SHIFT else 0
    ```

    ```python
        from starkware.python.math_utils import isqrt

        def split(num: int, num_bits_shift: int, length: int):
            a = []
            for _ in range(length):
                a.append( num & ((1 << num_bits_shift) - 1) )
                num = num >> num_bits_shift
            return tuple(a)

        def pack(z, num_bits_shift: int) -> int:
            limbs = (z.d0, z.d1, z.d2)
            return sum(limb << (num_bits_shift * i) for i, limb in enumerate(limbs))

        a = pack(ids.a, num_bits_shift=128)
        root = isqrt(a)
        assert 0 <= root < 2 ** 192
        root_split = split(root, num_bits_shift=128, length=3)
        ids.root.d0 = root_split[0]
        ids.root.d1 = root_split[1]
        ids.root.d2 = root_split[2]
    ```

* Re-export the `cairo-felt` crate as `cairo_vm::felt` [#981](https://github.com/lambdaclass/cairo-vm/pull/981)
  * Removes the need of explicitly importing `cairo-felt` in downstream projects
  and helps ensure there is no version mismatch caused by that

* Implement hint on `uint256_mul_div_mod`[#957](https://github.com/lambdaclass/cairo-vm/pull/957)

    `BuiltinHintProcessor` now supports the following hint:

    ```python
    a = (ids.a.high << 128) + ids.a.low
    b = (ids.b.high << 128) + ids.b.low
    div = (ids.div.high << 128) + ids.div.low
    quotient, remainder = divmod(a * b, div)

    ids.quotient_low.low = quotient & ((1 << 128) - 1)
    ids.quotient_low.high = (quotient >> 128) & ((1 << 128) - 1)
    ids.quotient_high.low = (quotient >> 256) & ((1 << 128) - 1)
    ids.quotient_high.high = quotient >> 384
    ids.remainder.low = remainder & ((1 << 128) - 1)
    ids.remainder.high = remainder >> 128"
    ```

    Used by the common library function `uint256_mul_div_mod`

#### [0.3.0-rc1] - 2023-04-13
* Derive Deserialize for ExecutionResources [#922](https://github.com/lambdaclass/cairo-vm/pull/922)
* Remove builtin names from VirtualMachine.builtin_runners [#921](https://github.com/lambdaclass/cairo-vm/pull/921)
* Implemented hints on common/ec.cairo [#888](https://github.com/lambdaclass/cairo-vm/pull/888)
* Changed `Memory.insert` argument types [#902](https://github.com/lambdaclass/cairo-vm/pull/902)
* feat: implemented `Deserialize` on Program by changing builtins field type to enum [#896](https://github.com/lambdaclass/cairo-vm/pull/896)
* Effective size computation from the VM exposed [#887](https://github.com/lambdaclass/cairo-vm/pull/887)
* Wasm32 Support! [#828](https://github.com/lambdaclass/cairo-vm/pull/828), [#893](https://github.com/lambdaclass/cairo-vm/pull/893)
* `MathError` added for math operation [#855](https://github.com/lambdaclass/cairo-vm/pull/855)
* Check for overflows in relocatable operations [#859](https://github.com/lambdaclass/cairo-vm/pull/859)
* Use `Relocatable` instead of `&MaybeRelocatable` in `load_data` and `get_range`[#860](https://github.com/lambdaclass/cairo-vm/pull/860) [#867](https://github.com/lambdaclass/cairo-vm/pull/867)
* Memory-related errors moved to `MemoryError` [#854](https://github.com/lambdaclass/cairo-vm/pull/854)
    * Removed unused error variants
    * Moved memory-related error variants to `MemoryError`
    * Changed memory getters to return `MemoryError` instead of `VirtualMachineError`
    * Changed all memory-related errors in hint from `HintError::Internal(VmError::...` to `HintError::Memory(MemoryError::...`
* feat: Builder pattern for `VirtualMachine` [#820](https://github.com/lambdaclass/cairo-vm/pull/820)
* Simplified `Memory::get` return type to `Option` [#852](https://github.com/lambdaclass/cairo-vm/pull/852)
* Improved idenitifier variable error handling [#851](https://github.com/lambdaclass/cairo-vm/pull/851)
* `CairoRunner::write_output` now prints missing and relocatable values [#853](https://github.com/lambdaclass/cairo-vm/pull/853)
* `VirtualMachineError::FailedToComputeOperands` error message expanded [#848](https://github.com/lambdaclass/cairo-vm/pull/848)
* Builtin names made public [#849](https://github.com/lambdaclass/cairo-vm/pull/849)
* `secure_run` flag moved to `CairoRunConfig` struct [#832](https://github.com/lambdaclass/cairo-vm/pull/832)
* `vm_core` error types revised and iimplemented `AddAssign` for `Relocatable` [#837](https://github.com/lambdaclass/cairo-vm/pull/837)
* `to_bigint` and `to_biguint` deprecated [#757](https://github.com/lambdaclass/cairo-vm/pull/757)
* `Memory` moved into `MemorySegmentManager` [#830](https://github.com/lambdaclass/cairo-vm/pull/830)
    * To reduce the complexity of the VM's memory and enforce proper usage (as the memory and its segment manager are now a "unified" entity)
    * Removed `memory` field from `VirtualMachine`
    * Added `memory` field to `MemorySegmentManager`
    * Removed `Memory` argument from methods where `MemorySegmentManager` is also an argument
    * Added test macro `segments` (an extension of the `memory` macro)
* `Display` trait added to Memory struct [#812](https://github.com/lambdaclass/cairo-vm/pull/812)
* feat: Extensible VirtualMachineError and removed PartialEq trait [#783](https://github.com/lambdaclass/cairo-vm/pull/783)
    * `VirtualMachineError::Other(anyhow::Error)` was added to allow to returning custom errors when using `cairo-vm`
    * The `PartialEq` trait was removed from the `VirtualMachineError` enum
* VM hooks added as a conditional feature [#761](https://github.com/lambdaclass/cairo-vm/pull/761)
    * Cairo-vm based testing tools such as cairo-foundry or those built by FuzzingLabs need access to the state of the VM at specific points during the execution.
    * This PR adds the possibility for users of the cairo-vm lib to execute their custom additional code during the program execution.
    * The Rust "feature" mechanism was used in order to guarantee that this ability is only available when the lib user needs it, and is not compiled when it's not required.
    * Three hooks were created:
        * before the first step
        * before each step
        * after each step
* ExecutionResource operations: add and substract [#774](https://github.com/lambdaclass/cairo-vm/pull/774), multiplication [#908](https://github.com/lambdaclass/cairo-vm/pull/908) , and `AddAssign` [#914](https://github.com/lambdaclass/cairo-vm/pull/914)

* Move `Memory` into `MemorySegmentManager` [#830](https://github.com/lambdaclass/cairo-vm/pull/830)
    * Structural changes:
        * Remove `memory: Memory` field from `VirtualMachine`
        * Add `memory: Memory` field to `MemorySegmentManager`
    * As a result of this, multiple public methods' signatures changed:
        * `BuiltinRunner` (and its inner enum types):
            * `initialize_segments(&mut self, segments: &mut MemorySegmentManager, memory: &mut Memory)` -> `initialize_segments(&mut self, segments: &mut MemorySegmentManager)`
            * `final_stack(&mut self, segments: &MemorySegmentManager, memory: &Memory, stack_pointer: Relocatable) -> Result<Relocatable, RunnerError>` -> `final_stack(&mut self, segments: &MemorySegmentManager, stack_pointer: Relocatable) -> Result<Relocatable, RunnerError>`
        * `MemorySegmentManager`
            * `add(&mut self, memory: &mut Memory) -> Relocatable` -> `add(&mut self) -> Relocatable`
            * `add_temporary_segment(&mut self, memory: &mut Memory) -> Relocatable` -> `add_temporary_segment(&mut self) -> Relocatable`
            * `load_data(&mut self, memory: &mut Memory, ptr: &MaybeRelocatable, data: &Vec<MaybeRelocatable>) -> Result<MaybeRelocatable, MemoryError>` -> `load_data(&mut self, ptr: &MaybeRelocatable, data: &Vec<MaybeRelocatable>) -> Result<MaybeRelocatable, MemoryError>`
            * `compute_effective_sizes(&mut self, memory: &Memory) -> &Vec<usize>` -> `compute_effective_sizes(&mut self) -> &Vec<usize>`
            * `gen_arg(&mut self, arg: &dyn Any, memory: &mut Memory) -> Result<MaybeRelocatable, VirtualMachineError>` -> `gen_arg(&mut self, arg: &dyn Any) -> Result<MaybeRelocatable, VirtualMachineError>`
            * `gen_cairo_arg(&mut self, arg: &CairoArg, memory: &mut Memory) -> Result<MaybeRelocatable, VirtualMachineError>` -> `gen_cairo_arg(&mut self, arg: &CairoArg) -> Result<MaybeRelocatable, VirtualMachineError>`
            * `write_arg(&mut self, memory: &mut Memory, ptr: &Relocatable, arg: &dyn Any) -> Result<MaybeRelocatable, MemoryError>` -> `write_arg(&mut self, ptr: &Relocatable, arg: &dyn Any) -> Result<MaybeRelocatable, MemoryError>`

* Refactor `Memory::relocate memory` [#784](https://github.com/lambdaclass/cairo-vm/pull/784)
    * Bugfixes:
        * `Memory::relocate_memory` now moves data in the temporary memory relocated by a relocation rule to the real memory
    * Aditional Notes:
        * When relocating temporary memory produces clashes with pre-existing values in the real memory, an InconsistentMemory error is returned instead of keeping the last inserted value. This differs from the original implementation.

* Restrict addresses to Relocatable + fix some error variants used in signature.rs [#792](https://github.com/lambdaclass/cairo-vm/pull/792)
    * Public Api Changes:
        * Change `ValidationRule` inner type to `Box<dyn Fn(&Memory, &Relocatable) -> Result<Vec<Relocatable>, MemoryError>>`.
        * Change `validated_addresses` field of `Memory` to `HashSet<Relocatable>`.
        * Change `validate_memory_cell(&mut self, address: &MaybeRelocatable) -> Result<(), MemoryError>` to `validate_memory_cell(&mut self, addr: &Relocatable) -> Result<(), MemoryError>`.

* Add `VmException` to `CairoRunner::run_from_entrypoint`[#775](https://github.com/lambdaclass/cairo-vm/pull/775)
    * Public Api Changes:
        * Change error return type of `CairoRunner::run_from_entrypoint` to `CairoRunError`.
        * Convert `VirtualMachineError`s outputed during the vm run to `VmException` in `CairoRunner::run_from_entrypoint`.
        * Make `VmException` fields public

* Fix `BuiltinRunner::final_stack` and remove quick fix [#778](https://github.com/lambdaclass/cairo-vm/pull/778)
    * Public Api changes:
        * Various changes to public `BuiltinRunner` method's signatures:
            * `final_stack(&self, vm: &VirtualMachine, pointer: Relocatable) -> Result<(Relocatable, usize), RunnerError>` to `final_stack(&mut self, segments: &MemorySegmentManager, memory: &Memory, pointer: Relocatable) -> Result<Relocatable,RunnerError>`.
            * `get_used_cells(&self, vm: &VirtualMachine) -> Result<usize, MemoryError>` to  `get_used_cells(&self, segments: &MemorySegmentManager) -> Result<usize, MemoryError>`.
            * `get_used_instances(&self, vm: &VirtualMachine) -> Result<usize, MemoryError>` to `get_used_instances(&self, segments: &MemorySegmentManager) -> Result<usize, MemoryError>`.
    * Bugfixes:
        * `BuiltinRunner::final_stack` now updates the builtin's stop_ptr instead of returning it. This replaces the bugfix on PR #768.

#### [0.1.3] - 2023-01-26
* Add secure_run flag + integrate verify_secure_runner into cairo-run [#771](https://github.com/lambdaclass/cairo-vm/pull/777)
    * Public Api changes:
        * Add command_line argument `secure_run`
        * Add argument `secure_run: Option<bool>` to `cairo_run`
        * `verify_secure_runner` is now called inside `cairo-run` when `secure_run` is set to true or when it not set and the run is not on `proof_mode`
    * Bugfixes:
        * `EcOpBuiltinRunner::deduce_memory_cell` now checks that both points are on the curve instead of only the first one
        * `EcOpBuiltinRunner::deduce_memory_cell` now returns the values of the point coordinates instead of the indices when a `PointNotOnCurve` error is returned

* Refactor `Refactor verify_secure_runner` [#768](https://github.com/lambdaclass/cairo-vm/pull/768)
    * Public Api changes:
        * Remove builtin name from the return value of `BuiltinRunner::get_memory_segment_addresses`
        * Simplify the return value of `CairoRunner::get_builtin_segments_info` to `Vec<(usize, usize)>`
        * CairoRunner::read_return_values now receives a mutable reference to VirtualMachine
    * Bugfixes:
        * CairoRunner::read_return_values now updates the `stop_ptr` of each builtin after calling `BuiltinRunner::final_stack`

* Use CairoArg enum instead of Any in CairoRunner::run_from_entrypoint [#686](https://github.com/lambdaclass/cairo-vm/pull/686)
    * Public Api changes:
        * Remove `Result` from `MaybeRelocatable::mod_floor`, it now returns a `MaybeRelocatable`
        * Add struct `CairoArg`
        * Change `arg` argument of `CairoRunner::run_from_entrypoint` from `Vec<&dyn Any>` to `&[&CairoArg]`
        * Remove argument `typed_args` from `CairoRunner::run_from_entrypoint`
        * Remove no longer used method `gen_typed_arg` from `VirtualMachine` & `MemorySegmentManager`
        * Add methods `MemorySegmentManager::gen_cairo_arg` & `MemorySegmentManager::write_simple_args` as typed counterparts to `MemorySegmentManager::gen_arg` & `MemorySegmentManager::write_arg`

#### [0.1.1] - 2023-01-11

* Add input file contents to traceback [#666](https://github.com/lambdaclass/cairo-vm/pull/666/files)
    * Public Api changes:
        * `VirtualMachineError` enum variants containing `MaybeRelocatable` and/or `Relocatable` values now use the `Display` format instead of `Debug` in their `Display` implementation
        * `get_traceback` now adds the source code line to each traceback entry
* Use hint location instead of instruction location when building VmExceptions from hint failure [#673](https://github.com/lambdaclass/cairo-vm/pull/673/files)
    * Public Api changes:
        * `hints` field added to `InstructionLocation`
        * `Program.instruction_locations` type changed from `Option<HashMap<usize, Location>>` to `Option<HashMap<usize, InstructionLocation>>`
        * `VirtualMachineError`s produced by `HintProcessor::execute_hint()` will be wrapped in a `VirtualMachineError::Hint` error containing their hint_index
        * `get_location()` now receives an an optional usize value `hint_index`, used to obtain hint locations
* Default implementation of compile_hint [#680](https://github.com/lambdaclass/cairo-vm/pull/680)
    * Internal changes:
        * Make the `compile_hint` implementation which was in the `BuiltinHintProcessor` the default implementation in the trait.
* Add new error type `HintError` [#676](https://github.com/lambdaclass/cairo-vm/pull/676)
    * Public Api changes:
        * `HintProcessor::execute_hint()` now returns a `HintError` instead of a `VirtualMachineError`
        * Helper functions on `hint_processor_utils.rs` now return a `HintError`
* Change the Dictionary used in dict hints to store MaybeRelocatable instead of BigInt [#687](https://github.com/lambdaclass/cairo-vm/pull/687)
    * Public Api changes:
        * `DictManager`, its dictionaries, and all dict module hints implemented in rust now use `MaybeRelocatable` for keys and values instead of `BigInt`
        * Add helper functions that allow extracting ids variables as `MaybeRelocatable`: `get_maybe_relocatable_from_var_name` & `get_maybe_relocatable_from_reference`
        * Change inner value type of dict-related `HintError` variants to `MaybeRelocatable`

* Implement `substitute_error_message_attribute_references` [#689] (https://github.com/lambdaclass/cairo-vm/pull/689)
    * Public Api changes:
        * Remove `error_message_attributes` field from `VirtualMachine`, and `VirtualMachine::new`
        * Add `flow_tracking_data` field to `Attribute`
        * `get_error_attr_value` now replaces the references in the error message with the corresponding cairo values.
        * Remove duplicated handling of error attribute messages leading to duplicated into in the final error display.
* Fix multiplicative inverse bug [#697](https://github.com/lambdaclass/cairo-vm/pull/697) [#698](https://github.com/lambdaclass/cairo-vm/pull/698). The VM was using integer division rather than prime field inverse when deducing `op0` or `op1` for the multiplication opcode

#### [0.1.0] - 2022-12-30
* Add traceback to VmException [#657](https://github.com/lambdaclass/cairo-vm/pull/657)
    * Public API changes:
        * `traceback` field added to `VmException` struct
        * `pub fn from_vm_error(runner: &CairoRunner, error: VirtualMachineError, pc: usize) -> Self` is now `pub fn from_vm_error(runner: &CairoRunner, vm: &VirtualMachine, error: VirtualMachineError) -> Self`
        * `pub fn get_location(pc: &usize, runner: &CairoRunner) -> Option<Location>` is now `pub fn get_location(pc: usize, runner: &CairoRunner) -> Option<Location>`
        * `pub fn decode_instruction(encoded_instr: i64, mut imm: Option<BigInt>) -> Result<instruction::Instruction, VirtualMachineError>` is now `pub fn decode_instruction(encoded_instr: i64, mut imm: Option<&BigInt>) -> Result<instruction::Instruction, VirtualMachineError>`
        * `VmException` fields' string format now mirrors their cairo-lang counterparts.<|MERGE_RESOLUTION|>--- conflicted
+++ resolved
@@ -2,11 +2,8 @@
 
 #### Upcoming Changes
 
-<<<<<<< HEAD
-=======
 * fix: Change return type of `get_execution_resources` to `RunnerError` [#1398](https://github.com/lambdaclass/cairo-vm/pull/1398)
 
->>>>>>> 2aed1bad
 * Don't build wasm-demo in `build` target + add ci job to run the wasm demo [#1393](https://github.com/lambdaclass/cairo-vm/pull/1393)
 
     * Adds default-members to workspace
@@ -15,8 +12,6 @@
     * Removes Makefile targets `examples/wasm-demo/src/array_sum.json` & `example_program`
     * `wasm-demo` now uses the compiled cairo file in `cairo_programs` directory instead of its own copy
 
-<<<<<<< HEAD
-=======
 * feat: Add `Program::new_for_proof` [#1396](https://github.com/lambdaclass/cairo-vm/pull/1396)
 
 #### [0.8.7] - 2023-8-28
@@ -25,7 +20,6 @@
     * Implement REDUCE_V2 hint
     * Rename hint REDUCE -> REDUCE_V1
 
->>>>>>> 2aed1bad
 * BREAKING: Add `disable_trace_padding` to `CairoRunConfig`[#1233](https://github.com/lambdaclass/cairo-rs/pull/1233)
 
 * feat: Implement `CairoRunner.get_cairo_pie`[#1375](https://github.com/lambdaclass/cairo-vm/pull/1375)
