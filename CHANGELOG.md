## Cairo-VM Changelog

#### Upcoming Changes

<<<<<<< HEAD
* chore: bump pip `cairo-lang` 0.13.5 [#1959](https://github.com/lambdaclass/cairo-vm/pull/1959)
=======
* fix: Use Cairo prime instead of SECP_P in WRITE_DIVMOD_SEGMENT hint [#2078](https://github.com/lambdaclass/cairo-vm/pull/2078)
>>>>>>> 10b3dd95

* feat: add support for alias identifiers destination in program serde [#2071](https://github.com/lambdaclass/cairo-vm/pull/2071)

* feat(BREAKING): add support for accessible scopes in hint processor [#2042](https://github.com/lambdaclass/cairo-vm/pull/2042)

* dev: add Memory::get_maybe_relocatable  [#2039](https://github.com/lambdaclass/cairo-vm/pull/2039)

* refactor: remove duplicated get_val function [#2065](https://github.com/lambdaclass/cairo-vm/pull/2065)

* fix: Always use a normal segment in first SegmentArena segment [#1845](https://github.com/lambdaclass/cairo-vm/pull/1845)

* chore: update cairo-lang dependencies to 2.12.0-dev.0 #[2040](https://github.com/lambdaclass/cairo-vm/pull/2040)

* feat: add get_current_step getter [#2034](https://github.com/lambdaclass/cairo-vm/pull/2034)

* feat: implement VirtualMachine::is_accessed [#2033](https://github.com/lambdaclass/cairo-vm/pull/2033)

* Refactor: Replaced HashMap with BTreeMap to guarantee deterministic ordering of the data [#2023] (https://github.com/lambdaclass/cairo-vm/pull/2023)

* fix: Updated the logic for collecting builtin segment data for prover input info, removing dependency on the existence of stop pointers. [#2022](https://github.com/lambdaclass/cairo-vm/pull/2022)

* fix: Keep None values in memory segments for the prover input info [#2021](https://github.com/lambdaclass/cairo-vm/pull/2021)

* refactor: Clap attribute macros from #[clap(...)] to #[arg(...)] and #[command(...)] in v4.x [#2003] (https://github.com/lambdaclass/cairo-vm/pull/2003)

* fix: Fix `WriteReturnFp` error due to a bad loading of initial gas [#2015](https://github.com/lambdaclass/cairo-vm/pull/2015)

* refactor: Replaces security anyhow errors with enum variants [#1946](https://github.com/lambdaclass/cairo-vm/pull/1946)

* fix: `mod_builtin_fill_memory` could be stuck in an infinite loop [#1975](https://github.com/lambdaclass/cairo-vm/issues/1975)

* feat: replace `thiserror-no-std` with `thiserror 2` [#1919](https://github.com/lambdaclass/cairo-vm/pull/1919)

* feat: Add `ProverInfo` and extract the relevant information for it from the runner [#2001](https://github.com/lambdaclass/cairo-vm/pull/2001)

#### [2.0.1] - 2025-03-17

* feat: Limited padding of builtin segments to >=16 [#1981](https://github.com/lambdaclass/cairo-vm/pull/1981)

* fix: Enforce `disable_trace_padding` used only in `proof_mode` [#1984](https://github.com/lambdaclass/cairo-vm/pull/1984)

* feat: adding option to simulate builtins [#1956](https://github.com/lambdaclass/cairo-vm/pull/1956)

* feat: adding `all_cairo_stwo` layout to vm [#1957](https://github.com/lambdaclass/cairo-vm/pull/1957)

* chore: update Rust required version to 1.85.0 [#1990](https://github.com/lambdaclass/cairo-vm/pull/1990)

* chore: Update fastecdsa python package [#1993](https://github.com/lambdaclass/cairo-vm/pull/1993)

* fix: Update wasm-bindgen to version 0.2.100 and unpin its version requirement [#1988](https://github.com/lambdaclass/cairo-vm/pull/1988)

#### [2.0.0] - 2025-02-26

* fix: Check overflow in cairo pie address calculation [#1945](https://github.com/lambdaclass/cairo-vm/pull/1945)

#### [2.0.0-rc5] - 2025-02-24

* fix: Fix Cairo Pie limiting the number of segments to 2^16 [#1960](https://github.com/lambdaclass/cairo-vm/pull/1960)
  * Implement `merge_extra_segments`

* feat: implement an opcode that computes QM31 arithmetics (add, sub, mul, div) in the VM [#1938](https://github.com/lambdaclass/cairo-vm/pull/1938)

* feat: add functions that compute packed reduced qm31 arithmetics to `math_utils` [#1944](https://github.com/lambdaclass/cairo-vm/pull/1944)

* feat: implement `Blake2sLastBlock` opcode in VM [#1932](https://github.com/lambdaclass/cairo-vm/pull/1932)

* feat: implement `Blake2s` opcode in VM [#1927](https://github.com/lambdaclass/cairo-vm/pull/1927)

* feat: remove `NonZeroReservedBits` from `VirtualMachineError` [#1948](https://github.com/lambdaclass/cairo-vm/pull/1948)

* feat: set `encoded_instruction` to be u128 for opcode_extensions to come [#1940](https://github.com/lambdaclass/cairo-vm/pull/1940)

* feat: add `get_u32_range` to `impl VirtualMachine` add `get_u32` and `get_u32_range` to `impl Memory` [#1936](https://github.com/lambdaclass/cairo-vm/pull/1936)

* feat: add the field `opcode_extension` to the structure of `Instruction` [#1933](https://github.com/lambdaclass/cairo-vm/pull/1933)

* fix(BREAKING): Fix no trace padding flow in proof mode [#1909](https://github.com/lambdaclass/cairo-vm/pull/1909)

* refactor: Limit ret opcode decodeing to Cairo0's standards. [#1925](https://github.com/lambdaclass/cairo-vm/pull/1925)

* feat: define HashMap of hint groups along with hint strings [#1943](https://github.com/lambdaclass/cairo-vm/pull/1943)

#### [2.0.0-rc4] - 2025-01-23

* feat: implement `kzg` data availability hints [#1887](https://github.com/lambdaclass/cairo-vm/pull/1887)

#### [2.0.0-rc3] - 2024-12-26

* chore: update cairo-lang dependencies to 2.10.0-rc.0 #[1901](https://github.com/lambdaclass/cairo-vm/pull/1901)

#### [2.0.0-rc2] - 2024-12-12

* feat: Add support for subtractions containing references as right hand side operands [#1898](https://github.com/lambdaclass/cairo-vm/pull/1898)

* fix: Change wildcard getrandom dependency.

* Update starknet-crypto to 0.7.3, removing the old FieldElement completly in favour of the new Felt (that is Copy).

* chore: update the cairo-vm version used in the readme

* chore: update cairo-lang dependencies to 2.9.2

* fix: replace `div_rem` with `div_mod_floor` in `verify_zero` hints [#1881](https://github.com/lambdaclass/cairo-vm/pull/1881)

* feat: Implement `SECP related` hints [#1829](https://github.com/lambdaclass/cairo-vm/pull/1829)

* chore: bump pip `cairo-lang` 0.13.3 [#1884](https://github.com/lambdaclass/cairo-vm/pull/1884)

* fix: [#1862](https://github.com/lambdaclass/cairo-vm/pull/1862):
  * Use MaybeRelocatable for relocation table

* chore: bump pip `cairo-lang` 0.13.3 [#1884](https://github.com/lambdaclass/cairo-vm/pull/1884)

* chore: [#1880](https://github.com/lambdaclass/cairo-vm/pull/1880):
  * Refactor vm crate to make it possible to use hint extension feature for nested programs with hints.

#### [2.0.0-rc1] - 2024-11-20

* feat: add `EvalCircuit` and `TestLessThanOrEqualAddress` hints [#1843](https://github.com/lambdaclass/cairo-vm/pull/1843)

* fix: [#1873](https://github.com/lambdaclass/cairo-vm/pull/1873)
  * Fix broken num-prime `is_prime` call
* fix: [#1868](https://github.com/lambdaclass/cairo-vm/pull/1855):
  * Adds logic to include the 3 new builtins in `builtin_segments` when serializing the output cairo pie's metadata.

* fix: [#1855](https://github.com/lambdaclass/cairo-vm/pull/1855):
  * Adds logic to skip pedersen additional data comparison when checking pie compatibility.

* serde: add `size` field to `Identifier` [#1861]https://github.com/lambdaclass/cairo-vm/pull/1861

#### [2.0.0-rc0] - 2024-10-22

* fix: [#1864](https://github.com/lambdaclass/cairo-vm/pull/1864):
    * Runner: include data from constants segment to the bytecode when assembling program

* chore: bump `cairo-lang-` dependencies to 2.9.0-dev.0 [#1858](https://github.com/lambdaclass/cairo-vm/pull/1858/files)

* chore: update Rust required version to 1.81.0 [#1857](https://github.com/lambdaclass/cairo-vm/pull/1857)

* fix: [#1851](https://github.com/lambdaclass/cairo-vm/pull/1851):
  * Fix unsorted signature and mod builtin outputs in air_private_input.

* feat(BREAKING): [#1824](https://github.com/lambdaclass/cairo-vm/pull/1824)[#1838](https://github.com/lambdaclass/cairo-vm/pull/1838):
    * Add support for dynamic layout
    * CLI change(BREAKING): The flag `cairo_layout_params_file` must be specified when using dynamic layout.
    * Signature change(BREAKING): Both `CairoRunner::new` and `CairoRunner::new_v2` now receive an `Option<CairoLayoutParams>`, used only with dynamic layout.

* fix: [#1841](https://github.com/lambdaclass/cairo-vm/pull/1841):
  * Fix modulo builtin to comply with prover constraints

* chore: bump pip `cairo-lang` 0.13.2 [#1827](https://github.com/lambdaclass/cairo-vm/pull/1827)

* chore: bump `cairo-lang-` dependencies to 2.8.0 [#1833](https://github.com/lambdaclass/cairo-vm/pull/1833/files)
  * chore: update Rust required version to 1.80.0

* fix: Added the following VM fixes: [#1820](https://github.com/lambdaclass/cairo-vm/pull/1820)
  * Fix zero segment location.
  * Fix has_zero_segment naming.
  * Fix prover input.
  * Fix version reading when no version is supplied.


* chore: bump `cairo-lang-` dependencies to 2.7.1 [#1823](https://github.com/lambdaclass/cairo-vm/pull/1823)

#### [1.0.1] - 2024-08-12

* fix(BREAKING): [#1818](https://github.com/lambdaclass/cairo-vm/pull/1818):
  * Fix `MemorySegmentManager::add_zero_segment` function when resizing a segment
  * Signature change(BREAKING): `MemorySegmentManager::get_memory_holes` now receives `builtin_segment_indexes: HashSet<usize>`

* fix(BREAKING): Replace `CairoRunner` method `initialize_all_builtins` with `initialize_program_builtins`. Now it only initializes program builtins instead of all of them

#### [1.0.0] - 2024-08-01

* chore: bump `cairo-lang-` dependencies to 2.7.0 [#1813](https://github.com/lambdaclass/cairo-vm/pull/1813)

* fix(BREAKING): Don't assume output builtin is first when counting memory holes

  * Logic change: Memory hole counting no longer asumes that the output builtin ocuppies the first builtin segment if present
  * Signature change: `MemorySegmentManager` method `get_memory_holes` now receives the index of the output builtin (as an `Option<usize>`) instead of the boolean argument `has_output_builtin`[#1811](https://github.com/lambdaclass/cairo-vm/pull/1811)

* fix: ambiguous keccak module name use on external contexts [#1809](https://github.com/lambdaclass/cairo-vm/pull/1809)

#### [1.0.0-rc6] - 2024-07-22

* chore: bump `cairo-lang-` dependencies to 2.7.0-rc.3 [#1807](https://github.com/lambdaclass/cairo-vm/pull/1807)
  * chore: update Rust required version to 1.76.0

#### [1.0.0-rc5] - 2024-07-13

* fix: Fixed deserialization of negative numbers in scientific notation [#1804](https://github.com/lambdaclass/cairo-vm/pull/1804)

#### [1.0.0-rc4] - 2024-07-05

* chore: bump `cairo-lang-` dependencies to 2.6.4 [#1799](https://github.com/lambdaclass/cairo-vm/pull/1799)
  * fix: revert breaking change on public input serialization

* fix: Remove validation of CairoPie memory values [#1783](https://github.com/lambdaclass/cairo-vm/pull/1783)

* fix: Handle `GasBuiltin` in cairo1-run crate [#1789](https://github.com/lambdaclass/cairo-vm/pull/1789)
  * Load `initial_gas` into vm instead of creating it via instructions.
  * Fix bug affecting programs with input arguments and gas builtin.

* fix: Change (de)serialization of CairoPie's `OutputBuiltinAdditionalData`'s `PublicMemoryPage` to vectors of length 2. [#1781](https://github.com/lambdaclass/cairo-vm/pull/1781)

* fix: Fixed deserialization issue when signature additional data is empty, and the name of the builtin range_check96 [#1785](https://github.com/lambdaclass/cairo-vm/pull/1785)

* refactor + bugfix: Improve arg handling for cairo1-run [#1782](https://github.com/lambdaclass/cairo-vm/pull/1782)
  * Now uses ascii whitespace as separator, preventing errors when using newlines in args file
  * No longer gets stuck on improperly-formatted arrays
  * Returns an informative clap error upon invalid felt strings instead of unwrapping

* fix: Ignore memory order when comparing instances of `CairoPieMemory` [#1780](https://github.com/lambdaclass/cairo-vm/pull/1780)

* feat: Add `EXCESS_BALANCE` hint [#1777](https://github.com/lambdaclass/cairo-vm/pull/1777)

* feat(BREAKING): Use a cheatcode to relocate all dicts + Make temporary segment usage configurable [#1776](https://github.com/lambdaclass/cairo-vm/pull/1776)
  * Add the flags `segment_arena_validation` & `use_temporary_segments` to the `Cairo1HintProcessor` & `DictManagerExecScope` respectively. These flags will determine if real segments or temporary segments will be used when creating dictionaries.
  * `DictManagerExecScope::finalize_segment` no longer performs relocation and is ignored if `use_temporary_segments` is set to false.
  * Add method `DictManagerExecScope::relocate_all_dictionaries` that adds relocation rules for all tracked dictionaries, relocating them one next to the other in a new segment.
  * Add cheatcode `RelocateAllDictionaries` to the `Cairo1HintProcessor`, which calls the aforementioned method.
  * Add casm instruction to call the aforementioned cheatcode in `create_entry_code` if either `proof_mode` or `append_return_values` are set to true, and segment arena is present.

* Bump `starknet-types-core` version + Use the lib's pedersen hash [#1734](https://github.com/lambdaclass/cairo-vm/pull/1734)

* refactor: Add boolean method Cairo1RunConfig::copy_to_output + Update Doc [#1778](https://github.com/lambdaclass/cairo-vm/pull/1778)

* feat: Filter implicit arguments from return value in cairo1-run crate [#1775](https://github.com/lambdaclass/cairo-vm/pull/1775)

* feat(BREAKING): Serialize inputs into output segment in cairo1-run crate:
  * Checks that only `Array<Felt252>` can be received by the program main function when running with with either `--proof_mode` or `--append_return_values`.
  * Copies the input value to the output segment right after the output in the format `[array_len, arr[0], arr[1],.., arr[n]]`.

                  * feat: specify initial value for `exec_scopes` in `cairo_run_program` [1772](https://github.com/lambdaclass/cairo-vm/pull/1772)

* fix: make MemorySegmentManager.finalize() public [#1771](https://github.com/lambdaclass/cairo-vm/pull/1771)

* feat: load Cairo PIE from bytes [#1773](https://github.com/lambdaclass/cairo-vm/pull/1773)

* feat(BREAKING): Serialize `Array<Felt252>` return value into output segment in cairo1-run crate:
  * Checks that only `PanicResult<Array<Felt252>>` or `Array<Felt252>` can be returned by the program when running with either `--proof_mode` or `--append_return_values`.
  * Serializes return values into the output segment under the previous conditions following the format:
    * `PanicResult<Array<Felt252>>` -> `[panic_flag, array_len, arr[0], arr[1],.., arr[n]]`
    * `<Array<Felt252>` -> `[array_len, arr[0], arr[1],.., arr[n]]`

* feat: Handle `BoundedInt` variant in `serialize_output`, `cairo1-run` crate  [#1768](https://github.com/lambdaclass/cairo-vm/pull/1768)

* fix: make `OutputBuiltinState` public [#1769](https://github.com/lambdaclass/cairo-vm/pull/1769)

* feat: Load arguments into VM instead of creating them via instructions in cairo1-run [#1759](https://github.com/lambdaclass/cairo-vm/pull/1759)

#### [1.0.0-rc3] - 2024-05-14

* bugfix: Fix handling of return values wrapped in `PanicResult` in cairo1-run crate [#1763](https://github.com/lambdaclass/cairo-vm/pull/1763)

* refactor(BREAKING): Move the VM back to the CairoRunner [#1743](https://github.com/lambdaclass/cairo-vm/pull/1743)
  * `CairoRunner` has a new public field `vm: VirtualMachine`
  * `CairoRunner` no longer derives `Debug`
  * `CairoRunner` methods `new_v2` & `new` take an extra boolean argument `trace_enabled`.
  * Functions `cairo_run` , `cairo_run_program` & `cairo_run_fuzzed_program` from `vm` crate and `cairo_run_program` from `cairo1-run` crate now return only `CairoRunner` instead of `(CairoRunner, VirtualMachine)`
  * `CairoRunner` methods no longer take a reference to `VirtualMachine`. Methods that took an immutable reference to self and a mutable reference to the VM now take a mutable reference to self. Affected methods:
    * `initialize`
    * `initialize_builtins`
    * `initialize_all_builtins`
    * `initialize_segments`
    * `initialize_state`
    * `initialize_function_entrypoint`
    * `initialize_state`
    * `initialize_main_entrypoint`
    * `initialize_vm`
    * `run_until_pc`
    * `run_for_steps`
    * `run_until_steps`
    * `run_until_power_of_2`
    * `get_perm_range_check_limits`
    * `check_range_check_usage`
    * `get_memory_holes`
    * `check_diluted_check_usage`
    * `end_run`
    * `relocate_trace`
    * `relocate_memory`
    * `relocate`
    * `get_builtin_segments_info`
    * `get_builtin_segments_info_for_pie`
    * `get_execution_resources`
    * `finalize_segments`
    * `run_from_entrypoint`
    * `check_used_cells`
    * `check_memory_usage`
    * `initialize_function_runner_cairo_1`
    * `initialize_function_runner`
    * `read_return_values`
    * `get_builtins_final_stack`
    * `get_cairo_pie`
    * `get_air_public_input`
    * `get_air_private_input`
    * `get_memory_segment_addresses`
  * Functions & methods taking a reference to `CairoRunner` & `VirtualMachine` now only take a reference to `CairoRunner`:
    * `start_tracer`
    * `VmException::from_vm_error`
    * `get_error_attr_value`
    * `get_traceback`
    * `verify_secure_runner`
  * [hooks feature] `BeforeFirstStepHookFunc` dyn Fn no longer takes a mutable reference to `CairoRunner`, along with `VirtualMachine::execute_before_first_step`.

* fix: add support for arrays shorter than 2 as arguments for cairo1-run [#1737](https://github.com/lambdaclass/cairo-vm/pull/1737)

* bugfix: Fix BuiltinRunner::final_stack for SegmentArena[#1747](https://github.com/lambdaclass/cairo-vm/pull/1747)

* feat: unify `arbitrary`, `hooks`, `print` and `skip_next_instruction_hint` features as a single `test_utils` feature [#1755](https://github.com/lambdaclass/cairo-vm/pull/1755)
  * BREAKING: removed the above features

* bugfix: cairo1-run CLI: Set finalize_builtins to true when using --air_public_input flag [#1744](https://github.com/lambdaclass/cairo-vm/pull/1752)

* feat: Add hint `U256InvModN` to `Cairo1HintProcessor` [#1744](https://github.com/lambdaclass/cairo-vm/pull/1744)

* perf: use a more compact representation for `MemoryCell` [#1672](https://github.com/lambdaclass/cairo-vm/pull/1672)
  * BREAKING: `Memory::get_value` will now always return `Cow::Owned` variants, code that relied on `Cow::Borrowed` may break

#### [1.0.0-rc2] - 2024-05-02

* `cairo1-run` CLI: Allow loading arguments from file[#1739](https://github.com/lambdaclass/cairo-vm/pull/1739)

* BREAKING: Remove unused `CairoRunner` field `original_steps`[#1742](https://github.com/lambdaclass/cairo-vm/pull/1742)

* feat: Add `--run_from_cairo_pie` to `cairo-vm-cli` + workflow [#1730](https://github.com/lambdaclass/cairo-vm/pull/1730)

* Serialize directly into writer in `CairoPie::write_zip_file`[#1736](https://github.com/lambdaclass/cairo-vm/pull/1736)

* feat: Add support for cairo1 run with segements arena validation.
  * Refactored the runner CASM code generation to user a more high level builder.
  * Added segment merging of the dictionary segments.
  * Added validation of the generated segment arena in cairo1 run.

* refactor: Add `lib.rs` to cairo1-run[#1714](https://github.com/lambdaclass/cairo-vm/pull/1714)

* feat: Implement `CairoPie::read_zip_file`[#1729](https://github.com/lambdaclass/cairo-vm/pull/1729)

* feat: Bump to 2.6.3 + Remove gas checks[#1709](https://github.com/lambdaclass/cairo-vm/pull/1709)
  * Bump cairo_lang crates & corelib to v2.6.3
  * Disable gas checks when compiling to sierra & casm
  * Add `Known bugs & issues` segment to README, poining out issues derived from the removal of gas checks and cairo v2.6.3

* feat: Implement running from `CairoPie`[#1720](https://github.com/lambdaclass/cairo-vm/pull/1720)
  * Add function `cairo_run_pie`
  * Add `CairoPie` methods `run_validity_checks` & `check_pie_compatibility`
  * Add `Program` method `from_stripped_program`

* bugfix: Don't assume outer deref when fetching integer values from references[#1732](https://github.com/lambdaclass/cairo-vm/pull/1732)

* feat: Implement `extend_additional_data` for `BuiltinRunner`[#1726](https://github.com/lambdaclass/cairo-vm/pull/1726)

* BREAKING: Set dynamic params as null by default on air public input [#1716](https://github.com/lambdaclass/cairo-vm/pull/1716)
  * `PublicInput` field `layout_params` renamed to `dynamic_params` & type changed from`&'a CairoLayout` to `()`.

* feat: `cairo1-run` accepts Sierra programs [#1719](https://github.com/lambdaclass/cairo-vm/pull/1719)

* refactor(BREAKING): Use `BuiltinName` enum instead of string representation [#1722](https://github.com/lambdaclass/cairo-vm/pull/1722)
  * `BuiltinName` moved from `crate::serde::deserialize_program` module to `crate::types::builtin_name`.
    * Implement `BuiltinName` methods `to_str`, `to_str_with_suffix`, `from_str` & `from_str_with_suffix`.
  * Remove `BuiltinName` method `name`.
  * All builtin-related error variants now store `BuiltinName` instead of `&'static str` or `String`.
  * Remove constants: `OUTPUT_BUILTIN_NAME`, `HASH_BUILTIN_NAME`, `RANGE_CHECK_BUILTIN_NAME`,`RANGE_CHECK_96_BUILTIN_NAME`, `SIGNATURE_BUILTIN_NAME`, `BITWISE_BUILTIN_NAME`, `EC_OP_BUILTIN_NAME`, `KECCAK_BUILTIN_NAME`, `POSEIDON_BUILTIN_NAME`, `SEGMENT_ARENA_BUILTIN_NAME`, `ADD_MOD_BUILTIN_NAME` &
`MUL_MOD_BUILTIN_NAME`.
  * Remove `BuiltinRunner` & `ModBuiltinRunner` method `identifier`
  * Structs containing string representation of builtin names now use `BuiltinName` instead:
    * `AirPrivateInput(pub HashMap<&'static str, Vec<PrivateInput>>)` ->  `AirPrivateInput(pub HashMap<BuiltinName, Vec<PrivateInput>>)`.
    * `CairoPieMetadata` field `additional_data`: `HashMap<String, BuiltinAdditionalData>,` -> `CairoPieAdditionalData` with `CairoPieAdditionalData(pub HashMap<BuiltinName, BuiltinAdditionalData>)`
    * `CairoPieMetadata` field `builtin_segments`: `HashMap<String, SegmentInfo>` -> `HashMap<BuiltinName, SegmentInfo>`.
    * `ExecutiobResources` field `builtin_instance_counter`: `HashMap<String, usize>` -> `HashMap<BuiltinName, usize>`
  * Methods returning string representation of builtin names now use `BuiltinName` instead:
    * `BuiltinRunner`, `ModBuiltinRunner` & `RangeCheckBuiltinRunner` method `name`: `&'static str` -> `BuiltinName`.
    * `CairoRunner` method `get_builtin_segment_info_for_pie`: `Result<HashMap<String, cairo_pie::SegmentInfo>, RunnerError>` -> `Result<HashMap<BuiltinName, cairo_pie::SegmentInfo>, RunnerError>`

  Notes: Serialization of vm outputs that now contain `BuiltinName` & `Display` implementation of `BuiltinName` have not been affected by this PR

* feat: Add `recursive_with_poseidon` layout[#1724](https://github.com/lambdaclass/cairo-vm/pull/1724)

* refactor(BREAKING): Use an enum to represent layout name[#1715](https://github.com/lambdaclass/cairo-vm/pull/1715)
  * Add enum `LayoutName` to represent cairo layout names.
  * `CairoRunConfig`, `Cairo1RunConfig` & `CairoRunner` field `layout` type changed from `String` to `LayoutName`.
  * `CairoLayout` field `name` type changed from `String` to `LayoutName`.

* fix(BREAKING): Remove unsafe impl of `Add<usize> for &'a Relocatable`[#1718](https://github.com/lambdaclass/cairo-vm/pull/1718)

* fix(BREAKING): Handle triple dereference references[#1708](https://github.com/lambdaclass/cairo-vm/pull/1708)
  * Replace `ValueAddress` boolean field `dereference` with boolean fields `outer_dereference` & `inner_dereference`
  * Replace `HintReference` boolean field `dereference` with boolean fields `outer_dereference` & `inner_dereference`
  * Reference parsing now handles the case of dereferences inside the cast. Aka references of type `cast([A + B], type)` such as `cast([[fp + 2] + 2], felt)`.

* Bump `starknet-types-core` version + Use the lib's pedersen hash [#1692](https://github.com/lambdaclass/cairo-vm/pull/1692)

* refactor: Remove unused code & use constants whenever possible for builtin instance definitions[#1707](https://github.com/lambdaclass/cairo-vm/pull/1707)

* feat: missing EC hints for Starknet OS 0.13.1 [#1706](https://github.com/lambdaclass/cairo-vm/pull/1706)

* fix(BREAKING): Use program builtins in `initialize_main_entrypoint` & `read_return_values`[#1703](https://github.com/lambdaclass/cairo-vm/pull/1703)
  * `initialize_main_entrypoint` now iterates over the program builtins when building the stack & inserts 0 for any missing builtin
  * `read_return_values` now only computes the final stack of the builtins in the program
  * BREAKING: `read_return_values` now takes a boolean argument `allow_missing_builtins`
  * Added method `BuiltinRunner::identifier` to get the `BuiltinName` of each builtin
  * BREAKING: `OutputBuiltinRunner::get_public_memory` now takes a reference to `MemorySegmentManager`
  * BREAKING: method `VirtualMachine::get_memory_segment_addresses` moved to `CairoRunner::get_memory_segment_addresses`

* feat(BREAKING): Add range_check96 builtin[#1698](https://github.com/lambdaclass/cairo-vm/pull/1698)
  * Add the new `range_check96` builtin to the `all_cairo` layout.
  * `RangeCheckBuiltinRunner` changes:
    * Remove field `n_parts`, replacing it with const generic `N_PARTS`.
    * Remome `n_parts` argument form method `new`.
    * Remove field `_bound`, replacing it with public method `bound`.
    * Add public methods `name` & `n_parts`.

* feat(BREAKING): Add mod builtin [#1673](https://github.com/lambdaclass/cairo-vm/pull/1673)

  Main Changes:
  * Add the new `ModBuiltinRunner`, implementing the builtins `add_mod` & `mul_mod`
  * Adds `add_mod` & `mul_mod` to the `all_cairo` & `dynamic` layouts under the `mod_builtin` feature flag. This will be added to the main code in a future update.
  * Add method `VirtualMachine::fill_memory` in order to perform the new builtin's main logic from within hints
  * Add hints to run arithmetic circuits using `add_mod` and/or `mul_mod` builtins

  Other Changes:
  * BREAKING: BuiltinRunner method signature change from
  `air_private_input(&self, memory: &Memory) -> Vec<PrivateInput>` to `pub fn air_private_input(&self, segments: &MemorySegmentManager) -> Vec<PrivateInput>`
  * Add `MayleRelocatable::sub_usize`
  * Implement `Add<u32> for Relocatable`
  * Add `Memory::get_usize`
  * BREAKING: Clean up unused/duplicated code from builtins module:
    * Remove unused method `get_memory_segment_addresses` from all builtin runners & the enum
    * Remove empty implementations of `deduce_memory_cell` & `add_validation_rules` from all builtin runners
    * Remove duplicated implementation of `final_stack` from all builtin runners except output and move it to the enum implementation

* bugfix(BREAKING): Handle off2 immediate case in `get_integer_from_reference`[#1701](https://github.com/lambdaclass/cairo-vm/pull/1701)
  * `get_integer_from_reference` & `get_integer_from_var_name` output changed from `Result<Cow<'a, Felt252>, HintError>` to `Result<Felt252, HintError>`

* feat: Reorganized builtins to be in the top of stack at the end of a run (Cairo1).

* BREAKING: Remove `CairoRunner::add_additional_hash_builtin` & `VirtualMachine::disable_trace`[#1658](https://github.com/lambdaclass/cairo-vm/pull/1658)

* feat: output builtin add_attribute method [#1691](https://github.com/lambdaclass/cairo-vm/pull/1691)

* feat: add a method to retrieve the output builtin from the VM [#1690](https://github.com/lambdaclass/cairo-vm/pull/1690)

* feat: Add zero segment [#1668](https://github.com/lambdaclass/cairo-vm/pull/1668)

* feat: Bump cairo_lang to 0.13.1 in testing env [#1687](https://github.com/lambdaclass/cairo-vm/pull/1687)

* feat(BREAKING): Use return type info from sierra when serializing return values in cairo1-run crate [#1665](https://github.com/lambdaclass/cairo-vm/pull/1665)
  * Removed public function `serialize_output`.
  * Add field `serialize_output` to `Cairo1RunConfig`.
  * Function `cairo_run_program` now returns an extra `Option<String>` value with the serialized output if `serialize_output` is enabled in the config.
  * Output serialization improved as it now uses the sierra program data to identify return value's types.

* feat: Create hyper_threading crate to benchmark the `cairo-vm` in a hyper-threaded environment [#1679](https://github.com/lambdaclass/cairo-vm/pull/1679)

* feat: add a `--tracer` option which hosts a web server that shows the line by line execution of cairo code along with memory registers [#1265](https://github.com/lambdaclass/cairo-vm/pull/1265)

* feat: Fix error handling in `initialize_state`[#1657](https://github.com/lambdaclass/cairo-vm/pull/1657)

* feat: Make air public inputs deserializable [#1657](https://github.com/lambdaclass/cairo-vm/pull/1648)

* feat: Show only layout builtins in air private input [#1651](https://github.com/lambdaclass/cairo-vm/pull/1651)

* feat: Sort builtin segment info upon serialization for Cairo PIE [#1654](https://github.com/lambdaclass/cairo-vm/pull/1654)

* feat: Fix output serialization for cairo 1 [#1645](https://github.com/lambdaclass/cairo-vm/pull/1645)
  * Reverts changes added by #1630
  * Extends the serialization of Arrays added by the `print_output` flag to Spans and Dictionaries
  * Now dereferences references upon serialization

* feat: Add flag to append return values to output segment when not running in proof_mode [#1646](https://github.com/lambdaclass/cairo-vm/pull/1646)
  * Adds the flag `append_return_values` to both the CLI and `Cairo1RunConfig` struct.
  * Enabling flag will add the output builtin and the necessary instructions to append the return values to the output builtin's memory segment.

* feat: Compute program hash chain [#1647](https://github.com/lambdaclass/cairo-vm/pull/1647)

* feat: Add cairo1-run output pretty-printing for felts, arrays/spans and dicts [#1630](https://github.com/lambdaclass/cairo-vm/pull/1630)

* feat: output builtin features for bootloader support [#1580](https://github.com/lambdaclass/cairo-vm/pull/1580)

#### [1.0.0-rc1] - 2024-02-23

* Bump `starknet-types-core` dependency version to 0.0.9 [#1628](https://github.com/lambdaclass/cairo-vm/pull/1628)

* feat: Implement `Display` for `MemorySegmentManager`[#1606](https://github.com/lambdaclass/cairo-vm/pull/1606)

* fix: make Felt252DictEntryUpdate work with MaybeRelocatable instead of only Felt [#1624](https://github.com/lambdaclass/cairo-vm/pull/1624).

* chore: bump `cairo-lang-` dependencies to 2.5.4 [#1629](https://github.com/lambdaclass/cairo-vm/pull/1629)

* chore: bump `cairo-lang-` dependencies to 2.5.3 [#1596](https://github.com/lambdaclass/cairo-vm/pull/1596)

* refactor: Refactor `cairo1-run` crate [#1601](https://github.com/lambdaclass/cairo-vm/pull/1601)
  * Add function `cairo_run_program` & struct `Cairo1RunConfig` in `cairo1-run::cairo_run` module.
  * Function `serialize_output` & structs `FuncArg` and `Error` in crate `cairo1-run` are now public.

* feat(BREAKING): Add `allow_missing_builtins` flag [#1600](https://github.com/lambdaclass/cairo-vm/pull/1600)

    This new flag will skip the check that all builtins used by the program need to be present in the selected layout if enabled. It will also be enabled by default when running in proof_mode.

  * Add `allow_missing_builtins` flag to `cairo-vm-cli` crate
  * Add `allow_missing_builtins` field to `CairoRunConfig` struct
  * Add `allow_missing_builtins` boolean argument to `CairoRunner` methods `initialize` & `initialize_builtins`

* feat: Append return values to the output segment when running cairo1-run in proof_mode [#1597](https://github.com/lambdaclass/cairo-vm/pull/1597)
  * Add instructions to the proof_mode header to copy return values to the output segment before initiating the infinite loop
  * Output builtin is now always included when running cairo 1 programs in proof_mode

* feat: deserialize AIR private input [#1589](https://github.com/lambdaclass/cairo-vm/pull/1589)

* feat(BREAKING): Remove unecessary conversion functions between `Felt` & `BigUint`/`BigInt` [#1562](https://github.com/lambdaclass/cairo-vm/pull/1562)
  * Remove the following functions:
    * felt_from_biguint
    * felt_from_bigint
    * felt_to_biguint
    * felt_to_bigint

* perf: optimize instruction cache allocations by using `VirtualMachine::load_data` [#1441](https://github.com/lambdaclass/cairo-vm/pull/1441)

* feat: Add `print_output` flag to `cairo-1` crate [#1575] (https://github.com/lambdaclass/cairo-vm/pull/1575)

* bugfixes(BREAKING): Fix memory hole count inconsistencies #[1585] (https://github.com/lambdaclass/cairo-vm/pull/1585)
  * Output builtin memory segment is no longer skipped when counting memory holes
  * Temporary memory cells now keep their accessed status when relocated
  * BREAKING: Signature change: `get_memory_holes(&self, builtin_count: usize) -> Result<usize, MemoryError>` ->  `get_memory_holes(&self, builtin_count: usize,  has_output_builtin: bool) -> Result<usize, MemoryError>`

* feat: Add `cairo_pie_output` flag to `cairo1-run` [#1581] (https://github.com/lambdaclass/cairo-vm/pull/1581)

* feat: Add `cairo_pie_output` flag to `cairo_vm_cli` [#1578] (https://github.com/lambdaclass/cairo-vm/pull/1578)
  * Fix serialization of CairoPie to be fully compatible with the python version
  * Add `CairoPie::write_zip_file`
  * Move handling of required and exclusive arguments in `cairo-vm-cli` to struct definition using clap derives

* feat: Add doc + default impl for ResourceTracker trait [#1576] (https://github.com/lambdaclass/cairo-vm/pull/1576)

* feat: Add `air_private_input` flag to `cairo1-run` [#1559] (https://github.com/lambdaclass/cairo-vm/pull/1559)

* feat: Add `args` flag to `cairo1-run` [#1551] (https://github.com/lambdaclass/cairo-vm/pull/1551)

* feat: Add `air_public_input` flag to `cairo1-run` [#1539] (https://github.com/lambdaclass/cairo-vm/pull/1539)

* feat: Implement air_private_input [#1552](https://github.com/lambdaclass/cairo-vm/pull/1552)

* feat: Add `proof_mode` flag to `cairo1-run` [#1537] (https://github.com/lambdaclass/cairo-vm/pull/1537)
  * The cairo1-run crate no longer compiles and executes in proof_mode by default
  * Add flag `proof_mode` to cairo1-run crate. Activating this flag will enable proof_mode compilation and execution

* dev: bump cairo 1 compiler dep to 2.4 [#1530](https://github.com/lambdaclass/cairo-vm/pull/1530)

#### [1.0.0-rc0] - 2024-1-5

* feat: Use `ProjectivePoint` from types-rs in ec_op builtin impl [#1532](https://github.com/lambdaclass/cairo-vm/pull/1532)

* feat(BREAKING): Replace `cairo-felt` crate with `starknet-types-core` (0.0.5) [#1408](https://github.com/lambdaclass/cairo-vm/pull/1408)

* feat(BREAKING): Add Cairo 1 proof mode compilation and execution [#1517] (https://github.com/lambdaclass/cairo-vm/pull/1517)
    * In the cairo1-run crate, now the Cairo 1 Programs are compiled and executed in proof-mode
    * BREAKING: Remove `CairoRunner.proof_mode: bool` field and replace it with `CairoRunner.runner_mode: RunnerMode`

* perf: Add `extensive_hints` feature to prevent performance regression for the common use-case [#1503] (https://github.com/lambdaclass/cairo-vm/pull/1503)

  * Gates changes added by #1491 under the feature flag `extensive_hints`

* chore: remove cancel-duplicates workflow [#1497](https://github.com/lambdaclass/cairo-vm/pull/1497)

* feat: Handle `pc`s outside of program segment in `VmException` [#1501] (https://github.com/lambdaclass/cairo-vm/pull/1501)

  * `VmException` now shows the full pc value instead of just the offset (`VmException.pc` field type changed to `Relocatable`)
  * `VmException.traceback` now shows the full pc value for each entry instead of hardcoding its index to 0.
  * Disable debug information for errors produced when `pc` is outside of the program segment (segment_index != 0). `VmException` fields `inst_location` & `error_attr_value` will be `None` in such case.

* feat: Allow running instructions from pcs outside the program segement [#1493](https://github.com/lambdaclass/cairo-vm/pull/1493)

* BREAKING: Partially Revert `Optimize trace relocation #906` [#1492](https://github.com/lambdaclass/cairo-vm/pull/1492)

  * Remove methods `VirtualMachine::get_relocated_trace`& `VirtualMachine::relocate_trace`.
  * Add `relocated_trace` field  & `relocate_trace` method to `CairoRunner`.
  * Swap `TraceEntry` for `RelocatedTraceEntry` type in `write_encoded_trace` & `PublicInput::new` signatures.
  * Now takes into account the program counter's segment index when building the execution trace instead of assuming it to be 0.

* feat: Add HintProcessor::execute_hint_extensive + refactor hint_ranges [#1491](https://github.com/lambdaclass/cairo-vm/pull/1491)

  * Add trait method `HintProcessorLogic::execute_hint_extensive`:
    * This method has a similar behaviour to `HintProcessorLogic::execute_hint` but it also returns a `HintExtension` (type alias for `HashMap<Relocatable, Vec<Box<dyn Any>>>`) that can be used to extend the current map of hints used by the VM. This behaviour achieves what the `vm_load_data` primitive does for cairo-lang, and is needed to implement os hints.
    * This method is now used by the VM to execute hints instead of `execute_hint`, but it's default implementation calls `execute_hint`, so current implementors of the `HintProcessor` trait won't notice any change.

  * Signature changes:
    * `pub fn step_hint(&mut self, hint_executor: &mut dyn HintProcessor, exec_scopes: &mut ExecutionScopes, hint_datas: &mut Vec<Box<dyn Any>>, constants: &HashMap<String, Felt252>) -> Result<(), VirtualMachineError>` -> `pub fn step_hint(&mut self, hint_processor: &mut dyn HintProcessor, exec_scopes: &mut ExecutionScopes, hint_datas: &mut Vec<Box<dyn Any>>, hint_ranges: &mut HashMap<Relocatable, HintRange>, constants: &HashMap<String, Felt252>) -> Result<(), VirtualMachineError>`
    * `pub fn step(&mut self, hint_executor: &mut dyn HintProcessor, exec_scopes: &mut ExecutionScopes, hint_data: &[Box<dyn Any>], constants: &HashMap<String, Felt252>) -> Result<(), VirtualMachineError>` -> `pub fn step(&mut self, hint_processor: &mut dyn HintProcessor, exec_scopes: &mut ExecutionScopes, hint_datas: &mut Vec<Box<dyn Any>>, hint_ranges: &mut HashMap<Relocatable, HintRange>, constants: &HashMap<String, Felt252>) -> Result<(), VirtualMachineError>`

* feat: add debugging capabilities behind `print` feature flag. [#1476](https://github.com/lambdaclass/cairo-vm/pull/1476)

* feat: add `cairo_run_program` function that takes a `Program` as an arg. [#1496](https://github.com/lambdaclass/cairo-vm/pull/1496)

#### [0.9.1] - 2023-11-16

* chore: bump `cairo-lang-` dependencies to 2.3.1 [#1482](https://github.com/lambdaclass/cairo-vm/pull/1482), [#1483](https://github.com/lambdaclass/cairo-vm/pull/1483)

* feat: Make PublicInput fields public [#1474](https://github.com/lambdaclass/cairo-vm/pull/1474)

* chore: bump starknet-crypto to v0.6.1 [#1469](https://github.com/lambdaclass/cairo-vm/pull/1469)

* feat: Implement the Serialize and Deserialize methods for the Program struct [#1458](https://github.com/lambdaclass/cairo-vm/pull/1458)

* feat: Use only program builtins when running cairo 1 programs [#1457](https://github.com/lambdaclass/cairo-vm/pull/1457)

* feat: Use latest cairo-vm version in cairo1-run crate [#1455](https://github.com/lambdaclass/cairo-vm/pull/1455)

* feat: Implement a CLI to run cairo 1 programs [#1370](https://github.com/lambdaclass/cairo-vm/pull/1370)

* fix: Fix string code of `BLAKE2S_ADD_UINT256` hint [#1454](https://github.com/lambdaclass/cairo-vm/pull/1454)

#### [0.9.0] - 2023-10-03

* fix: Default to empty attributes vector when the field is missing from the program JSON [#1450](https://github.com/lambdaclass/cairo-vm/pull/1450)

* fix: Change serialization of CairoPieMemory to match Python's binary format [#1447](https://github.com/lambdaclass/cairo-vm/pull/1447)

* fix: Remove Deserialize derive from CairoPie and fix Serialize implementation to match Python's [#1444](https://github.com/lambdaclass/cairo-vm/pull/1444)

* fix: ec_recover hints no longer panic when divisor is 0 [#1433](https://github.com/lambdaclass/cairo-vm/pull/1433)

* feat: Implement the Serialize and Deserialize traits for the CairoPie struct [#1438](https://github.com/lambdaclass/cairo-vm/pull/1438)

* fix: Using UINT256_HINT no longer panics when b is greater than 2^256 [#1430](https://github.com/lambdaclass/cairo-vm/pull/1430)

* feat: Added a differential fuzzer for programs with whitelisted hints [#1358](https://github.com/lambdaclass/cairo-vm/pull/1358)

* fix(breaking): Change return type of `get_execution_resources` to `RunnerError` [#1398](https://github.com/lambdaclass/cairo-vm/pull/1398)

* Don't build wasm-demo in `build` target + add ci job to run the wasm demo [#1393](https://github.com/lambdaclass/cairo-vm/pull/1393)

    * Adds default-members to workspace
    * Crate `examples/wasm-demo` is no longer built during `make build`
    * `make check` no longer compiles the cairo file used in the wasm-demo
    * Removes Makefile targets `examples/wasm-demo/src/array_sum.json` & `example_program`
    * `wasm-demo` now uses the compiled cairo file in `cairo_programs` directory instead of its own copy

* feat: Add `Program::new_for_proof` [#1396](https://github.com/lambdaclass/cairo-vm/pull/1396)

#### [0.8.7] - 2023-8-28

* Add REDUCE_V2 hint [#1420](https://github.com/lambdaclass/cairo-vm/pull/1420):
    * Implement REDUCE_V2 hint
    * Rename hint REDUCE -> REDUCE_V1

* BREAKING: Add `disable_trace_padding` to `CairoRunConfig`[#1233](https://github.com/lambdaclass/cairo-rs/pull/1233)

* feat: Implement `CairoRunner.get_cairo_pie`[#1375](https://github.com/lambdaclass/cairo-vm/pull/1375)

* fix: Compare air_public_inputs against python vm + Fix how public memory is built [#391](https://github.com/lambdaclass/cairo-vm/pull/1391)

    BugFixes:

    *  `CairoRunner.finalize_segments` now builds the output builtin's public memory (if applicable).
    * `MemorySegmentManager.get_public_memory_addresses` logic fixed.
    * `MemorySegmentManager.finalize` no longer skips segments when their public memory is None

    Minor changes:

    * `VirtualMachine.get_public_memory_addresses` now strips the "_builtin" suffix from builtin names
    * `MemorySegmentAddresses.stop_address` renamed to `stop_ptr`

    Overall these changes make the the air public input file (obtained through the --air_public_input flag) equivalent to the ones outputted by the cairo-lang version

* fix: Fix `SPLIT_FELT` hint [#1387](https://github.com/lambdaclass/cairo-vm/pull/1387)

* refactor: combine `Program.hints` and `Program.hints_ranges` into custom collection [#1366](https://github.com/lambdaclass/cairo-vm/pull/1366)

* fix: Fix div_mod [#1383](https://github.com/lambdaclass/cairo-vm/pull/1383)

  * Fixes `div_mod` function so that it behaves like the cairo-lang version
  * Various functions in the `math_utils` crate can now return a `MathError` : `div_mod`, `ec_add`, `line_slope`, `ec_double`, `ec_double_slope`.
  * Fixes `UINT256_MUL_INV_MOD_P` hint so that it behaves like the python code.

#### [0.8.6] - 2023-8-11

* fix: Handle error in hint `UINT256_MUL_DIV_MOD` when divides by zero [#1367](https://github.com/lambdaclass/cairo-vm/pull/1367)

* Add HintError::SyscallError and VmErrors::HINT_ERROR_STR constant [#1357](https://github.com/lambdaclass/cairo-rs/pull/1357)

* feat: make *arbitrary* feature also enable a `proptest::arbitrary::Arbitrary` implementation for `Felt252` [#1355](https://github.com/lambdaclass/cairo-vm/pull/1355)

* fix: correctly display invalid signature error message [#1361](https://github.com/lambdaclass/cairo-vm/pull/1361)

#### [0.8.5] - 2023-7-31

* fix: `Program` comparison depending on `hints_ranges` ordering [#1351](https://github.com/lambdaclass/cairo-rs/pull/1351)

* feat: implement the `--air_public_input` flag to the runner for outputting public inputs into a file [#1268](https://github.com/lambdaclass/cairo-rs/pull/1268)

* fix: CLI errors bad formatting and handling

* perf: replace insertion with bit-setting in validated addresses [#1208](https://github.com/lambdaclass/cairo-vm/pull/1208)

* fix: return error when a parsed hint's PC is invalid [#1340](https://github.com/lambdaclass/cairo-vm/pull/1340)

* chore(deps): bump _cairo-lang_ dependencies to v2.1.0-rc2 [#1345](https://github.com/lambdaclass/cairo-vm/pull/1345)

* chore(examples): remove _wee_alloc_ dependency from _wasm-demo_ example and _ensure-no_std_ dummy crate [#1337](https://github.com/lambdaclass/cairo-vm/pull/1337)

* docs: improved crate documentation [#1334](https://github.com/lambdaclass/cairo-vm/pull/1334)

* chore!: made `deserialize_utils` module private [#1334](https://github.com/lambdaclass/cairo-vm/pull/1334)
  BREAKING:
  * `deserialize_utils` is no longer exported
  * functions `maybe_add_padding`, `parse_value`, and `take_until_unbalanced` are no longer exported
  * `ReferenceParseError` is no more

* perf: changed `ok_or` usage for `ok_or_else` in expensive cases [#1332](https://github.com/lambdaclass/cairo-vm/pull/1332)

* feat: updated the old WASM example and moved it to [`examples/wasm-demo`](examples/wasm-demo/) [#1315](https://github.com/lambdaclass/cairo-vm/pull/1315)

* feat(fuzzing): add `arbitrary` feature to enable arbitrary derive in `Program` and `CairoRunConfig` [#1306](https://github.com/lambdaclass/cairo-vm/pull/1306) [#1330](https://github.com/lambdaclass/cairo-vm/pull/1330)

* perf: remove pointless iterator from rc limits tracking [#1316](https://github.com/lambdaclass/cairo-vm/pull/1316)

* feat(felt): add `from_bytes_le` and `from_bytes_ne` methods to `Felt252` [#1326](https://github.com/lambdaclass/cairo-vm/pull/1326)

* perf: change `Program::shared_program_data::hints` from `HashMap<usize, Vec<Box<dyn Any>>>` to `Vec<Box<dyn Any>>` and refer to them as ranges stored in a `Vec<_>` indexed by PC with run time reductions of up to 12% [#931](https://github.com/lambdaclass/cairo-vm/pull/931)
  BREAKING:
  * `get_hint_dictionary(&self, &[HintReference], &mut dyn HintProcessor) -> Result<HashMap<usize, Vec<Box<dyn Any>>, VirtualMachineError>` ->
    `get_hint_data(self, &[HintReference], &mut dyn HintProcessor) -> Result<Vec<Box<dyn Any>, VirtualMachineError>`
  * Hook methods receive `&[Box<dyn Any>]` rather than `&HashMap<usize, Vec<Box<dyn Any>>>`

#### [0.8.4]
**YANKED**

#### [0.8.3]
**YANKED**

#### [0.8.2] - 2023-7-10

* chore: update dependencies, particularly lamdaworks 0.1.2 -> 0.1.3 [#1323](https://github.com/lambdaclass/cairo-vm/pull/1323)

* fix: fix `UINT256_MUL_DIV_MOD` hint [#1320](https://github.com/lambdaclass/cairo-vm/pull/1320)

* feat: add dependency installation script `install.sh` [#1298](https://github.com/lambdaclass/cairo-vm/pull/1298)

* fix: specify resolver version 2 in the virtual workspace's manifest [#1311](https://github.com/lambdaclass/cairo-vm/pull/1311)

* feat: add `lambdaworks-felt` feature to `cairo-vm-cli` [#1308](https://github.com/lambdaclass/cairo-vm/pull/1308)

* chore: update dependencies, particularly clap 3.2 -> 4.3 [#1309](https://github.com/lambdaclass/cairo-vm/pull/1309)
  * this removes dependency on _atty_, that's no longer mantained

* chore: remove unused dependencies [#1307](https://github.com/lambdaclass/cairo-vm/pull/1307)
  * rand_core
  * serde_bytes
  * rusty-hook (_dev-dependency_)

* chore: bump `cairo-lang-starknet` and `cairo-lang-casm` dependencies to 2.0.0 [#1313](https://github.com/lambdaclass/cairo-vm/pull/1313)

#### [0.8.1] - 2023-6-29

* chore: change mentions of *cairo-rs-py* to *cairo-vm-py* [#1296](https://github.com/lambdaclass/cairo-vm/pull/1296)

* rename github repo from https://github.com/lambdaclass/cairo-rs to https://github.com/lambdaclass/cairo-vm [#1289](https://github.com/lambdaclass/cairo-vm/pull/1289)

* fix(security): avoid OOM crashes when programs jump to very high invalid addresses [#1285](https://github.com/lambdaclass/cairo-vm/pull/1285)

* fix: add `to_bytes_be` to the felt when `lambdaworks-felt` feature is active [#1290](https://github.com/lambdaclass/cairo-vm/pull/1290)

* chore: mark `modpow` and `to_signed_bytes_le` as *deprecated* [#1290](https://github.com/lambdaclass/cairo-vm/pull/1290)

* fix: bump *lambdaworks-math* to latest version, that fixes no-std support [#1293](https://github.com/lambdaclass/cairo-vm/pull/1293)

* build: remove dependency to `thiserror` (use `thiserror-no-std/std` instead)

* chore: use LambdaWorks' implementation of bit operations for `Felt252` [#1291](https://github.com/lambdaclass/cairo-vm/pull/1291)

* update `cairo-lang-starknet` and `cairo-lang-casm` dependencies to v2.0.0-rc6 [#1299](https://github.com/lambdaclass/cairo-vm/pull/1299)

#### [0.8.0] - 2023-6-26

* feat: Add feature `lambdaworks-felt` to `felt` & `cairo-vm` crates [#1281](https://github.com/lambdaclass/cairo-vm/pull/1281)

    Changes under this feature:
  * `Felt252` now uses *LambdaWorks*' `FieldElement` internally
  * BREAKING: some methods of `Felt252` were removed, namely: `modpow` and `to_signed_bytes_le`

#### [0.7.0] - 2023-6-26

* BREAKING: Integrate `RunResources` logic into `HintProcessor` trait [#1274](https://github.com/lambdaclass/cairo-vm/pull/1274)
  * Rename trait `HintProcessor` to `HintProcessorLogic`
  * Add trait `ResourceTracker`
  * Trait `HintProcessor` is now `HintProcessor: HintProcessorLogic + ResourceTracker`
  * `BuiltinHintProcessor::new` & `Cairo1HintProcessor::new` now receive the argumet `run_resources: RunResources`
  * `HintProcessorLogic::execute_hint` no longer receives `run_resources: &mut RunResources`
  * Remove argument `run_resources: &mut RunResources` from `CairoRunner::run_until_pc` & `CairoRunner::run_from_entrypoint`

* build: remove unused implicit features from cairo-vm [#1266](https://github.com/lambdaclass/cairo-vm/pull/1266)


#### [0.6.1] - 2023-6-23

* fix: updated the `custom_hint_example` and added it to the workspace [#1258](https://github.com/lambdaclass/cairo-vm/pull/1258)

* Add path to cairo-vm README.md [#1276](https://github.com/lambdaclass/cairo-vm/pull/1276)

* fix: change error returned when subtracting two `MaybeRelocatable`s to better reflect the cause [#1271](https://github.com/lambdaclass/cairo-vm/pull/1271)

* fix: CLI error message when using --help [#1270](https://github.com/lambdaclass/cairo-vm/pull/1270)

#### [0.6.0] - 2023-6-18

* fix: `dibit` hint no longer fails when called with an `m` of zero [#1247](https://github.com/lambdaclass/cairo-vm/pull/1247)

* fix(security): avoid denial of service on malicious input exploiting the scientific notation parser [#1239](https://github.com/lambdaclass/cairo-vm/pull/1239)

* BREAKING: Change `RunResources` usage:
    * Modify field type `RunResources.n_steps: Option<usize>,`

    * Public Api Changes:
        *  CairoRunner::run_until_pc: Now receive a `&mut RunResources` instead of an `&mut Option<RunResources>`
        *  CairoRunner::run_from_entrypoint: Now receive a `&mut RunResources` instead of an `&mut Option<RunResources>`
        * VirtualMachine::Step: Add `&mut RunResources` as input
        * Trait HintProcessor::execute_hint: Add  `&mut RunResources` as an input

* perf: accumulate `min` and `max` instruction offsets during run to speed up range check [#1080](https://github.com/lambdaclass/cairo-vm/pull/)
  BREAKING: `Cairo_runner::get_perm_range_check_limits` no longer returns an error when called without trace enabled, as it no longer depends on it

* perf: process reference list on `Program` creation only [#1214](https://github.com/lambdaclass/cairo-vm/pull/1214)
  Also keep them in a `Vec<_>` instead of a `HashMap<_, _>` since it will be continuous anyway.
  BREAKING:
  * `HintProcessor::compile_hint` now receies a `&[HintReference]` rather than `&HashMap<usize, HintReference>`
  * Public `CairoRunner::get_reference_list` has been removed

* BREAKING: Add no_std compatibility to cairo-vm (cairo-1-hints feature still not supported)
    * Move the vm to its own directory and crate, different from the workspace [#1215](https://github.com/lambdaclass/cairo-vm/pull/1215)

    * Add an `ensure_no_std` crate that the CI will use to check that new changes don't revert `no_std` support [#1215](https://github.com/lambdaclass/cairo-vm/pull/1215) [#1232](https://github.com/lambdaclass/cairo-vm/pull/1232)

    * replace the use of `num-prime::is_prime` by a custom implementation, therefore restoring `no_std` compatibility [#1238](https://github.com/lambdaclass/cairo-vm/pull/1238)

#### [0.5.2] - 2023-6-12

* BREAKING: Compute `ExecutionResources.n_steps` without requiring trace [#1222](https://github.com/lambdaclass/cairo-vm/pull/1222)

  * `CairoRunner::get_execution_resources` return's `n_steps` field value is now set to `vm.current_step` instead of `0` if both `original_steps` and `trace` are set to `None`

* Add `RunResources::get_n_steps` method [#1225](https://github.com/lambdaclass/cairo-vm/pull/1225)

* refactor: simplify `mem_eq`

* fix: pin Cairo compiler version [#1220](https://github.com/lambdaclass/cairo-vm/pull/1220)

* perf: make `inner_rc_bound` a constant, improving performance of the range-check builtin

* fix: substraction of `MaybeRelocatable` always behaves as signed [#1218](https://github.com/lambdaclass/cairo-vm/pull/1218)

#### [0.5.1] - 2023-6-7

* fix: fix overflow for `QUAD_BIT` and `DI_BIT` hints [#1209](https://github.com/lambdaclass/cairo-vm/pull/1209)
  Fixes [#1205](https://github.com/lambdaclass/cairo-vm/issue/1205)

* fix: fix hints `UINT256_UNSIGNED_DIV_REM` && `UINT256_EXPANDED_UNSIGNED_DIV_REM` [#1203](https://github.com/lambdaclass/cairo-vm/pull/1203)

* bugfix: fix deserialization of scientific notation with fractional values [#1202](https://github.com/lambdaclass/cairo-vm/pull/1202)

* feat: implement `mem_eq` function to test for equality of two ranges in memory [#1198](https://github.com/lambdaclass/cairo-vm/pull/1198)

* perf: use `mem_eq` in `set_add` [#1198](https://github.com/lambdaclass/cairo-vm/pull/1198)

* feat: wrap big variants of `HintError`, `VirtualMachineError`, `RunnerError`, `MemoryError`, `MathError`, `InsufficientAllocatedCellsError` in `Box` [#1193](https://github.com/lambdaclass/cairo-vm/pull/1193)
  * BREAKING: all tuple variants of `HintError` with a single `Felt252` or multiple elements now receive a single `Box`

* Add `Program::builtins_len method` [#1194](https://github.com/lambdaclass/cairo-vm/pull/1194)

* fix: Handle the deserialization of serde_json::Number with scientific notation (e.g.: Number(1e27)) in felt_from_number function [#1188](https://github.com/lambdaclass/cairo-vm/pull/1188)

* feat: Add RunResources Struct [#1175](https://github.com/lambdaclass/cairo-vm/pull/1175)
  * BREAKING: Modify `CairoRunner::run_until_pc` arity. Add `run_resources: &mut Option<RunResources>` input
  * BREAKING: Modify `CairoRunner::run_from_entrypoint` arity. Add `run_resources: &mut Option<RunResources>` input

* fix: Fix 'as_int' conversion usage in hints `ASSERT_250_BIT` &  `SIGNED_DIV_REM` [#1191](https://github.com/lambdaclass/cairo-vm/pull/1191)


* bugfix: Use cairo constants in `ASSERT_250_BIT` hint [#1187](https://github.com/lambdaclass/cairo-vm/pull/1187)

* bugfix: Fix `EC_DOUBLE_ASSIGN_NEW_X_V2` hint not taking `SECP_P` value from the current execution scope [#1186](https://github.com/lambdaclass/cairo-vm/pull/1186)

* fix: Fix hint `BIGINT_PACK_DIV_MOD` [#1189](https://github.com/lambdaclass/cairo-vm/pull/1189)

* fix: Fix possible subtraction overflow in `QUAD_BIT` & `DI_BIT` hints [#1185](https://github.com/lambdaclass/cairo-vm/pull/1185)

  * These hints now return an error when ids.m equals zero

* fix: felt_from_number not properly returning parse errors [#1012](https://github.com/lambdaclass/cairo-vm/pull/1012)

* fix: Fix felt sqrt and Signed impl [#1150](https://github.com/lambdaclass/cairo-vm/pull/1150)

  * BREAKING: Fix `Felt252` methods `abs`, `signum`, `is_positive`, `is_negative` and `sqrt`
  * BREAKING: Remove function `math_utils::sqrt`(Now moved to `Felt252::sqrt`)

* feat: Add method `CairoRunner::initialize_function_runner_cairo_1` [#1151](https://github.com/lambdaclass/cairo-vm/pull/1151)

  * Add method `pub fn initialize_function_runner_cairo_1(
        &mut self,
        vm: &mut VirtualMachine,
        program_builtins: &[BuiltinName],
    ) -> Result<(), RunnerError>` to `CairoRunner`

  * BREAKING: Move field `builtins` from `SharedProgramData` to `Program`
  * BREAKING: Remove argument `add_segment_arena_builtin` from `CairoRunner::initialize_function_runner`, it is now always false
  * BREAKING: Add `segment_arena` enum variant to `BuiltinName`

* Fix implementation of `InitSquashData` and `ShouldSkipSquashLoop`

* Add more hints to `Cairo1HintProcessor` [#1171](https://github.com/lambdaclass/cairo-vm/pull/1171)
                                          [#1143](https://github.com/lambdaclass/cairo-vm/pull/1143)

    * `Cairo1HintProcessor` can now run the following hints:
        * Felt252DictEntryInit
        * Felt252DictEntryUpdate
        * GetCurrentAccessDelta
        * InitSquashData
        * AllocConstantSize
        * GetCurrentAccessIndex
        * ShouldContinueSquashLoop
        * FieldSqrt
        * Uint512DivMod

* Add some small considerations regarding Cairo 1 programs [#1144](https://github.com/lambdaclass/cairo-vm/pull/1144):

  * Ignore Casm and Sierra files
  * Add special flag to compile Cairo 1 programs

* Make the VM able to run `CasmContractClass` files under `cairo-1-hints` feature [#1098](https://github.com/lambdaclass/cairo-vm/pull/1098)

  * Implement `TryFrom<CasmContractClass> for Program`
  * Add `Cairo1HintProcessor`

#### 0.5.0
**YANKED**

#### [0.4.0] - 2023-05-12

* perf: insert elements from the tail in `load_data` so reallocation happens only once [#1117](https://github.com/lambdaclass/cairo-vm/pull/1117)

* Add `CairoRunner::get_program method` [#1123](https://github.com/lambdaclass/cairo-vm/pull/1123)

* Use to_signed_felt as function for felt252 as BigInt within [-P/2, P/2] range and use to_bigint as function for representation as BigInt. [#1100](https://github.com/lambdaclass/cairo-vm/pull/1100)

* Implement hint on field_arithmetic lib [#1090](https://github.com/lambdaclass/cairo-vm/pull/1090)

    `BuiltinHintProcessor` now supports the following hints:

    ```python
        %{
            def split(num: int, num_bits_shift: int, length: int):
                a = []
                for _ in range(length):
                    a.append( num & ((1 << num_bits_shift) - 1) )
                    num = num >> num_bits_shift
                return tuple(a)

            def pack(z, num_bits_shift: int) -> int:
                limbs = (z.d0, z.d1, z.d2)
                return sum(limb << (num_bits_shift * i) for i, limb in enumerate(limbs))

            a = pack(ids.a, num_bits_shift = 128)
            b = pack(ids.b, num_bits_shift = 128)
            p = pack(ids.p, num_bits_shift = 128)

            res = (a - b) % p


            res_split = split(res, num_bits_shift=128, length=3)

            ids.res.d0 = res_split[0]
            ids.res.d1 = res_split[1]
            ids.res.d2 = res_split[2]
        %}
    ```

* Add missing hint on cairo_secp lib [#1089](https://github.com/lambdaclass/cairo-vm/pull/1089):
    `BuiltinHintProcessor` now supports the following hint:

    ```python

    from starkware.cairo.common.cairo_secp.secp_utils import pack

    slope = pack(ids.slope, PRIME)
    x0 = pack(ids.point0.x, PRIME)
    x1 = pack(ids.point1.x, PRIME)
    y0 = pack(ids.point0.y, PRIME)

    value = new_x = (pow(slope, 2, SECP_P) - x0 - x1) % SECP_P
    ```

* Add missing hint on vrf.json whitelist [#1055](https://github.com/lambdaclass/cairo-vm/pull/1055):

     `BuiltinHintProcessor` now supports the following hint:

     ```python
    %{
        PRIME = 2**255 - 19
        II = pow(2, (PRIME - 1) // 4, PRIME)

        xx = ids.xx.low + (ids.xx.high<<128)
        x = pow(xx, (PRIME + 3) // 8, PRIME)
        if (x * x - xx) % PRIME != 0:
            x = (x * II) % PRIME
        if x % 2 != 0:
            x = PRIME - x
        ids.x.low = x & ((1<<128)-1)
        ids.x.high = x >> 128
    %}
    ```

* Implement hint variant for finalize_blake2s[#1072](https://github.com/lambdaclass/cairo-vm/pull/1072)

    `BuiltinHintProcessor` now supports the following hint:

     ```python
    %{
        # Add dummy pairs of input and output.
        from starkware.cairo.common.cairo_blake2s.blake2s_utils import IV, blake2s_compress

        _n_packed_instances = int(ids.N_PACKED_INSTANCES)
        assert 0 <= _n_packed_instances < 20
        _blake2s_input_chunk_size_felts = int(ids.BLAKE2S_INPUT_CHUNK_SIZE_FELTS)
        assert 0 <= _blake2s_input_chunk_size_felts < 100

        message = [0] * _blake2s_input_chunk_size_felts
        modified_iv = [IV[0] ^ 0x01010020] + IV[1:]
        output = blake2s_compress(
            message=message,
            h=modified_iv,
            t0=0,
            t1=0,
            f0=0xffffffff,
            f1=0,
        )
        padding = (message + modified_iv + [0, 0xffffffff] + output) * (_n_packed_instances - 1)
        segments.write_arg(ids.blake2s_ptr_end, padding)
        %}
        ```

* Implement fast_ec_add hint variant [#1087](https://github.com/lambdaclass/cairo-vm/pull/1087)

`BuiltinHintProcessor` now supports the following hint:

    ```python
    %{
        from starkware.cairo.common.cairo_secp.secp_utils import SECP_P, pack

        slope = pack(ids.slope, PRIME)
        x0 = pack(ids.pt0.x, PRIME)
        x1 = pack(ids.pt1.x, PRIME)
        y0 = pack(ids.pt0.y, PRIME)

        value = new_x = (pow(slope, 2, SECP_P) - x0 - x1) % SECP_P
    %}
    ```

* feat(hints): Add alternative string for hint IS_ZERO_PACK_EXTERNAL_SECP [#1082](https://github.com/lambdaclass/cairo-vm/pull/1082)

    `BuiltinHintProcessor` now supports the following hint:

    ```python
    %{
        from starkware.cairo.common.cairo_secp.secp_utils import pack
        x = pack(ids.x, PRIME) % SECP_P
    %}
    ```

* Add alternative hint code for ec_double hint [#1083](https://github.com/lambdaclass/cairo-vm/pull/1083)

    `BuiltinHintProcessor` now supports the following hint:

    ```python
    %{
        from starkware.cairo.common.cairo_secp.secp_utils import SECP_P, pack

        slope = pack(ids.slope, PRIME)
        x = pack(ids.pt.x, PRIME)
        y = pack(ids.pt.y, PRIME)

        value = new_x = (pow(slope, 2, SECP_P) - 2 * x) % SECP_P
    %}
    ```

* fix(security)!: avoid DoS on malicious insertion to memory [#1099](https://github.com/lambdaclass/cairo-vm/pull/1099)
    * A program could crash the library by attempting to insert a value at an address with a big offset; fixed by trying to reserve to check for allocation failure
    * A program could crash the program by exploiting an integer overflow when attempting to insert a value at an address with offset `usize::MAX`

    BREAKING: added a new error variant `MemoryError::VecCapacityExceeded`

* perf: specialize addition for `u64` and `Felt252` [#932](https://github.com/lambdaclass/cairo-vm/pull/932)
    * Avoids the creation of a new `Felt252` instance for additions with a very restricted valid range
    * This impacts specially the addition of `Relocatable` with `Felt252` values in `update_pc`, which take a significant amount of time in some benchmarks

* fix(starknet-crypto): bump version to `0.5.0` [#1088](https://github.com/lambdaclass/cairo-vm/pull/1088)
    * This includes the fix for a `panic!` in `ecdsa::verify`.
      See: [#365](https://github.com/xJonathanLEI/starknet-rs/issues/365) and [#366](https://github.com/xJonathanLEI/starknet-rs/pulls/366)

* feat(hints): Add alternative string for hint IS_ZERO_PACK [#1081](https://github.com/lambdaclass/cairo-vm/pull/1081)

    `BuiltinHintProcessor` now supports the following hint:

    ```python
    %{
        from starkware.cairo.common.cairo_secp.secp_utils import SECP_P, pack
        x = pack(ids.x, PRIME) % SECP_P
    %}

* Add missing hints `NewHint#55`, `NewHint#56`, and `NewHint#57` [#1077](https://github.com/lambdaclass/cairo-vm/issues/1077)

    `BuiltinHintProcessor` now supports the following hints:

    ```python
    from starkware.cairo.common.cairo_secp.secp_utils import pack
    SECP_P=2**255-19

    x = pack(ids.x, PRIME) % SECP_P
    ```

    ```python
    from starkware.cairo.common.cairo_secp.secp_utils import pack
    SECP_P=2**255-19

    value = pack(ids.x, PRIME) % SECP_P
    ```

    ```python
    SECP_P=2**255-19
    from starkware.python.math_utils import div_mod

    value = x_inv = div_mod(1, x, SECP_P)
    ```

* Implement hint for `starkware.cairo.common.cairo_keccak.keccak._copy_inputs` as described by whitelist `starknet/security/whitelists/cairo_keccak.json` [#1058](https://github.com/lambdaclass/cairo-vm/pull/1058)

    `BuiltinHintProcessor` now supports the following hint:

    ```python
    %{ ids.full_word = int(ids.n_bytes >= 8) %}
    ```

* perf: cache decoded instructions [#944](https://github.com/lambdaclass/cairo-vm/pull/944)
    * Creates a new cache field in `VirtualMachine` that stores the `Instruction` instances as they get decoded from memory, significantly reducing decoding overhead, with gains up to 9% in runtime according to benchmarks in the performance server

* Add alternative hint code for nondet_bigint3 hint [#1071](https://github.com/lambdaclass/cairo-vm/pull/1071)

    `BuiltinHintProcessor` now supports the following hint:

    ```python
    %{
        from starkware.cairo.common.cairo_secp.secp_utils import split
        segments.write_arg(ids.res.address_, split(value))
    %}
    ```

* Add missing hint on vrf.json lib [#1052](https://github.com/lambdaclass/cairo-vm/pull/1052):

    `BuiltinHintProcessor` now supports the following hint:

    ```python
    %{
        from starkware.cairo.common.cairo_secp.secp_utils import pack
        SECP_P = 2**255-19

        slope = pack(ids.slope, PRIME)
        x0 = pack(ids.point0.x, PRIME)
        x1 = pack(ids.point1.x, PRIME)
        y0 = pack(ids.point0.y, PRIME)

        value = new_x = (pow(slope, 2, SECP_P) - x0 - x1) % SECP_P
    %}
    ```

* Implement hint for cairo_sha256_arbitrary_input_length whitelist [#1091](https://github.com/lambdaclass/cairo-vm/pull/1091)

    `BuiltinHintProcessor` now supports the following hint:

    ```python
    %{
        from starkware.cairo.common.cairo_sha256.sha256_utils import (
            compute_message_schedule, sha2_compress_function)

        _sha256_input_chunk_size_felts = int(ids.SHA256_INPUT_CHUNK_SIZE_FELTS)
        assert 0 <= _sha256_input_chunk_size_felts < 100
        _sha256_state_size_felts = int(ids.SHA256_STATE_SIZE_FELTS)
        assert 0 <= _sha256_state_size_felts < 100
        w = compute_message_schedule(memory.get_range(
            ids.sha256_start, _sha256_input_chunk_size_felts))
        new_state = sha2_compress_function(memory.get_range(ids.state, _sha256_state_size_felts), w)
        segments.write_arg(ids.output, new_state)
    %}
    ```

* Add missing hint on vrf.json lib [#1053](https://github.com/lambdaclass/cairo-vm/pull/1053):

     `BuiltinHintProcessor` now supports the following hint:

     ```python
    %{
        from starkware.cairo.common.cairo_secp.secp_utils import SECP_P, pack
        SECP_P = 2**255-19

        slope = pack(ids.slope, PRIME)
        x = pack(ids.point.x, PRIME)
        y = pack(ids.point.y, PRIME)

        value = new_x = (pow(slope, 2, SECP_P) - 2 * x) % SECP_P
    %}
    ```

* Implement hint on 0.6.0.json whitelist [#1044](https://github.com/lambdaclass/cairo-vm/pull/1044):

     `BuiltinHintProcessor` now supports the following hints:

    ```python
    %{
       ids.a_lsb = ids.a & 1
       ids.b_lsb = ids.b & 1
    %}
    ```

* Implement hint for `starkware.cairo.common.cairo_keccak.keccak._block_permutation` as described by whitelist `starknet/security/whitelists/cairo_keccak.json` [#1046](https://github.com/lambdaclass/cairo-vm/pull/1046)

    `BuiltinHintProcessor` now supports the following hint:

    ```python
    %{
        from starkware.cairo.common.cairo_keccak.keccak_utils import keccak_func
        _keccak_state_size_felts = int(ids.KECCAK_STATE_SIZE_FELTS)
        assert 0 <= _keccak_state_size_felts < 100
        output_values = keccak_func(memory.get_range(
            ids.keccak_ptr_start, _keccak_state_size_felts))
        segments.write_arg(ids.output, output_values)
    %}
    ```

* Implement hint on cairo_blake2s whitelist [#1040](https://github.com/lambdaclass/cairo-vm/pull/1040)

    `BuiltinHintProcessor` now supports the following hint:

    ```python
    %{
        from starkware.cairo.common.cairo_blake2s.blake2s_utils import IV, blake2s_compress

        _blake2s_input_chunk_size_felts = int(ids.BLAKE2S_INPUT_CHUNK_SIZE_FELTS)
        assert 0 <= _blake2s_input_chunk_size_felts < 100

        new_state = blake2s_compress(
            message=memory.get_range(ids.blake2s_start, _blake2s_input_chunk_size_felts),
            h=[IV[0] ^ 0x01010020] + IV[1:],
            t0=ids.n_bytes,
            t1=0,
            f0=0xffffffff,
            f1=0,
        )

        segments.write_arg(ids.output, new_state)
    %}
    ```

* Implement hint on cairo_blake2s whitelist [#1039](https://github.com/lambdaclass/cairo-vm/pull/1039)

    `BuiltinHintProcessor` now supports the following hint:

    ```python

    %{
        # Add dummy pairs of input and output.
        from starkware.cairo.common.cairo_blake2s.blake2s_utils import IV, blake2s_compress

        _n_packed_instances = int(ids.N_PACKED_INSTANCES)
        assert 0 <= _n_packed_instances < 20
        _blake2s_input_chunk_size_felts = int(ids.BLAKE2S_INPUT_CHUNK_SIZE_FELTS)
        assert 0 <= _blake2s_input_chunk_size_felts < 100

        message = [0] * _blake2s_input_chunk_size_felts
        modified_iv = [IV[0] ^ 0x01010020] + IV[1:]
        output = blake2s_compress(
            message=message,
            h=modified_iv,
            t0=0,
            t1=0,
            f0=0xffffffff,
            f1=0,
        )
        padding = (modified_iv + message + [0, 0xffffffff] + output) * (_n_packed_instances - 1)
        segments.write_arg(ids.blake2s_ptr_end, padding)
    %}

* Add `Program::iter_identifiers(&self) -> Iterator<Item = (&str, &Identifier)>` to get an iterator over the program's identifiers [#1079](https://github.com/lambdaclass/cairo-vm/pull/1079)

* Implement hint on `assert_le_felt` for versions 0.6.0 and 0.8.2 [#1047](https://github.com/lambdaclass/cairo-vm/pull/1047):

     `BuiltinHintProcessor` now supports the following hints:

     ```python

     %{
        from starkware.cairo.common.math_utils import assert_integer
        assert_integer(ids.a)
        assert_integer(ids.b)
        assert (ids.a % PRIME) <= (ids.b % PRIME), \
            f'a = {ids.a % PRIME} is not less than or equal to b = {ids.b % PRIME}.'
    %}

     ```

     ```python

    %{
        from starkware.cairo.common.math_utils import assert_integer
        assert_integer(ids.a)
        assert_integer(ids.b)
        a = ids.a % PRIME
        b = ids.b % PRIME
        assert a <= b, f'a = {a} is not less than or equal to b = {b}.'

        ids.small_inputs = int(
            a < range_check_builtin.bound and (b - a) < range_check_builtin.bound)
    %}

     ```

* Add missing hints on whitelist [#1073](https://github.com/lambdaclass/cairo-vm/pull/1073):

    `BuiltinHintProcessor` now supports the following hints:

    ```python
        ids.is_250 = 1 if ids.addr < 2**250 else 0
    ```

    ```python
        # Verify the assumptions on the relationship between 2**250, ADDR_BOUND and PRIME.
        ADDR_BOUND = ids.ADDR_BOUND % PRIME
        assert (2**250 < ADDR_BOUND <= 2**251) and (2 * 2**250 < PRIME) and (
                ADDR_BOUND * 2 > PRIME), \
            'normalize_address() cannot be used with the current constants.'
        ids.is_small = 1 if ids.addr < ADDR_BOUND else 0
    ```

* Implement hint on ec_recover.json whitelist [#1038](https://github.com/lambdaclass/cairo-vm/pull/1038):

    `BuiltinHintProcessor` now supports the following hint:

    ```python
    %{
         value = k = product // m
    %}
    ```

* Implement hint on ec_recover.json whitelist [#1037](https://github.com/lambdaclass/cairo-vm/pull/1037):

    `BuiltinHintProcessor` now supports the following hint:

    ```python
    %{
        from starkware.cairo.common.cairo_secp.secp_utils import pack
        from starkware.python.math_utils import div_mod, safe_div

        a = pack(ids.a, PRIME)
        b = pack(ids.b, PRIME)
        product = a * b
        m = pack(ids.m, PRIME)

        value = res = product % m

    %}
    ```

* Implement hint for `starkware.cairo.common.cairo_keccak.keccak.finalize_keccak` as described by whitelist `starknet/security/whitelists/cairo_keccak.json` [#1041](https://github.com/lambdaclass/cairo-vm/pull/1041)

    `BuiltinHintProcessor` now supports the following hint:

    ```python
    %{
        # Add dummy pairs of input and output.
        _keccak_state_size_felts = int(ids.KECCAK_STATE_SIZE_FELTS)
        _block_size = int(ids.BLOCK_SIZE)
        assert 0 <= _keccak_state_size_felts < 100
        assert 0 <= _block_size < 1000
        inp = [0] * _keccak_state_size_felts
        padding = (inp + keccak_func(inp)) * _block_size
        segments.write_arg(ids.keccak_ptr_end, padding)
    %}
    ```

* Implement hint on ec_recover.json whitelist [#1036](https://github.com/lambdaclass/cairo-vm/pull/1036):

    `BuiltinHintProcessor` now supports the following hint:

    ```python

    %{
        from starkware.cairo.common.cairo_secp.secp_utils import pack
        from starkware.python.math_utils import div_mod, safe_div

        a = pack(ids.a, PRIME)
        b = pack(ids.b, PRIME)

        value = res = a - b
    %}

    ```

* Add missing hint on vrf.json lib [#1054](https://github.com/lambdaclass/cairo-vm/pull/1054):

    `BuiltinHintProcessor` now supports the following hint:

    ```python
        from starkware.cairo.common.cairo_secp.secp_utils import pack
        SECP_P = 2**255-19

        y = pack(ids.point.y, PRIME) % SECP_P
        # The modulo operation in python always returns a nonnegative number.
        value = (-y) % SECP_P
    ```

* Implement hint on ec_recover.json whitelist [#1032](https://github.com/lambdaclass/cairo-vm/pull/1032):

    `BuiltinHintProcessor` now supports the following hint:

    ```python
    %{
        from starkware.cairo.common.cairo_secp.secp_utils import pack
        from starkware.python.math_utils import div_mod, safe_div

        N = pack(ids.n, PRIME)
        x = pack(ids.x, PRIME) % N
        s = pack(ids.s, PRIME) % N,
        value = res = div_mod(x, s, N)
    %}
    ```

* Implement hints on field_arithmetic lib (Part 2) [#1004](https://github.com/lambdaclass/cairo-vm/pull/1004)

    `BuiltinHintProcessor` now supports the following hint:

    ```python
    %{
        from starkware.python.math_utils import div_mod

        def split(num: int, num_bits_shift: int, length: int):
            a = []
            for _ in range(length):
                a.append( num & ((1 << num_bits_shift) - 1) )
                num = num >> num_bits_shift
            return tuple(a)

        def pack(z, num_bits_shift: int) -> int:
            limbs = (z.d0, z.d1, z.d2)
            return sum(limb << (num_bits_shift * i) for i, limb in enumerate(limbs))

        a = pack(ids.a, num_bits_shift = 128)
        b = pack(ids.b, num_bits_shift = 128)
        p = pack(ids.p, num_bits_shift = 128)
        # For python3.8 and above the modular inverse can be computed as follows:
        # b_inverse_mod_p = pow(b, -1, p)
        # Instead we use the python3.7-friendly function div_mod from starkware.python.math_utils
        b_inverse_mod_p = div_mod(1, b, p)


        b_inverse_mod_p_split = split(b_inverse_mod_p, num_bits_shift=128, length=3)

        ids.b_inverse_mod_p.d0 = b_inverse_mod_p_split[0]
        ids.b_inverse_mod_p.d1 = b_inverse_mod_p_split[1]
        ids.b_inverse_mod_p.d2 = b_inverse_mod_p_split[2]
    %}
    ```

* Optimizations for hash builtin [#1029](https://github.com/lambdaclass/cairo-vm/pull/1029):
  * Track the verified addresses by offset in a `Vec<bool>` rather than storing the address in a `Vec<Relocatable>`

* Add missing hint on vrf.json whitelist [#1056](https://github.com/lambdaclass/cairo-vm/pull/1056):

    `BuiltinHintProcessor` now supports the following hint:

    ```python
    %{
        from starkware.python.math_utils import ec_double_slope
        from starkware.cairo.common.cairo_secp.secp_utils import pack
        SECP_P = 2**255-19

        # Compute the slope.
        x = pack(ids.point.x, PRIME)
        y = pack(ids.point.y, PRIME)
        value = slope = ec_double_slope(point=(x, y), alpha=42204101795669822316448953119945047945709099015225996174933988943478124189485, p=SECP_P)
    %}
    ```

* Add missing hint on vrf.json whitelist [#1035](https://github.com/lambdaclass/cairo-vm/pull/1035):

    `BuiltinHintProcessor` now supports the following hint:

    ```python
    %{
        from starkware.python.math_utils import line_slope
        from starkware.cairo.common.cairo_secp.secp_utils import pack
        SECP_P = 2**255-19
        # Compute the slope.
        x0 = pack(ids.point0.x, PRIME)
        y0 = pack(ids.point0.y, PRIME)
        x1 = pack(ids.point1.x, PRIME)
        y1 = pack(ids.point1.y, PRIME)
        value = slope = line_slope(point1=(x0, y0), point2=(x1, y1), p=SECP_P)
    %}
    ```

* Add missing hint on vrf.json whitelist [#1035](https://github.com/lambdaclass/cairo-vm/pull/1035):

    `BuiltinHintProcessor` now supports the following hint:

    ```python
    %{
        from starkware.cairo.common.cairo_secp.secp_utils import pack
        SECP_P = 2**255-19
        to_assert = pack(ids.val, PRIME)
        q, r = divmod(pack(ids.val, PRIME), SECP_P)
        assert r == 0, f"verify_zero: Invalid input {ids.val.d0, ids.val.d1, ids.val.d2}."
        ids.q = q % PRIME
    %}
    ```

* Add missing hint on vrf.json whitelist [#1000](https://github.com/lambdaclass/cairo-vm/pull/1000):

    `BuiltinHintProcessor` now supports the following hint:

    ```python
        def pack_512(u, num_bits_shift: int) -> int:
            limbs = (u.d0, u.d1, u.d2, u.d3)
            return sum(limb << (num_bits_shift * i) for i, limb in enumerate(limbs))

        x = pack_512(ids.x, num_bits_shift = 128)
        p = ids.p.low + (ids.p.high << 128)
        x_inverse_mod_p = pow(x,-1, p)

        x_inverse_mod_p_split = (x_inverse_mod_p & ((1 << 128) - 1), x_inverse_mod_p >> 128)

        ids.x_inverse_mod_p.low = x_inverse_mod_p_split[0]
        ids.x_inverse_mod_p.high = x_inverse_mod_p_split[1]
    ```

* BREAKING CHANGE: Fix `CairoRunner::get_memory_holes` [#1027](https://github.com/lambdaclass/cairo-vm/pull/1027):

  * Skip builtin segements when counting memory holes
  * Check amount of memory holes for all tests in cairo_run_test
  * Remove duplicated tests in cairo_run_test
  * BREAKING CHANGE: `MemorySegmentManager.get_memory_holes` now also receives the amount of builtins in the vm. Signature is now `pub fn get_memory_holes(&self, builtin_count: usize) -> Result<usize, MemoryError>`

* Add missing hints on cairo_secp lib [#1026](https://github.com/lambdaclass/cairo-vm/pull/1026):

    `BuiltinHintProcessor` now supports the following hints:

    ```python
    from starkware.cairo.common.cairo_secp.secp256r1_utils import SECP256R1_ALPHA as ALPHA
    ```
    and:

    ```python
    from starkware.cairo.common.cairo_secp.secp256r1_utils import SECP256R1_N as N
    ```

* Add missing hint on vrf.json lib [#1043](https://github.com/lambdaclass/cairo-vm/pull/1043):

    `BuiltinHintProcessor` now supports the following hint:

    ```python
        from starkware.python.math_utils import div_mod

        def split(a: int):
            return (a & ((1 << 128) - 1), a >> 128)

        def pack(z, num_bits_shift: int) -> int:
            limbs = (z.low, z.high)
            return sum(limb << (num_bits_shift * i) for i, limb in enumerate(limbs))

        a = pack(ids.a, 128)
        b = pack(ids.b, 128)
        p = pack(ids.p, 128)
        # For python3.8 and above the modular inverse can be computed as follows:
        # b_inverse_mod_p = pow(b, -1, p)
        # Instead we use the python3.7-friendly function div_mod from starkware.python.math_utils
        b_inverse_mod_p = div_mod(1, b, p)

        b_inverse_mod_p_split = split(b_inverse_mod_p)

        ids.b_inverse_mod_p.low = b_inverse_mod_p_split[0]
        ids.b_inverse_mod_p.high = b_inverse_mod_p_split[1]
    ```

* Add missing hints `NewHint#35` and `NewHint#36` [#975](https://github.com/lambdaclass/cairo-vm/issues/975)

    `BuiltinHintProcessor` now supports the following hint:

    ```python
    from starkware.cairo.common.cairo_secp.secp_utils import pack
    from starkware.cairo.common.math_utils import as_int
    from starkware.python.math_utils import div_mod, safe_div

    p = pack(ids.P, PRIME)
    x = pack(ids.x, PRIME) + as_int(ids.x.d3, PRIME) * ids.BASE ** 3 + as_int(ids.x.d4, PRIME) * ids.BASE ** 4
    y = pack(ids.y, PRIME)

    value = res = div_mod(x, y, p)
    ```

    ```python
    k = safe_div(res * y - x, p)
    value = k if k > 0 else 0 - k
    ids.flag = 1 if k > 0 else 0
    ```

* Add missing hint on cairo_secp lib [#1057](https://github.com/lambdaclass/cairo-vm/pull/1057):

    `BuiltinHintProcessor` now supports the following hint:

    ```python
        from starkware.cairo.common.cairo_secp.secp_utils import pack
        from starkware.python.math_utils import ec_double_slope

        # Compute the slope.
        x = pack(ids.point.x, PRIME)
        y = pack(ids.point.y, PRIME)
        value = slope = ec_double_slope(point=(x, y), alpha=ALPHA, p=SECP_P)
    ```

* Add missing hint on uint256_improvements lib [#1025](https://github.com/lambdaclass/cairo-vm/pull/1025):

    `BuiltinHintProcessor` now supports the following hint:

    ```python
        from starkware.python.math_utils import isqrt
        n = (ids.n.high << 128) + ids.n.low
        root = isqrt(n)
        assert 0 <= root < 2 ** 128
        ids.root = root
    ```

* Add missing hint on vrf.json lib [#1045](https://github.com/lambdaclass/cairo-vm/pull/1045):

    `BuiltinHintProcessor` now supports the following hint:

    ```python
        from starkware.python.math_utils import is_quad_residue, sqrt

        def split(a: int):
            return (a & ((1 << 128) - 1), a >> 128)

        def pack(z) -> int:
            return z.low + (z.high << 128)

        generator = pack(ids.generator)
        x = pack(ids.x)
        p = pack(ids.p)

        success_x = is_quad_residue(x, p)
        root_x = sqrt(x, p) if success_x else None
        success_gx = is_quad_residue(generator*x, p)
        root_gx = sqrt(generator*x, p) if success_gx else None

        # Check that one is 0 and the other is 1
        if x != 0:
            assert success_x + success_gx == 1

        # `None` means that no root was found, but we need to transform these into a felt no matter what
        if root_x == None:
            root_x = 0
        if root_gx == None:
            root_gx = 0
        ids.success_x = int(success_x)
        ids.success_gx = int(success_gx)
        split_root_x = split(root_x)
        # print('split root x', split_root_x)
        split_root_gx = split(root_gx)
        ids.sqrt_x.low = split_root_x[0]
        ids.sqrt_x.high = split_root_x[1]
        ids.sqrt_gx.low = split_root_gx[0]
        ids.sqrt_gx.high = split_root_gx[1]
    ```

* Add missing hint on uint256_improvements lib [#1024](https://github.com/lambdaclass/cairo-vm/pull/1024):

    `BuiltinHintProcessor` now supports the following hint:

    ```python
        res = ids.a + ids.b
        ids.carry = 1 if res >= ids.SHIFT else 0
    ```

* BREAKING CHANGE: move `Program::identifiers` to `SharedProgramData::identifiers` [#1023](https://github.com/lambdaclass/cairo-vm/pull/1023)
    * Optimizes `CairoRunner::new`, needed for sequencers and other workflows reusing the same `Program` instance across `CairoRunner`s
    * Breaking change: make all fields in `Program` and `SharedProgramData` `pub(crate)`, since we break by moving the field let's make it the last break for this struct
    * Add `Program::get_identifier(&self, id: &str) -> &Identifier` to get a single identifier by name

* Implement hints on field_arithmetic lib[#985](https://github.com/lambdaclass/cairo-vm/pull/983)

    `BuiltinHintProcessor` now supports the following hint:

    ```python
        %{
            from starkware.python.math_utils import is_quad_residue, sqrt

            def split(num: int, num_bits_shift: int = 128, length: int = 3):
                a = []
                for _ in range(length):
                    a.append( num & ((1 << num_bits_shift) - 1) )
                    num = num >> num_bits_shift
                return tuple(a)

            def pack(z, num_bits_shift: int = 128) -> int:
                limbs = (z.d0, z.d1, z.d2)
                return sum(limb << (num_bits_shift * i) for i, limb in enumerate(limbs))


            generator = pack(ids.generator)
            x = pack(ids.x)
            p = pack(ids.p)

            success_x = is_quad_residue(x, p)
            root_x = sqrt(x, p) if success_x else None

            success_gx = is_quad_residue(generator*x, p)
            root_gx = sqrt(generator*x, p) if success_gx else None

            # Check that one is 0 and the other is 1
            if x != 0:
                assert success_x + success_gx ==1

            # `None` means that no root was found, but we need to transform these into a felt no matter what
            if root_x == None:
                root_x = 0
            if root_gx == None:
                root_gx = 0
            ids.success_x = int(success_x)
            ids.success_gx = int(success_gx)
            split_root_x = split(root_x)
            split_root_gx = split(root_gx)
            ids.sqrt_x.d0 = split_root_x[0]
            ids.sqrt_x.d1 = split_root_x[1]
            ids.sqrt_x.d2 = split_root_x[2]
            ids.sqrt_gx.d0 = split_root_gx[0]
            ids.sqrt_gx.d1 = split_root_gx[1]
            ids.sqrt_gx.d2 = split_root_gx[2]
        %}
    ```

* Add missing hint on vrf.json lib [#1050](https://github.com/lambdaclass/cairo-vm/pull/1050):

    `BuiltinHintProcessor` now supports the following hint:

    ```python
        sum_low = ids.a.low + ids.b.low
        ids.carry_low = 1 if sum_low >= ids.SHIFT else 0
    ```

* Add missing hint on uint256_improvements lib [#1016](https://github.com/lambdaclass/cairo-vm/pull/1016):

    `BuiltinHintProcessor` now supports the following hint:

    ```python
        def split(num: int, num_bits_shift: int = 128, length: int = 2):
            a = []
            for _ in range(length):
                a.append( num & ((1 << num_bits_shift) - 1) )
                num = num >> num_bits_shift
            return tuple(a)

        def pack(z, num_bits_shift: int = 128) -> int:
            limbs = (z.low, z.high)
            return sum(limb << (num_bits_shift * i) for i, limb in enumerate(limbs))

        a = pack(ids.a)
        b = pack(ids.b)
        res = (a - b)%2**256
        res_split = split(res)
        ids.res.low = res_split[0]
        ids.res.high = res_split[1]
    ```

* Implement hint on vrf.json lib [#1049](https://github.com/lambdaclass/cairo-vm/pull/1049)

    `BuiltinHintProcessor` now supports the following hint:

    ```python
        def split(num: int, num_bits_shift: int, length: int):
            a = []
            for _ in range(length):
                a.append( num & ((1 << num_bits_shift) - 1) )
                num = num >> num_bits_shift
            return tuple(a)

        def pack(z, num_bits_shift: int) -> int:
            limbs = (z.d0, z.d1, z.d2)
            return sum(limb << (num_bits_shift * i) for i, limb in enumerate(limbs))

        def pack_extended(z, num_bits_shift: int) -> int:
            limbs = (z.d0, z.d1, z.d2, z.d3, z.d4, z.d5)
            return sum(limb << (num_bits_shift * i) for i, limb in enumerate(limbs))

        a = pack_extended(ids.a, num_bits_shift = 128)
        div = pack(ids.div, num_bits_shift = 128)

        quotient, remainder = divmod(a, div)

        quotient_split = split(quotient, num_bits_shift=128, length=6)

        ids.quotient.d0 = quotient_split[0]
        ids.quotient.d1 = quotient_split[1]
        ids.quotient.d2 = quotient_split[2]
        ids.quotient.d3 = quotient_split[3]
        ids.quotient.d4 = quotient_split[4]
        ids.quotient.d5 = quotient_split[5]

        remainder_split = split(remainder, num_bits_shift=128, length=3)
        ids.remainder.d0 = remainder_split[0]
        ids.remainder.d1 = remainder_split[1]
        ids.remainder.d2 = remainder_split[2]
    ```

    _Note: this hint is similar to the one in #983, but with some trailing whitespace removed_

* Add missing hint on vrf.json whitelist [#1030](https://github.com/lambdaclass/cairo-vm/pull/1030):

    `BuiltinHintProcessor` now supports the following hint:

    ```python
        def split(num: int, num_bits_shift: int, length: int):
            a = []
            for _ in range(length):
                a.append( num & ((1 << num_bits_shift) - 1) )
                num = num >> num_bits_shift
            return tuple(a)

        def pack(z, num_bits_shift: int) -> int:
            limbs = (z.low, z.high)
            return sum(limb << (num_bits_shift * i) for i, limb in enumerate(limbs))

        def pack_extended(z, num_bits_shift: int) -> int:
            limbs = (z.d0, z.d1, z.d2, z.d3)
            return sum(limb << (num_bits_shift * i) for i, limb in enumerate(limbs))

        x = pack_extended(ids.x, num_bits_shift = 128)
        div = pack(ids.div, num_bits_shift = 128)

        quotient, remainder = divmod(x, div)

        quotient_split = split(quotient, num_bits_shift=128, length=4)

        ids.quotient.d0 = quotient_split[0]
        ids.quotient.d1 = quotient_split[1]
        ids.quotient.d2 = quotient_split[2]
        ids.quotient.d3 = quotient_split[3]

        remainder_split = split(remainder, num_bits_shift=128, length=2)
        ids.remainder.low = remainder_split[0]
        ids.remainder.high = remainder_split[1]
    ```

* Add method `Program::data_len(&self) -> usize` to get the number of data cells in a given program [#1022](https://github.com/lambdaclass/cairo-vm/pull/1022)

* Add missing hint on uint256_improvements lib [#1013](https://github.com/lambdaclass/cairo-vm/pull/1013):

    `BuiltinHintProcessor` now supports the following hint:

    ```python
        a = (ids.a.high << 128) + ids.a.low
        div = (ids.div.b23 << 128) + ids.div.b01
        quotient, remainder = divmod(a, div)

        ids.quotient.low = quotient & ((1 << 128) - 1)
        ids.quotient.high = quotient >> 128
        ids.remainder.low = remainder & ((1 << 128) - 1)
        ids.remainder.high = remainder >> 128
    ```

* Add missing hint on cairo_secp lib [#1010](https://github.com/lambdaclass/cairo-vm/pull/1010):

    `BuiltinHintProcessor` now supports the following hint:

    ```python
        memory[ap] = int(x == 0)
    ```

* Implement hint on `get_felt_bitlength` [#993](https://github.com/lambdaclass/cairo-vm/pull/993)

  `BuiltinHintProcessor` now supports the following hint:
  ```python
  x = ids.x
  ids.bit_length = x.bit_length()
  ```
  Used by the [`Garaga` library function `get_felt_bitlength`](https://github.com/keep-starknet-strange/garaga/blob/249f8a372126b3a839f9c1e1080ea8c6f9374c0c/src/utils.cairo#L54)

* Add missing hint on cairo_secp lib [#1009](https://github.com/lambdaclass/cairo-vm/pull/1009):

    `BuiltinHintProcessor` now supports the following hint:

    ```python
        ids.dibit = ((ids.scalar_u >> ids.m) & 1) + 2 * ((ids.scalar_v >> ids.m) & 1)
    ```

* Add getters to read properties of a `Program` [#1017](https://github.com/lambdaclass/cairo-vm/pull/1017):
  * `prime(&self) -> &str`: get the prime associated to data in hex representation
  * `iter_data(&self) -> Iterator<Item = &MaybeRelocatable>`: get an iterator over all elements in the program data
  * `iter_builtins(&self) -> Iterator<Item = &BuiltinName>`: get an iterator over the names of required builtins

* Add missing hint on cairo_secp lib [#1008](https://github.com/lambdaclass/cairo-vm/pull/1008):

    `BuiltinHintProcessor` now supports the following hint:

    ```python
        ids.len_hi = max(ids.scalar_u.d2.bit_length(), ids.scalar_v.d2.bit_length())-1
    ```

* Update `starknet-crypto` to version `0.4.3` [#1011](https://github.com/lambdaclass/cairo-vm/pull/1011)
  * The new version carries an 85% reduction in execution time for ECDSA signature verification

* BREAKING CHANGE: refactor `Program` to optimize `Program::clone` [#999](https://github.com/lambdaclass/cairo-vm/pull/999)

    * Breaking change: many fields that were (unnecessarily) public become hidden by the refactor.

* BREAKING CHANGE: Add _builtin suffix to builtin names e.g.: output -> output_builtin [#1005](https://github.com/lambdaclass/cairo-vm/pull/1005)

* Implement hint on uint384_extension lib [#983](https://github.com/lambdaclass/cairo-vm/pull/983)

    `BuiltinHintProcessor` now supports the following hint:

    ```python
        def split(num: int, num_bits_shift: int, length: int):
            a = []
            for _ in range(length):
                a.append( num & ((1 << num_bits_shift) - 1) )
                num = num >> num_bits_shift
            return tuple(a)

        def pack(z, num_bits_shift: int) -> int:
            limbs = (z.d0, z.d1, z.d2)
            return sum(limb << (num_bits_shift * i) for i, limb in enumerate(limbs))

        def pack_extended(z, num_bits_shift: int) -> int:
            limbs = (z.d0, z.d1, z.d2, z.d3, z.d4, z.d5)
            return sum(limb << (num_bits_shift * i) for i, limb in enumerate(limbs))

        a = pack_extended(ids.a, num_bits_shift = 128)
        div = pack(ids.div, num_bits_shift = 128)

        quotient, remainder = divmod(a, div)

        quotient_split = split(quotient, num_bits_shift=128, length=6)

        ids.quotient.d0 = quotient_split[0]
        ids.quotient.d1 = quotient_split[1]
        ids.quotient.d2 = quotient_split[2]
        ids.quotient.d3 = quotient_split[3]
        ids.quotient.d4 = quotient_split[4]
        ids.quotient.d5 = quotient_split[5]

        remainder_split = split(remainder, num_bits_shift=128, length=3)
        ids.remainder.d0 = remainder_split[0]
        ids.remainder.d1 = remainder_split[1]
        ids.remainder.d2 = remainder_split[2]
    ```

* BREAKING CHANGE: optimization for instruction decoding [#942](https://github.com/lambdaclass/cairo-vm/pull/942):
    * Avoids copying immediate arguments to the `Instruction` structure, as they get inferred from the offset anyway
    * Breaking: removal of the field `Instruction::imm`

* Add missing `\n` character in traceback string [#997](https://github.com/lambdaclass/cairo-vm/pull/997)
    * BugFix: Add missing `\n` character after traceback lines when the filename is missing ("Unknown Location")

* 0.11 Support
    * Add missing hints [#1014](https://github.com/lambdaclass/cairo-vm/pull/1014):
        `BuiltinHintProcessor` now supports the following hints:
        ```python
            from starkware.cairo.common.cairo_secp.secp256r1_utils import SECP256R1_P as SECP_P
        ```
        and:
        ```python
            from starkware.cairo.common.cairo_secp.secp_utils import pack
            from starkware.python.math_utils import line_slope

            # Compute the slope.
            x0 = pack(ids.point0.x, PRIME)
            y0 = pack(ids.point0.y, PRIME)
            x1 = pack(ids.point1.x, PRIME)
            y1 = pack(ids.point1.y, PRIME)
            value = slope = line_slope(point1=(x0, y0), point2=(x1, y1), p=SECP_P)
        ```
    * Add missing hints on cairo_secp lib [#991](https://github.com/lambdaclass/cairo-vm/pull/991):
        `BuiltinHintProcessor` now supports the following hints:
        ```python
        from starkware.cairo.common.cairo_secp.secp_utils import pack
        from starkware.python.math_utils import div_mod, safe_div

        N = 0xfffffffffffffffffffffffffffffffebaaedce6af48a03bbfd25e8cd0364141
        x = pack(ids.x, PRIME) % N
        s = pack(ids.s, PRIME) % N
        value = res = div_mod(x, s, N)
        ```
        and:
        ```python
        value = k = safe_div(res * s - x, N)
        ```
    * Layouts update [#874](https://github.com/lambdaclass/cairo-vm/pull/874)
    * Keccak builtin updated [#873](https://github.com/lambdaclass/cairo-vm/pull/873), [#883](https://github.com/lambdaclass/cairo-vm/pull/883)
    * Changes to `ec_op` [#876](https://github.com/lambdaclass/cairo-vm/pull/876)
    * Poseidon builtin [#875](https://github.com/lambdaclass/cairo-vm/pull/875)
    * Renamed Felt to Felt252 [#899](https://github.com/lambdaclass/cairo-vm/pull/899)
    * Added SegmentArenaBuiltinRunner [#913](https://github.com/lambdaclass/cairo-vm/pull/913)
    * Added `program_segment_size` argument to `verify_secure_runner` & `run_from_entrypoint` [#928](https://github.com/lambdaclass/cairo-vm/pull/928)
    * Added dynamic layout [#879](https://github.com/lambdaclass/cairo-vm/pull/879)
    * `get_segment_size` was exposed [#934](https://github.com/lambdaclass/cairo-vm/pull/934)

* Add missing hint on cairo_secp lib [#1006](https://github.com/lambdaclass/cairo-vm/pull/1006):

    `BuiltinHintProcessor` now supports the following hint:

    ```python
        ids.quad_bit = (
            8 * ((ids.scalar_v >> ids.m) & 1)
            + 4 * ((ids.scalar_u >> ids.m) & 1)
            + 2 * ((ids.scalar_v >> (ids.m - 1)) & 1)
            + ((ids.scalar_u >> (ids.m - 1)) & 1)
        )
    ```

* Add missing hint on cairo_secp lib [#1003](https://github.com/lambdaclass/cairo-vm/pull/1003):

    `BuiltinHintProcessor` now supports the following hint:

    ```python
        from starkware.cairo.common.cairo_secp.secp_utils import pack

        x = pack(ids.x, PRIME) % SECP_P
    ```

* Add missing hint on cairo_secp lib [#996](https://github.com/lambdaclass/cairo-vm/pull/996):

    `BuiltinHintProcessor` now supports the following hint:

    ```python
        from starkware.python.math_utils import div_mod
        value = x_inv = div_mod(1, x, SECP_P)
    ```

* Add missing hints on cairo_secp lib [#994](https://github.com/lambdaclass/cairo-vm/pull/994):

    `BuiltinHintProcessor` now supports the following hints:

    ```python
        from starkware.cairo.common.cairo_secp.secp_utils import pack
        from starkware.python.math_utils import div_mod, safe_div

        a = pack(ids.a, PRIME)
        b = pack(ids.b, PRIME)
        value = res = div_mod(a, b, N)
    ```

    ```python
        value = k_plus_one = safe_div(res * b - a, N) + 1
    ```

* Add missing hint on cairo_secp lib [#992](https://github.com/lambdaclass/cairo-vm/pull/992):

    `BuiltinHintProcessor` now supports the following hint:

    ```python
        from starkware.cairo.common.cairo_secp.secp_utils import pack

        q, r = divmod(pack(ids.val, PRIME), SECP_P)
        assert r == 0, f"verify_zero: Invalid input {ids.val.d0, ids.val.d1, ids.val.d2}."
        ids.q = q % PRIME
    ```

* Add missing hint on cairo_secp lib [#990](https://github.com/lambdaclass/cairo-vm/pull/990):

    `BuiltinHintProcessor` now supports the following hint:

    ```python
        from starkware.cairo.common.cairo_secp.secp_utils import pack

        slope = pack(ids.slope, PRIME)
        x = pack(ids.point.x, PRIME)
        y = pack(ids.point.y, PRIME)

        value = new_x = (pow(slope, 2, SECP_P) - 2 * x) % SECP_P
    ```

* Add missing hint on cairo_secp lib [#989](https://github.com/lambdaclass/cairo-vm/pull/989):

    `BuiltinHintProcessor` now supports the following hint:

    ```python
        from starkware.cairo.common.cairo_secp.secp_utils import SECP_P
        q, r = divmod(pack(ids.val, PRIME), SECP_P)
        assert r == 0, f"verify_zero: Invalid input {ids.val.d0, ids.val.d1, ids.val.d2}."
        ids.q = q % PRIME
    ```

* Add missing hint on cairo_secp lib [#986](https://github.com/lambdaclass/cairo-vm/pull/986):

    `BuiltinHintProcessor` now supports the following hint:

    ```python
        from starkware.cairo.common.cairo_secp.secp_utils import SECP_P, pack
        from starkware.python.math_utils import div_mod

        # Compute the slope.
        x = pack(ids.pt.x, PRIME)
        y = pack(ids.pt.y, PRIME)
        value = slope = div_mod(3 * x ** 2, 2 * y, SECP_P)
    ```

* Add missing hint on cairo_secp lib [#984](https://github.com/lambdaclass/cairo-vm/pull/984):

    `BuiltinHintProcessor` now supports the following hint:

    ```python
        from starkware.cairo.common.cairo_secp.secp_utils import SECP_P, pack
        from starkware.python.math_utils import div_mod

        # Compute the slope.
        x0 = pack(ids.pt0.x, PRIME)
        y0 = pack(ids.pt0.y, PRIME)
        x1 = pack(ids.pt1.x, PRIME)
        y1 = pack(ids.pt1.y, PRIME)
        value = slope = div_mod(y0 - y1, x0 - x1, SECP_P)
    ```

* Implement hints on uint384 lib (Part 2) [#971](https://github.com/lambdaclass/cairo-vm/pull/971)

    `BuiltinHintProcessor` now supports the following hint:

    ```python
        memory[ap] = 1 if 0 <= (ids.a.d2 % PRIME) < 2 ** 127 else 0
    ```

 * Add alternative hint code for hint on _block_permutation used by 0.10.3 whitelist [#958](https://github.com/lambdaclass/cairo-vm/pull/958)

     `BuiltinHintProcessor` now supports the following hint:

    ```python
        from starkware.cairo.common.keccak_utils.keccak_utils import keccak_func
        _keccak_state_size_felts = int(ids.KECCAK_STATE_SIZE_FELTS)
        assert 0 <= _keccak_state_size_felts < 100

        output_values = keccak_func(memory.get_range(
            ids.keccak_ptr - _keccak_state_size_felts, _keccak_state_size_felts))
        segments.write_arg(ids.keccak_ptr, output_values)
    ```

* Make  hints code `src/hint_processor/builtin_hint_processor/hint_code.rs` public [#988](https://github.com/lambdaclass/cairo-vm/pull/988)

* Implement hints on uint384 lib (Part 1) [#960](https://github.com/lambdaclass/cairo-vm/pull/960)

    `BuiltinHintProcessor` now supports the following hints:

    ```python
        def split(num: int, num_bits_shift: int, length: int):
        a = []
        for _ in range(length):
            a.append( num & ((1 << num_bits_shift) - 1) )
            num = num >> num_bits_shift
        return tuple(a)

        def pack(z, num_bits_shift: int) -> int:
            limbs = (z.d0, z.d1, z.d2)
            return sum(limb << (num_bits_shift * i) for i, limb in enumerate(limbs))

        a = pack(ids.a, num_bits_shift = 128)
        div = pack(ids.div, num_bits_shift = 128)
        quotient, remainder = divmod(a, div)

        quotient_split = split(quotient, num_bits_shift=128, length=3)
        assert len(quotient_split) == 3

        ids.quotient.d0 = quotient_split[0]
        ids.quotient.d1 = quotient_split[1]
        ids.quotient.d2 = quotient_split[2]

        remainder_split = split(remainder, num_bits_shift=128, length=3)
        ids.remainder.d0 = remainder_split[0]
        ids.remainder.d1 = remainder_split[1]
        ids.remainder.d2 = remainder_split[2]
    ```

    ```python
        ids.low = ids.a & ((1<<128) - 1)
        ids.high = ids.a >> 128
    ```

    ```python
            sum_d0 = ids.a.d0 + ids.b.d0
        ids.carry_d0 = 1 if sum_d0 >= ids.SHIFT else 0
        sum_d1 = ids.a.d1 + ids.b.d1 + ids.carry_d0
        ids.carry_d1 = 1 if sum_d1 >= ids.SHIFT else 0
        sum_d2 = ids.a.d2 + ids.b.d2 + ids.carry_d1
        ids.carry_d2 = 1 if sum_d2 >= ids.SHIFT else 0
    ```

    ```python
        from starkware.python.math_utils import isqrt

        def split(num: int, num_bits_shift: int, length: int):
            a = []
            for _ in range(length):
                a.append( num & ((1 << num_bits_shift) - 1) )
                num = num >> num_bits_shift
            return tuple(a)

        def pack(z, num_bits_shift: int) -> int:
            limbs = (z.d0, z.d1, z.d2)
            return sum(limb << (num_bits_shift * i) for i, limb in enumerate(limbs))

        a = pack(ids.a, num_bits_shift=128)
        root = isqrt(a)
        assert 0 <= root < 2 ** 192
        root_split = split(root, num_bits_shift=128, length=3)
        ids.root.d0 = root_split[0]
        ids.root.d1 = root_split[1]
        ids.root.d2 = root_split[2]
    ```

* Re-export the `cairo-felt` crate as `cairo_vm::felt` [#981](https://github.com/lambdaclass/cairo-vm/pull/981)
  * Removes the need of explicitly importing `cairo-felt` in downstream projects
  and helps ensure there is no version mismatch caused by that

* Implement hint on `uint256_mul_div_mod`[#957](https://github.com/lambdaclass/cairo-vm/pull/957)

    `BuiltinHintProcessor` now supports the following hint:

    ```python
    a = (ids.a.high << 128) + ids.a.low
    b = (ids.b.high << 128) + ids.b.low
    div = (ids.div.high << 128) + ids.div.low
    quotient, remainder = divmod(a * b, div)

    ids.quotient_low.low = quotient & ((1 << 128) - 1)
    ids.quotient_low.high = (quotient >> 128) & ((1 << 128) - 1)
    ids.quotient_high.low = (quotient >> 256) & ((1 << 128) - 1)
    ids.quotient_high.high = quotient >> 384
    ids.remainder.low = remainder & ((1 << 128) - 1)
    ids.remainder.high = remainder >> 128"
    ```

    Used by the common library function `uint256_mul_div_mod`

#### [0.3.0-rc1] - 2023-04-13
* Derive Deserialize for ExecutionResources [#922](https://github.com/lambdaclass/cairo-vm/pull/922)
* Remove builtin names from VirtualMachine.builtin_runners [#921](https://github.com/lambdaclass/cairo-vm/pull/921)
* Implemented hints on common/ec.cairo [#888](https://github.com/lambdaclass/cairo-vm/pull/888)
* Changed `Memory.insert` argument types [#902](https://github.com/lambdaclass/cairo-vm/pull/902)
* feat: implemented `Deserialize` on Program by changing builtins field type to enum [#896](https://github.com/lambdaclass/cairo-vm/pull/896)
* Effective size computation from the VM exposed [#887](https://github.com/lambdaclass/cairo-vm/pull/887)
* Wasm32 Support! [#828](https://github.com/lambdaclass/cairo-vm/pull/828), [#893](https://github.com/lambdaclass/cairo-vm/pull/893)
* `MathError` added for math operation [#855](https://github.com/lambdaclass/cairo-vm/pull/855)
* Check for overflows in relocatable operations [#859](https://github.com/lambdaclass/cairo-vm/pull/859)
* Use `Relocatable` instead of `&MaybeRelocatable` in `load_data` and `get_range`[#860](https://github.com/lambdaclass/cairo-vm/pull/860) [#867](https://github.com/lambdaclass/cairo-vm/pull/867)
* Memory-related errors moved to `MemoryError` [#854](https://github.com/lambdaclass/cairo-vm/pull/854)
    * Removed unused error variants
    * Moved memory-related error variants to `MemoryError`
    * Changed memory getters to return `MemoryError` instead of `VirtualMachineError`
    * Changed all memory-related errors in hint from `HintError::Internal(VmError::...` to `HintError::Memory(MemoryError::...`
* feat: Builder pattern for `VirtualMachine` [#820](https://github.com/lambdaclass/cairo-vm/pull/820)
* Simplified `Memory::get` return type to `Option` [#852](https://github.com/lambdaclass/cairo-vm/pull/852)
* Improved idenitifier variable error handling [#851](https://github.com/lambdaclass/cairo-vm/pull/851)
* `CairoRunner::write_output` now prints missing and relocatable values [#853](https://github.com/lambdaclass/cairo-vm/pull/853)
* `VirtualMachineError::FailedToComputeOperands` error message expanded [#848](https://github.com/lambdaclass/cairo-vm/pull/848)
* Builtin names made public [#849](https://github.com/lambdaclass/cairo-vm/pull/849)
* `secure_run` flag moved to `CairoRunConfig` struct [#832](https://github.com/lambdaclass/cairo-vm/pull/832)
* `vm_core` error types revised and iimplemented `AddAssign` for `Relocatable` [#837](https://github.com/lambdaclass/cairo-vm/pull/837)
* `to_bigint` and `to_biguint` deprecated [#757](https://github.com/lambdaclass/cairo-vm/pull/757)
* `Memory` moved into `MemorySegmentManager` [#830](https://github.com/lambdaclass/cairo-vm/pull/830)
    * To reduce the complexity of the VM's memory and enforce proper usage (as the memory and its segment manager are now a "unified" entity)
    * Removed `memory` field from `VirtualMachine`
    * Added `memory` field to `MemorySegmentManager`
    * Removed `Memory` argument from methods where `MemorySegmentManager` is also an argument
    * Added test macro `segments` (an extension of the `memory` macro)
* `Display` trait added to Memory struct [#812](https://github.com/lambdaclass/cairo-vm/pull/812)
* feat: Extensible VirtualMachineError and removed PartialEq trait [#783](https://github.com/lambdaclass/cairo-vm/pull/783)
    * `VirtualMachineError::Other(anyhow::Error)` was added to allow to returning custom errors when using `cairo-vm`
    * The `PartialEq` trait was removed from the `VirtualMachineError` enum
* VM hooks added as a conditional feature [#761](https://github.com/lambdaclass/cairo-vm/pull/761)
    * Cairo-vm based testing tools such as cairo-foundry or those built by FuzzingLabs need access to the state of the VM at specific points during the execution.
    * This PR adds the possibility for users of the cairo-vm lib to execute their custom additional code during the program execution.
    * The Rust "feature" mechanism was used in order to guarantee that this ability is only available when the lib user needs it, and is not compiled when it's not required.
    * Three hooks were created:
        * before the first step
        * before each step
        * after each step
* ExecutionResource operations: add and substract [#774](https://github.com/lambdaclass/cairo-vm/pull/774), multiplication [#908](https://github.com/lambdaclass/cairo-vm/pull/908) , and `AddAssign` [#914](https://github.com/lambdaclass/cairo-vm/pull/914)

* Move `Memory` into `MemorySegmentManager` [#830](https://github.com/lambdaclass/cairo-vm/pull/830)
    * Structural changes:
        * Remove `memory: Memory` field from `VirtualMachine`
        * Add `memory: Memory` field to `MemorySegmentManager`
    * As a result of this, multiple public methods' signatures changed:
        * `BuiltinRunner` (and its inner enum types):
            * `initialize_segments(&mut self, segments: &mut MemorySegmentManager, memory: &mut Memory)` -> `initialize_segments(&mut self, segments: &mut MemorySegmentManager)`
            * `final_stack(&mut self, segments: &MemorySegmentManager, memory: &Memory, stack_pointer: Relocatable) -> Result<Relocatable, RunnerError>` -> `final_stack(&mut self, segments: &MemorySegmentManager, stack_pointer: Relocatable) -> Result<Relocatable, RunnerError>`
        * `MemorySegmentManager`
            * `add(&mut self, memory: &mut Memory) -> Relocatable` -> `add(&mut self) -> Relocatable`
            * `add_temporary_segment(&mut self, memory: &mut Memory) -> Relocatable` -> `add_temporary_segment(&mut self) -> Relocatable`
            * `load_data(&mut self, memory: &mut Memory, ptr: &MaybeRelocatable, data: &Vec<MaybeRelocatable>) -> Result<MaybeRelocatable, MemoryError>` -> `load_data(&mut self, ptr: &MaybeRelocatable, data: &Vec<MaybeRelocatable>) -> Result<MaybeRelocatable, MemoryError>`
            * `compute_effective_sizes(&mut self, memory: &Memory) -> &Vec<usize>` -> `compute_effective_sizes(&mut self) -> &Vec<usize>`
            * `gen_arg(&mut self, arg: &dyn Any, memory: &mut Memory) -> Result<MaybeRelocatable, VirtualMachineError>` -> `gen_arg(&mut self, arg: &dyn Any) -> Result<MaybeRelocatable, VirtualMachineError>`
            * `gen_cairo_arg(&mut self, arg: &CairoArg, memory: &mut Memory) -> Result<MaybeRelocatable, VirtualMachineError>` -> `gen_cairo_arg(&mut self, arg: &CairoArg) -> Result<MaybeRelocatable, VirtualMachineError>`
            * `write_arg(&mut self, memory: &mut Memory, ptr: &Relocatable, arg: &dyn Any) -> Result<MaybeRelocatable, MemoryError>` -> `write_arg(&mut self, ptr: &Relocatable, arg: &dyn Any) -> Result<MaybeRelocatable, MemoryError>`

* Refactor `Memory::relocate memory` [#784](https://github.com/lambdaclass/cairo-vm/pull/784)
    * Bugfixes:
        * `Memory::relocate_memory` now moves data in the temporary memory relocated by a relocation rule to the real memory
    * Aditional Notes:
        * When relocating temporary memory produces clashes with pre-existing values in the real memory, an InconsistentMemory error is returned instead of keeping the last inserted value. This differs from the original implementation.

* Restrict addresses to Relocatable + fix some error variants used in signature.rs [#792](https://github.com/lambdaclass/cairo-vm/pull/792)
    * Public Api Changes:
        * Change `ValidationRule` inner type to `Box<dyn Fn(&Memory, &Relocatable) -> Result<Vec<Relocatable>, MemoryError>>`.
        * Change `validated_addresses` field of `Memory` to `HashSet<Relocatable>`.
        * Change `validate_memory_cell(&mut self, address: &MaybeRelocatable) -> Result<(), MemoryError>` to `validate_memory_cell(&mut self, addr: &Relocatable) -> Result<(), MemoryError>`.

* Add `VmException` to `CairoRunner::run_from_entrypoint`[#775](https://github.com/lambdaclass/cairo-vm/pull/775)
    * Public Api Changes:
        * Change error return type of `CairoRunner::run_from_entrypoint` to `CairoRunError`.
        * Convert `VirtualMachineError`s outputed during the vm run to `VmException` in `CairoRunner::run_from_entrypoint`.
        * Make `VmException` fields public

* Fix `BuiltinRunner::final_stack` and remove quick fix [#778](https://github.com/lambdaclass/cairo-vm/pull/778)
    * Public Api changes:
        * Various changes to public `BuiltinRunner` method's signatures:
            * `final_stack(&self, vm: &VirtualMachine, pointer: Relocatable) -> Result<(Relocatable, usize), RunnerError>` to `final_stack(&mut self, segments: &MemorySegmentManager, memory: &Memory, pointer: Relocatable) -> Result<Relocatable,RunnerError>`.
            * `get_used_cells(&self, vm: &VirtualMachine) -> Result<usize, MemoryError>` to  `get_used_cells(&self, segments: &MemorySegmentManager) -> Result<usize, MemoryError>`.
            * `get_used_instances(&self, vm: &VirtualMachine) -> Result<usize, MemoryError>` to `get_used_instances(&self, segments: &MemorySegmentManager) -> Result<usize, MemoryError>`.
    * Bugfixes:
        * `BuiltinRunner::final_stack` now updates the builtin's stop_ptr instead of returning it. This replaces the bugfix on PR #768.

#### [0.1.3] - 2023-01-26
* Add secure_run flag + integrate verify_secure_runner into cairo-run [#771](https://github.com/lambdaclass/cairo-vm/pull/777)
    * Public Api changes:
        * Add command_line argument `secure_run`
        * Add argument `secure_run: Option<bool>` to `cairo_run`
        * `verify_secure_runner` is now called inside `cairo-run` when `secure_run` is set to true or when it not set and the run is not on `proof_mode`
    * Bugfixes:
        * `EcOpBuiltinRunner::deduce_memory_cell` now checks that both points are on the curve instead of only the first one
        * `EcOpBuiltinRunner::deduce_memory_cell` now returns the values of the point coordinates instead of the indices when a `PointNotOnCurve` error is returned

* Refactor `Refactor verify_secure_runner` [#768](https://github.com/lambdaclass/cairo-vm/pull/768)
    * Public Api changes:
        * Remove builtin name from the return value of `BuiltinRunner::get_memory_segment_addresses`
        * Simplify the return value of `CairoRunner::get_builtin_segments_info` to `Vec<(usize, usize)>`
        * CairoRunner::read_return_values now receives a mutable reference to VirtualMachine
    * Bugfixes:
        * CairoRunner::read_return_values now updates the `stop_ptr` of each builtin after calling `BuiltinRunner::final_stack`

* Use CairoArg enum instead of Any in CairoRunner::run_from_entrypoint [#686](https://github.com/lambdaclass/cairo-vm/pull/686)
    * Public Api changes:
        * Remove `Result` from `MaybeRelocatable::mod_floor`, it now returns a `MaybeRelocatable`
        * Add struct `CairoArg`
        * Change `arg` argument of `CairoRunner::run_from_entrypoint` from `Vec<&dyn Any>` to `&[&CairoArg]`
        * Remove argument `typed_args` from `CairoRunner::run_from_entrypoint`
        * Remove no longer used method `gen_typed_arg` from `VirtualMachine` & `MemorySegmentManager`
        * Add methods `MemorySegmentManager::gen_cairo_arg` & `MemorySegmentManager::write_simple_args` as typed counterparts to `MemorySegmentManager::gen_arg` & `MemorySegmentManager::write_arg`

#### [0.1.1] - 2023-01-11

* Add input file contents to traceback [#666](https://github.com/lambdaclass/cairo-vm/pull/666/files)
    * Public Api changes:
        * `VirtualMachineError` enum variants containing `MaybeRelocatable` and/or `Relocatable` values now use the `Display` format instead of `Debug` in their `Display` implementation
        * `get_traceback` now adds the source code line to each traceback entry
* Use hint location instead of instruction location when building VmExceptions from hint failure [#673](https://github.com/lambdaclass/cairo-vm/pull/673/files)
    * Public Api changes:
        * `hints` field added to `InstructionLocation`
        * `Program.instruction_locations` type changed from `Option<HashMap<usize, Location>>` to `Option<HashMap<usize, InstructionLocation>>`
        * `VirtualMachineError`s produced by `HintProcessor::execute_hint()` will be wrapped in a `VirtualMachineError::Hint` error containing their hint_index
        * `get_location()` now receives an an optional usize value `hint_index`, used to obtain hint locations
* Default implementation of compile_hint [#680](https://github.com/lambdaclass/cairo-vm/pull/680)
    * Internal changes:
        * Make the `compile_hint` implementation which was in the `BuiltinHintProcessor` the default implementation in the trait.
* Add new error type `HintError` [#676](https://github.com/lambdaclass/cairo-vm/pull/676)
    * Public Api changes:
        * `HintProcessor::execute_hint()` now returns a `HintError` instead of a `VirtualMachineError`
        * Helper functions on `hint_processor_utils.rs` now return a `HintError`
* Change the Dictionary used in dict hints to store MaybeRelocatable instead of BigInt [#687](https://github.com/lambdaclass/cairo-vm/pull/687)
    * Public Api changes:
        * `DictManager`, its dictionaries, and all dict module hints implemented in rust now use `MaybeRelocatable` for keys and values instead of `BigInt`
        * Add helper functions that allow extracting ids variables as `MaybeRelocatable`: `get_maybe_relocatable_from_var_name` & `get_maybe_relocatable_from_reference`
        * Change inner value type of dict-related `HintError` variants to `MaybeRelocatable`

* Implement `substitute_error_message_attribute_references` [#689] (https://github.com/lambdaclass/cairo-vm/pull/689)
    * Public Api changes:
        * Remove `error_message_attributes` field from `VirtualMachine`, and `VirtualMachine::new`
        * Add `flow_tracking_data` field to `Attribute`
        * `get_error_attr_value` now replaces the references in the error message with the corresponding cairo values.
        * Remove duplicated handling of error attribute messages leading to duplicated into in the final error display.
* Fix multiplicative inverse bug [#697](https://github.com/lambdaclass/cairo-vm/pull/697) [#698](https://github.com/lambdaclass/cairo-vm/pull/698). The VM was using integer division rather than prime field inverse when deducing `op0` or `op1` for the multiplication opcode

#### [0.1.0] - 2022-12-30
* Add traceback to VmException [#657](https://github.com/lambdaclass/cairo-vm/pull/657)
    * Public API changes:
        * `traceback` field added to `VmException` struct
        * `pub fn from_vm_error(runner: &CairoRunner, error: VirtualMachineError, pc: usize) -> Self` is now `pub fn from_vm_error(runner: &CairoRunner, vm: &VirtualMachine, error: VirtualMachineError) -> Self`
        * `pub fn get_location(pc: &usize, runner: &CairoRunner) -> Option<Location>` is now `pub fn get_location(pc: usize, runner: &CairoRunner) -> Option<Location>`
        * `pub fn decode_instruction(encoded_instr: i64, mut imm: Option<BigInt>) -> Result<instruction::Instruction, VirtualMachineError>` is now `pub fn decode_instruction(encoded_instr: i64, mut imm: Option<&BigInt>) -> Result<instruction::Instruction, VirtualMachineError>`
        * `VmException` fields' string format now mirrors their cairo-lang counterparts.<|MERGE_RESOLUTION|>--- conflicted
+++ resolved
@@ -2,11 +2,9 @@
 
 #### Upcoming Changes
 
-<<<<<<< HEAD
 * chore: bump pip `cairo-lang` 0.13.5 [#1959](https://github.com/lambdaclass/cairo-vm/pull/1959)
-=======
+
 * fix: Use Cairo prime instead of SECP_P in WRITE_DIVMOD_SEGMENT hint [#2078](https://github.com/lambdaclass/cairo-vm/pull/2078)
->>>>>>> 10b3dd95
 
 * feat: add support for alias identifiers destination in program serde [#2071](https://github.com/lambdaclass/cairo-vm/pull/2071)
 
