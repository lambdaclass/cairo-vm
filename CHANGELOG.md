--- conflicted
+++ resolved
@@ -2,19 +2,17 @@
 
 #### Upcoming Changes
 
-#### [0.8.6] - 2023-8-11
-
-<<<<<<< HEAD
 * feat: Implement `CairoRunner.get_cairo_pie`[#1375](https://github.com/lambdaclass/cairo-vm/pull/1375/files)
-=======
+
 * fix: Fix `SPLIT_FELT` hint [#1387](https://github.com/lambdaclass/cairo-vm/pull/1387)
->>>>>>> 132da2c7
 
 * fix: Fix div_mod [#1383](https://github.com/lambdaclass/cairo-vm/pull/1383)
 
   * Fixes `div_mod` function so that it behaves like the cairo-lang version
   * Various functions in the `math_utils` crate can now return a `MathError` : `div_mod`, `ec_add`, `line_slope`, `ec_double`, `ec_double_slope`.
   * Fixes `UINT256_MUL_INV_MOD_P` hint so that it behaves like the python code.
+
+#### [0.8.6] - 2023-8-11
 
 * fix: Handle error in hint `UINT256_MUL_DIV_MOD` when divides by zero [#1367](https://github.com/lambdaclass/cairo-vm/pull/1367)
 
