## Cairo-VM Changelog

#### Upcoming Changes

<<<<<<< HEAD
* feat: Implement air_private_input [#1552](https://github.com/lambdaclass/cairo-vm/pull/1552)
=======
* dev: bump cairo 1 compiler dep to 2.4 [#1530](https://github.com/lambdaclass/cairo-vm/pull/1530)
>>>>>>> e1ddf619

#### [1.0.0-rc0] - 2024-1-5

* feat: Use `ProjectivePoint` from types-rs in ec_op builtin impl [#1532](https://github.com/lambdaclass/cairo-vm/pull/1532)

* feat(BREAKING): Replace `cairo-felt` crate with `starknet-types-core` (0.0.5) [#1408](https://github.com/lambdaclass/cairo-vm/pull/1408)

* feat(BREAKING): Add Cairo 1 proof mode compilation and execution [#1517] (https://github.com/lambdaclass/cairo-vm/pull/1517)
    * In the cairo1-run crate, now the Cairo 1 Programs are compiled and executed in proof-mode
    * BREAKING: Remove `CairoRunner.proof_mode: bool` field and replace it with `CairoRunner.runner_mode: RunnerMode`

* perf: Add `extensive_hints` feature to prevent performance regression for the common use-case [#1503] (https://github.com/lambdaclass/cairo-vm/pull/1503)

  * Gates changes added by #1491 under the feature flag `extensive_hints`

* chore: remove cancel-duplicates workflow [#1497](https://github.com/lambdaclass/cairo-vm/pull/1497)

* feat: Handle `pc`s outside of program segment in `VmException` [#1501] (https://github.com/lambdaclass/cairo-vm/pull/1501)

  * `VmException` now shows the full pc value instead of just the offset (`VmException.pc` field type changed to `Relocatable`)
  * `VmException.traceback` now shows the full pc value for each entry instead of hardcoding its index to 0.
  * Disable debug information for errors produced when `pc` is outside of the program segment (segment_index != 0). `VmException` fields `inst_location` & `error_attr_value` will be `None` in such case.

* feat: Allow running instructions from pcs outside the program segement [#1493](https://github.com/lambdaclass/cairo-vm/pull/1493)

* BREAKING: Partially Revert `Optimize trace relocation #906` [#1492](https://github.com/lambdaclass/cairo-vm/pull/1492)

  * Remove methods `VirtualMachine::get_relocated_trace`& `VirtualMachine::relocate_trace`.
  * Add `relocated_trace` field  & `relocate_trace` method to `CairoRunner`.
  * Swap `TraceEntry` for `RelocatedTraceEntry` type in `write_encoded_trace` & `PublicInput::new` signatures.
  * Now takes into account the program counter's segment index when building the execution trace instead of assuming it to be 0.

* feat: Add HintProcessor::execute_hint_extensive + refactor hint_ranges [#1491](https://github.com/lambdaclass/cairo-vm/pull/1491)

  * Add trait method `HintProcessorLogic::execute_hint_extensive`:
    * This method has a similar behaviour to `HintProcessorLogic::execute_hint` but it also returns a `HintExtension` (type alias for `HashMap<Relocatable, Vec<Box<dyn Any>>>`) that can be used to extend the current map of hints used by the VM. This behaviour achieves what the `vm_load_data` primitive does for cairo-lang, and is needed to implement os hints.
    * This method is now used by the VM to execute hints instead of `execute_hint`, but it's default implementation calls `execute_hint`, so current implementors of the `HintProcessor` trait won't notice any change.

  * Signature changes:
    * `pub fn step_hint(&mut self, hint_executor: &mut dyn HintProcessor, exec_scopes: &mut ExecutionScopes, hint_datas: &mut Vec<Box<dyn Any>>, constants: &HashMap<String, Felt252>) -> Result<(), VirtualMachineError>` -> `pub fn step_hint(&mut self, hint_processor: &mut dyn HintProcessor, exec_scopes: &mut ExecutionScopes, hint_datas: &mut Vec<Box<dyn Any>>, hint_ranges: &mut HashMap<Relocatable, HintRange>, constants: &HashMap<String, Felt252>) -> Result<(), VirtualMachineError>`
    * `pub fn step(&mut self, hint_executor: &mut dyn HintProcessor, exec_scopes: &mut ExecutionScopes, hint_data: &[Box<dyn Any>], constants: &HashMap<String, Felt252>) -> Result<(), VirtualMachineError>` -> `pub fn step(&mut self, hint_processor: &mut dyn HintProcessor, exec_scopes: &mut ExecutionScopes, hint_datas: &mut Vec<Box<dyn Any>>, hint_ranges: &mut HashMap<Relocatable, HintRange>, constants: &HashMap<String, Felt252>) -> Result<(), VirtualMachineError>`

* feat: add debugging capabilities behind `print` feature flag. [#1476](https://github.com/lambdaclass/cairo-vm/pull/1476)

* feat: add `cairo_run_program` function that takes a `Program` as an arg. [#1496](https://github.com/lambdaclass/cairo-vm/pull/1496)

#### [0.9.1] - 2023-11-16

* chore: bump `cairo-lang-` dependencies to 2.3.1 [#1482](https://github.com/lambdaclass/cairo-vm/pull/1482), [#1483](https://github.com/lambdaclass/cairo-vm/pull/1483)

* feat: Make PublicInput fields public [#1474](https://github.com/lambdaclass/cairo-vm/pull/1474)

* chore: bump starknet-crypto to v0.6.1 [#1469](https://github.com/lambdaclass/cairo-vm/pull/1469)

* feat: Implement the Serialize and Deserialize methods for the Program struct [#1458](https://github.com/lambdaclass/cairo-vm/pull/1458)

* feat: Use only program builtins when running cairo 1 programs [#1457](https://github.com/lambdaclass/cairo-vm/pull/1457)

* feat: Use latest cairo-vm version in cairo1-run crate [#1455](https://github.com/lambdaclass/cairo-vm/pull/1455)

* feat: Implement a CLI to run cairo 1 programs [#1370](https://github.com/lambdaclass/cairo-vm/pull/1370)

* fix: Fix string code of `BLAKE2S_ADD_UINT256` hint [#1454](https://github.com/lambdaclass/cairo-vm/pull/1454)

#### [0.9.0] - 2023-10-03

* fix: Default to empty attributes vector when the field is missing from the program JSON [#1450](https://github.com/lambdaclass/cairo-vm/pull/1450)

* fix: Change serialization of CairoPieMemory to match Python's binary format [#1447](https://github.com/lambdaclass/cairo-vm/pull/1447)

* fix: Remove Deserialize derive from CairoPie and fix Serialize implementation to match Python's [#1444](https://github.com/lambdaclass/cairo-vm/pull/1444)

* fix: ec_recover hints no longer panic when divisor is 0 [#1433](https://github.com/lambdaclass/cairo-vm/pull/1433)

* feat: Implement the Serialize and Deserialize traits for the CairoPie struct [#1438](https://github.com/lambdaclass/cairo-vm/pull/1438)

* fix: Using UINT256_HINT no longer panics when b is greater than 2^256 [#1430](https://github.com/lambdaclass/cairo-vm/pull/1430)

* feat: Added a differential fuzzer for programs with whitelisted hints [#1358](https://github.com/lambdaclass/cairo-vm/pull/1358)

* fix(breaking): Change return type of `get_execution_resources` to `RunnerError` [#1398](https://github.com/lambdaclass/cairo-vm/pull/1398)

* Don't build wasm-demo in `build` target + add ci job to run the wasm demo [#1393](https://github.com/lambdaclass/cairo-vm/pull/1393)

    * Adds default-members to workspace
    * Crate `examples/wasm-demo` is no longer built during `make build`
    * `make check` no longer compiles the cairo file used in the wasm-demo
    * Removes Makefile targets `examples/wasm-demo/src/array_sum.json` & `example_program`
    * `wasm-demo` now uses the compiled cairo file in `cairo_programs` directory instead of its own copy

* feat: Add `Program::new_for_proof` [#1396](https://github.com/lambdaclass/cairo-vm/pull/1396)

#### [0.8.7] - 2023-8-28

* Add REDUCE_V2 hint [#1420](https://github.com/lambdaclass/cairo-vm/pull/1420):
    * Implement REDUCE_V2 hint
    * Rename hint REDUCE -> REDUCE_V1

* BREAKING: Add `disable_trace_padding` to `CairoRunConfig`[#1233](https://github.com/lambdaclass/cairo-rs/pull/1233)

* feat: Implement `CairoRunner.get_cairo_pie`[#1375](https://github.com/lambdaclass/cairo-vm/pull/1375)

* fix: Compare air_public_inputs against python vm + Fix how public memory is built [#391](https://github.com/lambdaclass/cairo-vm/pull/1391)

    BugFixes:

    *  `CairoRunner.finalize_segments` now builds the output builtin's public memory (if applicable).
    * `MemorySegmentManager.get_public_memory_addresses` logic fixed.
    * `MemorySegmentManager.finalize` no longer skips segments when their public memory is None

    Minor changes:

    * `VirtualMachine.get_public_memory_addresses` now strips the "_builtin" suffix from builtin names
    * `MemorySegmentAddresses.stop_address` renamed to `stop_ptr`

    Overall these changes make the the air public input file (obtained through the --air_public_input flag) equivalent to the ones outputted by the cairo-lang version

* fix: Fix `SPLIT_FELT` hint [#1387](https://github.com/lambdaclass/cairo-vm/pull/1387)

* refactor: combine `Program.hints` and `Program.hints_ranges` into custom collection [#1366](https://github.com/lambdaclass/cairo-vm/pull/1366)

* fix: Fix div_mod [#1383](https://github.com/lambdaclass/cairo-vm/pull/1383)

  * Fixes `div_mod` function so that it behaves like the cairo-lang version
  * Various functions in the `math_utils` crate can now return a `MathError` : `div_mod`, `ec_add`, `line_slope`, `ec_double`, `ec_double_slope`.
  * Fixes `UINT256_MUL_INV_MOD_P` hint so that it behaves like the python code.

#### [0.8.6] - 2023-8-11

* fix: Handle error in hint `UINT256_MUL_DIV_MOD` when divides by zero [#1367](https://github.com/lambdaclass/cairo-vm/pull/1367)

* Add HintError::SyscallError and VmErrors::HINT_ERROR_STR constant [#1357](https://github.com/lambdaclass/cairo-rs/pull/1357)

* feat: make *arbitrary* feature also enable a `proptest::arbitrary::Arbitrary` implementation for `Felt252` [#1355](https://github.com/lambdaclass/cairo-vm/pull/1355)

* fix: correctly display invalid signature error message [#1361](https://github.com/lambdaclass/cairo-vm/pull/1361)

#### [0.8.5] - 2023-7-31

* fix: `Program` comparison depending on `hints_ranges` ordering [#1351](https://github.com/lambdaclass/cairo-rs/pull/1351)

* feat: implement the `--air_public_input` flag to the runner for outputting public inputs into a file [#1268](https://github.com/lambdaclass/cairo-rs/pull/1268)

* fix: CLI errors bad formatting and handling

* perf: replace insertion with bit-setting in validated addresses [#1208](https://github.com/lambdaclass/cairo-vm/pull/1208)

* fix: return error when a parsed hint's PC is invalid [#1340](https://github.com/lambdaclass/cairo-vm/pull/1340)

* chore(deps): bump _cairo-lang_ dependencies to v2.1.0-rc2 [#1345](https://github.com/lambdaclass/cairo-vm/pull/1345)

* chore(examples): remove _wee_alloc_ dependency from _wasm-demo_ example and _ensure-no_std_ dummy crate [#1337](https://github.com/lambdaclass/cairo-vm/pull/1337)

* docs: improved crate documentation [#1334](https://github.com/lambdaclass/cairo-vm/pull/1334)

* chore!: made `deserialize_utils` module private [#1334](https://github.com/lambdaclass/cairo-vm/pull/1334)
  BREAKING:
  * `deserialize_utils` is no longer exported
  * functions `maybe_add_padding`, `parse_value`, and `take_until_unbalanced` are no longer exported
  * `ReferenceParseError` is no more

* perf: changed `ok_or` usage for `ok_or_else` in expensive cases [#1332](https://github.com/lambdaclass/cairo-vm/pull/1332)

* feat: updated the old WASM example and moved it to [`examples/wasm-demo`](examples/wasm-demo/) [#1315](https://github.com/lambdaclass/cairo-vm/pull/1315)

* feat(fuzzing): add `arbitrary` feature to enable arbitrary derive in `Program` and `CairoRunConfig` [#1306](https://github.com/lambdaclass/cairo-vm/pull/1306) [#1330](https://github.com/lambdaclass/cairo-vm/pull/1330)

* perf: remove pointless iterator from rc limits tracking [#1316](https://github.com/lambdaclass/cairo-vm/pull/1316)

* feat(felt): add `from_bytes_le` and `from_bytes_ne` methods to `Felt252` [#1326](https://github.com/lambdaclass/cairo-vm/pull/1326)

* perf: change `Program::shared_program_data::hints` from `HashMap<usize, Vec<Box<dyn Any>>>` to `Vec<Box<dyn Any>>` and refer to them as ranges stored in a `Vec<_>` indexed by PC with run time reductions of up to 12% [#931](https://github.com/lambdaclass/cairo-vm/pull/931)
  BREAKING:
  * `get_hint_dictionary(&self, &[HintReference], &mut dyn HintProcessor) -> Result<HashMap<usize, Vec<Box<dyn Any>>, VirtualMachineError>` ->
    `get_hint_data(self, &[HintReference], &mut dyn HintProcessor) -> Result<Vec<Box<dyn Any>, VirtualMachineError>`
  * Hook methods receive `&[Box<dyn Any>]` rather than `&HashMap<usize, Vec<Box<dyn Any>>>`

#### [0.8.4]
**YANKED**

#### [0.8.3]
**YANKED**

#### [0.8.2] - 2023-7-10

* chore: update dependencies, particularly lamdaworks 0.1.2 -> 0.1.3 [#1323](https://github.com/lambdaclass/cairo-vm/pull/1323)

* fix: fix `UINT256_MUL_DIV_MOD` hint [#1320](https://github.com/lambdaclass/cairo-vm/pull/1320)

* feat: add dependency installation script `install.sh` [#1298](https://github.com/lambdaclass/cairo-vm/pull/1298)

* fix: specify resolver version 2 in the virtual workspace's manifest [#1311](https://github.com/lambdaclass/cairo-vm/pull/1311)

* feat: add `lambdaworks-felt` feature to `cairo-vm-cli` [#1308](https://github.com/lambdaclass/cairo-vm/pull/1308)

* chore: update dependencies, particularly clap 3.2 -> 4.3 [#1309](https://github.com/lambdaclass/cairo-vm/pull/1309)
  * this removes dependency on _atty_, that's no longer mantained

* chore: remove unused dependencies [#1307](https://github.com/lambdaclass/cairo-vm/pull/1307)
  * rand_core
  * serde_bytes
  * rusty-hook (_dev-dependency_)

* chore: bump `cairo-lang-starknet` and `cairo-lang-casm` dependencies to 2.0.0 [#1313](https://github.com/lambdaclass/cairo-vm/pull/1313)

#### [0.8.1] - 2023-6-29

* chore: change mentions of *cairo-rs-py* to *cairo-vm-py* [#1296](https://github.com/lambdaclass/cairo-vm/pull/1296)

* rename github repo from https://github.com/lambdaclass/cairo-rs to https://github.com/lambdaclass/cairo-vm [#1289](https://github.com/lambdaclass/cairo-vm/pull/1289)

* fix(security): avoid OOM crashes when programs jump to very high invalid addresses [#1285](https://github.com/lambdaclass/cairo-vm/pull/1285)

* fix: add `to_bytes_be` to the felt when `lambdaworks-felt` feature is active [#1290](https://github.com/lambdaclass/cairo-vm/pull/1290)

* chore: mark `modpow` and `to_signed_bytes_le` as *deprecated* [#1290](https://github.com/lambdaclass/cairo-vm/pull/1290)

* fix: bump *lambdaworks-math* to latest version, that fixes no-std support [#1293](https://github.com/lambdaclass/cairo-vm/pull/1293)

* build: remove dependency to `thiserror` (use `thiserror-no-std/std` instead)

* chore: use LambdaWorks' implementation of bit operations for `Felt252` [#1291](https://github.com/lambdaclass/cairo-vm/pull/1291)

* update `cairo-lang-starknet` and `cairo-lang-casm` dependencies to v2.0.0-rc6 [#1299](https://github.com/lambdaclass/cairo-vm/pull/1299)

#### [0.8.0] - 2023-6-26

* feat: Add feature `lambdaworks-felt` to `felt` & `cairo-vm` crates [#1281](https://github.com/lambdaclass/cairo-vm/pull/1281)

    Changes under this feature:
  * `Felt252` now uses *LambdaWorks*' `FieldElement` internally
  * BREAKING: some methods of `Felt252` were removed, namely: `modpow` and `to_signed_bytes_le`

#### [0.7.0] - 2023-6-26

* BREAKING: Integrate `RunResources` logic into `HintProcessor` trait [#1274](https://github.com/lambdaclass/cairo-vm/pull/1274)
  * Rename trait `HintProcessor` to `HintProcessorLogic`
  * Add trait `ResourceTracker`
  * Trait `HintProcessor` is now `HintProcessor: HintProcessorLogic + ResourceTracker`
  * `BuiltinHintProcessor::new` & `Cairo1HintProcessor::new` now receive the argumet `run_resources: RunResources`
  * `HintProcessorLogic::execute_hint` no longer receives `run_resources: &mut RunResources`
  * Remove argument `run_resources: &mut RunResources` from `CairoRunner::run_until_pc` & `CairoRunner::run_from_entrypoint`

* build: remove unused implicit features from cairo-vm [#1266](https://github.com/lambdaclass/cairo-vm/pull/1266)


#### [0.6.1] - 2023-6-23

* fix: updated the `custom_hint_example` and added it to the workspace [#1258](https://github.com/lambdaclass/cairo-vm/pull/1258)

* Add path to cairo-vm README.md [#1276](https://github.com/lambdaclass/cairo-vm/pull/1276)

* fix: change error returned when subtracting two `MaybeRelocatable`s to better reflect the cause [#1271](https://github.com/lambdaclass/cairo-vm/pull/1271)

* fix: CLI error message when using --help [#1270](https://github.com/lambdaclass/cairo-vm/pull/1270)

#### [0.6.0] - 2023-6-18

* fix: `dibit` hint no longer fails when called with an `m` of zero [#1247](https://github.com/lambdaclass/cairo-vm/pull/1247)

* fix(security): avoid denial of service on malicious input exploiting the scientific notation parser [#1239](https://github.com/lambdaclass/cairo-vm/pull/1239)

* BREAKING: Change `RunResources` usage:
    * Modify field type `RunResources.n_steps: Option<usize>,`

    * Public Api Changes:
        *  CairoRunner::run_until_pc: Now receive a `&mut RunResources` instead of an `&mut Option<RunResources>`
        *  CairoRunner::run_from_entrypoint: Now receive a `&mut RunResources` instead of an `&mut Option<RunResources>`
        * VirtualMachine::Step: Add `&mut RunResources` as input
        * Trait HintProcessor::execute_hint: Add  `&mut RunResources` as an input

* perf: accumulate `min` and `max` instruction offsets during run to speed up range check [#1080](https://github.com/lambdaclass/cairo-vm/pull/)
  BREAKING: `Cairo_runner::get_perm_range_check_limits` no longer returns an error when called without trace enabled, as it no longer depends on it

* perf: process reference list on `Program` creation only [#1214](https://github.com/lambdaclass/cairo-vm/pull/1214)
  Also keep them in a `Vec<_>` instead of a `HashMap<_, _>` since it will be continuous anyway.
  BREAKING:
  * `HintProcessor::compile_hint` now receies a `&[HintReference]` rather than `&HashMap<usize, HintReference>`
  * Public `CairoRunner::get_reference_list` has been removed

* BREAKING: Add no_std compatibility to cairo-vm (cairo-1-hints feature still not supported)
    * Move the vm to its own directory and crate, different from the workspace [#1215](https://github.com/lambdaclass/cairo-vm/pull/1215)

    * Add an `ensure_no_std` crate that the CI will use to check that new changes don't revert `no_std` support [#1215](https://github.com/lambdaclass/cairo-vm/pull/1215) [#1232](https://github.com/lambdaclass/cairo-vm/pull/1232)

    * replace the use of `num-prime::is_prime` by a custom implementation, therefore restoring `no_std` compatibility [#1238](https://github.com/lambdaclass/cairo-vm/pull/1238)

#### [0.5.2] - 2023-6-12

* BREAKING: Compute `ExecutionResources.n_steps` without requiring trace [#1222](https://github.com/lambdaclass/cairo-vm/pull/1222)

  * `CairoRunner::get_execution_resources` return's `n_steps` field value is now set to `vm.current_step` instead of `0` if both `original_steps` and `trace` are set to `None`

* Add `RunResources::get_n_steps` method [#1225](https://github.com/lambdaclass/cairo-vm/pull/1225)

* refactor: simplify `mem_eq`

* fix: pin Cairo compiler version [#1220](https://github.com/lambdaclass/cairo-vm/pull/1220)

* perf: make `inner_rc_bound` a constant, improving performance of the range-check builtin

* fix: substraction of `MaybeRelocatable` always behaves as signed [#1218](https://github.com/lambdaclass/cairo-vm/pull/1218)

#### [0.5.1] - 2023-6-7

* fix: fix overflow for `QUAD_BIT` and `DI_BIT` hints [#1209](https://github.com/lambdaclass/cairo-vm/pull/1209)
  Fixes [#1205](https://github.com/lambdaclass/cairo-vm/issue/1205)

* fix: fix hints `UINT256_UNSIGNED_DIV_REM` && `UINT256_EXPANDED_UNSIGNED_DIV_REM` [#1203](https://github.com/lambdaclass/cairo-vm/pull/1203)

* bugfix: fix deserialization of scientific notation with fractional values [#1202](https://github.com/lambdaclass/cairo-vm/pull/1202)

* feat: implement `mem_eq` function to test for equality of two ranges in memory [#1198](https://github.com/lambdaclass/cairo-vm/pull/1198)

* perf: use `mem_eq` in `set_add` [#1198](https://github.com/lambdaclass/cairo-vm/pull/1198)

* feat: wrap big variants of `HintError`, `VirtualMachineError`, `RunnerError`, `MemoryError`, `MathError`, `InsufficientAllocatedCellsError` in `Box` [#1193](https://github.com/lambdaclass/cairo-vm/pull/1193)
  * BREAKING: all tuple variants of `HintError` with a single `Felt252` or multiple elements now receive a single `Box`

* Add `Program::builtins_len method` [#1194](https://github.com/lambdaclass/cairo-vm/pull/1194)

* fix: Handle the deserialization of serde_json::Number with scientific notation (e.g.: Number(1e27)) in felt_from_number function [#1188](https://github.com/lambdaclass/cairo-vm/pull/1188)

* feat: Add RunResources Struct [#1175](https://github.com/lambdaclass/cairo-vm/pull/1175)
  * BREAKING: Modify `CairoRunner::run_until_pc` arity. Add `run_resources: &mut Option<RunResources>` input
  * BREAKING: Modify `CairoRunner::run_from_entrypoint` arity. Add `run_resources: &mut Option<RunResources>` input

* fix: Fix 'as_int' conversion usage in hints `ASSERT_250_BIT` &  `SIGNED_DIV_REM` [#1191](https://github.com/lambdaclass/cairo-vm/pull/1191)


* bugfix: Use cairo constants in `ASSERT_250_BIT` hint [#1187](https://github.com/lambdaclass/cairo-vm/pull/1187)

* bugfix: Fix `EC_DOUBLE_ASSIGN_NEW_X_V2` hint not taking `SECP_P` value from the current execution scope [#1186](https://github.com/lambdaclass/cairo-vm/pull/1186)

* fix: Fix hint `BIGINT_PACK_DIV_MOD` [#1189](https://github.com/lambdaclass/cairo-vm/pull/1189)

* fix: Fix possible subtraction overflow in `QUAD_BIT` & `DI_BIT` hints [#1185](https://github.com/lambdaclass/cairo-vm/pull/1185)

  * These hints now return an error when ids.m equals zero

* fix: felt_from_number not properly returning parse errors [#1012](https://github.com/lambdaclass/cairo-vm/pull/1012)

* fix: Fix felt sqrt and Signed impl [#1150](https://github.com/lambdaclass/cairo-vm/pull/1150)

  * BREAKING: Fix `Felt252` methods `abs`, `signum`, `is_positive`, `is_negative` and `sqrt`
  * BREAKING: Remove function `math_utils::sqrt`(Now moved to `Felt252::sqrt`)

* feat: Add method `CairoRunner::initialize_function_runner_cairo_1` [#1151](https://github.com/lambdaclass/cairo-vm/pull/1151)

  * Add method `pub fn initialize_function_runner_cairo_1(
        &mut self,
        vm: &mut VirtualMachine,
        program_builtins: &[BuiltinName],
    ) -> Result<(), RunnerError>` to `CairoRunner`

  * BREAKING: Move field `builtins` from `SharedProgramData` to `Program`
  * BREAKING: Remove argument `add_segment_arena_builtin` from `CairoRunner::initialize_function_runner`, it is now always false
  * BREAKING: Add `segment_arena` enum variant to `BuiltinName`

* Fix implementation of `InitSquashData` and `ShouldSkipSquashLoop`

* Add more hints to `Cairo1HintProcessor` [#1171](https://github.com/lambdaclass/cairo-vm/pull/1171)
                                          [#1143](https://github.com/lambdaclass/cairo-vm/pull/1143)

    * `Cairo1HintProcessor` can now run the following hints:
        * Felt252DictEntryInit
        * Felt252DictEntryUpdate
        * GetCurrentAccessDelta
        * InitSquashData
        * AllocConstantSize
        * GetCurrentAccessIndex
        * ShouldContinueSquashLoop
        * FieldSqrt
        * Uint512DivMod

* Add some small considerations regarding Cairo 1 programs [#1144](https://github.com/lambdaclass/cairo-vm/pull/1144):

  * Ignore Casm and Sierra files
  * Add special flag to compile Cairo 1 programs

* Make the VM able to run `CasmContractClass` files under `cairo-1-hints` feature [#1098](https://github.com/lambdaclass/cairo-vm/pull/1098)

  * Implement `TryFrom<CasmContractClass> for Program`
  * Add `Cairo1HintProcessor`

#### 0.5.0
**YANKED**

#### [0.4.0] - 2023-05-12

* perf: insert elements from the tail in `load_data` so reallocation happens only once [#1117](https://github.com/lambdaclass/cairo-vm/pull/1117)

* Add `CairoRunner::get_program method` [#1123](https://github.com/lambdaclass/cairo-vm/pull/1123)

* Use to_signed_felt as function for felt252 as BigInt within [-P/2, P/2] range and use to_bigint as function for representation as BigInt. [#1100](https://github.com/lambdaclass/cairo-vm/pull/1100)

* Implement hint on field_arithmetic lib [#1090](https://github.com/lambdaclass/cairo-vm/pull/1090)

    `BuiltinHintProcessor` now supports the following hints:

    ```python
        %{
            def split(num: int, num_bits_shift: int, length: int):
                a = []
                for _ in range(length):
                    a.append( num & ((1 << num_bits_shift) - 1) )
                    num = num >> num_bits_shift
                return tuple(a)

            def pack(z, num_bits_shift: int) -> int:
                limbs = (z.d0, z.d1, z.d2)
                return sum(limb << (num_bits_shift * i) for i, limb in enumerate(limbs))

            a = pack(ids.a, num_bits_shift = 128)
            b = pack(ids.b, num_bits_shift = 128)
            p = pack(ids.p, num_bits_shift = 128)

            res = (a - b) % p


            res_split = split(res, num_bits_shift=128, length=3)

            ids.res.d0 = res_split[0]
            ids.res.d1 = res_split[1]
            ids.res.d2 = res_split[2]
        %}
    ```

* Add missing hint on cairo_secp lib [#1089](https://github.com/lambdaclass/cairo-vm/pull/1089):
    `BuiltinHintProcessor` now supports the following hint:

    ```python

    from starkware.cairo.common.cairo_secp.secp_utils import pack

    slope = pack(ids.slope, PRIME)
    x0 = pack(ids.point0.x, PRIME)
    x1 = pack(ids.point1.x, PRIME)
    y0 = pack(ids.point0.y, PRIME)

    value = new_x = (pow(slope, 2, SECP_P) - x0 - x1) % SECP_P
    ```

* Add missing hint on vrf.json whitelist [#1055](https://github.com/lambdaclass/cairo-vm/pull/1055):

     `BuiltinHintProcessor` now supports the following hint:

     ```python
    %{
        PRIME = 2**255 - 19
        II = pow(2, (PRIME - 1) // 4, PRIME)

        xx = ids.xx.low + (ids.xx.high<<128)
        x = pow(xx, (PRIME + 3) // 8, PRIME)
        if (x * x - xx) % PRIME != 0:
            x = (x * II) % PRIME
        if x % 2 != 0:
            x = PRIME - x
        ids.x.low = x & ((1<<128)-1)
        ids.x.high = x >> 128
    %}
    ```

* Implement hint variant for finalize_blake2s[#1072](https://github.com/lambdaclass/cairo-vm/pull/1072)

    `BuiltinHintProcessor` now supports the following hint:

     ```python
    %{
        # Add dummy pairs of input and output.
        from starkware.cairo.common.cairo_blake2s.blake2s_utils import IV, blake2s_compress

        _n_packed_instances = int(ids.N_PACKED_INSTANCES)
        assert 0 <= _n_packed_instances < 20
        _blake2s_input_chunk_size_felts = int(ids.BLAKE2S_INPUT_CHUNK_SIZE_FELTS)
        assert 0 <= _blake2s_input_chunk_size_felts < 100

        message = [0] * _blake2s_input_chunk_size_felts
        modified_iv = [IV[0] ^ 0x01010020] + IV[1:]
        output = blake2s_compress(
            message=message,
            h=modified_iv,
            t0=0,
            t1=0,
            f0=0xffffffff,
            f1=0,
        )
        padding = (message + modified_iv + [0, 0xffffffff] + output) * (_n_packed_instances - 1)
        segments.write_arg(ids.blake2s_ptr_end, padding)
        %}
        ```

* Implement fast_ec_add hint variant [#1087](https://github.com/lambdaclass/cairo-vm/pull/1087)

`BuiltinHintProcessor` now supports the following hint:

    ```python
    %{
        from starkware.cairo.common.cairo_secp.secp_utils import SECP_P, pack

        slope = pack(ids.slope, PRIME)
        x0 = pack(ids.pt0.x, PRIME)
        x1 = pack(ids.pt1.x, PRIME)
        y0 = pack(ids.pt0.y, PRIME)

        value = new_x = (pow(slope, 2, SECP_P) - x0 - x1) % SECP_P
    %}
    ```

* feat(hints): Add alternative string for hint IS_ZERO_PACK_EXTERNAL_SECP [#1082](https://github.com/lambdaclass/cairo-vm/pull/1082)

    `BuiltinHintProcessor` now supports the following hint:

    ```python
    %{
        from starkware.cairo.common.cairo_secp.secp_utils import pack
        x = pack(ids.x, PRIME) % SECP_P
    %}
    ```

* Add alternative hint code for ec_double hint [#1083](https://github.com/lambdaclass/cairo-vm/pull/1083)

    `BuiltinHintProcessor` now supports the following hint:

    ```python
    %{
        from starkware.cairo.common.cairo_secp.secp_utils import SECP_P, pack

        slope = pack(ids.slope, PRIME)
        x = pack(ids.pt.x, PRIME)
        y = pack(ids.pt.y, PRIME)

        value = new_x = (pow(slope, 2, SECP_P) - 2 * x) % SECP_P
    %}
    ```

* fix(security)!: avoid DoS on malicious insertion to memory [#1099](https://github.com/lambdaclass/cairo-vm/pull/1099)
    * A program could crash the library by attempting to insert a value at an address with a big offset; fixed by trying to reserve to check for allocation failure
    * A program could crash the program by exploiting an integer overflow when attempting to insert a value at an address with offset `usize::MAX`

    BREAKING: added a new error variant `MemoryError::VecCapacityExceeded`

* perf: specialize addition for `u64` and `Felt252` [#932](https://github.com/lambdaclass/cairo-vm/pull/932)
    * Avoids the creation of a new `Felt252` instance for additions with a very restricted valid range
    * This impacts specially the addition of `Relocatable` with `Felt252` values in `update_pc`, which take a significant amount of time in some benchmarks

* fix(starknet-crypto): bump version to `0.5.0` [#1088](https://github.com/lambdaclass/cairo-vm/pull/1088)
    * This includes the fix for a `panic!` in `ecdsa::verify`.
      See: [#365](https://github.com/xJonathanLEI/starknet-rs/issues/365) and [#366](https://github.com/xJonathanLEI/starknet-rs/pulls/366)

* feat(hints): Add alternative string for hint IS_ZERO_PACK [#1081](https://github.com/lambdaclass/cairo-vm/pull/1081)

    `BuiltinHintProcessor` now supports the following hint:

    ```python
    %{
        from starkware.cairo.common.cairo_secp.secp_utils import SECP_P, pack
        x = pack(ids.x, PRIME) % SECP_P
    %}

* Add missing hints `NewHint#55`, `NewHint#56`, and `NewHint#57` [#1077](https://github.com/lambdaclass/cairo-vm/issues/1077)

    `BuiltinHintProcessor` now supports the following hints:

    ```python
    from starkware.cairo.common.cairo_secp.secp_utils import pack
    SECP_P=2**255-19

    x = pack(ids.x, PRIME) % SECP_P
    ```

    ```python
    from starkware.cairo.common.cairo_secp.secp_utils import pack
    SECP_P=2**255-19

    value = pack(ids.x, PRIME) % SECP_P
    ```

    ```python
    SECP_P=2**255-19
    from starkware.python.math_utils import div_mod

    value = x_inv = div_mod(1, x, SECP_P)
    ```

* Implement hint for `starkware.cairo.common.cairo_keccak.keccak._copy_inputs` as described by whitelist `starknet/security/whitelists/cairo_keccak.json` [#1058](https://github.com/lambdaclass/cairo-vm/pull/1058)

    `BuiltinHintProcessor` now supports the following hint:

    ```python
    %{ ids.full_word = int(ids.n_bytes >= 8) %}
    ```

* perf: cache decoded instructions [#944](https://github.com/lambdaclass/cairo-vm/pull/944)
    * Creates a new cache field in `VirtualMachine` that stores the `Instruction` instances as they get decoded from memory, significantly reducing decoding overhead, with gains up to 9% in runtime according to benchmarks in the performance server

* Add alternative hint code for nondet_bigint3 hint [#1071](https://github.com/lambdaclass/cairo-vm/pull/1071)

    `BuiltinHintProcessor` now supports the following hint:

    ```python
    %{
        from starkware.cairo.common.cairo_secp.secp_utils import split
        segments.write_arg(ids.res.address_, split(value))
    %}
    ```

* Add missing hint on vrf.json lib [#1052](https://github.com/lambdaclass/cairo-vm/pull/1052):

    `BuiltinHintProcessor` now supports the following hint:

    ```python
    %{
        from starkware.cairo.common.cairo_secp.secp_utils import pack
        SECP_P = 2**255-19

        slope = pack(ids.slope, PRIME)
        x0 = pack(ids.point0.x, PRIME)
        x1 = pack(ids.point1.x, PRIME)
        y0 = pack(ids.point0.y, PRIME)

        value = new_x = (pow(slope, 2, SECP_P) - x0 - x1) % SECP_P
    %}
    ```

* Implement hint for cairo_sha256_arbitrary_input_length whitelist [#1091](https://github.com/lambdaclass/cairo-vm/pull/1091)

    `BuiltinHintProcessor` now supports the following hint:

    ```python
    %{
        from starkware.cairo.common.cairo_sha256.sha256_utils import (
            compute_message_schedule, sha2_compress_function)

        _sha256_input_chunk_size_felts = int(ids.SHA256_INPUT_CHUNK_SIZE_FELTS)
        assert 0 <= _sha256_input_chunk_size_felts < 100
        _sha256_state_size_felts = int(ids.SHA256_STATE_SIZE_FELTS)
        assert 0 <= _sha256_state_size_felts < 100
        w = compute_message_schedule(memory.get_range(
            ids.sha256_start, _sha256_input_chunk_size_felts))
        new_state = sha2_compress_function(memory.get_range(ids.state, _sha256_state_size_felts), w)
        segments.write_arg(ids.output, new_state)
    %}
    ```

* Add missing hint on vrf.json lib [#1053](https://github.com/lambdaclass/cairo-vm/pull/1053):

     `BuiltinHintProcessor` now supports the following hint:

     ```python
    %{
        from starkware.cairo.common.cairo_secp.secp_utils import SECP_P, pack
        SECP_P = 2**255-19

        slope = pack(ids.slope, PRIME)
        x = pack(ids.point.x, PRIME)
        y = pack(ids.point.y, PRIME)

        value = new_x = (pow(slope, 2, SECP_P) - 2 * x) % SECP_P
    %}
    ```

* Implement hint on 0.6.0.json whitelist [#1044](https://github.com/lambdaclass/cairo-vm/pull/1044):

     `BuiltinHintProcessor` now supports the following hints:

    ```python
    %{
       ids.a_lsb = ids.a & 1
       ids.b_lsb = ids.b & 1
    %}
    ```

* Implement hint for `starkware.cairo.common.cairo_keccak.keccak._block_permutation` as described by whitelist `starknet/security/whitelists/cairo_keccak.json` [#1046](https://github.com/lambdaclass/cairo-vm/pull/1046)

    `BuiltinHintProcessor` now supports the following hint:

    ```python
    %{
        from starkware.cairo.common.cairo_keccak.keccak_utils import keccak_func
        _keccak_state_size_felts = int(ids.KECCAK_STATE_SIZE_FELTS)
        assert 0 <= _keccak_state_size_felts < 100
        output_values = keccak_func(memory.get_range(
            ids.keccak_ptr_start, _keccak_state_size_felts))
        segments.write_arg(ids.output, output_values)
    %}
    ```

* Implement hint on cairo_blake2s whitelist [#1040](https://github.com/lambdaclass/cairo-vm/pull/1040)

    `BuiltinHintProcessor` now supports the following hint:

    ```python
    %{
        from starkware.cairo.common.cairo_blake2s.blake2s_utils import IV, blake2s_compress

        _blake2s_input_chunk_size_felts = int(ids.BLAKE2S_INPUT_CHUNK_SIZE_FELTS)
        assert 0 <= _blake2s_input_chunk_size_felts < 100

        new_state = blake2s_compress(
            message=memory.get_range(ids.blake2s_start, _blake2s_input_chunk_size_felts),
            h=[IV[0] ^ 0x01010020] + IV[1:],
            t0=ids.n_bytes,
            t1=0,
            f0=0xffffffff,
            f1=0,
        )

        segments.write_arg(ids.output, new_state)
    %}
    ```

* Implement hint on cairo_blake2s whitelist [#1039](https://github.com/lambdaclass/cairo-vm/pull/1039)

    `BuiltinHintProcessor` now supports the following hint:

    ```python

    %{
        # Add dummy pairs of input and output.
        from starkware.cairo.common.cairo_blake2s.blake2s_utils import IV, blake2s_compress

        _n_packed_instances = int(ids.N_PACKED_INSTANCES)
        assert 0 <= _n_packed_instances < 20
        _blake2s_input_chunk_size_felts = int(ids.BLAKE2S_INPUT_CHUNK_SIZE_FELTS)
        assert 0 <= _blake2s_input_chunk_size_felts < 100

        message = [0] * _blake2s_input_chunk_size_felts
        modified_iv = [IV[0] ^ 0x01010020] + IV[1:]
        output = blake2s_compress(
            message=message,
            h=modified_iv,
            t0=0,
            t1=0,
            f0=0xffffffff,
            f1=0,
        )
        padding = (modified_iv + message + [0, 0xffffffff] + output) * (_n_packed_instances - 1)
        segments.write_arg(ids.blake2s_ptr_end, padding)
    %}

* Add `Program::iter_identifiers(&self) -> Iterator<Item = (&str, &Identifier)>` to get an iterator over the program's identifiers [#1079](https://github.com/lambdaclass/cairo-vm/pull/1079)

* Implement hint on `assert_le_felt` for versions 0.6.0 and 0.8.2 [#1047](https://github.com/lambdaclass/cairo-vm/pull/1047):

     `BuiltinHintProcessor` now supports the following hints:

     ```python

     %{
        from starkware.cairo.common.math_utils import assert_integer
        assert_integer(ids.a)
        assert_integer(ids.b)
        assert (ids.a % PRIME) <= (ids.b % PRIME), \
            f'a = {ids.a % PRIME} is not less than or equal to b = {ids.b % PRIME}.'
    %}

     ```

     ```python

    %{
        from starkware.cairo.common.math_utils import assert_integer
        assert_integer(ids.a)
        assert_integer(ids.b)
        a = ids.a % PRIME
        b = ids.b % PRIME
        assert a <= b, f'a = {a} is not less than or equal to b = {b}.'

        ids.small_inputs = int(
            a < range_check_builtin.bound and (b - a) < range_check_builtin.bound)
    %}

     ```

* Add missing hints on whitelist [#1073](https://github.com/lambdaclass/cairo-vm/pull/1073):

    `BuiltinHintProcessor` now supports the following hints:

    ```python
        ids.is_250 = 1 if ids.addr < 2**250 else 0
    ```

    ```python
        # Verify the assumptions on the relationship between 2**250, ADDR_BOUND and PRIME.
        ADDR_BOUND = ids.ADDR_BOUND % PRIME
        assert (2**250 < ADDR_BOUND <= 2**251) and (2 * 2**250 < PRIME) and (
                ADDR_BOUND * 2 > PRIME), \
            'normalize_address() cannot be used with the current constants.'
        ids.is_small = 1 if ids.addr < ADDR_BOUND else 0
    ```

* Implement hint on ec_recover.json whitelist [#1038](https://github.com/lambdaclass/cairo-vm/pull/1038):

    `BuiltinHintProcessor` now supports the following hint:

    ```python
    %{
         value = k = product // m
    %}
    ```

* Implement hint on ec_recover.json whitelist [#1037](https://github.com/lambdaclass/cairo-vm/pull/1037):

    `BuiltinHintProcessor` now supports the following hint:

    ```python
    %{
        from starkware.cairo.common.cairo_secp.secp_utils import pack
        from starkware.python.math_utils import div_mod, safe_div

        a = pack(ids.a, PRIME)
        b = pack(ids.b, PRIME)
        product = a * b
        m = pack(ids.m, PRIME)

        value = res = product % m

    %}
    ```

* Implement hint for `starkware.cairo.common.cairo_keccak.keccak.finalize_keccak` as described by whitelist `starknet/security/whitelists/cairo_keccak.json` [#1041](https://github.com/lambdaclass/cairo-vm/pull/1041)

    `BuiltinHintProcessor` now supports the following hint:

    ```python
    %{
        # Add dummy pairs of input and output.
        _keccak_state_size_felts = int(ids.KECCAK_STATE_SIZE_FELTS)
        _block_size = int(ids.BLOCK_SIZE)
        assert 0 <= _keccak_state_size_felts < 100
        assert 0 <= _block_size < 1000
        inp = [0] * _keccak_state_size_felts
        padding = (inp + keccak_func(inp)) * _block_size
        segments.write_arg(ids.keccak_ptr_end, padding)
    %}
    ```

* Implement hint on ec_recover.json whitelist [#1036](https://github.com/lambdaclass/cairo-vm/pull/1036):

    `BuiltinHintProcessor` now supports the following hint:

    ```python

    %{
        from starkware.cairo.common.cairo_secp.secp_utils import pack
        from starkware.python.math_utils import div_mod, safe_div

        a = pack(ids.a, PRIME)
        b = pack(ids.b, PRIME)

        value = res = a - b
    %}

    ```

* Add missing hint on vrf.json lib [#1054](https://github.com/lambdaclass/cairo-vm/pull/1054):

    `BuiltinHintProcessor` now supports the following hint:

    ```python
        from starkware.cairo.common.cairo_secp.secp_utils import pack
        SECP_P = 2**255-19

        y = pack(ids.point.y, PRIME) % SECP_P
        # The modulo operation in python always returns a nonnegative number.
        value = (-y) % SECP_P
    ```

* Implement hint on ec_recover.json whitelist [#1032](https://github.com/lambdaclass/cairo-vm/pull/1032):

    `BuiltinHintProcessor` now supports the following hint:

    ```python
    %{
        from starkware.cairo.common.cairo_secp.secp_utils import pack
        from starkware.python.math_utils import div_mod, safe_div

        N = pack(ids.n, PRIME)
        x = pack(ids.x, PRIME) % N
        s = pack(ids.s, PRIME) % N,
        value = res = div_mod(x, s, N)
    %}
    ```

* Implement hints on field_arithmetic lib (Part 2) [#1004](https://github.com/lambdaclass/cairo-vm/pull/1004)

    `BuiltinHintProcessor` now supports the following hint:

    ```python
    %{
        from starkware.python.math_utils import div_mod

        def split(num: int, num_bits_shift: int, length: int):
            a = []
            for _ in range(length):
                a.append( num & ((1 << num_bits_shift) - 1) )
                num = num >> num_bits_shift
            return tuple(a)

        def pack(z, num_bits_shift: int) -> int:
            limbs = (z.d0, z.d1, z.d2)
            return sum(limb << (num_bits_shift * i) for i, limb in enumerate(limbs))

        a = pack(ids.a, num_bits_shift = 128)
        b = pack(ids.b, num_bits_shift = 128)
        p = pack(ids.p, num_bits_shift = 128)
        # For python3.8 and above the modular inverse can be computed as follows:
        # b_inverse_mod_p = pow(b, -1, p)
        # Instead we use the python3.7-friendly function div_mod from starkware.python.math_utils
        b_inverse_mod_p = div_mod(1, b, p)


        b_inverse_mod_p_split = split(b_inverse_mod_p, num_bits_shift=128, length=3)

        ids.b_inverse_mod_p.d0 = b_inverse_mod_p_split[0]
        ids.b_inverse_mod_p.d1 = b_inverse_mod_p_split[1]
        ids.b_inverse_mod_p.d2 = b_inverse_mod_p_split[2]
    %}
    ```

* Optimizations for hash builtin [#1029](https://github.com/lambdaclass/cairo-vm/pull/1029):
  * Track the verified addresses by offset in a `Vec<bool>` rather than storing the address in a `Vec<Relocatable>`

* Add missing hint on vrf.json whitelist [#1056](https://github.com/lambdaclass/cairo-vm/pull/1056):

    `BuiltinHintProcessor` now supports the following hint:

    ```python
    %{
        from starkware.python.math_utils import ec_double_slope
        from starkware.cairo.common.cairo_secp.secp_utils import pack
        SECP_P = 2**255-19

        # Compute the slope.
        x = pack(ids.point.x, PRIME)
        y = pack(ids.point.y, PRIME)
        value = slope = ec_double_slope(point=(x, y), alpha=42204101795669822316448953119945047945709099015225996174933988943478124189485, p=SECP_P)
    %}
    ```

* Add missing hint on vrf.json whitelist [#1035](https://github.com/lambdaclass/cairo-vm/pull/1035):

    `BuiltinHintProcessor` now supports the following hint:

    ```python
    %{
        from starkware.python.math_utils import line_slope
        from starkware.cairo.common.cairo_secp.secp_utils import pack
        SECP_P = 2**255-19
        # Compute the slope.
        x0 = pack(ids.point0.x, PRIME)
        y0 = pack(ids.point0.y, PRIME)
        x1 = pack(ids.point1.x, PRIME)
        y1 = pack(ids.point1.y, PRIME)
        value = slope = line_slope(point1=(x0, y0), point2=(x1, y1), p=SECP_P)
    %}
    ```

* Add missing hint on vrf.json whitelist [#1035](https://github.com/lambdaclass/cairo-vm/pull/1035):

    `BuiltinHintProcessor` now supports the following hint:

    ```python
    %{
        from starkware.cairo.common.cairo_secp.secp_utils import pack
        SECP_P = 2**255-19
        to_assert = pack(ids.val, PRIME)
        q, r = divmod(pack(ids.val, PRIME), SECP_P)
        assert r == 0, f"verify_zero: Invalid input {ids.val.d0, ids.val.d1, ids.val.d2}."
        ids.q = q % PRIME
    %}
    ```

* Add missing hint on vrf.json whitelist [#1000](https://github.com/lambdaclass/cairo-vm/pull/1000):

    `BuiltinHintProcessor` now supports the following hint:

    ```python
        def pack_512(u, num_bits_shift: int) -> int:
            limbs = (u.d0, u.d1, u.d2, u.d3)
            return sum(limb << (num_bits_shift * i) for i, limb in enumerate(limbs))

        x = pack_512(ids.x, num_bits_shift = 128)
        p = ids.p.low + (ids.p.high << 128)
        x_inverse_mod_p = pow(x,-1, p)

        x_inverse_mod_p_split = (x_inverse_mod_p & ((1 << 128) - 1), x_inverse_mod_p >> 128)

        ids.x_inverse_mod_p.low = x_inverse_mod_p_split[0]
        ids.x_inverse_mod_p.high = x_inverse_mod_p_split[1]
    ```

* BREAKING CHANGE: Fix `CairoRunner::get_memory_holes` [#1027](https://github.com/lambdaclass/cairo-vm/pull/1027):

  * Skip builtin segements when counting memory holes
  * Check amount of memory holes for all tests in cairo_run_test
  * Remove duplicated tests in cairo_run_test
  * BREAKING CHANGE: `MemorySegmentManager.get_memory_holes` now also receives the amount of builtins in the vm. Signature is now `pub fn get_memory_holes(&self, builtin_count: usize) -> Result<usize, MemoryError>`

* Add missing hints on cairo_secp lib [#1026](https://github.com/lambdaclass/cairo-vm/pull/1026):

    `BuiltinHintProcessor` now supports the following hints:

    ```python
    from starkware.cairo.common.cairo_secp.secp256r1_utils import SECP256R1_ALPHA as ALPHA
    ```
    and:

    ```python
    from starkware.cairo.common.cairo_secp.secp256r1_utils import SECP256R1_N as N
    ```

* Add missing hint on vrf.json lib [#1043](https://github.com/lambdaclass/cairo-vm/pull/1043):

    `BuiltinHintProcessor` now supports the following hint:

    ```python
        from starkware.python.math_utils import div_mod

        def split(a: int):
            return (a & ((1 << 128) - 1), a >> 128)

        def pack(z, num_bits_shift: int) -> int:
            limbs = (z.low, z.high)
            return sum(limb << (num_bits_shift * i) for i, limb in enumerate(limbs))

        a = pack(ids.a, 128)
        b = pack(ids.b, 128)
        p = pack(ids.p, 128)
        # For python3.8 and above the modular inverse can be computed as follows:
        # b_inverse_mod_p = pow(b, -1, p)
        # Instead we use the python3.7-friendly function div_mod from starkware.python.math_utils
        b_inverse_mod_p = div_mod(1, b, p)

        b_inverse_mod_p_split = split(b_inverse_mod_p)

        ids.b_inverse_mod_p.low = b_inverse_mod_p_split[0]
        ids.b_inverse_mod_p.high = b_inverse_mod_p_split[1]
    ```

* Add missing hints `NewHint#35` and `NewHint#36` [#975](https://github.com/lambdaclass/cairo-vm/issues/975)

    `BuiltinHintProcessor` now supports the following hint:

    ```python
    from starkware.cairo.common.cairo_secp.secp_utils import pack
    from starkware.cairo.common.math_utils import as_int
    from starkware.python.math_utils import div_mod, safe_div

    p = pack(ids.P, PRIME)
    x = pack(ids.x, PRIME) + as_int(ids.x.d3, PRIME) * ids.BASE ** 3 + as_int(ids.x.d4, PRIME) * ids.BASE ** 4
    y = pack(ids.y, PRIME)

    value = res = div_mod(x, y, p)
    ```

    ```python
    k = safe_div(res * y - x, p)
    value = k if k > 0 else 0 - k
    ids.flag = 1 if k > 0 else 0
    ```

* Add missing hint on cairo_secp lib [#1057](https://github.com/lambdaclass/cairo-vm/pull/1057):

    `BuiltinHintProcessor` now supports the following hint:

    ```python
        from starkware.cairo.common.cairo_secp.secp_utils import pack
        from starkware.python.math_utils import ec_double_slope

        # Compute the slope.
        x = pack(ids.point.x, PRIME)
        y = pack(ids.point.y, PRIME)
        value = slope = ec_double_slope(point=(x, y), alpha=ALPHA, p=SECP_P)
    ```

* Add missing hint on uint256_improvements lib [#1025](https://github.com/lambdaclass/cairo-vm/pull/1025):

    `BuiltinHintProcessor` now supports the following hint:

    ```python
        from starkware.python.math_utils import isqrt
        n = (ids.n.high << 128) + ids.n.low
        root = isqrt(n)
        assert 0 <= root < 2 ** 128
        ids.root = root
    ```

* Add missing hint on vrf.json lib [#1045](https://github.com/lambdaclass/cairo-vm/pull/1045):

    `BuiltinHintProcessor` now supports the following hint:

    ```python
        from starkware.python.math_utils import is_quad_residue, sqrt

        def split(a: int):
            return (a & ((1 << 128) - 1), a >> 128)

        def pack(z) -> int:
            return z.low + (z.high << 128)

        generator = pack(ids.generator)
        x = pack(ids.x)
        p = pack(ids.p)

        success_x = is_quad_residue(x, p)
        root_x = sqrt(x, p) if success_x else None
        success_gx = is_quad_residue(generator*x, p)
        root_gx = sqrt(generator*x, p) if success_gx else None

        # Check that one is 0 and the other is 1
        if x != 0:
            assert success_x + success_gx == 1

        # `None` means that no root was found, but we need to transform these into a felt no matter what
        if root_x == None:
            root_x = 0
        if root_gx == None:
            root_gx = 0
        ids.success_x = int(success_x)
        ids.success_gx = int(success_gx)
        split_root_x = split(root_x)
        # print('split root x', split_root_x)
        split_root_gx = split(root_gx)
        ids.sqrt_x.low = split_root_x[0]
        ids.sqrt_x.high = split_root_x[1]
        ids.sqrt_gx.low = split_root_gx[0]
        ids.sqrt_gx.high = split_root_gx[1]
    ```

* Add missing hint on uint256_improvements lib [#1024](https://github.com/lambdaclass/cairo-vm/pull/1024):

    `BuiltinHintProcessor` now supports the following hint:

    ```python
        res = ids.a + ids.b
        ids.carry = 1 if res >= ids.SHIFT else 0
    ```

* BREAKING CHANGE: move `Program::identifiers` to `SharedProgramData::identifiers` [#1023](https://github.com/lambdaclass/cairo-vm/pull/1023)
    * Optimizes `CairoRunner::new`, needed for sequencers and other workflows reusing the same `Program` instance across `CairoRunner`s
    * Breaking change: make all fields in `Program` and `SharedProgramData` `pub(crate)`, since we break by moving the field let's make it the last break for this struct
    * Add `Program::get_identifier(&self, id: &str) -> &Identifier` to get a single identifier by name

* Implement hints on field_arithmetic lib[#985](https://github.com/lambdaclass/cairo-vm/pull/983)

    `BuiltinHintProcessor` now supports the following hint:

    ```python
        %{
            from starkware.python.math_utils import is_quad_residue, sqrt

            def split(num: int, num_bits_shift: int = 128, length: int = 3):
                a = []
                for _ in range(length):
                    a.append( num & ((1 << num_bits_shift) - 1) )
                    num = num >> num_bits_shift
                return tuple(a)

            def pack(z, num_bits_shift: int = 128) -> int:
                limbs = (z.d0, z.d1, z.d2)
                return sum(limb << (num_bits_shift * i) for i, limb in enumerate(limbs))


            generator = pack(ids.generator)
            x = pack(ids.x)
            p = pack(ids.p)

            success_x = is_quad_residue(x, p)
            root_x = sqrt(x, p) if success_x else None

            success_gx = is_quad_residue(generator*x, p)
            root_gx = sqrt(generator*x, p) if success_gx else None

            # Check that one is 0 and the other is 1
            if x != 0:
                assert success_x + success_gx ==1

            # `None` means that no root was found, but we need to transform these into a felt no matter what
            if root_x == None:
                root_x = 0
            if root_gx == None:
                root_gx = 0
            ids.success_x = int(success_x)
            ids.success_gx = int(success_gx)
            split_root_x = split(root_x)
            split_root_gx = split(root_gx)
            ids.sqrt_x.d0 = split_root_x[0]
            ids.sqrt_x.d1 = split_root_x[1]
            ids.sqrt_x.d2 = split_root_x[2]
            ids.sqrt_gx.d0 = split_root_gx[0]
            ids.sqrt_gx.d1 = split_root_gx[1]
            ids.sqrt_gx.d2 = split_root_gx[2]
        %}
    ```

* Add missing hint on vrf.json lib [#1050](https://github.com/lambdaclass/cairo-vm/pull/1050):

    `BuiltinHintProcessor` now supports the following hint:

    ```python
        sum_low = ids.a.low + ids.b.low
        ids.carry_low = 1 if sum_low >= ids.SHIFT else 0
    ```

* Add missing hint on uint256_improvements lib [#1016](https://github.com/lambdaclass/cairo-vm/pull/1016):

    `BuiltinHintProcessor` now supports the following hint:

    ```python
        def split(num: int, num_bits_shift: int = 128, length: int = 2):
            a = []
            for _ in range(length):
                a.append( num & ((1 << num_bits_shift) - 1) )
                num = num >> num_bits_shift
            return tuple(a)

        def pack(z, num_bits_shift: int = 128) -> int:
            limbs = (z.low, z.high)
            return sum(limb << (num_bits_shift * i) for i, limb in enumerate(limbs))

        a = pack(ids.a)
        b = pack(ids.b)
        res = (a - b)%2**256
        res_split = split(res)
        ids.res.low = res_split[0]
        ids.res.high = res_split[1]
    ```

* Implement hint on vrf.json lib [#1049](https://github.com/lambdaclass/cairo-vm/pull/1049)

    `BuiltinHintProcessor` now supports the following hint:

    ```python
        def split(num: int, num_bits_shift: int, length: int):
            a = []
            for _ in range(length):
                a.append( num & ((1 << num_bits_shift) - 1) )
                num = num >> num_bits_shift
            return tuple(a)

        def pack(z, num_bits_shift: int) -> int:
            limbs = (z.d0, z.d1, z.d2)
            return sum(limb << (num_bits_shift * i) for i, limb in enumerate(limbs))

        def pack_extended(z, num_bits_shift: int) -> int:
            limbs = (z.d0, z.d1, z.d2, z.d3, z.d4, z.d5)
            return sum(limb << (num_bits_shift * i) for i, limb in enumerate(limbs))

        a = pack_extended(ids.a, num_bits_shift = 128)
        div = pack(ids.div, num_bits_shift = 128)

        quotient, remainder = divmod(a, div)

        quotient_split = split(quotient, num_bits_shift=128, length=6)

        ids.quotient.d0 = quotient_split[0]
        ids.quotient.d1 = quotient_split[1]
        ids.quotient.d2 = quotient_split[2]
        ids.quotient.d3 = quotient_split[3]
        ids.quotient.d4 = quotient_split[4]
        ids.quotient.d5 = quotient_split[5]

        remainder_split = split(remainder, num_bits_shift=128, length=3)
        ids.remainder.d0 = remainder_split[0]
        ids.remainder.d1 = remainder_split[1]
        ids.remainder.d2 = remainder_split[2]
    ```

    _Note: this hint is similar to the one in #983, but with some trailing whitespace removed_

* Add missing hint on vrf.json whitelist [#1030](https://github.com/lambdaclass/cairo-vm/pull/1030):

    `BuiltinHintProcessor` now supports the following hint:

    ```python
        def split(num: int, num_bits_shift: int, length: int):
            a = []
            for _ in range(length):
                a.append( num & ((1 << num_bits_shift) - 1) )
                num = num >> num_bits_shift
            return tuple(a)

        def pack(z, num_bits_shift: int) -> int:
            limbs = (z.low, z.high)
            return sum(limb << (num_bits_shift * i) for i, limb in enumerate(limbs))

        def pack_extended(z, num_bits_shift: int) -> int:
            limbs = (z.d0, z.d1, z.d2, z.d3)
            return sum(limb << (num_bits_shift * i) for i, limb in enumerate(limbs))

        x = pack_extended(ids.x, num_bits_shift = 128)
        div = pack(ids.div, num_bits_shift = 128)

        quotient, remainder = divmod(x, div)

        quotient_split = split(quotient, num_bits_shift=128, length=4)

        ids.quotient.d0 = quotient_split[0]
        ids.quotient.d1 = quotient_split[1]
        ids.quotient.d2 = quotient_split[2]
        ids.quotient.d3 = quotient_split[3]

        remainder_split = split(remainder, num_bits_shift=128, length=2)
        ids.remainder.low = remainder_split[0]
        ids.remainder.high = remainder_split[1]
    ```

* Add method `Program::data_len(&self) -> usize` to get the number of data cells in a given program [#1022](https://github.com/lambdaclass/cairo-vm/pull/1022)

* Add missing hint on uint256_improvements lib [#1013](https://github.com/lambdaclass/cairo-vm/pull/1013):

    `BuiltinHintProcessor` now supports the following hint:

    ```python
        a = (ids.a.high << 128) + ids.a.low
        div = (ids.div.b23 << 128) + ids.div.b01
        quotient, remainder = divmod(a, div)

        ids.quotient.low = quotient & ((1 << 128) - 1)
        ids.quotient.high = quotient >> 128
        ids.remainder.low = remainder & ((1 << 128) - 1)
        ids.remainder.high = remainder >> 128
    ```

* Add missing hint on cairo_secp lib [#1010](https://github.com/lambdaclass/cairo-vm/pull/1010):

    `BuiltinHintProcessor` now supports the following hint:

    ```python
        memory[ap] = int(x == 0)
    ```

* Implement hint on `get_felt_bitlength` [#993](https://github.com/lambdaclass/cairo-vm/pull/993)

  `BuiltinHintProcessor` now supports the following hint:
  ```python
  x = ids.x
  ids.bit_length = x.bit_length()
  ```
  Used by the [`Garaga` library function `get_felt_bitlength`](https://github.com/keep-starknet-strange/garaga/blob/249f8a372126b3a839f9c1e1080ea8c6f9374c0c/src/utils.cairo#L54)

* Add missing hint on cairo_secp lib [#1009](https://github.com/lambdaclass/cairo-vm/pull/1009):

    `BuiltinHintProcessor` now supports the following hint:

    ```python
        ids.dibit = ((ids.scalar_u >> ids.m) & 1) + 2 * ((ids.scalar_v >> ids.m) & 1)
    ```

* Add getters to read properties of a `Program` [#1017](https://github.com/lambdaclass/cairo-vm/pull/1017):
  * `prime(&self) -> &str`: get the prime associated to data in hex representation
  * `iter_data(&self) -> Iterator<Item = &MaybeRelocatable>`: get an iterator over all elements in the program data
  * `iter_builtins(&self) -> Iterator<Item = &BuiltinName>`: get an iterator over the names of required builtins

* Add missing hint on cairo_secp lib [#1008](https://github.com/lambdaclass/cairo-vm/pull/1008):

    `BuiltinHintProcessor` now supports the following hint:

    ```python
        ids.len_hi = max(ids.scalar_u.d2.bit_length(), ids.scalar_v.d2.bit_length())-1
    ```

* Update `starknet-crypto` to version `0.4.3` [#1011](https://github.com/lambdaclass/cairo-vm/pull/1011)
  * The new version carries an 85% reduction in execution time for ECDSA signature verification

* BREAKING CHANGE: refactor `Program` to optimize `Program::clone` [#999](https://github.com/lambdaclass/cairo-vm/pull/999)

    * Breaking change: many fields that were (unnecessarily) public become hidden by the refactor.

* BREAKING CHANGE: Add _builtin suffix to builtin names e.g.: output -> output_builtin [#1005](https://github.com/lambdaclass/cairo-vm/pull/1005)

* Implement hint on uint384_extension lib [#983](https://github.com/lambdaclass/cairo-vm/pull/983)

    `BuiltinHintProcessor` now supports the following hint:

    ```python
        def split(num: int, num_bits_shift: int, length: int):
            a = []
            for _ in range(length):
                a.append( num & ((1 << num_bits_shift) - 1) )
                num = num >> num_bits_shift
            return tuple(a)

        def pack(z, num_bits_shift: int) -> int:
            limbs = (z.d0, z.d1, z.d2)
            return sum(limb << (num_bits_shift * i) for i, limb in enumerate(limbs))

        def pack_extended(z, num_bits_shift: int) -> int:
            limbs = (z.d0, z.d1, z.d2, z.d3, z.d4, z.d5)
            return sum(limb << (num_bits_shift * i) for i, limb in enumerate(limbs))

        a = pack_extended(ids.a, num_bits_shift = 128)
        div = pack(ids.div, num_bits_shift = 128)

        quotient, remainder = divmod(a, div)

        quotient_split = split(quotient, num_bits_shift=128, length=6)

        ids.quotient.d0 = quotient_split[0]
        ids.quotient.d1 = quotient_split[1]
        ids.quotient.d2 = quotient_split[2]
        ids.quotient.d3 = quotient_split[3]
        ids.quotient.d4 = quotient_split[4]
        ids.quotient.d5 = quotient_split[5]

        remainder_split = split(remainder, num_bits_shift=128, length=3)
        ids.remainder.d0 = remainder_split[0]
        ids.remainder.d1 = remainder_split[1]
        ids.remainder.d2 = remainder_split[2]
    ```

* BREAKING CHANGE: optimization for instruction decoding [#942](https://github.com/lambdaclass/cairo-vm/pull/942):
    * Avoids copying immediate arguments to the `Instruction` structure, as they get inferred from the offset anyway
    * Breaking: removal of the field `Instruction::imm`

* Add missing `\n` character in traceback string [#997](https://github.com/lambdaclass/cairo-vm/pull/997)
    * BugFix: Add missing `\n` character after traceback lines when the filename is missing ("Unknown Location")

* 0.11 Support
    * Add missing hints [#1014](https://github.com/lambdaclass/cairo-vm/pull/1014):
        `BuiltinHintProcessor` now supports the following hints:
        ```python
            from starkware.cairo.common.cairo_secp.secp256r1_utils import SECP256R1_P as SECP_P
        ```
        and:
        ```python
            from starkware.cairo.common.cairo_secp.secp_utils import pack
            from starkware.python.math_utils import line_slope

            # Compute the slope.
            x0 = pack(ids.point0.x, PRIME)
            y0 = pack(ids.point0.y, PRIME)
            x1 = pack(ids.point1.x, PRIME)
            y1 = pack(ids.point1.y, PRIME)
            value = slope = line_slope(point1=(x0, y0), point2=(x1, y1), p=SECP_P)
        ```
    * Add missing hints on cairo_secp lib [#991](https://github.com/lambdaclass/cairo-vm/pull/991):
        `BuiltinHintProcessor` now supports the following hints:
        ```python
        from starkware.cairo.common.cairo_secp.secp_utils import pack
        from starkware.python.math_utils import div_mod, safe_div

        N = 0xfffffffffffffffffffffffffffffffebaaedce6af48a03bbfd25e8cd0364141
        x = pack(ids.x, PRIME) % N
        s = pack(ids.s, PRIME) % N
        value = res = div_mod(x, s, N)
        ```
        and:
        ```python
        value = k = safe_div(res * s - x, N)
        ```
    * Layouts update [#874](https://github.com/lambdaclass/cairo-vm/pull/874)
    * Keccak builtin updated [#873](https://github.com/lambdaclass/cairo-vm/pull/873), [#883](https://github.com/lambdaclass/cairo-vm/pull/883)
    * Changes to `ec_op` [#876](https://github.com/lambdaclass/cairo-vm/pull/876)
    * Poseidon builtin [#875](https://github.com/lambdaclass/cairo-vm/pull/875)
    * Renamed Felt to Felt252 [#899](https://github.com/lambdaclass/cairo-vm/pull/899)
    * Added SegmentArenaBuiltinRunner [#913](https://github.com/lambdaclass/cairo-vm/pull/913)
    * Added `program_segment_size` argument to `verify_secure_runner` & `run_from_entrypoint` [#928](https://github.com/lambdaclass/cairo-vm/pull/928)
    * Added dynamic layout [#879](https://github.com/lambdaclass/cairo-vm/pull/879)
    * `get_segment_size` was exposed [#934](https://github.com/lambdaclass/cairo-vm/pull/934)

* Add missing hint on cairo_secp lib [#1006](https://github.com/lambdaclass/cairo-vm/pull/1006):

    `BuiltinHintProcessor` now supports the following hint:

    ```python
        ids.quad_bit = (
            8 * ((ids.scalar_v >> ids.m) & 1)
            + 4 * ((ids.scalar_u >> ids.m) & 1)
            + 2 * ((ids.scalar_v >> (ids.m - 1)) & 1)
            + ((ids.scalar_u >> (ids.m - 1)) & 1)
        )
    ```

* Add missing hint on cairo_secp lib [#1003](https://github.com/lambdaclass/cairo-vm/pull/1003):

    `BuiltinHintProcessor` now supports the following hint:

    ```python
        from starkware.cairo.common.cairo_secp.secp_utils import pack

        x = pack(ids.x, PRIME) % SECP_P
    ```

* Add missing hint on cairo_secp lib [#996](https://github.com/lambdaclass/cairo-vm/pull/996):

    `BuiltinHintProcessor` now supports the following hint:

    ```python
        from starkware.python.math_utils import div_mod
        value = x_inv = div_mod(1, x, SECP_P)
    ```

* Add missing hints on cairo_secp lib [#994](https://github.com/lambdaclass/cairo-vm/pull/994):

    `BuiltinHintProcessor` now supports the following hints:

    ```python
        from starkware.cairo.common.cairo_secp.secp_utils import pack
        from starkware.python.math_utils import div_mod, safe_div

        a = pack(ids.a, PRIME)
        b = pack(ids.b, PRIME)
        value = res = div_mod(a, b, N)
    ```

    ```python
        value = k_plus_one = safe_div(res * b - a, N) + 1
    ```

* Add missing hint on cairo_secp lib [#992](https://github.com/lambdaclass/cairo-vm/pull/992):

    `BuiltinHintProcessor` now supports the following hint:

    ```python
        from starkware.cairo.common.cairo_secp.secp_utils import pack

        q, r = divmod(pack(ids.val, PRIME), SECP_P)
        assert r == 0, f"verify_zero: Invalid input {ids.val.d0, ids.val.d1, ids.val.d2}."
        ids.q = q % PRIME
    ```

* Add missing hint on cairo_secp lib [#990](https://github.com/lambdaclass/cairo-vm/pull/990):

    `BuiltinHintProcessor` now supports the following hint:

    ```python
        from starkware.cairo.common.cairo_secp.secp_utils import pack

        slope = pack(ids.slope, PRIME)
        x = pack(ids.point.x, PRIME)
        y = pack(ids.point.y, PRIME)

        value = new_x = (pow(slope, 2, SECP_P) - 2 * x) % SECP_P
    ```

* Add missing hint on cairo_secp lib [#989](https://github.com/lambdaclass/cairo-vm/pull/989):

    `BuiltinHintProcessor` now supports the following hint:

    ```python
        from starkware.cairo.common.cairo_secp.secp_utils import SECP_P
        q, r = divmod(pack(ids.val, PRIME), SECP_P)
        assert r == 0, f"verify_zero: Invalid input {ids.val.d0, ids.val.d1, ids.val.d2}."
        ids.q = q % PRIME
    ```

* Add missing hint on cairo_secp lib [#986](https://github.com/lambdaclass/cairo-vm/pull/986):

    `BuiltinHintProcessor` now supports the following hint:

    ```python
        from starkware.cairo.common.cairo_secp.secp_utils import SECP_P, pack
        from starkware.python.math_utils import div_mod

        # Compute the slope.
        x = pack(ids.pt.x, PRIME)
        y = pack(ids.pt.y, PRIME)
        value = slope = div_mod(3 * x ** 2, 2 * y, SECP_P)
    ```

* Add missing hint on cairo_secp lib [#984](https://github.com/lambdaclass/cairo-vm/pull/984):

    `BuiltinHintProcessor` now supports the following hint:

    ```python
        from starkware.cairo.common.cairo_secp.secp_utils import SECP_P, pack
        from starkware.python.math_utils import div_mod

        # Compute the slope.
        x0 = pack(ids.pt0.x, PRIME)
        y0 = pack(ids.pt0.y, PRIME)
        x1 = pack(ids.pt1.x, PRIME)
        y1 = pack(ids.pt1.y, PRIME)
        value = slope = div_mod(y0 - y1, x0 - x1, SECP_P)
    ```

* Implement hints on uint384 lib (Part 2) [#971](https://github.com/lambdaclass/cairo-vm/pull/971)

    `BuiltinHintProcessor` now supports the following hint:

    ```python
        memory[ap] = 1 if 0 <= (ids.a.d2 % PRIME) < 2 ** 127 else 0
    ```

 * Add alternative hint code for hint on _block_permutation used by 0.10.3 whitelist [#958](https://github.com/lambdaclass/cairo-vm/pull/958)

     `BuiltinHintProcessor` now supports the following hint:

    ```python
        from starkware.cairo.common.keccak_utils.keccak_utils import keccak_func
        _keccak_state_size_felts = int(ids.KECCAK_STATE_SIZE_FELTS)
        assert 0 <= _keccak_state_size_felts < 100

        output_values = keccak_func(memory.get_range(
            ids.keccak_ptr - _keccak_state_size_felts, _keccak_state_size_felts))
        segments.write_arg(ids.keccak_ptr, output_values)
    ```

* Make  hints code `src/hint_processor/builtin_hint_processor/hint_code.rs` public [#988](https://github.com/lambdaclass/cairo-vm/pull/988)

* Implement hints on uint384 lib (Part 1) [#960](https://github.com/lambdaclass/cairo-vm/pull/960)

    `BuiltinHintProcessor` now supports the following hints:

    ```python
        def split(num: int, num_bits_shift: int, length: int):
        a = []
        for _ in range(length):
            a.append( num & ((1 << num_bits_shift) - 1) )
            num = num >> num_bits_shift
        return tuple(a)

        def pack(z, num_bits_shift: int) -> int:
            limbs = (z.d0, z.d1, z.d2)
            return sum(limb << (num_bits_shift * i) for i, limb in enumerate(limbs))

        a = pack(ids.a, num_bits_shift = 128)
        div = pack(ids.div, num_bits_shift = 128)
        quotient, remainder = divmod(a, div)

        quotient_split = split(quotient, num_bits_shift=128, length=3)
        assert len(quotient_split) == 3

        ids.quotient.d0 = quotient_split[0]
        ids.quotient.d1 = quotient_split[1]
        ids.quotient.d2 = quotient_split[2]

        remainder_split = split(remainder, num_bits_shift=128, length=3)
        ids.remainder.d0 = remainder_split[0]
        ids.remainder.d1 = remainder_split[1]
        ids.remainder.d2 = remainder_split[2]
    ```

    ```python
        ids.low = ids.a & ((1<<128) - 1)
        ids.high = ids.a >> 128
    ```

    ```python
            sum_d0 = ids.a.d0 + ids.b.d0
        ids.carry_d0 = 1 if sum_d0 >= ids.SHIFT else 0
        sum_d1 = ids.a.d1 + ids.b.d1 + ids.carry_d0
        ids.carry_d1 = 1 if sum_d1 >= ids.SHIFT else 0
        sum_d2 = ids.a.d2 + ids.b.d2 + ids.carry_d1
        ids.carry_d2 = 1 if sum_d2 >= ids.SHIFT else 0
    ```

    ```python
        from starkware.python.math_utils import isqrt

        def split(num: int, num_bits_shift: int, length: int):
            a = []
            for _ in range(length):
                a.append( num & ((1 << num_bits_shift) - 1) )
                num = num >> num_bits_shift
            return tuple(a)

        def pack(z, num_bits_shift: int) -> int:
            limbs = (z.d0, z.d1, z.d2)
            return sum(limb << (num_bits_shift * i) for i, limb in enumerate(limbs))

        a = pack(ids.a, num_bits_shift=128)
        root = isqrt(a)
        assert 0 <= root < 2 ** 192
        root_split = split(root, num_bits_shift=128, length=3)
        ids.root.d0 = root_split[0]
        ids.root.d1 = root_split[1]
        ids.root.d2 = root_split[2]
    ```

* Re-export the `cairo-felt` crate as `cairo_vm::felt` [#981](https://github.com/lambdaclass/cairo-vm/pull/981)
  * Removes the need of explicitly importing `cairo-felt` in downstream projects
  and helps ensure there is no version mismatch caused by that

* Implement hint on `uint256_mul_div_mod`[#957](https://github.com/lambdaclass/cairo-vm/pull/957)

    `BuiltinHintProcessor` now supports the following hint:

    ```python
    a = (ids.a.high << 128) + ids.a.low
    b = (ids.b.high << 128) + ids.b.low
    div = (ids.div.high << 128) + ids.div.low
    quotient, remainder = divmod(a * b, div)

    ids.quotient_low.low = quotient & ((1 << 128) - 1)
    ids.quotient_low.high = (quotient >> 128) & ((1 << 128) - 1)
    ids.quotient_high.low = (quotient >> 256) & ((1 << 128) - 1)
    ids.quotient_high.high = quotient >> 384
    ids.remainder.low = remainder & ((1 << 128) - 1)
    ids.remainder.high = remainder >> 128"
    ```

    Used by the common library function `uint256_mul_div_mod`

#### [0.3.0-rc1] - 2023-04-13
* Derive Deserialize for ExecutionResources [#922](https://github.com/lambdaclass/cairo-vm/pull/922)
* Remove builtin names from VirtualMachine.builtin_runners [#921](https://github.com/lambdaclass/cairo-vm/pull/921)
* Implemented hints on common/ec.cairo [#888](https://github.com/lambdaclass/cairo-vm/pull/888)
* Changed `Memory.insert` argument types [#902](https://github.com/lambdaclass/cairo-vm/pull/902)
* feat: implemented `Deserialize` on Program by changing builtins field type to enum [#896](https://github.com/lambdaclass/cairo-vm/pull/896)
* Effective size computation from the VM exposed [#887](https://github.com/lambdaclass/cairo-vm/pull/887)
* Wasm32 Support! [#828](https://github.com/lambdaclass/cairo-vm/pull/828), [#893](https://github.com/lambdaclass/cairo-vm/pull/893)
* `MathError` added for math operation [#855](https://github.com/lambdaclass/cairo-vm/pull/855)
* Check for overflows in relocatable operations [#859](https://github.com/lambdaclass/cairo-vm/pull/859)
* Use `Relocatable` instead of `&MaybeRelocatable` in `load_data` and `get_range`[#860](https://github.com/lambdaclass/cairo-vm/pull/860) [#867](https://github.com/lambdaclass/cairo-vm/pull/867)
* Memory-related errors moved to `MemoryError` [#854](https://github.com/lambdaclass/cairo-vm/pull/854)
    * Removed unused error variants
    * Moved memory-related error variants to `MemoryError`
    * Changed memory getters to return `MemoryError` instead of `VirtualMachineError`
    * Changed all memory-related errors in hint from `HintError::Internal(VmError::...` to `HintError::Memory(MemoryError::...`
* feat: Builder pattern for `VirtualMachine` [#820](https://github.com/lambdaclass/cairo-vm/pull/820)
* Simplified `Memory::get` return type to `Option` [#852](https://github.com/lambdaclass/cairo-vm/pull/852)
* Improved idenitifier variable error handling [#851](https://github.com/lambdaclass/cairo-vm/pull/851)
* `CairoRunner::write_output` now prints missing and relocatable values [#853](https://github.com/lambdaclass/cairo-vm/pull/853)
* `VirtualMachineError::FailedToComputeOperands` error message expanded [#848](https://github.com/lambdaclass/cairo-vm/pull/848)
* Builtin names made public [#849](https://github.com/lambdaclass/cairo-vm/pull/849)
* `secure_run` flag moved to `CairoRunConfig` struct [#832](https://github.com/lambdaclass/cairo-vm/pull/832)
* `vm_core` error types revised and iimplemented `AddAssign` for `Relocatable` [#837](https://github.com/lambdaclass/cairo-vm/pull/837)
* `to_bigint` and `to_biguint` deprecated [#757](https://github.com/lambdaclass/cairo-vm/pull/757)
* `Memory` moved into `MemorySegmentManager` [#830](https://github.com/lambdaclass/cairo-vm/pull/830)
    * To reduce the complexity of the VM's memory and enforce proper usage (as the memory and its segment manager are now a "unified" entity)
    * Removed `memory` field from `VirtualMachine`
    * Added `memory` field to `MemorySegmentManager`
    * Removed `Memory` argument from methods where `MemorySegmentManager` is also an argument
    * Added test macro `segments` (an extension of the `memory` macro)
* `Display` trait added to Memory struct [#812](https://github.com/lambdaclass/cairo-vm/pull/812)
* feat: Extensible VirtualMachineError and removed PartialEq trait [#783](https://github.com/lambdaclass/cairo-vm/pull/783)
    * `VirtualMachineError::Other(anyhow::Error)` was added to allow to returning custom errors when using `cairo-vm`
    * The `PartialEq` trait was removed from the `VirtualMachineError` enum
* VM hooks added as a conditional feature [#761](https://github.com/lambdaclass/cairo-vm/pull/761)
    * Cairo-vm based testing tools such as cairo-foundry or those built by FuzzingLabs need access to the state of the VM at specific points during the execution.
    * This PR adds the possibility for users of the cairo-vm lib to execute their custom additional code during the program execution.
    * The Rust "feature" mechanism was used in order to guarantee that this ability is only available when the lib user needs it, and is not compiled when it's not required.
    * Three hooks were created:
        * before the first step
        * before each step
        * after each step
* ExecutionResource operations: add and substract [#774](https://github.com/lambdaclass/cairo-vm/pull/774), multiplication [#908](https://github.com/lambdaclass/cairo-vm/pull/908) , and `AddAssign` [#914](https://github.com/lambdaclass/cairo-vm/pull/914)

* Move `Memory` into `MemorySegmentManager` [#830](https://github.com/lambdaclass/cairo-vm/pull/830)
    * Structural changes:
        * Remove `memory: Memory` field from `VirtualMachine`
        * Add `memory: Memory` field to `MemorySegmentManager`
    * As a result of this, multiple public methods' signatures changed:
        * `BuiltinRunner` (and its inner enum types):
            * `initialize_segments(&mut self, segments: &mut MemorySegmentManager, memory: &mut Memory)` -> `initialize_segments(&mut self, segments: &mut MemorySegmentManager)`
            * `final_stack(&mut self, segments: &MemorySegmentManager, memory: &Memory, stack_pointer: Relocatable) -> Result<Relocatable, RunnerError>` -> `final_stack(&mut self, segments: &MemorySegmentManager, stack_pointer: Relocatable) -> Result<Relocatable, RunnerError>`
        * `MemorySegmentManager`
            * `add(&mut self, memory: &mut Memory) -> Relocatable` -> `add(&mut self) -> Relocatable`
            * `add_temporary_segment(&mut self, memory: &mut Memory) -> Relocatable` -> `add_temporary_segment(&mut self) -> Relocatable`
            * `load_data(&mut self, memory: &mut Memory, ptr: &MaybeRelocatable, data: &Vec<MaybeRelocatable>) -> Result<MaybeRelocatable, MemoryError>` -> `load_data(&mut self, ptr: &MaybeRelocatable, data: &Vec<MaybeRelocatable>) -> Result<MaybeRelocatable, MemoryError>`
            * `compute_effective_sizes(&mut self, memory: &Memory) -> &Vec<usize>` -> `compute_effective_sizes(&mut self) -> &Vec<usize>`
            * `gen_arg(&mut self, arg: &dyn Any, memory: &mut Memory) -> Result<MaybeRelocatable, VirtualMachineError>` -> `gen_arg(&mut self, arg: &dyn Any) -> Result<MaybeRelocatable, VirtualMachineError>`
            * `gen_cairo_arg(&mut self, arg: &CairoArg, memory: &mut Memory) -> Result<MaybeRelocatable, VirtualMachineError>` -> `gen_cairo_arg(&mut self, arg: &CairoArg) -> Result<MaybeRelocatable, VirtualMachineError>`
            * `write_arg(&mut self, memory: &mut Memory, ptr: &Relocatable, arg: &dyn Any) -> Result<MaybeRelocatable, MemoryError>` -> `write_arg(&mut self, ptr: &Relocatable, arg: &dyn Any) -> Result<MaybeRelocatable, MemoryError>`

* Refactor `Memory::relocate memory` [#784](https://github.com/lambdaclass/cairo-vm/pull/784)
    * Bugfixes:
        * `Memory::relocate_memory` now moves data in the temporary memory relocated by a relocation rule to the real memory
    * Aditional Notes:
        * When relocating temporary memory produces clashes with pre-existing values in the real memory, an InconsistentMemory error is returned instead of keeping the last inserted value. This differs from the original implementation.

* Restrict addresses to Relocatable + fix some error variants used in signature.rs [#792](https://github.com/lambdaclass/cairo-vm/pull/792)
    * Public Api Changes:
        * Change `ValidationRule` inner type to `Box<dyn Fn(&Memory, &Relocatable) -> Result<Vec<Relocatable>, MemoryError>>`.
        * Change `validated_addresses` field of `Memory` to `HashSet<Relocatable>`.
        * Change `validate_memory_cell(&mut self, address: &MaybeRelocatable) -> Result<(), MemoryError>` to `validate_memory_cell(&mut self, addr: &Relocatable) -> Result<(), MemoryError>`.

* Add `VmException` to `CairoRunner::run_from_entrypoint`[#775](https://github.com/lambdaclass/cairo-vm/pull/775)
    * Public Api Changes:
        * Change error return type of `CairoRunner::run_from_entrypoint` to `CairoRunError`.
        * Convert `VirtualMachineError`s outputed during the vm run to `VmException` in `CairoRunner::run_from_entrypoint`.
        * Make `VmException` fields public

* Fix `BuiltinRunner::final_stack` and remove quick fix [#778](https://github.com/lambdaclass/cairo-vm/pull/778)
    * Public Api changes:
        * Various changes to public `BuiltinRunner` method's signatures:
            * `final_stack(&self, vm: &VirtualMachine, pointer: Relocatable) -> Result<(Relocatable, usize), RunnerError>` to `final_stack(&mut self, segments: &MemorySegmentManager, memory: &Memory, pointer: Relocatable) -> Result<Relocatable,RunnerError>`.
            * `get_used_cells(&self, vm: &VirtualMachine) -> Result<usize, MemoryError>` to  `get_used_cells(&self, segments: &MemorySegmentManager) -> Result<usize, MemoryError>`.
            * `get_used_instances(&self, vm: &VirtualMachine) -> Result<usize, MemoryError>` to `get_used_instances(&self, segments: &MemorySegmentManager) -> Result<usize, MemoryError>`.
    * Bugfixes:
        * `BuiltinRunner::final_stack` now updates the builtin's stop_ptr instead of returning it. This replaces the bugfix on PR #768.

#### [0.1.3] - 2023-01-26
* Add secure_run flag + integrate verify_secure_runner into cairo-run [#771](https://github.com/lambdaclass/cairo-vm/pull/777)
    * Public Api changes:
        * Add command_line argument `secure_run`
        * Add argument `secure_run: Option<bool>` to `cairo_run`
        * `verify_secure_runner` is now called inside `cairo-run` when `secure_run` is set to true or when it not set and the run is not on `proof_mode`
    * Bugfixes:
        * `EcOpBuiltinRunner::deduce_memory_cell` now checks that both points are on the curve instead of only the first one
        * `EcOpBuiltinRunner::deduce_memory_cell` now returns the values of the point coordinates instead of the indices when a `PointNotOnCurve` error is returned

* Refactor `Refactor verify_secure_runner` [#768](https://github.com/lambdaclass/cairo-vm/pull/768)
    * Public Api changes:
        * Remove builtin name from the return value of `BuiltinRunner::get_memory_segment_addresses`
        * Simplify the return value of `CairoRunner::get_builtin_segments_info` to `Vec<(usize, usize)>`
        * CairoRunner::read_return_values now receives a mutable reference to VirtualMachine
    * Bugfixes:
        * CairoRunner::read_return_values now updates the `stop_ptr` of each builtin after calling `BuiltinRunner::final_stack`

* Use CairoArg enum instead of Any in CairoRunner::run_from_entrypoint [#686](https://github.com/lambdaclass/cairo-vm/pull/686)
    * Public Api changes:
        * Remove `Result` from `MaybeRelocatable::mod_floor`, it now returns a `MaybeRelocatable`
        * Add struct `CairoArg`
        * Change `arg` argument of `CairoRunner::run_from_entrypoint` from `Vec<&dyn Any>` to `&[&CairoArg]`
        * Remove argument `typed_args` from `CairoRunner::run_from_entrypoint`
        * Remove no longer used method `gen_typed_arg` from `VirtualMachine` & `MemorySegmentManager`
        * Add methods `MemorySegmentManager::gen_cairo_arg` & `MemorySegmentManager::write_simple_args` as typed counterparts to `MemorySegmentManager::gen_arg` & `MemorySegmentManager::write_arg`

#### [0.1.1] - 2023-01-11

* Add input file contents to traceback [#666](https://github.com/lambdaclass/cairo-vm/pull/666/files)
    * Public Api changes:
        * `VirtualMachineError` enum variants containing `MaybeRelocatable` and/or `Relocatable` values now use the `Display` format instead of `Debug` in their `Display` implementation
        * `get_traceback` now adds the source code line to each traceback entry
* Use hint location instead of instruction location when building VmExceptions from hint failure [#673](https://github.com/lambdaclass/cairo-vm/pull/673/files)
    * Public Api changes:
        * `hints` field added to `InstructionLocation`
        * `Program.instruction_locations` type changed from `Option<HashMap<usize, Location>>` to `Option<HashMap<usize, InstructionLocation>>`
        * `VirtualMachineError`s produced by `HintProcessor::execute_hint()` will be wrapped in a `VirtualMachineError::Hint` error containing their hint_index
        * `get_location()` now receives an an optional usize value `hint_index`, used to obtain hint locations
* Default implementation of compile_hint [#680](https://github.com/lambdaclass/cairo-vm/pull/680)
    * Internal changes:
        * Make the `compile_hint` implementation which was in the `BuiltinHintProcessor` the default implementation in the trait.
* Add new error type `HintError` [#676](https://github.com/lambdaclass/cairo-vm/pull/676)
    * Public Api changes:
        * `HintProcessor::execute_hint()` now returns a `HintError` instead of a `VirtualMachineError`
        * Helper functions on `hint_processor_utils.rs` now return a `HintError`
* Change the Dictionary used in dict hints to store MaybeRelocatable instead of BigInt [#687](https://github.com/lambdaclass/cairo-vm/pull/687)
    * Public Api changes:
        * `DictManager`, its dictionaries, and all dict module hints implemented in rust now use `MaybeRelocatable` for keys and values instead of `BigInt`
        * Add helper functions that allow extracting ids variables as `MaybeRelocatable`: `get_maybe_relocatable_from_var_name` & `get_maybe_relocatable_from_reference`
        * Change inner value type of dict-related `HintError` variants to `MaybeRelocatable`

* Implement `substitute_error_message_attribute_references` [#689] (https://github.com/lambdaclass/cairo-vm/pull/689)
    * Public Api changes:
        * Remove `error_message_attributes` field from `VirtualMachine`, and `VirtualMachine::new`
        * Add `flow_tracking_data` field to `Attribute`
        * `get_error_attr_value` now replaces the references in the error message with the corresponding cairo values.
        * Remove duplicated handling of error attribute messages leading to duplicated into in the final error display.
* Fix multiplicative inverse bug [#697](https://github.com/lambdaclass/cairo-vm/pull/697) [#698](https://github.com/lambdaclass/cairo-vm/pull/698). The VM was using integer division rather than prime field inverse when deducing `op0` or `op1` for the multiplication opcode

#### [0.1.0] - 2022-12-30
* Add traceback to VmException [#657](https://github.com/lambdaclass/cairo-vm/pull/657)
    * Public API changes:
        * `traceback` field added to `VmException` struct
        * `pub fn from_vm_error(runner: &CairoRunner, error: VirtualMachineError, pc: usize) -> Self` is now `pub fn from_vm_error(runner: &CairoRunner, vm: &VirtualMachine, error: VirtualMachineError) -> Self`
        * `pub fn get_location(pc: &usize, runner: &CairoRunner) -> Option<Location>` is now `pub fn get_location(pc: usize, runner: &CairoRunner) -> Option<Location>`
        * `pub fn decode_instruction(encoded_instr: i64, mut imm: Option<BigInt>) -> Result<instruction::Instruction, VirtualMachineError>` is now `pub fn decode_instruction(encoded_instr: i64, mut imm: Option<&BigInt>) -> Result<instruction::Instruction, VirtualMachineError>`
        * `VmException` fields' string format now mirrors their cairo-lang counterparts.<|MERGE_RESOLUTION|>--- conflicted
+++ resolved
@@ -2,11 +2,9 @@
 
 #### Upcoming Changes
 
-<<<<<<< HEAD
 * feat: Implement air_private_input [#1552](https://github.com/lambdaclass/cairo-vm/pull/1552)
-=======
+
 * dev: bump cairo 1 compiler dep to 2.4 [#1530](https://github.com/lambdaclass/cairo-vm/pull/1530)
->>>>>>> e1ddf619
 
 #### [1.0.0-rc0] - 2024-1-5
 
