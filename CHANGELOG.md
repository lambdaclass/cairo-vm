## Cairo-VM Changelog

#### Upcoming Changes

<<<<<<< HEAD
* breaking: Store constants in Hint Data [#2191](https://github.com/lambdaclass/cairo-vm/pull/2191)

#### [2.4.0] - 2025-27-29
=======
#### [2.4.1] - 2025-09-03

* fix: Fix compute_ids_high_low hint constant path [#2193](https://github.com/lambdaclass/cairo-vm/pull/2193)

#### [2.4.0] - 2025-08-28
>>>>>>> d2f7b094

* chore: Bump types-rs to 0.2.0 [#2186](https://github.com/lambdaclass/cairo-vm/pull/2186)

#### [2.3.1] - 2025-07-29

* chore: Pin types-rs version to 0.1.8 [#2146](https://github.com/lambdaclass/cairo-vm/pull/2146)

#### [2.3.0] - 2025-07-28

* dev: make `VirtualMachine::get_traceback_entries` pub [#2144](https://github.com/lambdaclass/cairo-vm/pull/2144)

* chore: Pin types-rs version to the one set in lockfile [#2140](https://github.com/lambdaclass/cairo-vm/pull/2140)

#### [2.2.0] - 2025-05-28

* chore: update Rust required version to 1.87.0  [#2103](https://github.com/lambdaclass/cairo-vm/pull/2103)

* feat: implemented delete_unaccessed function [#2099](https://github.com/lambdaclass/cairo-vm/pull/2099)

* fix: also mark PC as accessed in run_instruction [#2106](https://github.com/lambdaclass/cairo-vm/pull/2106)

#### [2.1.0] - 2025-05-21

* chore: bump pip `cairo-lang` 0.13.5 [#1959](https://github.com/lambdaclass/cairo-vm/pull/1959)

* fix: Use Cairo prime instead of SECP_P in WRITE_DIVMOD_SEGMENT hint [#2078](https://github.com/lambdaclass/cairo-vm/pull/2078)

* feat: add support for alias identifiers destination in program serde [#2071](https://github.com/lambdaclass/cairo-vm/pull/2071)

* dev: add Memory::get_maybe_relocatable  [#2039](https://github.com/lambdaclass/cairo-vm/pull/2039)

* refactor: remove duplicated get_val function [#2065](https://github.com/lambdaclass/cairo-vm/pull/2065)

* fix: Always use a normal segment in first SegmentArena segment [#1845](https://github.com/lambdaclass/cairo-vm/pull/1845)

* chore: update cairo-lang dependencies to 2.12.0-dev.0 #[2040](https://github.com/lambdaclass/cairo-vm/pull/2040)

* feat: add get_current_step getter [#2034](https://github.com/lambdaclass/cairo-vm/pull/2034)

* feat: implement VirtualMachine::is_accessed [#2033](https://github.com/lambdaclass/cairo-vm/pull/2033)

* Refactor: Replaced HashMap with BTreeMap to guarantee deterministic ordering of the data [#2023] (https://github.com/lambdaclass/cairo-vm/pull/2023)

* fix: Updated the logic for collecting builtin segment data for prover input info, removing dependency on the existence of stop pointers. [#2022](https://github.com/lambdaclass/cairo-vm/pull/2022)

* fix: Keep None values in memory segments for the prover input info [#2021](https://github.com/lambdaclass/cairo-vm/pull/2021)

* refactor: Clap attribute macros from #[clap(...)] to #[arg(...)] and #[command(...)] in v4.x [#2003] (https://github.com/lambdaclass/cairo-vm/pull/2003)

* fix: Fix `WriteReturnFp` error due to a bad loading of initial gas [#2015](https://github.com/lambdaclass/cairo-vm/pull/2015)

* refactor: Replaces security anyhow errors with enum variants [#1946](https://github.com/lambdaclass/cairo-vm/pull/1946)

* fix: `mod_builtin_fill_memory` could be stuck in an infinite loop [#1975](https://github.com/lambdaclass/cairo-vm/issues/1975)

* feat: replace `thiserror-no-std` with `thiserror 2` [#1919](https://github.com/lambdaclass/cairo-vm/pull/1919)

* feat: Add `ProverInfo` and extract the relevant information for it from the runner [#2001](https://github.com/lambdaclass/cairo-vm/pull/2001)

#### [2.0.1] - 2025-03-17

* feat: Limited padding of builtin segments to >=16 [#1981](https://github.com/lambdaclass/cairo-vm/pull/1981)

* fix: Enforce `disable_trace_padding` used only in `proof_mode` [#1984](https://github.com/lambdaclass/cairo-vm/pull/1984)

* feat: adding option to simulate builtins [#1956](https://github.com/lambdaclass/cairo-vm/pull/1956)

* feat: adding `all_cairo_stwo` layout to vm [#1957](https://github.com/lambdaclass/cairo-vm/pull/1957)

* chore: update Rust required version to 1.85.0 [#1990](https://github.com/lambdaclass/cairo-vm/pull/1990)

* chore: Update fastecdsa python package [#1993](https://github.com/lambdaclass/cairo-vm/pull/1993)

* fix: Update wasm-bindgen to version 0.2.100 and unpin its version requirement [#1988](https://github.com/lambdaclass/cairo-vm/pull/1988)

#### [2.0.0] - 2025-02-26

* fix: Check overflow in cairo pie address calculation [#1945](https://github.com/lambdaclass/cairo-vm/pull/1945)

#### [2.0.0-rc5] - 2025-02-24

* fix: Fix Cairo Pie limiting the number of segments to 2^16 [#1960](https://github.com/lambdaclass/cairo-vm/pull/1960)
  * Implement `merge_extra_segments`

* feat: implement an opcode that computes QM31 arithmetics (add, sub, mul, div) in the VM [#1938](https://github.com/lambdaclass/cairo-vm/pull/1938)

* feat: add functions that compute packed reduced qm31 arithmetics to `math_utils` [#1944](https://github.com/lambdaclass/cairo-vm/pull/1944)

* feat: implement `Blake2sLastBlock` opcode in VM [#1932](https://github.com/lambdaclass/cairo-vm/pull/1932)

* feat: implement `Blake2s` opcode in VM [#1927](https://github.com/lambdaclass/cairo-vm/pull/1927)

* feat: remove `NonZeroReservedBits` from `VirtualMachineError` [#1948](https://github.com/lambdaclass/cairo-vm/pull/1948)

* feat: set `encoded_instruction` to be u128 for opcode_extensions to come [#1940](https://github.com/lambdaclass/cairo-vm/pull/1940)

* feat: add `get_u32_range` to `impl VirtualMachine` add `get_u32` and `get_u32_range` to `impl Memory` [#1936](https://github.com/lambdaclass/cairo-vm/pull/1936)

* feat: add the field `opcode_extension` to the structure of `Instruction` [#1933](https://github.com/lambdaclass/cairo-vm/pull/1933)

* fix(BREAKING): Fix no trace padding flow in proof mode [#1909](https://github.com/lambdaclass/cairo-vm/pull/1909)

* refactor: Limit ret opcode decodeing to Cairo0's standards. [#1925](https://github.com/lambdaclass/cairo-vm/pull/1925)

* feat: define HashMap of hint groups along with hint strings [#1943](https://github.com/lambdaclass/cairo-vm/pull/1943)

#### [2.0.0-rc4] - 2025-01-23

* feat: implement `kzg` data availability hints [#1887](https://github.com/lambdaclass/cairo-vm/pull/1887)

#### [2.0.0-rc3] - 2024-12-26

* chore: update cairo-lang dependencies to 2.10.0-rc.0 #[1901](https://github.com/lambdaclass/cairo-vm/pull/1901)

#### [2.0.0-rc2] - 2024-12-12

* feat: Add support for subtractions containing references as right hand side operands [#1898](https://github.com/lambdaclass/cairo-vm/pull/1898)

* fix: Change wildcard getrandom dependency.

* Update starknet-crypto to 0.7.3, removing the old FieldElement completly in favour of the new Felt (that is Copy).

* chore: update the cairo-vm version used in the readme

* chore: update cairo-lang dependencies to 2.9.2

* fix: replace `div_rem` with `div_mod_floor` in `verify_zero` hints [#1881](https://github.com/lambdaclass/cairo-vm/pull/1881)

* feat: Implement `SECP related` hints [#1829](https://github.com/lambdaclass/cairo-vm/pull/1829)

* chore: bump pip `cairo-lang` 0.13.3 [#1884](https://github.com/lambdaclass/cairo-vm/pull/1884)

* fix: [#1862](https://github.com/lambdaclass/cairo-vm/pull/1862):
  * Use MaybeRelocatable for relocation table

* chore: bump pip `cairo-lang` 0.13.3 [#1884](https://github.com/lambdaclass/cairo-vm/pull/1884)

* chore: [#1880](https://github.com/lambdaclass/cairo-vm/pull/1880):
  * Refactor vm crate to make it possible to use hint extension feature for nested programs with hints.

#### [2.0.0-rc1] - 2024-11-20

* feat: add `EvalCircuit` and `TestLessThanOrEqualAddress` hints [#1843](https://github.com/lambdaclass/cairo-vm/pull/1843)

* fix: [#1873](https://github.com/lambdaclass/cairo-vm/pull/1873)
  * Fix broken num-prime `is_prime` call
* fix: [#1868](https://github.com/lambdaclass/cairo-vm/pull/1855):
  * Adds logic to include the 3 new builtins in `builtin_segments` when serializing the output cairo pie's metadata.

* fix: [#1855](https://github.com/lambdaclass/cairo-vm/pull/1855):
  * Adds logic to skip pedersen additional data comparison when checking pie compatibility.

* serde: add `size` field to `Identifier` [#1861]https://github.com/lambdaclass/cairo-vm/pull/1861

#### [2.0.0-rc0] - 2024-10-22

* fix: [#1864](https://github.com/lambdaclass/cairo-vm/pull/1864):
    * Runner: include data from constants segment to the bytecode when assembling program

* chore: bump `cairo-lang-` dependencies to 2.9.0-dev.0 [#1858](https://github.com/lambdaclass/cairo-vm/pull/1858/files)

* chore: update Rust required version to 1.81.0 [#1857](https://github.com/lambdaclass/cairo-vm/pull/1857)

* fix: [#1851](https://github.com/lambdaclass/cairo-vm/pull/1851):
  * Fix unsorted signature and mod builtin outputs in air_private_input.

* feat(BREAKING): [#1824](https://github.com/lambdaclass/cairo-vm/pull/1824)[#1838](https://github.com/lambdaclass/cairo-vm/pull/1838):
    * Add support for dynamic layout
    * CLI change(BREAKING): The flag `cairo_layout_params_file` must be specified when using dynamic layout.
    * Signature change(BREAKING): Both `CairoRunner::new` and `CairoRunner::new_v2` now receive an `Option<CairoLayoutParams>`, used only with dynamic layout.

* fix: [#1841](https://github.com/lambdaclass/cairo-vm/pull/1841):
  * Fix modulo builtin to comply with prover constraints

* chore: bump pip `cairo-lang` 0.13.2 [#1827](https://github.com/lambdaclass/cairo-vm/pull/1827)

* chore: bump `cairo-lang-` dependencies to 2.8.0 [#1833](https://github.com/lambdaclass/cairo-vm/pull/1833/files)
  * chore: update Rust required version to 1.80.0

* fix: Added the following VM fixes: [#1820](https://github.com/lambdaclass/cairo-vm/pull/1820)
  * Fix zero segment location.
  * Fix has_zero_segment naming.
  * Fix prover input.
  * Fix version reading when no version is supplied.


* chore: bump `cairo-lang-` dependencies to 2.7.1 [#1823](https://github.com/lambdaclass/cairo-vm/pull/1823)

#### [1.0.1] - 2024-08-12

* fix(BREAKING): [#1818](https://github.com/lambdaclass/cairo-vm/pull/1818):
  * Fix `MemorySegmentManager::add_zero_segment` function when resizing a segment
  * Signature change(BREAKING): `MemorySegmentManager::get_memory_holes` now receives `builtin_segment_indexes: HashSet<usize>`

* fix(BREAKING): Replace `CairoRunner` method `initialize_all_builtins` with `initialize_program_builtins`. Now it only initializes program builtins instead of all of them

#### [1.0.0] - 2024-08-01

* chore: bump `cairo-lang-` dependencies to 2.7.0 [#1813](https://github.com/lambdaclass/cairo-vm/pull/1813)

* fix(BREAKING): Don't assume output builtin is first when counting memory holes

  * Logic change: Memory hole counting no longer asumes that the output builtin ocuppies the first builtin segment if present
  * Signature change: `MemorySegmentManager` method `get_memory_holes` now receives the index of the output builtin (as an `Option<usize>`) instead of the boolean argument `has_output_builtin`[#1811](https://github.com/lambdaclass/cairo-vm/pull/1811)

* fix: ambiguous keccak module name use on external contexts [#1809](https://github.com/lambdaclass/cairo-vm/pull/1809)

#### [1.0.0-rc6] - 2024-07-22

* chore: bump `cairo-lang-` dependencies to 2.7.0-rc.3 [#1807](https://github.com/lambdaclass/cairo-vm/pull/1807)
  * chore: update Rust required version to 1.76.0

#### [1.0.0-rc5] - 2024-07-13

* fix: Fixed deserialization of negative numbers in scientific notation [#1804](https://github.com/lambdaclass/cairo-vm/pull/1804)

#### [1.0.0-rc4] - 2024-07-05

* chore: bump `cairo-lang-` dependencies to 2.6.4 [#1799](https://github.com/lambdaclass/cairo-vm/pull/1799)
  * fix: revert breaking change on public input serialization

* fix: Remove validation of CairoPie memory values [#1783](https://github.com/lambdaclass/cairo-vm/pull/1783)

* fix: Handle `GasBuiltin` in cairo1-run crate [#1789](https://github.com/lambdaclass/cairo-vm/pull/1789)
  * Load `initial_gas` into vm instead of creating it via instructions.
  * Fix bug affecting programs with input arguments and gas builtin.

* fix: Change (de)serialization of CairoPie's `OutputBuiltinAdditionalData`'s `PublicMemoryPage` to vectors of length 2. [#1781](https://github.com/lambdaclass/cairo-vm/pull/1781)

* fix: Fixed deserialization issue when signature additional data is empty, and the name of the builtin range_check96 [#1785](https://github.com/lambdaclass/cairo-vm/pull/1785)

* refactor + bugfix: Improve arg handling for cairo1-run [#1782](https://github.com/lambdaclass/cairo-vm/pull/1782)
  * Now uses ascii whitespace as separator, preventing errors when using newlines in args file
  * No longer gets stuck on improperly-formatted arrays
  * Returns an informative clap error upon invalid felt strings instead of unwrapping

* fix: Ignore memory order when comparing instances of `CairoPieMemory` [#1780](https://github.com/lambdaclass/cairo-vm/pull/1780)

* feat: Add `EXCESS_BALANCE` hint [#1777](https://github.com/lambdaclass/cairo-vm/pull/1777)

* feat(BREAKING): Use a cheatcode to relocate all dicts + Make temporary segment usage configurable [#1776](https://github.com/lambdaclass/cairo-vm/pull/1776)
  * Add the flags `segment_arena_validation` & `use_temporary_segments` to the `Cairo1HintProcessor` & `DictManagerExecScope` respectively. These flags will determine if real segments or temporary segments will be used when creating dictionaries.
  * `DictManagerExecScope::finalize_segment` no longer performs relocation and is ignored if `use_temporary_segments` is set to false.
  * Add method `DictManagerExecScope::relocate_all_dictionaries` that adds relocation rules for all tracked dictionaries, relocating them one next to the other in a new segment.
  * Add cheatcode `RelocateAllDictionaries` to the `Cairo1HintProcessor`, which calls the aforementioned method.
  * Add casm instruction to call the aforementioned cheatcode in `create_entry_code` if either `proof_mode` or `append_return_values` are set to true, and segment arena is present.

* Bump `starknet-types-core` version + Use the lib's pedersen hash [#1734](https://github.com/lambdaclass/cairo-vm/pull/1734)

* refactor: Add boolean method Cairo1RunConfig::copy_to_output + Update Doc [#1778](https://github.com/lambdaclass/cairo-vm/pull/1778)

* feat: Filter implicit arguments from return value in cairo1-run crate [#1775](https://github.com/lambdaclass/cairo-vm/pull/1775)

* feat(BREAKING): Serialize inputs into output segment in cairo1-run crate:
  * Checks that only `Array<Felt252>` can be received by the program main function when running with with either `--proof_mode` or `--append_return_values`.
  * Copies the input value to the output segment right after the output in the format `[array_len, arr[0], arr[1],.., arr[n]]`.

                  * feat: specify initial value for `exec_scopes` in `cairo_run_program` [1772](https://github.com/lambdaclass/cairo-vm/pull/1772)

* fix: make MemorySegmentManager.finalize() public [#1771](https://github.com/lambdaclass/cairo-vm/pull/1771)

* feat: load Cairo PIE from bytes [#1773](https://github.com/lambdaclass/cairo-vm/pull/1773)

* feat(BREAKING): Serialize `Array<Felt252>` return value into output segment in cairo1-run crate:
  * Checks that only `PanicResult<Array<Felt252>>` or `Array<Felt252>` can be returned by the program when running with either `--proof_mode` or `--append_return_values`.
  * Serializes return values into the output segment under the previous conditions following the format:
    * `PanicResult<Array<Felt252>>` -> `[panic_flag, array_len, arr[0], arr[1],.., arr[n]]`
    * `<Array<Felt252>` -> `[array_len, arr[0], arr[1],.., arr[n]]`

* feat: Handle `BoundedInt` variant in `serialize_output`, `cairo1-run` crate  [#1768](https://github.com/lambdaclass/cairo-vm/pull/1768)

* fix: make `OutputBuiltinState` public [#1769](https://github.com/lambdaclass/cairo-vm/pull/1769)

* feat: Load arguments into VM instead of creating them via instructions in cairo1-run [#1759](https://github.com/lambdaclass/cairo-vm/pull/1759)

#### [1.0.0-rc3] - 2024-05-14

* bugfix: Fix handling of return values wrapped in `PanicResult` in cairo1-run crate [#1763](https://github.com/lambdaclass/cairo-vm/pull/1763)

* refactor(BREAKING): Move the VM back to the CairoRunner [#1743](https://github.com/lambdaclass/cairo-vm/pull/1743)
  * `CairoRunner` has a new public field `vm: VirtualMachine`
  * `CairoRunner` no longer derives `Debug`
  * `CairoRunner` methods `new_v2` & `new` take an extra boolean argument `trace_enabled`.
  * Functions `cairo_run` , `cairo_run_program` & `cairo_run_fuzzed_program` from `vm` crate and `cairo_run_program` from `cairo1-run` crate now return only `CairoRunner` instead of `(CairoRunner, VirtualMachine)`
  * `CairoRunner` methods no longer take a reference to `VirtualMachine`. Methods that took an immutable reference to self and a mutable reference to the VM now take a mutable reference to self. Affected methods:
    * `initialize`
    * `initialize_builtins`
    * `initialize_all_builtins`
    * `initialize_segments`
    * `initialize_state`
    * `initialize_function_entrypoint`
    * `initialize_state`
    * `initialize_main_entrypoint`
    * `initialize_vm`
    * `run_until_pc`
    * `run_for_steps`
    * `run_until_steps`
    * `run_until_power_of_2`
    * `get_perm_range_check_limits`
    * `check_range_check_usage`
    * `get_memory_holes`
    * `check_diluted_check_usage`
    * `end_run`
    * `relocate_trace`
    * `relocate_memory`
    * `relocate`
    * `get_builtin_segments_info`
    * `get_builtin_segments_info_for_pie`
    * `get_execution_resources`
    * `finalize_segments`
    * `run_from_entrypoint`
    * `check_used_cells`
    * `check_memory_usage`
    * `initialize_function_runner_cairo_1`
    * `initialize_function_runner`
    * `read_return_values`
    * `get_builtins_final_stack`
    * `get_cairo_pie`
    * `get_air_public_input`
    * `get_air_private_input`
    * `get_memory_segment_addresses`
  * Functions & methods taking a reference to `CairoRunner` & `VirtualMachine` now only take a reference to `CairoRunner`:
    * `start_tracer`
    * `VmException::from_vm_error`
    * `get_error_attr_value`
    * `get_traceback`
    * `verify_secure_runner`
  * [hooks feature] `BeforeFirstStepHookFunc` dyn Fn no longer takes a mutable reference to `CairoRunner`, along with `VirtualMachine::execute_before_first_step`.

* fix: add support for arrays shorter than 2 as arguments for cairo1-run [#1737](https://github.com/lambdaclass/cairo-vm/pull/1737)

* bugfix: Fix BuiltinRunner::final_stack for SegmentArena[#1747](https://github.com/lambdaclass/cairo-vm/pull/1747)

* feat: unify `arbitrary`, `hooks`, `print` and `skip_next_instruction_hint` features as a single `test_utils` feature [#1755](https://github.com/lambdaclass/cairo-vm/pull/1755)
  * BREAKING: removed the above features

* bugfix: cairo1-run CLI: Set finalize_builtins to true when using --air_public_input flag [#1744](https://github.com/lambdaclass/cairo-vm/pull/1752)

* feat: Add hint `U256InvModN` to `Cairo1HintProcessor` [#1744](https://github.com/lambdaclass/cairo-vm/pull/1744)

* perf: use a more compact representation for `MemoryCell` [#1672](https://github.com/lambdaclass/cairo-vm/pull/1672)
  * BREAKING: `Memory::get_value` will now always return `Cow::Owned` variants, code that relied on `Cow::Borrowed` may break

#### [1.0.0-rc2] - 2024-05-02

* `cairo1-run` CLI: Allow loading arguments from file[#1739](https://github.com/lambdaclass/cairo-vm/pull/1739)

* BREAKING: Remove unused `CairoRunner` field `original_steps`[#1742](https://github.com/lambdaclass/cairo-vm/pull/1742)

* feat: Add `--run_from_cairo_pie` to `cairo-vm-cli` + workflow [#1730](https://github.com/lambdaclass/cairo-vm/pull/1730)

* Serialize directly into writer in `CairoPie::write_zip_file`[#1736](https://github.com/lambdaclass/cairo-vm/pull/1736)

* feat: Add support for cairo1 run with segements arena validation.
  * Refactored the runner CASM code generation to user a more high level builder.
  * Added segment merging of the dictionary segments.
  * Added validation of the generated segment arena in cairo1 run.

* refactor: Add `lib.rs` to cairo1-run[#1714](https://github.com/lambdaclass/cairo-vm/pull/1714)

* feat: Implement `CairoPie::read_zip_file`[#1729](https://github.com/lambdaclass/cairo-vm/pull/1729)

* feat: Bump to 2.6.3 + Remove gas checks[#1709](https://github.com/lambdaclass/cairo-vm/pull/1709)
  * Bump cairo_lang crates & corelib to v2.6.3
  * Disable gas checks when compiling to sierra & casm
  * Add `Known bugs & issues` segment to README, poining out issues derived from the removal of gas checks and cairo v2.6.3

* feat: Implement running from `CairoPie`[#1720](https://github.com/lambdaclass/cairo-vm/pull/1720)
  * Add function `cairo_run_pie`
  * Add `CairoPie` methods `run_validity_checks` & `check_pie_compatibility`
  * Add `Program` method `from_stripped_program`

* bugfix: Don't assume outer deref when fetching integer values from references[#1732](https://github.com/lambdaclass/cairo-vm/pull/1732)

* feat: Implement `extend_additional_data` for `BuiltinRunner`[#1726](https://github.com/lambdaclass/cairo-vm/pull/1726)

* BREAKING: Set dynamic params as null by default on air public input [#1716](https://github.com/lambdaclass/cairo-vm/pull/1716)
  * `PublicInput` field `layout_params` renamed to `dynamic_params` & type changed from`&'a CairoLayout` to `()`.

* feat: `cairo1-run` accepts Sierra programs [#1719](https://github.com/lambdaclass/cairo-vm/pull/1719)

* refactor(BREAKING): Use `BuiltinName` enum instead of string representation [#1722](https://github.com/lambdaclass/cairo-vm/pull/1722)
  * `BuiltinName` moved from `crate::serde::deserialize_program` module to `crate::types::builtin_name`.
    * Implement `BuiltinName` methods `to_str`, `to_str_with_suffix`, `from_str` & `from_str_with_suffix`.
  * Remove `BuiltinName` method `name`.
  * All builtin-related error variants now store `BuiltinName` instead of `&'static str` or `String`.
  * Remove constants: `OUTPUT_BUILTIN_NAME`, `HASH_BUILTIN_NAME`, `RANGE_CHECK_BUILTIN_NAME`,`RANGE_CHECK_96_BUILTIN_NAME`, `SIGNATURE_BUILTIN_NAME`, `BITWISE_BUILTIN_NAME`, `EC_OP_BUILTIN_NAME`, `KECCAK_BUILTIN_NAME`, `POSEIDON_BUILTIN_NAME`, `SEGMENT_ARENA_BUILTIN_NAME`, `ADD_MOD_BUILTIN_NAME` &
`MUL_MOD_BUILTIN_NAME`.
  * Remove `BuiltinRunner` & `ModBuiltinRunner` method `identifier`
  * Structs containing string representation of builtin names now use `BuiltinName` instead:
    * `AirPrivateInput(pub HashMap<&'static str, Vec<PrivateInput>>)` ->  `AirPrivateInput(pub HashMap<BuiltinName, Vec<PrivateInput>>)`.
    * `CairoPieMetadata` field `additional_data`: `HashMap<String, BuiltinAdditionalData>,` -> `CairoPieAdditionalData` with `CairoPieAdditionalData(pub HashMap<BuiltinName, BuiltinAdditionalData>)`
    * `CairoPieMetadata` field `builtin_segments`: `HashMap<String, SegmentInfo>` -> `HashMap<BuiltinName, SegmentInfo>`.
    * `ExecutiobResources` field `builtin_instance_counter`: `HashMap<String, usize>` -> `HashMap<BuiltinName, usize>`
  * Methods returning string representation of builtin names now use `BuiltinName` instead:
    * `BuiltinRunner`, `ModBuiltinRunner` & `RangeCheckBuiltinRunner` method `name`: `&'static str` -> `BuiltinName`.
    * `CairoRunner` method `get_builtin_segment_info_for_pie`: `Result<HashMap<String, cairo_pie::SegmentInfo>, RunnerError>` -> `Result<HashMap<BuiltinName, cairo_pie::SegmentInfo>, RunnerError>`

  Notes: Serialization of vm outputs that now contain `BuiltinName` & `Display` implementation of `BuiltinName` have not been affected by this PR

* feat: Add `recursive_with_poseidon` layout[#1724](https://github.com/lambdaclass/cairo-vm/pull/1724)

* refactor(BREAKING): Use an enum to represent layout name[#1715](https://github.com/lambdaclass/cairo-vm/pull/1715)
  * Add enum `LayoutName` to represent cairo layout names.
  * `CairoRunConfig`, `Cairo1RunConfig` & `CairoRunner` field `layout` type changed from `String` to `LayoutName`.
  * `CairoLayout` field `name` type changed from `String` to `LayoutName`.

* fix(BREAKING): Remove unsafe impl of `Add<usize> for &'a Relocatable`[#1718](https://github.com/lambdaclass/cairo-vm/pull/1718)

* fix(BREAKING): Handle triple dereference references[#1708](https://github.com/lambdaclass/cairo-vm/pull/1708)
  * Replace `ValueAddress` boolean field `dereference` with boolean fields `outer_dereference` & `inner_dereference`
  * Replace `HintReference` boolean field `dereference` with boolean fields `outer_dereference` & `inner_dereference`
  * Reference parsing now handles the case of dereferences inside the cast. Aka references of type `cast([A + B], type)` such as `cast([[fp + 2] + 2], felt)`.

* Bump `starknet-types-core` version + Use the lib's pedersen hash [#1692](https://github.com/lambdaclass/cairo-vm/pull/1692)

* refactor: Remove unused code & use constants whenever possible for builtin instance definitions[#1707](https://github.com/lambdaclass/cairo-vm/pull/1707)

* feat: missing EC hints for Starknet OS 0.13.1 [#1706](https://github.com/lambdaclass/cairo-vm/pull/1706)

* fix(BREAKING): Use program builtins in `initialize_main_entrypoint` & `read_return_values`[#1703](https://github.com/lambdaclass/cairo-vm/pull/1703)
  * `initialize_main_entrypoint` now iterates over the program builtins when building the stack & inserts 0 for any missing builtin
  * `read_return_values` now only computes the final stack of the builtins in the program
  * BREAKING: `read_return_values` now takes a boolean argument `allow_missing_builtins`
  * Added method `BuiltinRunner::identifier` to get the `BuiltinName` of each builtin
  * BREAKING: `OutputBuiltinRunner::get_public_memory` now takes a reference to `MemorySegmentManager`
  * BREAKING: method `VirtualMachine::get_memory_segment_addresses` moved to `CairoRunner::get_memory_segment_addresses`

* feat(BREAKING): Add range_check96 builtin[#1698](https://github.com/lambdaclass/cairo-vm/pull/1698)
  * Add the new `range_check96` builtin to the `all_cairo` layout.
  * `RangeCheckBuiltinRunner` changes:
    * Remove field `n_parts`, replacing it with const generic `N_PARTS`.
    * Remome `n_parts` argument form method `new`.
    * Remove field `_bound`, replacing it with public method `bound`.
    * Add public methods `name` & `n_parts`.

* feat(BREAKING): Add mod builtin [#1673](https://github.com/lambdaclass/cairo-vm/pull/1673)

  Main Changes:
  * Add the new `ModBuiltinRunner`, implementing the builtins `add_mod` & `mul_mod`
  * Adds `add_mod` & `mul_mod` to the `all_cairo` & `dynamic` layouts under the `mod_builtin` feature flag. This will be added to the main code in a future update.
  * Add method `VirtualMachine::fill_memory` in order to perform the new builtin's main logic from within hints
  * Add hints to run arithmetic circuits using `add_mod` and/or `mul_mod` builtins

  Other Changes:
  * BREAKING: BuiltinRunner method signature change from
  `air_private_input(&self, memory: &Memory) -> Vec<PrivateInput>` to `pub fn air_private_input(&self, segments: &MemorySegmentManager) -> Vec<PrivateInput>`
  * Add `MayleRelocatable::sub_usize`
  * Implement `Add<u32> for Relocatable`
  * Add `Memory::get_usize`
  * BREAKING: Clean up unused/duplicated code from builtins module:
    * Remove unused method `get_memory_segment_addresses` from all builtin runners & the enum
    * Remove empty implementations of `deduce_memory_cell` & `add_validation_rules` from all builtin runners
    * Remove duplicated implementation of `final_stack` from all builtin runners except output and move it to the enum implementation

* bugfix(BREAKING): Handle off2 immediate case in `get_integer_from_reference`[#1701](https://github.com/lambdaclass/cairo-vm/pull/1701)
  * `get_integer_from_reference` & `get_integer_from_var_name` output changed from `Result<Cow<'a, Felt252>, HintError>` to `Result<Felt252, HintError>`

* feat: Reorganized builtins to be in the top of stack at the end of a run (Cairo1).

* BREAKING: Remove `CairoRunner::add_additional_hash_builtin` & `VirtualMachine::disable_trace`[#1658](https://github.com/lambdaclass/cairo-vm/pull/1658)

* feat: output builtin add_attribute method [#1691](https://github.com/lambdaclass/cairo-vm/pull/1691)

* feat: add a method to retrieve the output builtin from the VM [#1690](https://github.com/lambdaclass/cairo-vm/pull/1690)

* feat: Add zero segment [#1668](https://github.com/lambdaclass/cairo-vm/pull/1668)

* feat: Bump cairo_lang to 0.13.1 in testing env [#1687](https://github.com/lambdaclass/cairo-vm/pull/1687)

* feat(BREAKING): Use return type info from sierra when serializing return values in cairo1-run crate [#1665](https://github.com/lambdaclass/cairo-vm/pull/1665)
  * Removed public function `serialize_output`.
  * Add field `serialize_output` to `Cairo1RunConfig`.
  * Function `cairo_run_program` now returns an extra `Option<String>` value with the serialized output if `serialize_output` is enabled in the config.
  * Output serialization improved as it now uses the sierra program data to identify return value's types.

* feat: Create hyper_threading crate to benchmark the `cairo-vm` in a hyper-threaded environment [#1679](https://github.com/lambdaclass/cairo-vm/pull/1679)

* feat: add a `--tracer` option which hosts a web server that shows the line by line execution of cairo code along with memory registers [#1265](https://github.com/lambdaclass/cairo-vm/pull/1265)

* feat: Fix error handling in `initialize_state`[#1657](https://github.com/lambdaclass/cairo-vm/pull/1657)

* feat: Make air public inputs deserializable [#1657](https://github.com/lambdaclass/cairo-vm/pull/1648)

* feat: Show only layout builtins in air private input [#1651](https://github.com/lambdaclass/cairo-vm/pull/1651)

* feat: Sort builtin segment info upon serialization for Cairo PIE [#1654](https://github.com/lambdaclass/cairo-vm/pull/1654)

* feat: Fix output serialization for cairo 1 [#1645](https://github.com/lambdaclass/cairo-vm/pull/1645)
  * Reverts changes added by #1630
  * Extends the serialization of Arrays added by the `print_output` flag to Spans and Dictionaries
  * Now dereferences references upon serialization

* feat: Add flag to append return values to output segment when not running in proof_mode [#1646](https://github.com/lambdaclass/cairo-vm/pull/1646)
  * Adds the flag `append_return_values` to both the CLI and `Cairo1RunConfig` struct.
  * Enabling flag will add the output builtin and the necessary instructions to append the return values to the output builtin's memory segment.

* feat: Compute program hash chain [#1647](https://github.com/lambdaclass/cairo-vm/pull/1647)

* feat: Add cairo1-run output pretty-printing for felts, arrays/spans and dicts [#1630](https://github.com/lambdaclass/cairo-vm/pull/1630)

* feat: output builtin features for bootloader support [#1580](https://github.com/lambdaclass/cairo-vm/pull/1580)

#### [1.0.0-rc1] - 2024-02-23

* Bump `starknet-types-core` dependency version to 0.0.9 [#1628](https://github.com/lambdaclass/cairo-vm/pull/1628)

* feat: Implement `Display` for `MemorySegmentManager`[#1606](https://github.com/lambdaclass/cairo-vm/pull/1606)

* fix: make Felt252DictEntryUpdate work with MaybeRelocatable instead of only Felt [#1624](https://github.com/lambdaclass/cairo-vm/pull/1624).

* chore: bump `cairo-lang-` dependencies to 2.5.4 [#1629](https://github.com/lambdaclass/cairo-vm/pull/1629)

* chore: bump `cairo-lang-` dependencies to 2.5.3 [#1596](https://github.com/lambdaclass/cairo-vm/pull/1596)

* refactor: Refactor `cairo1-run` crate [#1601](https://github.com/lambdaclass/cairo-vm/pull/1601)
  * Add function `cairo_run_program` & struct `Cairo1RunConfig` in `cairo1-run::cairo_run` module.
  * Function `serialize_output` & structs `FuncArg` and `Error` in crate `cairo1-run` are now public.

* feat(BREAKING): Add `allow_missing_builtins` flag [#1600](https://github.com/lambdaclass/cairo-vm/pull/1600)

    This new flag will skip the check that all builtins used by the program need to be present in the selected layout if enabled. It will also be enabled by default when running in proof_mode.

  * Add `allow_missing_builtins` flag to `cairo-vm-cli` crate
  * Add `allow_missing_builtins` field to `CairoRunConfig` struct
  * Add `allow_missing_builtins` boolean argument to `CairoRunner` methods `initialize` & `initialize_builtins`

* feat: Append return values to the output segment when running cairo1-run in proof_mode [#1597](https://github.com/lambdaclass/cairo-vm/pull/1597)
  * Add instructions to the proof_mode header to copy return values to the output segment before initiating the infinite loop
  * Output builtin is now always included when running cairo 1 programs in proof_mode

* feat: deserialize AIR private input [#1589](https://github.com/lambdaclass/cairo-vm/pull/1589)

* feat(BREAKING): Remove unecessary conversion functions between `Felt` & `BigUint`/`BigInt` [#1562](https://github.com/lambdaclass/cairo-vm/pull/1562)
  * Remove the following functions:
    * felt_from_biguint
    * felt_from_bigint
    * felt_to_biguint
    * felt_to_bigint

* perf: optimize instruction cache allocations by using `VirtualMachine::load_data` [#1441](https://github.com/lambdaclass/cairo-vm/pull/1441)

* feat: Add `print_output` flag to `cairo-1` crate [#1575] (https://github.com/lambdaclass/cairo-vm/pull/1575)

* bugfixes(BREAKING): Fix memory hole count inconsistencies #[1585] (https://github.com/lambdaclass/cairo-vm/pull/1585)
  * Output builtin memory segment is no longer skipped when counting memory holes
  * Temporary memory cells now keep their accessed status when relocated
  * BREAKING: Signature change: `get_memory_holes(&self, builtin_count: usize) -> Result<usize, MemoryError>` ->  `get_memory_holes(&self, builtin_count: usize,  has_output_builtin: bool) -> Result<usize, MemoryError>`

* feat: Add `cairo_pie_output` flag to `cairo1-run` [#1581] (https://github.com/lambdaclass/cairo-vm/pull/1581)

* feat: Add `cairo_pie_output` flag to `cairo_vm_cli` [#1578] (https://github.com/lambdaclass/cairo-vm/pull/1578)
  * Fix serialization of CairoPie to be fully compatible with the python version
  * Add `CairoPie::write_zip_file`
  * Move handling of required and exclusive arguments in `cairo-vm-cli` to struct definition using clap derives

* feat: Add doc + default impl for ResourceTracker trait [#1576] (https://github.com/lambdaclass/cairo-vm/pull/1576)

* feat: Add `air_private_input` flag to `cairo1-run` [#1559] (https://github.com/lambdaclass/cairo-vm/pull/1559)

* feat: Add `args` flag to `cairo1-run` [#1551] (https://github.com/lambdaclass/cairo-vm/pull/1551)

* feat: Add `air_public_input` flag to `cairo1-run` [#1539] (https://github.com/lambdaclass/cairo-vm/pull/1539)

* feat: Implement air_private_input [#1552](https://github.com/lambdaclass/cairo-vm/pull/1552)

* feat: Add `proof_mode` flag to `cairo1-run` [#1537] (https://github.com/lambdaclass/cairo-vm/pull/1537)
  * The cairo1-run crate no longer compiles and executes in proof_mode by default
  * Add flag `proof_mode` to cairo1-run crate. Activating this flag will enable proof_mode compilation and execution

* dev: bump cairo 1 compiler dep to 2.4 [#1530](https://github.com/lambdaclass/cairo-vm/pull/1530)

#### [1.0.0-rc0] - 2024-1-5

* feat: Use `ProjectivePoint` from types-rs in ec_op builtin impl [#1532](https://github.com/lambdaclass/cairo-vm/pull/1532)

* feat(BREAKING): Replace `cairo-felt` crate with `starknet-types-core` (0.0.5) [#1408](https://github.com/lambdaclass/cairo-vm/pull/1408)

* feat(BREAKING): Add Cairo 1 proof mode compilation and execution [#1517] (https://github.com/lambdaclass/cairo-vm/pull/1517)
    * In the cairo1-run crate, now the Cairo 1 Programs are compiled and executed in proof-mode
    * BREAKING: Remove `CairoRunner.proof_mode: bool` field and replace it with `CairoRunner.runner_mode: RunnerMode`

* perf: Add `extensive_hints` feature to prevent performance regression for the common use-case [#1503] (https://github.com/lambdaclass/cairo-vm/pull/1503)

  * Gates changes added by #1491 under the feature flag `extensive_hints`

* chore: remove cancel-duplicates workflow [#1497](https://github.com/lambdaclass/cairo-vm/pull/1497)

* feat: Handle `pc`s outside of program segment in `VmException` [#1501] (https://github.com/lambdaclass/cairo-vm/pull/1501)

  * `VmException` now shows the full pc value instead of just the offset (`VmException.pc` field type changed to `Relocatable`)
  * `VmException.traceback` now shows the full pc value for each entry instead of hardcoding its index to 0.
  * Disable debug information for errors produced when `pc` is outside of the program segment (segment_index != 0). `VmException` fields `inst_location` & `error_attr_value` will be `None` in such case.

* feat: Allow running instructions from pcs outside the program segement [#1493](https://github.com/lambdaclass/cairo-vm/pull/1493)

* BREAKING: Partially Revert `Optimize trace relocation #906` [#1492](https://github.com/lambdaclass/cairo-vm/pull/1492)

  * Remove methods `VirtualMachine::get_relocated_trace`& `VirtualMachine::relocate_trace`.
  * Add `relocated_trace` field  & `relocate_trace` method to `CairoRunner`.
  * Swap `TraceEntry` for `RelocatedTraceEntry` type in `write_encoded_trace` & `PublicInput::new` signatures.
  * Now takes into account the program counter's segment index when building the execution trace instead of assuming it to be 0.

* feat: Add HintProcessor::execute_hint_extensive + refactor hint_ranges [#1491](https://github.com/lambdaclass/cairo-vm/pull/1491)

  * Add trait method `HintProcessorLogic::execute_hint_extensive`:
    * This method has a similar behaviour to `HintProcessorLogic::execute_hint` but it also returns a `HintExtension` (type alias for `HashMap<Relocatable, Vec<Box<dyn Any>>>`) that can be used to extend the current map of hints used by the VM. This behaviour achieves what the `vm_load_data` primitive does for cairo-lang, and is needed to implement os hints.
    * This method is now used by the VM to execute hints instead of `execute_hint`, but it's default implementation calls `execute_hint`, so current implementors of the `HintProcessor` trait won't notice any change.

  * Signature changes:
    * `pub fn step_hint(&mut self, hint_executor: &mut dyn HintProcessor, exec_scopes: &mut ExecutionScopes, hint_datas: &mut Vec<Box<dyn Any>>, constants: &HashMap<String, Felt252>) -> Result<(), VirtualMachineError>` -> `pub fn step_hint(&mut self, hint_processor: &mut dyn HintProcessor, exec_scopes: &mut ExecutionScopes, hint_datas: &mut Vec<Box<dyn Any>>, hint_ranges: &mut HashMap<Relocatable, HintRange>, constants: &HashMap<String, Felt252>) -> Result<(), VirtualMachineError>`
    * `pub fn step(&mut self, hint_executor: &mut dyn HintProcessor, exec_scopes: &mut ExecutionScopes, hint_data: &[Box<dyn Any>], constants: &HashMap<String, Felt252>) -> Result<(), VirtualMachineError>` -> `pub fn step(&mut self, hint_processor: &mut dyn HintProcessor, exec_scopes: &mut ExecutionScopes, hint_datas: &mut Vec<Box<dyn Any>>, hint_ranges: &mut HashMap<Relocatable, HintRange>, constants: &HashMap<String, Felt252>) -> Result<(), VirtualMachineError>`

* feat: add debugging capabilities behind `print` feature flag. [#1476](https://github.com/lambdaclass/cairo-vm/pull/1476)

* feat: add `cairo_run_program` function that takes a `Program` as an arg. [#1496](https://github.com/lambdaclass/cairo-vm/pull/1496)

#### [0.9.1] - 2023-11-16

* chore: bump `cairo-lang-` dependencies to 2.3.1 [#1482](https://github.com/lambdaclass/cairo-vm/pull/1482), [#1483](https://github.com/lambdaclass/cairo-vm/pull/1483)

* feat: Make PublicInput fields public [#1474](https://github.com/lambdaclass/cairo-vm/pull/1474)

* chore: bump starknet-crypto to v0.6.1 [#1469](https://github.com/lambdaclass/cairo-vm/pull/1469)

* feat: Implement the Serialize and Deserialize methods for the Program struct [#1458](https://github.com/lambdaclass/cairo-vm/pull/1458)

* feat: Use only program builtins when running cairo 1 programs [#1457](https://github.com/lambdaclass/cairo-vm/pull/1457)

* feat: Use latest cairo-vm version in cairo1-run crate [#1455](https://github.com/lambdaclass/cairo-vm/pull/1455)

* feat: Implement a CLI to run cairo 1 programs [#1370](https://github.com/lambdaclass/cairo-vm/pull/1370)

* fix: Fix string code of `BLAKE2S_ADD_UINT256` hint [#1454](https://github.com/lambdaclass/cairo-vm/pull/1454)

#### [0.9.0] - 2023-10-03

* fix: Default to empty attributes vector when the field is missing from the program JSON [#1450](https://github.com/lambdaclass/cairo-vm/pull/1450)

* fix: Change serialization of CairoPieMemory to match Python's binary format [#1447](https://github.com/lambdaclass/cairo-vm/pull/1447)

* fix: Remove Deserialize derive from CairoPie and fix Serialize implementation to match Python's [#1444](https://github.com/lambdaclass/cairo-vm/pull/1444)

* fix: ec_recover hints no longer panic when divisor is 0 [#1433](https://github.com/lambdaclass/cairo-vm/pull/1433)

* feat: Implement the Serialize and Deserialize traits for the CairoPie struct [#1438](https://github.com/lambdaclass/cairo-vm/pull/1438)

* fix: Using UINT256_HINT no longer panics when b is greater than 2^256 [#1430](https://github.com/lambdaclass/cairo-vm/pull/1430)

* feat: Added a differential fuzzer for programs with whitelisted hints [#1358](https://github.com/lambdaclass/cairo-vm/pull/1358)

* fix(breaking): Change return type of `get_execution_resources` to `RunnerError` [#1398](https://github.com/lambdaclass/cairo-vm/pull/1398)

* Don't build wasm-demo in `build` target + add ci job to run the wasm demo [#1393](https://github.com/lambdaclass/cairo-vm/pull/1393)

    * Adds default-members to workspace
    * Crate `examples/wasm-demo` is no longer built during `make build`
    * `make check` no longer compiles the cairo file used in the wasm-demo
    * Removes Makefile targets `examples/wasm-demo/src/array_sum.json` & `example_program`
    * `wasm-demo` now uses the compiled cairo file in `cairo_programs` directory instead of its own copy

* feat: Add `Program::new_for_proof` [#1396](https://github.com/lambdaclass/cairo-vm/pull/1396)

#### [0.8.7] - 2023-8-28

* Add REDUCE_V2 hint [#1420](https://github.com/lambdaclass/cairo-vm/pull/1420):
    * Implement REDUCE_V2 hint
    * Rename hint REDUCE -> REDUCE_V1

* BREAKING: Add `disable_trace_padding` to `CairoRunConfig`[#1233](https://github.com/lambdaclass/cairo-rs/pull/1233)

* feat: Implement `CairoRunner.get_cairo_pie`[#1375](https://github.com/lambdaclass/cairo-vm/pull/1375)

* fix: Compare air_public_inputs against python vm + Fix how public memory is built [#391](https://github.com/lambdaclass/cairo-vm/pull/1391)

    BugFixes:

    *  `CairoRunner.finalize_segments` now builds the output builtin's public memory (if applicable).
    * `MemorySegmentManager.get_public_memory_addresses` logic fixed.
    * `MemorySegmentManager.finalize` no longer skips segments when their public memory is None

    Minor changes:

    * `VirtualMachine.get_public_memory_addresses` now strips the "_builtin" suffix from builtin names
    * `MemorySegmentAddresses.stop_address` renamed to `stop_ptr`

    Overall these changes make the the air public input file (obtained through the --air_public_input flag) equivalent to the ones outputted by the cairo-lang version

* fix: Fix `SPLIT_FELT` hint [#1387](https://github.com/lambdaclass/cairo-vm/pull/1387)

* refactor: combine `Program.hints` and `Program.hints_ranges` into custom collection [#1366](https://github.com/lambdaclass/cairo-vm/pull/1366)

* fix: Fix div_mod [#1383](https://github.com/lambdaclass/cairo-vm/pull/1383)

  * Fixes `div_mod` function so that it behaves like the cairo-lang version
  * Various functions in the `math_utils` crate can now return a `MathError` : `div_mod`, `ec_add`, `line_slope`, `ec_double`, `ec_double_slope`.
  * Fixes `UINT256_MUL_INV_MOD_P` hint so that it behaves like the python code.

#### [0.8.6] - 2023-8-11

* fix: Handle error in hint `UINT256_MUL_DIV_MOD` when divides by zero [#1367](https://github.com/lambdaclass/cairo-vm/pull/1367)

* Add HintError::SyscallError and VmErrors::HINT_ERROR_STR constant [#1357](https://github.com/lambdaclass/cairo-rs/pull/1357)

* feat: make *arbitrary* feature also enable a `proptest::arbitrary::Arbitrary` implementation for `Felt252` [#1355](https://github.com/lambdaclass/cairo-vm/pull/1355)

* fix: correctly display invalid signature error message [#1361](https://github.com/lambdaclass/cairo-vm/pull/1361)

#### [0.8.5] - 2023-7-31

* fix: `Program` comparison depending on `hints_ranges` ordering [#1351](https://github.com/lambdaclass/cairo-rs/pull/1351)

* feat: implement the `--air_public_input` flag to the runner for outputting public inputs into a file [#1268](https://github.com/lambdaclass/cairo-rs/pull/1268)

* fix: CLI errors bad formatting and handling

* perf: replace insertion with bit-setting in validated addresses [#1208](https://github.com/lambdaclass/cairo-vm/pull/1208)

* fix: return error when a parsed hint's PC is invalid [#1340](https://github.com/lambdaclass/cairo-vm/pull/1340)

* chore(deps): bump _cairo-lang_ dependencies to v2.1.0-rc2 [#1345](https://github.com/lambdaclass/cairo-vm/pull/1345)

* chore(examples): remove _wee_alloc_ dependency from _wasm-demo_ example and _ensure-no_std_ dummy crate [#1337](https://github.com/lambdaclass/cairo-vm/pull/1337)

* docs: improved crate documentation [#1334](https://github.com/lambdaclass/cairo-vm/pull/1334)

* chore!: made `deserialize_utils` module private [#1334](https://github.com/lambdaclass/cairo-vm/pull/1334)
  BREAKING:
  * `deserialize_utils` is no longer exported
  * functions `maybe_add_padding`, `parse_value`, and `take_until_unbalanced` are no longer exported
  * `ReferenceParseError` is no more

* perf: changed `ok_or` usage for `ok_or_else` in expensive cases [#1332](https://github.com/lambdaclass/cairo-vm/pull/1332)

* feat: updated the old WASM example and moved it to [`examples/wasm-demo`](examples/wasm-demo/) [#1315](https://github.com/lambdaclass/cairo-vm/pull/1315)

* feat(fuzzing): add `arbitrary` feature to enable arbitrary derive in `Program` and `CairoRunConfig` [#1306](https://github.com/lambdaclass/cairo-vm/pull/1306) [#1330](https://github.com/lambdaclass/cairo-vm/pull/1330)

* perf: remove pointless iterator from rc limits tracking [#1316](https://github.com/lambdaclass/cairo-vm/pull/1316)

* feat(felt): add `from_bytes_le` and `from_bytes_ne` methods to `Felt252` [#1326](https://github.com/lambdaclass/cairo-vm/pull/1326)

* perf: change `Program::shared_program_data::hints` from `HashMap<usize, Vec<Box<dyn Any>>>` to `Vec<Box<dyn Any>>` and refer to them as ranges stored in a `Vec<_>` indexed by PC with run time reductions of up to 12% [#931](https://github.com/lambdaclass/cairo-vm/pull/931)
  BREAKING:
  * `get_hint_dictionary(&self, &[HintReference], &mut dyn HintProcessor) -> Result<HashMap<usize, Vec<Box<dyn Any>>, VirtualMachineError>` ->
    `get_hint_data(self, &[HintReference], &mut dyn HintProcessor) -> Result<Vec<Box<dyn Any>, VirtualMachineError>`
  * Hook methods receive `&[Box<dyn Any>]` rather than `&HashMap<usize, Vec<Box<dyn Any>>>`

#### [0.8.4]
**YANKED**

#### [0.8.3]
**YANKED**

#### [0.8.2] - 2023-7-10

* chore: update dependencies, particularly lamdaworks 0.1.2 -> 0.1.3 [#1323](https://github.com/lambdaclass/cairo-vm/pull/1323)

* fix: fix `UINT256_MUL_DIV_MOD` hint [#1320](https://github.com/lambdaclass/cairo-vm/pull/1320)

* feat: add dependency installation script `install.sh` [#1298](https://github.com/lambdaclass/cairo-vm/pull/1298)

* fix: specify resolver version 2 in the virtual workspace's manifest [#1311](https://github.com/lambdaclass/cairo-vm/pull/1311)

* feat: add `lambdaworks-felt` feature to `cairo-vm-cli` [#1308](https://github.com/lambdaclass/cairo-vm/pull/1308)

* chore: update dependencies, particularly clap 3.2 -> 4.3 [#1309](https://github.com/lambdaclass/cairo-vm/pull/1309)
  * this removes dependency on _atty_, that's no longer mantained

* chore: remove unused dependencies [#1307](https://github.com/lambdaclass/cairo-vm/pull/1307)
  * rand_core
  * serde_bytes
  * rusty-hook (_dev-dependency_)

* chore: bump `cairo-lang-starknet` and `cairo-lang-casm` dependencies to 2.0.0 [#1313](https://github.com/lambdaclass/cairo-vm/pull/1313)

#### [0.8.1] - 2023-6-29

* chore: change mentions of *cairo-rs-py* to *cairo-vm-py* [#1296](https://github.com/lambdaclass/cairo-vm/pull/1296)

* rename github repo from https://github.com/lambdaclass/cairo-rs to https://github.com/lambdaclass/cairo-vm [#1289](https://github.com/lambdaclass/cairo-vm/pull/1289)

* fix(security): avoid OOM crashes when programs jump to very high invalid addresses [#1285](https://github.com/lambdaclass/cairo-vm/pull/1285)

* fix: add `to_bytes_be` to the felt when `lambdaworks-felt` feature is active [#1290](https://github.com/lambdaclass/cairo-vm/pull/1290)

* chore: mark `modpow` and `to_signed_bytes_le` as *deprecated* [#1290](https://github.com/lambdaclass/cairo-vm/pull/1290)

* fix: bump *lambdaworks-math* to latest version, that fixes no-std support [#1293](https://github.com/lambdaclass/cairo-vm/pull/1293)

* build: remove dependency to `thiserror` (use `thiserror-no-std/std` instead)

* chore: use LambdaWorks' implementation of bit operations for `Felt252` [#1291](https://github.com/lambdaclass/cairo-vm/pull/1291)

* update `cairo-lang-starknet` and `cairo-lang-casm` dependencies to v2.0.0-rc6 [#1299](https://github.com/lambdaclass/cairo-vm/pull/1299)

#### [0.8.0] - 2023-6-26

* feat: Add feature `lambdaworks-felt` to `felt` & `cairo-vm` crates [#1281](https://github.com/lambdaclass/cairo-vm/pull/1281)

    Changes under this feature:
  * `Felt252` now uses *LambdaWorks*' `FieldElement` internally
  * BREAKING: some methods of `Felt252` were removed, namely: `modpow` and `to_signed_bytes_le`

#### [0.7.0] - 2023-6-26

* BREAKING: Integrate `RunResources` logic into `HintProcessor` trait [#1274](https://github.com/lambdaclass/cairo-vm/pull/1274)
  * Rename trait `HintProcessor` to `HintProcessorLogic`
  * Add trait `ResourceTracker`
  * Trait `HintProcessor` is now `HintProcessor: HintProcessorLogic + ResourceTracker`
  * `BuiltinHintProcessor::new` & `Cairo1HintProcessor::new` now receive the argumet `run_resources: RunResources`
  * `HintProcessorLogic::execute_hint` no longer receives `run_resources: &mut RunResources`
  * Remove argument `run_resources: &mut RunResources` from `CairoRunner::run_until_pc` & `CairoRunner::run_from_entrypoint`

* build: remove unused implicit features from cairo-vm [#1266](https://github.com/lambdaclass/cairo-vm/pull/1266)


#### [0.6.1] - 2023-6-23

* fix: updated the `custom_hint_example` and added it to the workspace [#1258](https://github.com/lambdaclass/cairo-vm/pull/1258)

* Add path to cairo-vm README.md [#1276](https://github.com/lambdaclass/cairo-vm/pull/1276)

* fix: change error returned when subtracting two `MaybeRelocatable`s to better reflect the cause [#1271](https://github.com/lambdaclass/cairo-vm/pull/1271)

* fix: CLI error message when using --help [#1270](https://github.com/lambdaclass/cairo-vm/pull/1270)

#### [0.6.0] - 2023-6-18

* fix: `dibit` hint no longer fails when called with an `m` of zero [#1247](https://github.com/lambdaclass/cairo-vm/pull/1247)

* fix(security): avoid denial of service on malicious input exploiting the scientific notation parser [#1239](https://github.com/lambdaclass/cairo-vm/pull/1239)

* BREAKING: Change `RunResources` usage:
    * Modify field type `RunResources.n_steps: Option<usize>,`

    * Public Api Changes:
        *  CairoRunner::run_until_pc: Now receive a `&mut RunResources` instead of an `&mut Option<RunResources>`
        *  CairoRunner::run_from_entrypoint: Now receive a `&mut RunResources` instead of an `&mut Option<RunResources>`
        * VirtualMachine::Step: Add `&mut RunResources` as input
        * Trait HintProcessor::execute_hint: Add  `&mut RunResources` as an input

* perf: accumulate `min` and `max` instruction offsets during run to speed up range check [#1080](https://github.com/lambdaclass/cairo-vm/pull/)
  BREAKING: `Cairo_runner::get_perm_range_check_limits` no longer returns an error when called without trace enabled, as it no longer depends on it

* perf: process reference list on `Program` creation only [#1214](https://github.com/lambdaclass/cairo-vm/pull/1214)
  Also keep them in a `Vec<_>` instead of a `HashMap<_, _>` since it will be continuous anyway.
  BREAKING:
  * `HintProcessor::compile_hint` now receies a `&[HintReference]` rather than `&HashMap<usize, HintReference>`
  * Public `CairoRunner::get_reference_list` has been removed

* BREAKING: Add no_std compatibility to cairo-vm (cairo-1-hints feature still not supported)
    * Move the vm to its own directory and crate, different from the workspace [#1215](https://github.com/lambdaclass/cairo-vm/pull/1215)

    * Add an `ensure_no_std` crate that the CI will use to check that new changes don't revert `no_std` support [#1215](https://github.com/lambdaclass/cairo-vm/pull/1215) [#1232](https://github.com/lambdaclass/cairo-vm/pull/1232)

    * replace the use of `num-prime::is_prime` by a custom implementation, therefore restoring `no_std` compatibility [#1238](https://github.com/lambdaclass/cairo-vm/pull/1238)

#### [0.5.2] - 2023-6-12

* BREAKING: Compute `ExecutionResources.n_steps` without requiring trace [#1222](https://github.com/lambdaclass/cairo-vm/pull/1222)

  * `CairoRunner::get_execution_resources` return's `n_steps` field value is now set to `vm.current_step` instead of `0` if both `original_steps` and `trace` are set to `None`

* Add `RunResources::get_n_steps` method [#1225](https://github.com/lambdaclass/cairo-vm/pull/1225)

* refactor: simplify `mem_eq`

* fix: pin Cairo compiler version [#1220](https://github.com/lambdaclass/cairo-vm/pull/1220)

* perf: make `inner_rc_bound` a constant, improving performance of the range-check builtin

* fix: substraction of `MaybeRelocatable` always behaves as signed [#1218](https://github.com/lambdaclass/cairo-vm/pull/1218)

#### [0.5.1] - 2023-6-7

* fix: fix overflow for `QUAD_BIT` and `DI_BIT` hints [#1209](https://github.com/lambdaclass/cairo-vm/pull/1209)
  Fixes [#1205](https://github.com/lambdaclass/cairo-vm/issue/1205)

* fix: fix hints `UINT256_UNSIGNED_DIV_REM` && `UINT256_EXPANDED_UNSIGNED_DIV_REM` [#1203](https://github.com/lambdaclass/cairo-vm/pull/1203)

* bugfix: fix deserialization of scientific notation with fractional values [#1202](https://github.com/lambdaclass/cairo-vm/pull/1202)

* feat: implement `mem_eq` function to test for equality of two ranges in memory [#1198](https://github.com/lambdaclass/cairo-vm/pull/1198)

* perf: use `mem_eq` in `set_add` [#1198](https://github.com/lambdaclass/cairo-vm/pull/1198)

* feat: wrap big variants of `HintError`, `VirtualMachineError`, `RunnerError`, `MemoryError`, `MathError`, `InsufficientAllocatedCellsError` in `Box` [#1193](https://github.com/lambdaclass/cairo-vm/pull/1193)
  * BREAKING: all tuple variants of `HintError` with a single `Felt252` or multiple elements now receive a single `Box`

* Add `Program::builtins_len method` [#1194](https://github.com/lambdaclass/cairo-vm/pull/1194)

* fix: Handle the deserialization of serde_json::Number with scientific notation (e.g.: Number(1e27)) in felt_from_number function [#1188](https://github.com/lambdaclass/cairo-vm/pull/1188)

* feat: Add RunResources Struct [#1175](https://github.com/lambdaclass/cairo-vm/pull/1175)
  * BREAKING: Modify `CairoRunner::run_until_pc` arity. Add `run_resources: &mut Option<RunResources>` input
  * BREAKING: Modify `CairoRunner::run_from_entrypoint` arity. Add `run_resources: &mut Option<RunResources>` input

* fix: Fix 'as_int' conversion usage in hints `ASSERT_250_BIT` &  `SIGNED_DIV_REM` [#1191](https://github.com/lambdaclass/cairo-vm/pull/1191)


* bugfix: Use cairo constants in `ASSERT_250_BIT` hint [#1187](https://github.com/lambdaclass/cairo-vm/pull/1187)

* bugfix: Fix `EC_DOUBLE_ASSIGN_NEW_X_V2` hint not taking `SECP_P` value from the current execution scope [#1186](https://github.com/lambdaclass/cairo-vm/pull/1186)

* fix: Fix hint `BIGINT_PACK_DIV_MOD` [#1189](https://github.com/lambdaclass/cairo-vm/pull/1189)

* fix: Fix possible subtraction overflow in `QUAD_BIT` & `DI_BIT` hints [#1185](https://github.com/lambdaclass/cairo-vm/pull/1185)

  * These hints now return an error when ids.m equals zero

* fix: felt_from_number not properly returning parse errors [#1012](https://github.com/lambdaclass/cairo-vm/pull/1012)

* fix: Fix felt sqrt and Signed impl [#1150](https://github.com/lambdaclass/cairo-vm/pull/1150)

  * BREAKING: Fix `Felt252` methods `abs`, `signum`, `is_positive`, `is_negative` and `sqrt`
  * BREAKING: Remove function `math_utils::sqrt`(Now moved to `Felt252::sqrt`)

* feat: Add method `CairoRunner::initialize_function_runner_cairo_1` [#1151](https://github.com/lambdaclass/cairo-vm/pull/1151)

  * Add method `pub fn initialize_function_runner_cairo_1(
        &mut self,
        vm: &mut VirtualMachine,
        program_builtins: &[BuiltinName],
    ) -> Result<(), RunnerError>` to `CairoRunner`

  * BREAKING: Move field `builtins` from `SharedProgramData` to `Program`
  * BREAKING: Remove argument `add_segment_arena_builtin` from `CairoRunner::initialize_function_runner`, it is now always false
  * BREAKING: Add `segment_arena` enum variant to `BuiltinName`

* Fix implementation of `InitSquashData` and `ShouldSkipSquashLoop`

* Add more hints to `Cairo1HintProcessor` [#1171](https://github.com/lambdaclass/cairo-vm/pull/1171)
                                          [#1143](https://github.com/lambdaclass/cairo-vm/pull/1143)

    * `Cairo1HintProcessor` can now run the following hints:
        * Felt252DictEntryInit
        * Felt252DictEntryUpdate
        * GetCurrentAccessDelta
        * InitSquashData
        * AllocConstantSize
        * GetCurrentAccessIndex
        * ShouldContinueSquashLoop
        * FieldSqrt
        * Uint512DivMod

* Add some small considerations regarding Cairo 1 programs [#1144](https://github.com/lambdaclass/cairo-vm/pull/1144):

  * Ignore Casm and Sierra files
  * Add special flag to compile Cairo 1 programs

* Make the VM able to run `CasmContractClass` files under `cairo-1-hints` feature [#1098](https://github.com/lambdaclass/cairo-vm/pull/1098)

  * Implement `TryFrom<CasmContractClass> for Program`
  * Add `Cairo1HintProcessor`

#### 0.5.0
**YANKED**

#### [0.4.0] - 2023-05-12

* perf: insert elements from the tail in `load_data` so reallocation happens only once [#1117](https://github.com/lambdaclass/cairo-vm/pull/1117)

* Add `CairoRunner::get_program method` [#1123](https://github.com/lambdaclass/cairo-vm/pull/1123)

* Use to_signed_felt as function for felt252 as BigInt within [-P/2, P/2] range and use to_bigint as function for representation as BigInt. [#1100](https://github.com/lambdaclass/cairo-vm/pull/1100)

* Implement hint on field_arithmetic lib [#1090](https://github.com/lambdaclass/cairo-vm/pull/1090)

    `BuiltinHintProcessor` now supports the following hints:

    ```python
        %{
            def split(num: int, num_bits_shift: int, length: int):
                a = []
                for _ in range(length):
                    a.append( num & ((1 << num_bits_shift) - 1) )
                    num = num >> num_bits_shift
                return tuple(a)

            def pack(z, num_bits_shift: int) -> int:
                limbs = (z.d0, z.d1, z.d2)
                return sum(limb << (num_bits_shift * i) for i, limb in enumerate(limbs))

            a = pack(ids.a, num_bits_shift = 128)
            b = pack(ids.b, num_bits_shift = 128)
            p = pack(ids.p, num_bits_shift = 128)

            res = (a - b) % p


            res_split = split(res, num_bits_shift=128, length=3)

            ids.res.d0 = res_split[0]
            ids.res.d1 = res_split[1]
            ids.res.d2 = res_split[2]
        %}
    ```

* Add missing hint on cairo_secp lib [#1089](https://github.com/lambdaclass/cairo-vm/pull/1089):
    `BuiltinHintProcessor` now supports the following hint:

    ```python

    from starkware.cairo.common.cairo_secp.secp_utils import pack

    slope = pack(ids.slope, PRIME)
    x0 = pack(ids.point0.x, PRIME)
    x1 = pack(ids.point1.x, PRIME)
    y0 = pack(ids.point0.y, PRIME)

    value = new_x = (pow(slope, 2, SECP_P) - x0 - x1) % SECP_P
    ```

* Add missing hint on vrf.json whitelist [#1055](https://github.com/lambdaclass/cairo-vm/pull/1055):

     `BuiltinHintProcessor` now supports the following hint:

     ```python
    %{
        PRIME = 2**255 - 19
        II = pow(2, (PRIME - 1) // 4, PRIME)

        xx = ids.xx.low + (ids.xx.high<<128)
        x = pow(xx, (PRIME + 3) // 8, PRIME)
        if (x * x - xx) % PRIME != 0:
            x = (x * II) % PRIME
        if x % 2 != 0:
            x = PRIME - x
        ids.x.low = x & ((1<<128)-1)
        ids.x.high = x >> 128
    %}
    ```

* Implement hint variant for finalize_blake2s[#1072](https://github.com/lambdaclass/cairo-vm/pull/1072)

    `BuiltinHintProcessor` now supports the following hint:

     ```python
    %{
        # Add dummy pairs of input and output.
        from starkware.cairo.common.cairo_blake2s.blake2s_utils import IV, blake2s_compress

        _n_packed_instances = int(ids.N_PACKED_INSTANCES)
        assert 0 <= _n_packed_instances < 20
        _blake2s_input_chunk_size_felts = int(ids.BLAKE2S_INPUT_CHUNK_SIZE_FELTS)
        assert 0 <= _blake2s_input_chunk_size_felts < 100

        message = [0] * _blake2s_input_chunk_size_felts
        modified_iv = [IV[0] ^ 0x01010020] + IV[1:]
        output = blake2s_compress(
            message=message,
            h=modified_iv,
            t0=0,
            t1=0,
            f0=0xffffffff,
            f1=0,
        )
        padding = (message + modified_iv + [0, 0xffffffff] + output) * (_n_packed_instances - 1)
        segments.write_arg(ids.blake2s_ptr_end, padding)
        %}
        ```

* Implement fast_ec_add hint variant [#1087](https://github.com/lambdaclass/cairo-vm/pull/1087)

`BuiltinHintProcessor` now supports the following hint:

    ```python
    %{
        from starkware.cairo.common.cairo_secp.secp_utils import SECP_P, pack

        slope = pack(ids.slope, PRIME)
        x0 = pack(ids.pt0.x, PRIME)
        x1 = pack(ids.pt1.x, PRIME)
        y0 = pack(ids.pt0.y, PRIME)

        value = new_x = (pow(slope, 2, SECP_P) - x0 - x1) % SECP_P
    %}
    ```

* feat(hints): Add alternative string for hint IS_ZERO_PACK_EXTERNAL_SECP [#1082](https://github.com/lambdaclass/cairo-vm/pull/1082)

    `BuiltinHintProcessor` now supports the following hint:

    ```python
    %{
        from starkware.cairo.common.cairo_secp.secp_utils import pack
        x = pack(ids.x, PRIME) % SECP_P
    %}
    ```

* Add alternative hint code for ec_double hint [#1083](https://github.com/lambdaclass/cairo-vm/pull/1083)

    `BuiltinHintProcessor` now supports the following hint:

    ```python
    %{
        from starkware.cairo.common.cairo_secp.secp_utils import SECP_P, pack

        slope = pack(ids.slope, PRIME)
        x = pack(ids.pt.x, PRIME)
        y = pack(ids.pt.y, PRIME)

        value = new_x = (pow(slope, 2, SECP_P) - 2 * x) % SECP_P
    %}
    ```

* fix(security)!: avoid DoS on malicious insertion to memory [#1099](https://github.com/lambdaclass/cairo-vm/pull/1099)
    * A program could crash the library by attempting to insert a value at an address with a big offset; fixed by trying to reserve to check for allocation failure
    * A program could crash the program by exploiting an integer overflow when attempting to insert a value at an address with offset `usize::MAX`

    BREAKING: added a new error variant `MemoryError::VecCapacityExceeded`

* perf: specialize addition for `u64` and `Felt252` [#932](https://github.com/lambdaclass/cairo-vm/pull/932)
    * Avoids the creation of a new `Felt252` instance for additions with a very restricted valid range
    * This impacts specially the addition of `Relocatable` with `Felt252` values in `update_pc`, which take a significant amount of time in some benchmarks

* fix(starknet-crypto): bump version to `0.5.0` [#1088](https://github.com/lambdaclass/cairo-vm/pull/1088)
    * This includes the fix for a `panic!` in `ecdsa::verify`.
      See: [#365](https://github.com/xJonathanLEI/starknet-rs/issues/365) and [#366](https://github.com/xJonathanLEI/starknet-rs/pulls/366)

* feat(hints): Add alternative string for hint IS_ZERO_PACK [#1081](https://github.com/lambdaclass/cairo-vm/pull/1081)

    `BuiltinHintProcessor` now supports the following hint:

    ```python
    %{
        from starkware.cairo.common.cairo_secp.secp_utils import SECP_P, pack
        x = pack(ids.x, PRIME) % SECP_P
    %}

* Add missing hints `NewHint#55`, `NewHint#56`, and `NewHint#57` [#1077](https://github.com/lambdaclass/cairo-vm/issues/1077)

    `BuiltinHintProcessor` now supports the following hints:

    ```python
    from starkware.cairo.common.cairo_secp.secp_utils import pack
    SECP_P=2**255-19

    x = pack(ids.x, PRIME) % SECP_P
    ```

    ```python
    from starkware.cairo.common.cairo_secp.secp_utils import pack
    SECP_P=2**255-19

    value = pack(ids.x, PRIME) % SECP_P
    ```

    ```python
    SECP_P=2**255-19
    from starkware.python.math_utils import div_mod

    value = x_inv = div_mod(1, x, SECP_P)
    ```

* Implement hint for `starkware.cairo.common.cairo_keccak.keccak._copy_inputs` as described by whitelist `starknet/security/whitelists/cairo_keccak.json` [#1058](https://github.com/lambdaclass/cairo-vm/pull/1058)

    `BuiltinHintProcessor` now supports the following hint:

    ```python
    %{ ids.full_word = int(ids.n_bytes >= 8) %}
    ```

* perf: cache decoded instructions [#944](https://github.com/lambdaclass/cairo-vm/pull/944)
    * Creates a new cache field in `VirtualMachine` that stores the `Instruction` instances as they get decoded from memory, significantly reducing decoding overhead, with gains up to 9% in runtime according to benchmarks in the performance server

* Add alternative hint code for nondet_bigint3 hint [#1071](https://github.com/lambdaclass/cairo-vm/pull/1071)

    `BuiltinHintProcessor` now supports the following hint:

    ```python
    %{
        from starkware.cairo.common.cairo_secp.secp_utils import split
        segments.write_arg(ids.res.address_, split(value))
    %}
    ```

* Add missing hint on vrf.json lib [#1052](https://github.com/lambdaclass/cairo-vm/pull/1052):

    `BuiltinHintProcessor` now supports the following hint:

    ```python
    %{
        from starkware.cairo.common.cairo_secp.secp_utils import pack
        SECP_P = 2**255-19

        slope = pack(ids.slope, PRIME)
        x0 = pack(ids.point0.x, PRIME)
        x1 = pack(ids.point1.x, PRIME)
        y0 = pack(ids.point0.y, PRIME)

        value = new_x = (pow(slope, 2, SECP_P) - x0 - x1) % SECP_P
    %}
    ```

* Implement hint for cairo_sha256_arbitrary_input_length whitelist [#1091](https://github.com/lambdaclass/cairo-vm/pull/1091)

    `BuiltinHintProcessor` now supports the following hint:

    ```python
    %{
        from starkware.cairo.common.cairo_sha256.sha256_utils import (
            compute_message_schedule, sha2_compress_function)

        _sha256_input_chunk_size_felts = int(ids.SHA256_INPUT_CHUNK_SIZE_FELTS)
        assert 0 <= _sha256_input_chunk_size_felts < 100
        _sha256_state_size_felts = int(ids.SHA256_STATE_SIZE_FELTS)
        assert 0 <= _sha256_state_size_felts < 100
        w = compute_message_schedule(memory.get_range(
            ids.sha256_start, _sha256_input_chunk_size_felts))
        new_state = sha2_compress_function(memory.get_range(ids.state, _sha256_state_size_felts), w)
        segments.write_arg(ids.output, new_state)
    %}
    ```

* Add missing hint on vrf.json lib [#1053](https://github.com/lambdaclass/cairo-vm/pull/1053):

     `BuiltinHintProcessor` now supports the following hint:

     ```python
    %{
        from starkware.cairo.common.cairo_secp.secp_utils import SECP_P, pack
        SECP_P = 2**255-19

        slope = pack(ids.slope, PRIME)
        x = pack(ids.point.x, PRIME)
        y = pack(ids.point.y, PRIME)

        value = new_x = (pow(slope, 2, SECP_P) - 2 * x) % SECP_P
    %}
    ```

* Implement hint on 0.6.0.json whitelist [#1044](https://github.com/lambdaclass/cairo-vm/pull/1044):

     `BuiltinHintProcessor` now supports the following hints:

    ```python
    %{
       ids.a_lsb = ids.a & 1
       ids.b_lsb = ids.b & 1
    %}
    ```

* Implement hint for `starkware.cairo.common.cairo_keccak.keccak._block_permutation` as described by whitelist `starknet/security/whitelists/cairo_keccak.json` [#1046](https://github.com/lambdaclass/cairo-vm/pull/1046)

    `BuiltinHintProcessor` now supports the following hint:

    ```python
    %{
        from starkware.cairo.common.cairo_keccak.keccak_utils import keccak_func
        _keccak_state_size_felts = int(ids.KECCAK_STATE_SIZE_FELTS)
        assert 0 <= _keccak_state_size_felts < 100
        output_values = keccak_func(memory.get_range(
            ids.keccak_ptr_start, _keccak_state_size_felts))
        segments.write_arg(ids.output, output_values)
    %}
    ```

* Implement hint on cairo_blake2s whitelist [#1040](https://github.com/lambdaclass/cairo-vm/pull/1040)

    `BuiltinHintProcessor` now supports the following hint:

    ```python
    %{
        from starkware.cairo.common.cairo_blake2s.blake2s_utils import IV, blake2s_compress

        _blake2s_input_chunk_size_felts = int(ids.BLAKE2S_INPUT_CHUNK_SIZE_FELTS)
        assert 0 <= _blake2s_input_chunk_size_felts < 100

        new_state = blake2s_compress(
            message=memory.get_range(ids.blake2s_start, _blake2s_input_chunk_size_felts),
            h=[IV[0] ^ 0x01010020] + IV[1:],
            t0=ids.n_bytes,
            t1=0,
            f0=0xffffffff,
            f1=0,
        )

        segments.write_arg(ids.output, new_state)
    %}
    ```

* Implement hint on cairo_blake2s whitelist [#1039](https://github.com/lambdaclass/cairo-vm/pull/1039)

    `BuiltinHintProcessor` now supports the following hint:

    ```python

    %{
        # Add dummy pairs of input and output.
        from starkware.cairo.common.cairo_blake2s.blake2s_utils import IV, blake2s_compress

        _n_packed_instances = int(ids.N_PACKED_INSTANCES)
        assert 0 <= _n_packed_instances < 20
        _blake2s_input_chunk_size_felts = int(ids.BLAKE2S_INPUT_CHUNK_SIZE_FELTS)
        assert 0 <= _blake2s_input_chunk_size_felts < 100

        message = [0] * _blake2s_input_chunk_size_felts
        modified_iv = [IV[0] ^ 0x01010020] + IV[1:]
        output = blake2s_compress(
            message=message,
            h=modified_iv,
            t0=0,
            t1=0,
            f0=0xffffffff,
            f1=0,
        )
        padding = (modified_iv + message + [0, 0xffffffff] + output) * (_n_packed_instances - 1)
        segments.write_arg(ids.blake2s_ptr_end, padding)
    %}

* Add `Program::iter_identifiers(&self) -> Iterator<Item = (&str, &Identifier)>` to get an iterator over the program's identifiers [#1079](https://github.com/lambdaclass/cairo-vm/pull/1079)

* Implement hint on `assert_le_felt` for versions 0.6.0 and 0.8.2 [#1047](https://github.com/lambdaclass/cairo-vm/pull/1047):

     `BuiltinHintProcessor` now supports the following hints:

     ```python

     %{
        from starkware.cairo.common.math_utils import assert_integer
        assert_integer(ids.a)
        assert_integer(ids.b)
        assert (ids.a % PRIME) <= (ids.b % PRIME), \
            f'a = {ids.a % PRIME} is not less than or equal to b = {ids.b % PRIME}.'
    %}

     ```

     ```python

    %{
        from starkware.cairo.common.math_utils import assert_integer
        assert_integer(ids.a)
        assert_integer(ids.b)
        a = ids.a % PRIME
        b = ids.b % PRIME
        assert a <= b, f'a = {a} is not less than or equal to b = {b}.'

        ids.small_inputs = int(
            a < range_check_builtin.bound and (b - a) < range_check_builtin.bound)
    %}

     ```

* Add missing hints on whitelist [#1073](https://github.com/lambdaclass/cairo-vm/pull/1073):

    `BuiltinHintProcessor` now supports the following hints:

    ```python
        ids.is_250 = 1 if ids.addr < 2**250 else 0
    ```

    ```python
        # Verify the assumptions on the relationship between 2**250, ADDR_BOUND and PRIME.
        ADDR_BOUND = ids.ADDR_BOUND % PRIME
        assert (2**250 < ADDR_BOUND <= 2**251) and (2 * 2**250 < PRIME) and (
                ADDR_BOUND * 2 > PRIME), \
            'normalize_address() cannot be used with the current constants.'
        ids.is_small = 1 if ids.addr < ADDR_BOUND else 0
    ```

* Implement hint on ec_recover.json whitelist [#1038](https://github.com/lambdaclass/cairo-vm/pull/1038):

    `BuiltinHintProcessor` now supports the following hint:

    ```python
    %{
         value = k = product // m
    %}
    ```

* Implement hint on ec_recover.json whitelist [#1037](https://github.com/lambdaclass/cairo-vm/pull/1037):

    `BuiltinHintProcessor` now supports the following hint:

    ```python
    %{
        from starkware.cairo.common.cairo_secp.secp_utils import pack
        from starkware.python.math_utils import div_mod, safe_div

        a = pack(ids.a, PRIME)
        b = pack(ids.b, PRIME)
        product = a * b
        m = pack(ids.m, PRIME)

        value = res = product % m

    %}
    ```

* Implement hint for `starkware.cairo.common.cairo_keccak.keccak.finalize_keccak` as described by whitelist `starknet/security/whitelists/cairo_keccak.json` [#1041](https://github.com/lambdaclass/cairo-vm/pull/1041)

    `BuiltinHintProcessor` now supports the following hint:

    ```python
    %{
        # Add dummy pairs of input and output.
        _keccak_state_size_felts = int(ids.KECCAK_STATE_SIZE_FELTS)
        _block_size = int(ids.BLOCK_SIZE)
        assert 0 <= _keccak_state_size_felts < 100
        assert 0 <= _block_size < 1000
        inp = [0] * _keccak_state_size_felts
        padding = (inp + keccak_func(inp)) * _block_size
        segments.write_arg(ids.keccak_ptr_end, padding)
    %}
    ```

* Implement hint on ec_recover.json whitelist [#1036](https://github.com/lambdaclass/cairo-vm/pull/1036):

    `BuiltinHintProcessor` now supports the following hint:

    ```python

    %{
        from starkware.cairo.common.cairo_secp.secp_utils import pack
        from starkware.python.math_utils import div_mod, safe_div

        a = pack(ids.a, PRIME)
        b = pack(ids.b, PRIME)

        value = res = a - b
    %}

    ```

* Add missing hint on vrf.json lib [#1054](https://github.com/lambdaclass/cairo-vm/pull/1054):

    `BuiltinHintProcessor` now supports the following hint:

    ```python
        from starkware.cairo.common.cairo_secp.secp_utils import pack
        SECP_P = 2**255-19

        y = pack(ids.point.y, PRIME) % SECP_P
        # The modulo operation in python always returns a nonnegative number.
        value = (-y) % SECP_P
    ```

* Implement hint on ec_recover.json whitelist [#1032](https://github.com/lambdaclass/cairo-vm/pull/1032):

    `BuiltinHintProcessor` now supports the following hint:

    ```python
    %{
        from starkware.cairo.common.cairo_secp.secp_utils import pack
        from starkware.python.math_utils import div_mod, safe_div

        N = pack(ids.n, PRIME)
        x = pack(ids.x, PRIME) % N
        s = pack(ids.s, PRIME) % N,
        value = res = div_mod(x, s, N)
    %}
    ```

* Implement hints on field_arithmetic lib (Part 2) [#1004](https://github.com/lambdaclass/cairo-vm/pull/1004)

    `BuiltinHintProcessor` now supports the following hint:

    ```python
    %{
        from starkware.python.math_utils import div_mod

        def split(num: int, num_bits_shift: int, length: int):
            a = []
            for _ in range(length):
                a.append( num & ((1 << num_bits_shift) - 1) )
                num = num >> num_bits_shift
            return tuple(a)

        def pack(z, num_bits_shift: int) -> int:
            limbs = (z.d0, z.d1, z.d2)
            return sum(limb << (num_bits_shift * i) for i, limb in enumerate(limbs))

        a = pack(ids.a, num_bits_shift = 128)
        b = pack(ids.b, num_bits_shift = 128)
        p = pack(ids.p, num_bits_shift = 128)
        # For python3.8 and above the modular inverse can be computed as follows:
        # b_inverse_mod_p = pow(b, -1, p)
        # Instead we use the python3.7-friendly function div_mod from starkware.python.math_utils
        b_inverse_mod_p = div_mod(1, b, p)


        b_inverse_mod_p_split = split(b_inverse_mod_p, num_bits_shift=128, length=3)

        ids.b_inverse_mod_p.d0 = b_inverse_mod_p_split[0]
        ids.b_inverse_mod_p.d1 = b_inverse_mod_p_split[1]
        ids.b_inverse_mod_p.d2 = b_inverse_mod_p_split[2]
    %}
    ```

* Optimizations for hash builtin [#1029](https://github.com/lambdaclass/cairo-vm/pull/1029):
  * Track the verified addresses by offset in a `Vec<bool>` rather than storing the address in a `Vec<Relocatable>`

* Add missing hint on vrf.json whitelist [#1056](https://github.com/lambdaclass/cairo-vm/pull/1056):

    `BuiltinHintProcessor` now supports the following hint:

    ```python
    %{
        from starkware.python.math_utils import ec_double_slope
        from starkware.cairo.common.cairo_secp.secp_utils import pack
        SECP_P = 2**255-19

        # Compute the slope.
        x = pack(ids.point.x, PRIME)
        y = pack(ids.point.y, PRIME)
        value = slope = ec_double_slope(point=(x, y), alpha=42204101795669822316448953119945047945709099015225996174933988943478124189485, p=SECP_P)
    %}
    ```

* Add missing hint on vrf.json whitelist [#1035](https://github.com/lambdaclass/cairo-vm/pull/1035):

    `BuiltinHintProcessor` now supports the following hint:

    ```python
    %{
        from starkware.python.math_utils import line_slope
        from starkware.cairo.common.cairo_secp.secp_utils import pack
        SECP_P = 2**255-19
        # Compute the slope.
        x0 = pack(ids.point0.x, PRIME)
        y0 = pack(ids.point0.y, PRIME)
        x1 = pack(ids.point1.x, PRIME)
        y1 = pack(ids.point1.y, PRIME)
        value = slope = line_slope(point1=(x0, y0), point2=(x1, y1), p=SECP_P)
    %}
    ```

* Add missing hint on vrf.json whitelist [#1035](https://github.com/lambdaclass/cairo-vm/pull/1035):

    `BuiltinHintProcessor` now supports the following hint:

    ```python
    %{
        from starkware.cairo.common.cairo_secp.secp_utils import pack
        SECP_P = 2**255-19
        to_assert = pack(ids.val, PRIME)
        q, r = divmod(pack(ids.val, PRIME), SECP_P)
        assert r == 0, f"verify_zero: Invalid input {ids.val.d0, ids.val.d1, ids.val.d2}."
        ids.q = q % PRIME
    %}
    ```

* Add missing hint on vrf.json whitelist [#1000](https://github.com/lambdaclass/cairo-vm/pull/1000):

    `BuiltinHintProcessor` now supports the following hint:

    ```python
        def pack_512(u, num_bits_shift: int) -> int:
            limbs = (u.d0, u.d1, u.d2, u.d3)
            return sum(limb << (num_bits_shift * i) for i, limb in enumerate(limbs))

        x = pack_512(ids.x, num_bits_shift = 128)
        p = ids.p.low + (ids.p.high << 128)
        x_inverse_mod_p = pow(x,-1, p)

        x_inverse_mod_p_split = (x_inverse_mod_p & ((1 << 128) - 1), x_inverse_mod_p >> 128)

        ids.x_inverse_mod_p.low = x_inverse_mod_p_split[0]
        ids.x_inverse_mod_p.high = x_inverse_mod_p_split[1]
    ```

* BREAKING CHANGE: Fix `CairoRunner::get_memory_holes` [#1027](https://github.com/lambdaclass/cairo-vm/pull/1027):

  * Skip builtin segements when counting memory holes
  * Check amount of memory holes for all tests in cairo_run_test
  * Remove duplicated tests in cairo_run_test
  * BREAKING CHANGE: `MemorySegmentManager.get_memory_holes` now also receives the amount of builtins in the vm. Signature is now `pub fn get_memory_holes(&self, builtin_count: usize) -> Result<usize, MemoryError>`

* Add missing hints on cairo_secp lib [#1026](https://github.com/lambdaclass/cairo-vm/pull/1026):

    `BuiltinHintProcessor` now supports the following hints:

    ```python
    from starkware.cairo.common.cairo_secp.secp256r1_utils import SECP256R1_ALPHA as ALPHA
    ```
    and:

    ```python
    from starkware.cairo.common.cairo_secp.secp256r1_utils import SECP256R1_N as N
    ```

* Add missing hint on vrf.json lib [#1043](https://github.com/lambdaclass/cairo-vm/pull/1043):

    `BuiltinHintProcessor` now supports the following hint:

    ```python
        from starkware.python.math_utils import div_mod

        def split(a: int):
            return (a & ((1 << 128) - 1), a >> 128)

        def pack(z, num_bits_shift: int) -> int:
            limbs = (z.low, z.high)
            return sum(limb << (num_bits_shift * i) for i, limb in enumerate(limbs))

        a = pack(ids.a, 128)
        b = pack(ids.b, 128)
        p = pack(ids.p, 128)
        # For python3.8 and above the modular inverse can be computed as follows:
        # b_inverse_mod_p = pow(b, -1, p)
        # Instead we use the python3.7-friendly function div_mod from starkware.python.math_utils
        b_inverse_mod_p = div_mod(1, b, p)

        b_inverse_mod_p_split = split(b_inverse_mod_p)

        ids.b_inverse_mod_p.low = b_inverse_mod_p_split[0]
        ids.b_inverse_mod_p.high = b_inverse_mod_p_split[1]
    ```

* Add missing hints `NewHint#35` and `NewHint#36` [#975](https://github.com/lambdaclass/cairo-vm/issues/975)

    `BuiltinHintProcessor` now supports the following hint:

    ```python
    from starkware.cairo.common.cairo_secp.secp_utils import pack
    from starkware.cairo.common.math_utils import as_int
    from starkware.python.math_utils import div_mod, safe_div

    p = pack(ids.P, PRIME)
    x = pack(ids.x, PRIME) + as_int(ids.x.d3, PRIME) * ids.BASE ** 3 + as_int(ids.x.d4, PRIME) * ids.BASE ** 4
    y = pack(ids.y, PRIME)

    value = res = div_mod(x, y, p)
    ```

    ```python
    k = safe_div(res * y - x, p)
    value = k if k > 0 else 0 - k
    ids.flag = 1 if k > 0 else 0
    ```

* Add missing hint on cairo_secp lib [#1057](https://github.com/lambdaclass/cairo-vm/pull/1057):

    `BuiltinHintProcessor` now supports the following hint:

    ```python
        from starkware.cairo.common.cairo_secp.secp_utils import pack
        from starkware.python.math_utils import ec_double_slope

        # Compute the slope.
        x = pack(ids.point.x, PRIME)
        y = pack(ids.point.y, PRIME)
        value = slope = ec_double_slope(point=(x, y), alpha=ALPHA, p=SECP_P)
    ```

* Add missing hint on uint256_improvements lib [#1025](https://github.com/lambdaclass/cairo-vm/pull/1025):

    `BuiltinHintProcessor` now supports the following hint:

    ```python
        from starkware.python.math_utils import isqrt
        n = (ids.n.high << 128) + ids.n.low
        root = isqrt(n)
        assert 0 <= root < 2 ** 128
        ids.root = root
    ```

* Add missing hint on vrf.json lib [#1045](https://github.com/lambdaclass/cairo-vm/pull/1045):

    `BuiltinHintProcessor` now supports the following hint:

    ```python
        from starkware.python.math_utils import is_quad_residue, sqrt

        def split(a: int):
            return (a & ((1 << 128) - 1), a >> 128)

        def pack(z) -> int:
            return z.low + (z.high << 128)

        generator = pack(ids.generator)
        x = pack(ids.x)
        p = pack(ids.p)

        success_x = is_quad_residue(x, p)
        root_x = sqrt(x, p) if success_x else None
        success_gx = is_quad_residue(generator*x, p)
        root_gx = sqrt(generator*x, p) if success_gx else None

        # Check that one is 0 and the other is 1
        if x != 0:
            assert success_x + success_gx == 1

        # `None` means that no root was found, but we need to transform these into a felt no matter what
        if root_x == None:
            root_x = 0
        if root_gx == None:
            root_gx = 0
        ids.success_x = int(success_x)
        ids.success_gx = int(success_gx)
        split_root_x = split(root_x)
        # print('split root x', split_root_x)
        split_root_gx = split(root_gx)
        ids.sqrt_x.low = split_root_x[0]
        ids.sqrt_x.high = split_root_x[1]
        ids.sqrt_gx.low = split_root_gx[0]
        ids.sqrt_gx.high = split_root_gx[1]
    ```

* Add missing hint on uint256_improvements lib [#1024](https://github.com/lambdaclass/cairo-vm/pull/1024):

    `BuiltinHintProcessor` now supports the following hint:

    ```python
        res = ids.a + ids.b
        ids.carry = 1 if res >= ids.SHIFT else 0
    ```

* BREAKING CHANGE: move `Program::identifiers` to `SharedProgramData::identifiers` [#1023](https://github.com/lambdaclass/cairo-vm/pull/1023)
    * Optimizes `CairoRunner::new`, needed for sequencers and other workflows reusing the same `Program` instance across `CairoRunner`s
    * Breaking change: make all fields in `Program` and `SharedProgramData` `pub(crate)`, since we break by moving the field let's make it the last break for this struct
    * Add `Program::get_identifier(&self, id: &str) -> &Identifier` to get a single identifier by name

* Implement hints on field_arithmetic lib[#985](https://github.com/lambdaclass/cairo-vm/pull/983)

    `BuiltinHintProcessor` now supports the following hint:

    ```python
        %{
            from starkware.python.math_utils import is_quad_residue, sqrt

            def split(num: int, num_bits_shift: int = 128, length: int = 3):
                a = []
                for _ in range(length):
                    a.append( num & ((1 << num_bits_shift) - 1) )
                    num = num >> num_bits_shift
                return tuple(a)

            def pack(z, num_bits_shift: int = 128) -> int:
                limbs = (z.d0, z.d1, z.d2)
                return sum(limb << (num_bits_shift * i) for i, limb in enumerate(limbs))


            generator = pack(ids.generator)
            x = pack(ids.x)
            p = pack(ids.p)

            success_x = is_quad_residue(x, p)
            root_x = sqrt(x, p) if success_x else None

            success_gx = is_quad_residue(generator*x, p)
            root_gx = sqrt(generator*x, p) if success_gx else None

            # Check that one is 0 and the other is 1
            if x != 0:
                assert success_x + success_gx ==1

            # `None` means that no root was found, but we need to transform these into a felt no matter what
            if root_x == None:
                root_x = 0
            if root_gx == None:
                root_gx = 0
            ids.success_x = int(success_x)
            ids.success_gx = int(success_gx)
            split_root_x = split(root_x)
            split_root_gx = split(root_gx)
            ids.sqrt_x.d0 = split_root_x[0]
            ids.sqrt_x.d1 = split_root_x[1]
            ids.sqrt_x.d2 = split_root_x[2]
            ids.sqrt_gx.d0 = split_root_gx[0]
            ids.sqrt_gx.d1 = split_root_gx[1]
            ids.sqrt_gx.d2 = split_root_gx[2]
        %}
    ```

* Add missing hint on vrf.json lib [#1050](https://github.com/lambdaclass/cairo-vm/pull/1050):

    `BuiltinHintProcessor` now supports the following hint:

    ```python
        sum_low = ids.a.low + ids.b.low
        ids.carry_low = 1 if sum_low >= ids.SHIFT else 0
    ```

* Add missing hint on uint256_improvements lib [#1016](https://github.com/lambdaclass/cairo-vm/pull/1016):

    `BuiltinHintProcessor` now supports the following hint:

    ```python
        def split(num: int, num_bits_shift: int = 128, length: int = 2):
            a = []
            for _ in range(length):
                a.append( num & ((1 << num_bits_shift) - 1) )
                num = num >> num_bits_shift
            return tuple(a)

        def pack(z, num_bits_shift: int = 128) -> int:
            limbs = (z.low, z.high)
            return sum(limb << (num_bits_shift * i) for i, limb in enumerate(limbs))

        a = pack(ids.a)
        b = pack(ids.b)
        res = (a - b)%2**256
        res_split = split(res)
        ids.res.low = res_split[0]
        ids.res.high = res_split[1]
    ```

* Implement hint on vrf.json lib [#1049](https://github.com/lambdaclass/cairo-vm/pull/1049)

    `BuiltinHintProcessor` now supports the following hint:

    ```python
        def split(num: int, num_bits_shift: int, length: int):
            a = []
            for _ in range(length):
                a.append( num & ((1 << num_bits_shift) - 1) )
                num = num >> num_bits_shift
            return tuple(a)

        def pack(z, num_bits_shift: int) -> int:
            limbs = (z.d0, z.d1, z.d2)
            return sum(limb << (num_bits_shift * i) for i, limb in enumerate(limbs))

        def pack_extended(z, num_bits_shift: int) -> int:
            limbs = (z.d0, z.d1, z.d2, z.d3, z.d4, z.d5)
            return sum(limb << (num_bits_shift * i) for i, limb in enumerate(limbs))

        a = pack_extended(ids.a, num_bits_shift = 128)
        div = pack(ids.div, num_bits_shift = 128)

        quotient, remainder = divmod(a, div)

        quotient_split = split(quotient, num_bits_shift=128, length=6)

        ids.quotient.d0 = quotient_split[0]
        ids.quotient.d1 = quotient_split[1]
        ids.quotient.d2 = quotient_split[2]
        ids.quotient.d3 = quotient_split[3]
        ids.quotient.d4 = quotient_split[4]
        ids.quotient.d5 = quotient_split[5]

        remainder_split = split(remainder, num_bits_shift=128, length=3)
        ids.remainder.d0 = remainder_split[0]
        ids.remainder.d1 = remainder_split[1]
        ids.remainder.d2 = remainder_split[2]
    ```

    _Note: this hint is similar to the one in #983, but with some trailing whitespace removed_

* Add missing hint on vrf.json whitelist [#1030](https://github.com/lambdaclass/cairo-vm/pull/1030):

    `BuiltinHintProcessor` now supports the following hint:

    ```python
        def split(num: int, num_bits_shift: int, length: int):
            a = []
            for _ in range(length):
                a.append( num & ((1 << num_bits_shift) - 1) )
                num = num >> num_bits_shift
            return tuple(a)

        def pack(z, num_bits_shift: int) -> int:
            limbs = (z.low, z.high)
            return sum(limb << (num_bits_shift * i) for i, limb in enumerate(limbs))

        def pack_extended(z, num_bits_shift: int) -> int:
            limbs = (z.d0, z.d1, z.d2, z.d3)
            return sum(limb << (num_bits_shift * i) for i, limb in enumerate(limbs))

        x = pack_extended(ids.x, num_bits_shift = 128)
        div = pack(ids.div, num_bits_shift = 128)

        quotient, remainder = divmod(x, div)

        quotient_split = split(quotient, num_bits_shift=128, length=4)

        ids.quotient.d0 = quotient_split[0]
        ids.quotient.d1 = quotient_split[1]
        ids.quotient.d2 = quotient_split[2]
        ids.quotient.d3 = quotient_split[3]

        remainder_split = split(remainder, num_bits_shift=128, length=2)
        ids.remainder.low = remainder_split[0]
        ids.remainder.high = remainder_split[1]
    ```

* Add method `Program::data_len(&self) -> usize` to get the number of data cells in a given program [#1022](https://github.com/lambdaclass/cairo-vm/pull/1022)

* Add missing hint on uint256_improvements lib [#1013](https://github.com/lambdaclass/cairo-vm/pull/1013):

    `BuiltinHintProcessor` now supports the following hint:

    ```python
        a = (ids.a.high << 128) + ids.a.low
        div = (ids.div.b23 << 128) + ids.div.b01
        quotient, remainder = divmod(a, div)

        ids.quotient.low = quotient & ((1 << 128) - 1)
        ids.quotient.high = quotient >> 128
        ids.remainder.low = remainder & ((1 << 128) - 1)
        ids.remainder.high = remainder >> 128
    ```

* Add missing hint on cairo_secp lib [#1010](https://github.com/lambdaclass/cairo-vm/pull/1010):

    `BuiltinHintProcessor` now supports the following hint:

    ```python
        memory[ap] = int(x == 0)
    ```

* Implement hint on `get_felt_bitlength` [#993](https://github.com/lambdaclass/cairo-vm/pull/993)

  `BuiltinHintProcessor` now supports the following hint:
  ```python
  x = ids.x
  ids.bit_length = x.bit_length()
  ```
  Used by the [`Garaga` library function `get_felt_bitlength`](https://github.com/keep-starknet-strange/garaga/blob/249f8a372126b3a839f9c1e1080ea8c6f9374c0c/src/utils.cairo#L54)

* Add missing hint on cairo_secp lib [#1009](https://github.com/lambdaclass/cairo-vm/pull/1009):

    `BuiltinHintProcessor` now supports the following hint:

    ```python
        ids.dibit = ((ids.scalar_u >> ids.m) & 1) + 2 * ((ids.scalar_v >> ids.m) & 1)
    ```

* Add getters to read properties of a `Program` [#1017](https://github.com/lambdaclass/cairo-vm/pull/1017):
  * `prime(&self) -> &str`: get the prime associated to data in hex representation
  * `iter_data(&self) -> Iterator<Item = &MaybeRelocatable>`: get an iterator over all elements in the program data
  * `iter_builtins(&self) -> Iterator<Item = &BuiltinName>`: get an iterator over the names of required builtins

* Add missing hint on cairo_secp lib [#1008](https://github.com/lambdaclass/cairo-vm/pull/1008):

    `BuiltinHintProcessor` now supports the following hint:

    ```python
        ids.len_hi = max(ids.scalar_u.d2.bit_length(), ids.scalar_v.d2.bit_length())-1
    ```

* Update `starknet-crypto` to version `0.4.3` [#1011](https://github.com/lambdaclass/cairo-vm/pull/1011)
  * The new version carries an 85% reduction in execution time for ECDSA signature verification

* BREAKING CHANGE: refactor `Program` to optimize `Program::clone` [#999](https://github.com/lambdaclass/cairo-vm/pull/999)

    * Breaking change: many fields that were (unnecessarily) public become hidden by the refactor.

* BREAKING CHANGE: Add _builtin suffix to builtin names e.g.: output -> output_builtin [#1005](https://github.com/lambdaclass/cairo-vm/pull/1005)

* Implement hint on uint384_extension lib [#983](https://github.com/lambdaclass/cairo-vm/pull/983)

    `BuiltinHintProcessor` now supports the following hint:

    ```python
        def split(num: int, num_bits_shift: int, length: int):
            a = []
            for _ in range(length):
                a.append( num & ((1 << num_bits_shift) - 1) )
                num = num >> num_bits_shift
            return tuple(a)

        def pack(z, num_bits_shift: int) -> int:
            limbs = (z.d0, z.d1, z.d2)
            return sum(limb << (num_bits_shift * i) for i, limb in enumerate(limbs))

        def pack_extended(z, num_bits_shift: int) -> int:
            limbs = (z.d0, z.d1, z.d2, z.d3, z.d4, z.d5)
            return sum(limb << (num_bits_shift * i) for i, limb in enumerate(limbs))

        a = pack_extended(ids.a, num_bits_shift = 128)
        div = pack(ids.div, num_bits_shift = 128)

        quotient, remainder = divmod(a, div)

        quotient_split = split(quotient, num_bits_shift=128, length=6)

        ids.quotient.d0 = quotient_split[0]
        ids.quotient.d1 = quotient_split[1]
        ids.quotient.d2 = quotient_split[2]
        ids.quotient.d3 = quotient_split[3]
        ids.quotient.d4 = quotient_split[4]
        ids.quotient.d5 = quotient_split[5]

        remainder_split = split(remainder, num_bits_shift=128, length=3)
        ids.remainder.d0 = remainder_split[0]
        ids.remainder.d1 = remainder_split[1]
        ids.remainder.d2 = remainder_split[2]
    ```

* BREAKING CHANGE: optimization for instruction decoding [#942](https://github.com/lambdaclass/cairo-vm/pull/942):
    * Avoids copying immediate arguments to the `Instruction` structure, as they get inferred from the offset anyway
    * Breaking: removal of the field `Instruction::imm`

* Add missing `\n` character in traceback string [#997](https://github.com/lambdaclass/cairo-vm/pull/997)
    * BugFix: Add missing `\n` character after traceback lines when the filename is missing ("Unknown Location")

* 0.11 Support
    * Add missing hints [#1014](https://github.com/lambdaclass/cairo-vm/pull/1014):
        `BuiltinHintProcessor` now supports the following hints:
        ```python
            from starkware.cairo.common.cairo_secp.secp256r1_utils import SECP256R1_P as SECP_P
        ```
        and:
        ```python
            from starkware.cairo.common.cairo_secp.secp_utils import pack
            from starkware.python.math_utils import line_slope

            # Compute the slope.
            x0 = pack(ids.point0.x, PRIME)
            y0 = pack(ids.point0.y, PRIME)
            x1 = pack(ids.point1.x, PRIME)
            y1 = pack(ids.point1.y, PRIME)
            value = slope = line_slope(point1=(x0, y0), point2=(x1, y1), p=SECP_P)
        ```
    * Add missing hints on cairo_secp lib [#991](https://github.com/lambdaclass/cairo-vm/pull/991):
        `BuiltinHintProcessor` now supports the following hints:
        ```python
        from starkware.cairo.common.cairo_secp.secp_utils import pack
        from starkware.python.math_utils import div_mod, safe_div

        N = 0xfffffffffffffffffffffffffffffffebaaedce6af48a03bbfd25e8cd0364141
        x = pack(ids.x, PRIME) % N
        s = pack(ids.s, PRIME) % N
        value = res = div_mod(x, s, N)
        ```
        and:
        ```python
        value = k = safe_div(res * s - x, N)
        ```
    * Layouts update [#874](https://github.com/lambdaclass/cairo-vm/pull/874)
    * Keccak builtin updated [#873](https://github.com/lambdaclass/cairo-vm/pull/873), [#883](https://github.com/lambdaclass/cairo-vm/pull/883)
    * Changes to `ec_op` [#876](https://github.com/lambdaclass/cairo-vm/pull/876)
    * Poseidon builtin [#875](https://github.com/lambdaclass/cairo-vm/pull/875)
    * Renamed Felt to Felt252 [#899](https://github.com/lambdaclass/cairo-vm/pull/899)
    * Added SegmentArenaBuiltinRunner [#913](https://github.com/lambdaclass/cairo-vm/pull/913)
    * Added `program_segment_size` argument to `verify_secure_runner` & `run_from_entrypoint` [#928](https://github.com/lambdaclass/cairo-vm/pull/928)
    * Added dynamic layout [#879](https://github.com/lambdaclass/cairo-vm/pull/879)
    * `get_segment_size` was exposed [#934](https://github.com/lambdaclass/cairo-vm/pull/934)

* Add missing hint on cairo_secp lib [#1006](https://github.com/lambdaclass/cairo-vm/pull/1006):

    `BuiltinHintProcessor` now supports the following hint:

    ```python
        ids.quad_bit = (
            8 * ((ids.scalar_v >> ids.m) & 1)
            + 4 * ((ids.scalar_u >> ids.m) & 1)
            + 2 * ((ids.scalar_v >> (ids.m - 1)) & 1)
            + ((ids.scalar_u >> (ids.m - 1)) & 1)
        )
    ```

* Add missing hint on cairo_secp lib [#1003](https://github.com/lambdaclass/cairo-vm/pull/1003):

    `BuiltinHintProcessor` now supports the following hint:

    ```python
        from starkware.cairo.common.cairo_secp.secp_utils import pack

        x = pack(ids.x, PRIME) % SECP_P
    ```

* Add missing hint on cairo_secp lib [#996](https://github.com/lambdaclass/cairo-vm/pull/996):

    `BuiltinHintProcessor` now supports the following hint:

    ```python
        from starkware.python.math_utils import div_mod
        value = x_inv = div_mod(1, x, SECP_P)
    ```

* Add missing hints on cairo_secp lib [#994](https://github.com/lambdaclass/cairo-vm/pull/994):

    `BuiltinHintProcessor` now supports the following hints:

    ```python
        from starkware.cairo.common.cairo_secp.secp_utils import pack
        from starkware.python.math_utils import div_mod, safe_div

        a = pack(ids.a, PRIME)
        b = pack(ids.b, PRIME)
        value = res = div_mod(a, b, N)
    ```

    ```python
        value = k_plus_one = safe_div(res * b - a, N) + 1
    ```

* Add missing hint on cairo_secp lib [#992](https://github.com/lambdaclass/cairo-vm/pull/992):

    `BuiltinHintProcessor` now supports the following hint:

    ```python
        from starkware.cairo.common.cairo_secp.secp_utils import pack

        q, r = divmod(pack(ids.val, PRIME), SECP_P)
        assert r == 0, f"verify_zero: Invalid input {ids.val.d0, ids.val.d1, ids.val.d2}."
        ids.q = q % PRIME
    ```

* Add missing hint on cairo_secp lib [#990](https://github.com/lambdaclass/cairo-vm/pull/990):

    `BuiltinHintProcessor` now supports the following hint:

    ```python
        from starkware.cairo.common.cairo_secp.secp_utils import pack

        slope = pack(ids.slope, PRIME)
        x = pack(ids.point.x, PRIME)
        y = pack(ids.point.y, PRIME)

        value = new_x = (pow(slope, 2, SECP_P) - 2 * x) % SECP_P
    ```

* Add missing hint on cairo_secp lib [#989](https://github.com/lambdaclass/cairo-vm/pull/989):

    `BuiltinHintProcessor` now supports the following hint:

    ```python
        from starkware.cairo.common.cairo_secp.secp_utils import SECP_P
        q, r = divmod(pack(ids.val, PRIME), SECP_P)
        assert r == 0, f"verify_zero: Invalid input {ids.val.d0, ids.val.d1, ids.val.d2}."
        ids.q = q % PRIME
    ```

* Add missing hint on cairo_secp lib [#986](https://github.com/lambdaclass/cairo-vm/pull/986):

    `BuiltinHintProcessor` now supports the following hint:

    ```python
        from starkware.cairo.common.cairo_secp.secp_utils import SECP_P, pack
        from starkware.python.math_utils import div_mod

        # Compute the slope.
        x = pack(ids.pt.x, PRIME)
        y = pack(ids.pt.y, PRIME)
        value = slope = div_mod(3 * x ** 2, 2 * y, SECP_P)
    ```

* Add missing hint on cairo_secp lib [#984](https://github.com/lambdaclass/cairo-vm/pull/984):

    `BuiltinHintProcessor` now supports the following hint:

    ```python
        from starkware.cairo.common.cairo_secp.secp_utils import SECP_P, pack
        from starkware.python.math_utils import div_mod

        # Compute the slope.
        x0 = pack(ids.pt0.x, PRIME)
        y0 = pack(ids.pt0.y, PRIME)
        x1 = pack(ids.pt1.x, PRIME)
        y1 = pack(ids.pt1.y, PRIME)
        value = slope = div_mod(y0 - y1, x0 - x1, SECP_P)
    ```

* Implement hints on uint384 lib (Part 2) [#971](https://github.com/lambdaclass/cairo-vm/pull/971)

    `BuiltinHintProcessor` now supports the following hint:

    ```python
        memory[ap] = 1 if 0 <= (ids.a.d2 % PRIME) < 2 ** 127 else 0
    ```

 * Add alternative hint code for hint on _block_permutation used by 0.10.3 whitelist [#958](https://github.com/lambdaclass/cairo-vm/pull/958)

     `BuiltinHintProcessor` now supports the following hint:

    ```python
        from starkware.cairo.common.keccak_utils.keccak_utils import keccak_func
        _keccak_state_size_felts = int(ids.KECCAK_STATE_SIZE_FELTS)
        assert 0 <= _keccak_state_size_felts < 100

        output_values = keccak_func(memory.get_range(
            ids.keccak_ptr - _keccak_state_size_felts, _keccak_state_size_felts))
        segments.write_arg(ids.keccak_ptr, output_values)
    ```

* Make  hints code `src/hint_processor/builtin_hint_processor/hint_code.rs` public [#988](https://github.com/lambdaclass/cairo-vm/pull/988)

* Implement hints on uint384 lib (Part 1) [#960](https://github.com/lambdaclass/cairo-vm/pull/960)

    `BuiltinHintProcessor` now supports the following hints:

    ```python
        def split(num: int, num_bits_shift: int, length: int):
        a = []
        for _ in range(length):
            a.append( num & ((1 << num_bits_shift) - 1) )
            num = num >> num_bits_shift
        return tuple(a)

        def pack(z, num_bits_shift: int) -> int:
            limbs = (z.d0, z.d1, z.d2)
            return sum(limb << (num_bits_shift * i) for i, limb in enumerate(limbs))

        a = pack(ids.a, num_bits_shift = 128)
        div = pack(ids.div, num_bits_shift = 128)
        quotient, remainder = divmod(a, div)

        quotient_split = split(quotient, num_bits_shift=128, length=3)
        assert len(quotient_split) == 3

        ids.quotient.d0 = quotient_split[0]
        ids.quotient.d1 = quotient_split[1]
        ids.quotient.d2 = quotient_split[2]

        remainder_split = split(remainder, num_bits_shift=128, length=3)
        ids.remainder.d0 = remainder_split[0]
        ids.remainder.d1 = remainder_split[1]
        ids.remainder.d2 = remainder_split[2]
    ```

    ```python
        ids.low = ids.a & ((1<<128) - 1)
        ids.high = ids.a >> 128
    ```

    ```python
            sum_d0 = ids.a.d0 + ids.b.d0
        ids.carry_d0 = 1 if sum_d0 >= ids.SHIFT else 0
        sum_d1 = ids.a.d1 + ids.b.d1 + ids.carry_d0
        ids.carry_d1 = 1 if sum_d1 >= ids.SHIFT else 0
        sum_d2 = ids.a.d2 + ids.b.d2 + ids.carry_d1
        ids.carry_d2 = 1 if sum_d2 >= ids.SHIFT else 0
    ```

    ```python
        from starkware.python.math_utils import isqrt

        def split(num: int, num_bits_shift: int, length: int):
            a = []
            for _ in range(length):
                a.append( num & ((1 << num_bits_shift) - 1) )
                num = num >> num_bits_shift
            return tuple(a)

        def pack(z, num_bits_shift: int) -> int:
            limbs = (z.d0, z.d1, z.d2)
            return sum(limb << (num_bits_shift * i) for i, limb in enumerate(limbs))

        a = pack(ids.a, num_bits_shift=128)
        root = isqrt(a)
        assert 0 <= root < 2 ** 192
        root_split = split(root, num_bits_shift=128, length=3)
        ids.root.d0 = root_split[0]
        ids.root.d1 = root_split[1]
        ids.root.d2 = root_split[2]
    ```

* Re-export the `cairo-felt` crate as `cairo_vm::felt` [#981](https://github.com/lambdaclass/cairo-vm/pull/981)
  * Removes the need of explicitly importing `cairo-felt` in downstream projects
  and helps ensure there is no version mismatch caused by that

* Implement hint on `uint256_mul_div_mod`[#957](https://github.com/lambdaclass/cairo-vm/pull/957)

    `BuiltinHintProcessor` now supports the following hint:

    ```python
    a = (ids.a.high << 128) + ids.a.low
    b = (ids.b.high << 128) + ids.b.low
    div = (ids.div.high << 128) + ids.div.low
    quotient, remainder = divmod(a * b, div)

    ids.quotient_low.low = quotient & ((1 << 128) - 1)
    ids.quotient_low.high = (quotient >> 128) & ((1 << 128) - 1)
    ids.quotient_high.low = (quotient >> 256) & ((1 << 128) - 1)
    ids.quotient_high.high = quotient >> 384
    ids.remainder.low = remainder & ((1 << 128) - 1)
    ids.remainder.high = remainder >> 128"
    ```

    Used by the common library function `uint256_mul_div_mod`

#### [0.3.0-rc1] - 2023-04-13
* Derive Deserialize for ExecutionResources [#922](https://github.com/lambdaclass/cairo-vm/pull/922)
* Remove builtin names from VirtualMachine.builtin_runners [#921](https://github.com/lambdaclass/cairo-vm/pull/921)
* Implemented hints on common/ec.cairo [#888](https://github.com/lambdaclass/cairo-vm/pull/888)
* Changed `Memory.insert` argument types [#902](https://github.com/lambdaclass/cairo-vm/pull/902)
* feat: implemented `Deserialize` on Program by changing builtins field type to enum [#896](https://github.com/lambdaclass/cairo-vm/pull/896)
* Effective size computation from the VM exposed [#887](https://github.com/lambdaclass/cairo-vm/pull/887)
* Wasm32 Support! [#828](https://github.com/lambdaclass/cairo-vm/pull/828), [#893](https://github.com/lambdaclass/cairo-vm/pull/893)
* `MathError` added for math operation [#855](https://github.com/lambdaclass/cairo-vm/pull/855)
* Check for overflows in relocatable operations [#859](https://github.com/lambdaclass/cairo-vm/pull/859)
* Use `Relocatable` instead of `&MaybeRelocatable` in `load_data` and `get_range`[#860](https://github.com/lambdaclass/cairo-vm/pull/860) [#867](https://github.com/lambdaclass/cairo-vm/pull/867)
* Memory-related errors moved to `MemoryError` [#854](https://github.com/lambdaclass/cairo-vm/pull/854)
    * Removed unused error variants
    * Moved memory-related error variants to `MemoryError`
    * Changed memory getters to return `MemoryError` instead of `VirtualMachineError`
    * Changed all memory-related errors in hint from `HintError::Internal(VmError::...` to `HintError::Memory(MemoryError::...`
* feat: Builder pattern for `VirtualMachine` [#820](https://github.com/lambdaclass/cairo-vm/pull/820)
* Simplified `Memory::get` return type to `Option` [#852](https://github.com/lambdaclass/cairo-vm/pull/852)
* Improved idenitifier variable error handling [#851](https://github.com/lambdaclass/cairo-vm/pull/851)
* `CairoRunner::write_output` now prints missing and relocatable values [#853](https://github.com/lambdaclass/cairo-vm/pull/853)
* `VirtualMachineError::FailedToComputeOperands` error message expanded [#848](https://github.com/lambdaclass/cairo-vm/pull/848)
* Builtin names made public [#849](https://github.com/lambdaclass/cairo-vm/pull/849)
* `secure_run` flag moved to `CairoRunConfig` struct [#832](https://github.com/lambdaclass/cairo-vm/pull/832)
* `vm_core` error types revised and iimplemented `AddAssign` for `Relocatable` [#837](https://github.com/lambdaclass/cairo-vm/pull/837)
* `to_bigint` and `to_biguint` deprecated [#757](https://github.com/lambdaclass/cairo-vm/pull/757)
* `Memory` moved into `MemorySegmentManager` [#830](https://github.com/lambdaclass/cairo-vm/pull/830)
    * To reduce the complexity of the VM's memory and enforce proper usage (as the memory and its segment manager are now a "unified" entity)
    * Removed `memory` field from `VirtualMachine`
    * Added `memory` field to `MemorySegmentManager`
    * Removed `Memory` argument from methods where `MemorySegmentManager` is also an argument
    * Added test macro `segments` (an extension of the `memory` macro)
* `Display` trait added to Memory struct [#812](https://github.com/lambdaclass/cairo-vm/pull/812)
* feat: Extensible VirtualMachineError and removed PartialEq trait [#783](https://github.com/lambdaclass/cairo-vm/pull/783)
    * `VirtualMachineError::Other(anyhow::Error)` was added to allow to returning custom errors when using `cairo-vm`
    * The `PartialEq` trait was removed from the `VirtualMachineError` enum
* VM hooks added as a conditional feature [#761](https://github.com/lambdaclass/cairo-vm/pull/761)
    * Cairo-vm based testing tools such as cairo-foundry or those built by FuzzingLabs need access to the state of the VM at specific points during the execution.
    * This PR adds the possibility for users of the cairo-vm lib to execute their custom additional code during the program execution.
    * The Rust "feature" mechanism was used in order to guarantee that this ability is only available when the lib user needs it, and is not compiled when it's not required.
    * Three hooks were created:
        * before the first step
        * before each step
        * after each step
* ExecutionResource operations: add and substract [#774](https://github.com/lambdaclass/cairo-vm/pull/774), multiplication [#908](https://github.com/lambdaclass/cairo-vm/pull/908) , and `AddAssign` [#914](https://github.com/lambdaclass/cairo-vm/pull/914)

* Move `Memory` into `MemorySegmentManager` [#830](https://github.com/lambdaclass/cairo-vm/pull/830)
    * Structural changes:
        * Remove `memory: Memory` field from `VirtualMachine`
        * Add `memory: Memory` field to `MemorySegmentManager`
    * As a result of this, multiple public methods' signatures changed:
        * `BuiltinRunner` (and its inner enum types):
            * `initialize_segments(&mut self, segments: &mut MemorySegmentManager, memory: &mut Memory)` -> `initialize_segments(&mut self, segments: &mut MemorySegmentManager)`
            * `final_stack(&mut self, segments: &MemorySegmentManager, memory: &Memory, stack_pointer: Relocatable) -> Result<Relocatable, RunnerError>` -> `final_stack(&mut self, segments: &MemorySegmentManager, stack_pointer: Relocatable) -> Result<Relocatable, RunnerError>`
        * `MemorySegmentManager`
            * `add(&mut self, memory: &mut Memory) -> Relocatable` -> `add(&mut self) -> Relocatable`
            * `add_temporary_segment(&mut self, memory: &mut Memory) -> Relocatable` -> `add_temporary_segment(&mut self) -> Relocatable`
            * `load_data(&mut self, memory: &mut Memory, ptr: &MaybeRelocatable, data: &Vec<MaybeRelocatable>) -> Result<MaybeRelocatable, MemoryError>` -> `load_data(&mut self, ptr: &MaybeRelocatable, data: &Vec<MaybeRelocatable>) -> Result<MaybeRelocatable, MemoryError>`
            * `compute_effective_sizes(&mut self, memory: &Memory) -> &Vec<usize>` -> `compute_effective_sizes(&mut self) -> &Vec<usize>`
            * `gen_arg(&mut self, arg: &dyn Any, memory: &mut Memory) -> Result<MaybeRelocatable, VirtualMachineError>` -> `gen_arg(&mut self, arg: &dyn Any) -> Result<MaybeRelocatable, VirtualMachineError>`
            * `gen_cairo_arg(&mut self, arg: &CairoArg, memory: &mut Memory) -> Result<MaybeRelocatable, VirtualMachineError>` -> `gen_cairo_arg(&mut self, arg: &CairoArg) -> Result<MaybeRelocatable, VirtualMachineError>`
            * `write_arg(&mut self, memory: &mut Memory, ptr: &Relocatable, arg: &dyn Any) -> Result<MaybeRelocatable, MemoryError>` -> `write_arg(&mut self, ptr: &Relocatable, arg: &dyn Any) -> Result<MaybeRelocatable, MemoryError>`

* Refactor `Memory::relocate memory` [#784](https://github.com/lambdaclass/cairo-vm/pull/784)
    * Bugfixes:
        * `Memory::relocate_memory` now moves data in the temporary memory relocated by a relocation rule to the real memory
    * Aditional Notes:
        * When relocating temporary memory produces clashes with pre-existing values in the real memory, an InconsistentMemory error is returned instead of keeping the last inserted value. This differs from the original implementation.

* Restrict addresses to Relocatable + fix some error variants used in signature.rs [#792](https://github.com/lambdaclass/cairo-vm/pull/792)
    * Public Api Changes:
        * Change `ValidationRule` inner type to `Box<dyn Fn(&Memory, &Relocatable) -> Result<Vec<Relocatable>, MemoryError>>`.
        * Change `validated_addresses` field of `Memory` to `HashSet<Relocatable>`.
        * Change `validate_memory_cell(&mut self, address: &MaybeRelocatable) -> Result<(), MemoryError>` to `validate_memory_cell(&mut self, addr: &Relocatable) -> Result<(), MemoryError>`.

* Add `VmException` to `CairoRunner::run_from_entrypoint`[#775](https://github.com/lambdaclass/cairo-vm/pull/775)
    * Public Api Changes:
        * Change error return type of `CairoRunner::run_from_entrypoint` to `CairoRunError`.
        * Convert `VirtualMachineError`s outputed during the vm run to `VmException` in `CairoRunner::run_from_entrypoint`.
        * Make `VmException` fields public

* Fix `BuiltinRunner::final_stack` and remove quick fix [#778](https://github.com/lambdaclass/cairo-vm/pull/778)
    * Public Api changes:
        * Various changes to public `BuiltinRunner` method's signatures:
            * `final_stack(&self, vm: &VirtualMachine, pointer: Relocatable) -> Result<(Relocatable, usize), RunnerError>` to `final_stack(&mut self, segments: &MemorySegmentManager, memory: &Memory, pointer: Relocatable) -> Result<Relocatable,RunnerError>`.
            * `get_used_cells(&self, vm: &VirtualMachine) -> Result<usize, MemoryError>` to  `get_used_cells(&self, segments: &MemorySegmentManager) -> Result<usize, MemoryError>`.
            * `get_used_instances(&self, vm: &VirtualMachine) -> Result<usize, MemoryError>` to `get_used_instances(&self, segments: &MemorySegmentManager) -> Result<usize, MemoryError>`.
    * Bugfixes:
        * `BuiltinRunner::final_stack` now updates the builtin's stop_ptr instead of returning it. This replaces the bugfix on PR #768.

#### [0.1.3] - 2023-01-26
* Add secure_run flag + integrate verify_secure_runner into cairo-run [#771](https://github.com/lambdaclass/cairo-vm/pull/777)
    * Public Api changes:
        * Add command_line argument `secure_run`
        * Add argument `secure_run: Option<bool>` to `cairo_run`
        * `verify_secure_runner` is now called inside `cairo-run` when `secure_run` is set to true or when it not set and the run is not on `proof_mode`
    * Bugfixes:
        * `EcOpBuiltinRunner::deduce_memory_cell` now checks that both points are on the curve instead of only the first one
        * `EcOpBuiltinRunner::deduce_memory_cell` now returns the values of the point coordinates instead of the indices when a `PointNotOnCurve` error is returned

* Refactor `Refactor verify_secure_runner` [#768](https://github.com/lambdaclass/cairo-vm/pull/768)
    * Public Api changes:
        * Remove builtin name from the return value of `BuiltinRunner::get_memory_segment_addresses`
        * Simplify the return value of `CairoRunner::get_builtin_segments_info` to `Vec<(usize, usize)>`
        * CairoRunner::read_return_values now receives a mutable reference to VirtualMachine
    * Bugfixes:
        * CairoRunner::read_return_values now updates the `stop_ptr` of each builtin after calling `BuiltinRunner::final_stack`

* Use CairoArg enum instead of Any in CairoRunner::run_from_entrypoint [#686](https://github.com/lambdaclass/cairo-vm/pull/686)
    * Public Api changes:
        * Remove `Result` from `MaybeRelocatable::mod_floor`, it now returns a `MaybeRelocatable`
        * Add struct `CairoArg`
        * Change `arg` argument of `CairoRunner::run_from_entrypoint` from `Vec<&dyn Any>` to `&[&CairoArg]`
        * Remove argument `typed_args` from `CairoRunner::run_from_entrypoint`
        * Remove no longer used method `gen_typed_arg` from `VirtualMachine` & `MemorySegmentManager`
        * Add methods `MemorySegmentManager::gen_cairo_arg` & `MemorySegmentManager::write_simple_args` as typed counterparts to `MemorySegmentManager::gen_arg` & `MemorySegmentManager::write_arg`

#### [0.1.1] - 2023-01-11

* Add input file contents to traceback [#666](https://github.com/lambdaclass/cairo-vm/pull/666/files)
    * Public Api changes:
        * `VirtualMachineError` enum variants containing `MaybeRelocatable` and/or `Relocatable` values now use the `Display` format instead of `Debug` in their `Display` implementation
        * `get_traceback` now adds the source code line to each traceback entry
* Use hint location instead of instruction location when building VmExceptions from hint failure [#673](https://github.com/lambdaclass/cairo-vm/pull/673/files)
    * Public Api changes:
        * `hints` field added to `InstructionLocation`
        * `Program.instruction_locations` type changed from `Option<HashMap<usize, Location>>` to `Option<HashMap<usize, InstructionLocation>>`
        * `VirtualMachineError`s produced by `HintProcessor::execute_hint()` will be wrapped in a `VirtualMachineError::Hint` error containing their hint_index
        * `get_location()` now receives an an optional usize value `hint_index`, used to obtain hint locations
* Default implementation of compile_hint [#680](https://github.com/lambdaclass/cairo-vm/pull/680)
    * Internal changes:
        * Make the `compile_hint` implementation which was in the `BuiltinHintProcessor` the default implementation in the trait.
* Add new error type `HintError` [#676](https://github.com/lambdaclass/cairo-vm/pull/676)
    * Public Api changes:
        * `HintProcessor::execute_hint()` now returns a `HintError` instead of a `VirtualMachineError`
        * Helper functions on `hint_processor_utils.rs` now return a `HintError`
* Change the Dictionary used in dict hints to store MaybeRelocatable instead of BigInt [#687](https://github.com/lambdaclass/cairo-vm/pull/687)
    * Public Api changes:
        * `DictManager`, its dictionaries, and all dict module hints implemented in rust now use `MaybeRelocatable` for keys and values instead of `BigInt`
        * Add helper functions that allow extracting ids variables as `MaybeRelocatable`: `get_maybe_relocatable_from_var_name` & `get_maybe_relocatable_from_reference`
        * Change inner value type of dict-related `HintError` variants to `MaybeRelocatable`

* Implement `substitute_error_message_attribute_references` [#689] (https://github.com/lambdaclass/cairo-vm/pull/689)
    * Public Api changes:
        * Remove `error_message_attributes` field from `VirtualMachine`, and `VirtualMachine::new`
        * Add `flow_tracking_data` field to `Attribute`
        * `get_error_attr_value` now replaces the references in the error message with the corresponding cairo values.
        * Remove duplicated handling of error attribute messages leading to duplicated into in the final error display.
* Fix multiplicative inverse bug [#697](https://github.com/lambdaclass/cairo-vm/pull/697) [#698](https://github.com/lambdaclass/cairo-vm/pull/698). The VM was using integer division rather than prime field inverse when deducing `op0` or `op1` for the multiplication opcode

#### [0.1.0] - 2022-12-30
* Add traceback to VmException [#657](https://github.com/lambdaclass/cairo-vm/pull/657)
    * Public API changes:
        * `traceback` field added to `VmException` struct
        * `pub fn from_vm_error(runner: &CairoRunner, error: VirtualMachineError, pc: usize) -> Self` is now `pub fn from_vm_error(runner: &CairoRunner, vm: &VirtualMachine, error: VirtualMachineError) -> Self`
        * `pub fn get_location(pc: &usize, runner: &CairoRunner) -> Option<Location>` is now `pub fn get_location(pc: usize, runner: &CairoRunner) -> Option<Location>`
        * `pub fn decode_instruction(encoded_instr: i64, mut imm: Option<BigInt>) -> Result<instruction::Instruction, VirtualMachineError>` is now `pub fn decode_instruction(encoded_instr: i64, mut imm: Option<&BigInt>) -> Result<instruction::Instruction, VirtualMachineError>`
        * `VmException` fields' string format now mirrors their cairo-lang counterparts.<|MERGE_RESOLUTION|>--- conflicted
+++ resolved
@@ -2,17 +2,13 @@
 
 #### Upcoming Changes
 
-<<<<<<< HEAD
 * breaking: Store constants in Hint Data [#2191](https://github.com/lambdaclass/cairo-vm/pull/2191)
 
-#### [2.4.0] - 2025-27-29
-=======
 #### [2.4.1] - 2025-09-03
 
 * fix: Fix compute_ids_high_low hint constant path [#2193](https://github.com/lambdaclass/cairo-vm/pull/2193)
 
 #### [2.4.0] - 2025-08-28
->>>>>>> d2f7b094
 
 * chore: Bump types-rs to 0.2.0 [#2186](https://github.com/lambdaclass/cairo-vm/pull/2186)
 
