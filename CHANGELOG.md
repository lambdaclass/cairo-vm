## Cairo-VM Changelog

#### Upcoming Changes

<<<<<<< HEAD
* fix: make `MemorySegmentManager`'s `memory` field private [#2164](https://github.com/lambdaclass/cairo-vm/pull/2164)
=======
* feat: Use BTreeMap in PIE additional data [#2162](https://github.com/lambdaclass/cairo-vm/pull/2162)

* feat: Remove prover input info struct and add getters instead [#2149](https://github.com/lambdaclass/cairo-vm/pull/2149)

* feat: Added support for large files in PIE [#2136](https://github.com/lambdaclass/cairo-vm/pull/2136)

* feat: Disable relocate trace with flag [#2133](https://github.com/lambdaclass/cairo-vm/pull/2133)

* feat: Enable using secure run in proof mode [#2113](https://github.com/lambdaclass/cairo-vm/pull/2113)

* [BREAKING] Compute missing builtin cells only in proof mode [#2088](https://github.com/lambdaclass/cairo-vm/pull/2088)

* test: Add test for filling holes in builtin segments [#2087](https://github.com/lambdaclass/cairo-vm/pull/2087)

* fix: Removed memory comparison test with Python VM in proof mode, since the new hole-filling logic causes divergence.[#2086](https://github.com/lambdaclass/cairo-vm/pull/2086)

* refactor: Use BTreeMap for deterministic order of PIE keys [#2085](https://github.com/lambdaclass/cairo-vm/pull/2085)

* fix: Fix zero offset output base assumption [#2068](https://github.com/lambdaclass/cairo-vm/pull/2068)

* feat: Add perpetual and dex with bitwise layouts [#2067](https://github.com/lambdaclass/cairo-vm/pull/2067)

* feat: Fill holes in builtins segments to save computation in the prover [#2036](https://github.com/lambdaclass/cairo-vm/pull/2036)

* feat: Added hints felt unpacking for blake [#2032](https://github.com/lambdaclass/cairo-vm/pull/2032)
>>>>>>> 5878bc33

* dev: make `VirtualMachine::get_traceback_entries` pub

* chore: Pin types-rs version to the one set in lockfile [#2140](https://github.com/lambdaclass/cairo-vm/pull/2140)

* chore: Migrate from `pyenv` to `uv` [#1995](https://github.com/lambdaclass/cairo-vm/pull/1995)

* chore: remove unused dependencies [#2111](https://github.com/lambdaclass/cairo-vm/pull/2111)

* chore: update Rust required version to 1.87.0  [#2100](https://github.com/lambdaclass/cairo-vm/pull/2100)

#### [3.0.0-rc.1] - 2025-05-08

* chore: bump pip `cairo-lang` 0.13.5 [#1959](https://github.com/lambdaclass/cairo-vm/pull/1959)

* fix: Use Cairo prime instead of SECP_P in WRITE_DIVMOD_SEGMENT hint [#2078](https://github.com/lambdaclass/cairo-vm/pull/2078)

* feat: add support for alias identifiers destination in program serde [#2071](https://github.com/lambdaclass/cairo-vm/pull/2071)

* feat(BREAKING): add support for accessible scopes in hint processor [#2042](https://github.com/lambdaclass/cairo-vm/pull/2042)

* dev: add Memory::get_maybe_relocatable  [#2039](https://github.com/lambdaclass/cairo-vm/pull/2039)

* refactor: remove duplicated get_val function [#2065](https://github.com/lambdaclass/cairo-vm/pull/2065)

* fix: Always use a normal segment in first SegmentArena segment [#1845](https://github.com/lambdaclass/cairo-vm/pull/1845)

* chore: update cairo-lang dependencies to 2.12.0-dev.0 #[2040](https://github.com/lambdaclass/cairo-vm/pull/2040)

* feat: add get_current_step getter [#2034](https://github.com/lambdaclass/cairo-vm/pull/2034)

* feat: implement VirtualMachine::is_accessed [#2033](https://github.com/lambdaclass/cairo-vm/pull/2033)

* Refactor: Replaced HashMap with BTreeMap to guarantee deterministic ordering of the data [#2023] (https://github.com/lambdaclass/cairo-vm/pull/2023)

* fix: Updated the logic for collecting builtin segment data for prover input info, removing dependency on the existence of stop pointers. [#2022](https://github.com/lambdaclass/cairo-vm/pull/2022)

* fix: Keep None values in memory segments for the prover input info [#2021](https://github.com/lambdaclass/cairo-vm/pull/2021)

* refactor: Clap attribute macros from #[clap(...)] to #[arg(...)] and #[command(...)] in v4.x [#2003] (https://github.com/lambdaclass/cairo-vm/pull/2003)

* fix: Fix `WriteReturnFp` error due to a bad loading of initial gas [#2015](https://github.com/lambdaclass/cairo-vm/pull/2015)

* refactor: Replaces security anyhow errors with enum variants [#1946](https://github.com/lambdaclass/cairo-vm/pull/1946)

* fix: `mod_builtin_fill_memory` could be stuck in an infinite loop [#1975](https://github.com/lambdaclass/cairo-vm/issues/1975)

* feat: replace `thiserror-no-std` with `thiserror 2` [#1919](https://github.com/lambdaclass/cairo-vm/pull/1919)

* feat: Add `ProverInfo` and extract the relevant information for it from the runner [#2001](https://github.com/lambdaclass/cairo-vm/pull/2001)

#### [2.0.1] - 2025-03-17

* feat: Limited padding of builtin segments to >=16 [#1981](https://github.com/lambdaclass/cairo-vm/pull/1981)

* fix: Enforce `disable_trace_padding` used only in `proof_mode` [#1984](https://github.com/lambdaclass/cairo-vm/pull/1984)

* feat: adding option to simulate builtins [#1956](https://github.com/lambdaclass/cairo-vm/pull/1956)

* feat: adding `all_cairo_stwo` layout to vm [#1957](https://github.com/lambdaclass/cairo-vm/pull/1957)

* chore: update Rust required version to 1.85.0 [#1990](https://github.com/lambdaclass/cairo-vm/pull/1990)

* chore: Update fastecdsa python package [#1993](https://github.com/lambdaclass/cairo-vm/pull/1993)

* fix: Update wasm-bindgen to version 0.2.100 and unpin its version requirement [#1988](https://github.com/lambdaclass/cairo-vm/pull/1988)

#### [2.0.0] - 2025-02-26

* fix: Check overflow in cairo pie address calculation [#1945](https://github.com/lambdaclass/cairo-vm/pull/1945)

#### [2.0.0-rc5] - 2025-02-24

* fix: Fix Cairo Pie limiting the number of segments to 2^16 [#1960](https://github.com/lambdaclass/cairo-vm/pull/1960)
  * Implement `merge_extra_segments`

* feat: implement an opcode that computes QM31 arithmetics (add, sub, mul, div) in the VM [#1938](https://github.com/lambdaclass/cairo-vm/pull/1938)

* feat: add functions that compute packed reduced qm31 arithmetics to `math_utils` [#1944](https://github.com/lambdaclass/cairo-vm/pull/1944)

* feat: implement `Blake2sLastBlock` opcode in VM [#1932](https://github.com/lambdaclass/cairo-vm/pull/1932)

* feat: implement `Blake2s` opcode in VM [#1927](https://github.com/lambdaclass/cairo-vm/pull/1927)

* feat: remove `NonZeroReservedBits` from `VirtualMachineError` [#1948](https://github.com/lambdaclass/cairo-vm/pull/1948)

* feat: set `encoded_instruction` to be u128 for opcode_extensions to come [#1940](https://github.com/lambdaclass/cairo-vm/pull/1940)

* feat: add `get_u32_range` to `impl VirtualMachine` add `get_u32` and `get_u32_range` to `impl Memory` [#1936](https://github.com/lambdaclass/cairo-vm/pull/1936)

* feat: add the field `opcode_extension` to the structure of `Instruction` [#1933](https://github.com/lambdaclass/cairo-vm/pull/1933)

* fix(BREAKING): Fix no trace padding flow in proof mode [#1909](https://github.com/lambdaclass/cairo-vm/pull/1909)

* refactor: Limit ret opcode decodeing to Cairo0's standards. [#1925](https://github.com/lambdaclass/cairo-vm/pull/1925)

* feat: define HashMap of hint groups along with hint strings [#1943](https://github.com/lambdaclass/cairo-vm/pull/1943)

#### [2.0.0-rc4] - 2025-01-23

* feat: implement `kzg` data availability hints [#1887](https://github.com/lambdaclass/cairo-vm/pull/1887)

#### [2.0.0-rc3] - 2024-12-26

* chore: update cairo-lang dependencies to 2.10.0-rc.0 #[1901](https://github.com/lambdaclass/cairo-vm/pull/1901)

#### [2.0.0-rc2] - 2024-12-12

* feat: Add support for subtractions containing references as right hand side operands [#1898](https://github.com/lambdaclass/cairo-vm/pull/1898)

* fix: Change wildcard getrandom dependency.

* Update starknet-crypto to 0.7.3, removing the old FieldElement completly in favour of the new Felt (that is Copy).

* chore: update the cairo-vm version used in the readme

* chore: update cairo-lang dependencies to 2.9.2

* fix: replace `div_rem` with `div_mod_floor` in `verify_zero` hints [#1881](https://github.com/lambdaclass/cairo-vm/pull/1881)

* feat: Implement `SECP related` hints [#1829](https://github.com/lambdaclass/cairo-vm/pull/1829)

* chore: bump pip `cairo-lang` 0.13.3 [#1884](https://github.com/lambdaclass/cairo-vm/pull/1884)

* fix: [#1862](https://github.com/lambdaclass/cairo-vm/pull/1862):
  * Use MaybeRelocatable for relocation table

* chore: bump pip `cairo-lang` 0.13.3 [#1884](https://github.com/lambdaclass/cairo-vm/pull/1884)

* chore: [#1880](https://github.com/lambdaclass/cairo-vm/pull/1880):
  * Refactor vm crate to make it possible to use hint extension feature for nested programs with hints.

#### [2.0.0-rc1] - 2024-11-20

* feat: add `EvalCircuit` and `TestLessThanOrEqualAddress` hints [#1843](https://github.com/lambdaclass/cairo-vm/pull/1843)

* fix: [#1873](https://github.com/lambdaclass/cairo-vm/pull/1873)
  * Fix broken num-prime `is_prime` call
* fix: [#1868](https://github.com/lambdaclass/cairo-vm/pull/1855):
  * Adds logic to include the 3 new builtins in `builtin_segments` when serializing the output cairo pie's metadata.

* fix: [#1855](https://github.com/lambdaclass/cairo-vm/pull/1855):
  * Adds logic to skip pedersen additional data comparison when checking pie compatibility.

* serde: add `size` field to `Identifier` [#1861]https://github.com/lambdaclass/cairo-vm/pull/1861

#### [2.0.0-rc0] - 2024-10-22

* fix: [#1864](https://github.com/lambdaclass/cairo-vm/pull/1864):
    * Runner: include data from constants segment to the bytecode when assembling program

* chore: bump `cairo-lang-` dependencies to 2.9.0-dev.0 [#1858](https://github.com/lambdaclass/cairo-vm/pull/1858/files)

* chore: update Rust required version to 1.81.0 [#1857](https://github.com/lambdaclass/cairo-vm/pull/1857)

* fix: [#1851](https://github.com/lambdaclass/cairo-vm/pull/1851):
  * Fix unsorted signature and mod builtin outputs in air_private_input.

* feat(BREAKING): [#1824](https://github.com/lambdaclass/cairo-vm/pull/1824)[#1838](https://github.com/lambdaclass/cairo-vm/pull/1838):
    * Add support for dynamic layout
    * CLI change(BREAKING): The flag `cairo_layout_params_file` must be specified when using dynamic layout.
    * Signature change(BREAKING): Both `CairoRunner::new` and `CairoRunner::new_v2` now receive an `Option<CairoLayoutParams>`, used only with dynamic layout.

* fix: [#1841](https://github.com/lambdaclass/cairo-vm/pull/1841):
  * Fix modulo builtin to comply with prover constraints

* chore: bump pip `cairo-lang` 0.13.2 [#1827](https://github.com/lambdaclass/cairo-vm/pull/1827)

* chore: bump `cairo-lang-` dependencies to 2.8.0 [#1833](https://github.com/lambdaclass/cairo-vm/pull/1833/files)
  * chore: update Rust required version to 1.80.0

* fix: Added the following VM fixes: [#1820](https://github.com/lambdaclass/cairo-vm/pull/1820)
  * Fix zero segment location.
  * Fix has_zero_segment naming.
  * Fix prover input.
  * Fix version reading when no version is supplied.


* chore: bump `cairo-lang-` dependencies to 2.7.1 [#1823](https://github.com/lambdaclass/cairo-vm/pull/1823)

#### [1.0.1] - 2024-08-12

* fix(BREAKING): [#1818](https://github.com/lambdaclass/cairo-vm/pull/1818):
  * Fix `MemorySegmentManager::add_zero_segment` function when resizing a segment
  * Signature change(BREAKING): `MemorySegmentManager::get_memory_holes` now receives `builtin_segment_indexes: HashSet<usize>`

* fix(BREAKING): Replace `CairoRunner` method `initialize_all_builtins` with `initialize_program_builtins`. Now it only initializes program builtins instead of all of them

#### [1.0.0] - 2024-08-01

* chore: bump `cairo-lang-` dependencies to 2.7.0 [#1813](https://github.com/lambdaclass/cairo-vm/pull/1813)

* fix(BREAKING): Don't assume output builtin is first when counting memory holes

  * Logic change: Memory hole counting no longer asumes that the output builtin ocuppies the first builtin segment if present
  * Signature change: `MemorySegmentManager` method `get_memory_holes` now receives the index of the output builtin (as an `Option<usize>`) instead of the boolean argument `has_output_builtin`[#1811](https://github.com/lambdaclass/cairo-vm/pull/1811)

* fix: ambiguous keccak module name use on external contexts [#1809](https://github.com/lambdaclass/cairo-vm/pull/1809)

#### [1.0.0-rc6] - 2024-07-22

* chore: bump `cairo-lang-` dependencies to 2.7.0-rc.3 [#1807](https://github.com/lambdaclass/cairo-vm/pull/1807)
  * chore: update Rust required version to 1.76.0

#### [1.0.0-rc5] - 2024-07-13

* fix: Fixed deserialization of negative numbers in scientific notation [#1804](https://github.com/lambdaclass/cairo-vm/pull/1804)

#### [1.0.0-rc4] - 2024-07-05

* chore: bump `cairo-lang-` dependencies to 2.6.4 [#1799](https://github.com/lambdaclass/cairo-vm/pull/1799)
  * fix: revert breaking change on public input serialization

* fix: Remove validation of CairoPie memory values [#1783](https://github.com/lambdaclass/cairo-vm/pull/1783)

* fix: Handle `GasBuiltin` in cairo1-run crate [#1789](https://github.com/lambdaclass/cairo-vm/pull/1789)
  * Load `initial_gas` into vm instead of creating it via instructions.
  * Fix bug affecting programs with input arguments and gas builtin.

* fix: Change (de)serialization of CairoPie's `OutputBuiltinAdditionalData`'s `PublicMemoryPage` to vectors of length 2. [#1781](https://github.com/lambdaclass/cairo-vm/pull/1781)

* fix: Fixed deserialization issue when signature additional data is empty, and the name of the builtin range_check96 [#1785](https://github.com/lambdaclass/cairo-vm/pull/1785)

* refactor + bugfix: Improve arg handling for cairo1-run [#1782](https://github.com/lambdaclass/cairo-vm/pull/1782)
  * Now uses ascii whitespace as separator, preventing errors when using newlines in args file
  * No longer gets stuck on improperly-formatted arrays
  * Returns an informative clap error upon invalid felt strings instead of unwrapping

* fix: Ignore memory order when comparing instances of `CairoPieMemory` [#1780](https://github.com/lambdaclass/cairo-vm/pull/1780)

* feat: Add `EXCESS_BALANCE` hint [#1777](https://github.com/lambdaclass/cairo-vm/pull/1777)

* feat(BREAKING): Use a cheatcode to relocate all dicts + Make temporary segment usage configurable [#1776](https://github.com/lambdaclass/cairo-vm/pull/1776)
  * Add the flags `segment_arena_validation` & `use_temporary_segments` to the `Cairo1HintProcessor` & `DictManagerExecScope` respectively. These flags will determine if real segments or temporary segments will be used when creating dictionaries.
  * `DictManagerExecScope::finalize_segment` no longer performs relocation and is ignored if `use_temporary_segments` is set to false.
  * Add method `DictManagerExecScope::relocate_all_dictionaries` that adds relocation rules for all tracked dictionaries, relocating them one next to the other in a new segment.
  * Add cheatcode `RelocateAllDictionaries` to the `Cairo1HintProcessor`, which calls the aforementioned method.
  * Add casm instruction to call the aforementioned cheatcode in `create_entry_code` if either `proof_mode` or `append_return_values` are set to true, and segment arena is present.

* Bump `starknet-types-core` version + Use the lib's pedersen hash [#1734](https://github.com/lambdaclass/cairo-vm/pull/1734)

* refactor: Add boolean method Cairo1RunConfig::copy_to_output + Update Doc [#1778](https://github.com/lambdaclass/cairo-vm/pull/1778)

* feat: Filter implicit arguments from return value in cairo1-run crate [#1775](https://github.com/lambdaclass/cairo-vm/pull/1775)

* feat(BREAKING): Serialize inputs into output segment in cairo1-run crate:
  * Checks that only `Array<Felt252>` can be received by the program main function when running with with either `--proof_mode` or `--append_return_values`.
  * Copies the input value to the output segment right after the output in the format `[array_len, arr[0], arr[1],.., arr[n]]`.

                  * feat: specify initial value for `exec_scopes` in `cairo_run_program` [1772](https://github.com/lambdaclass/cairo-vm/pull/1772)

* fix: make MemorySegmentManager.finalize() public [#1771](https://github.com/lambdaclass/cairo-vm/pull/1771)

* feat: load Cairo PIE from bytes [#1773](https://github.com/lambdaclass/cairo-vm/pull/1773)

* feat(BREAKING): Serialize `Array<Felt252>` return value into output segment in cairo1-run crate:
  * Checks that only `PanicResult<Array<Felt252>>` or `Array<Felt252>` can be returned by the program when running with either `--proof_mode` or `--append_return_values`.
  * Serializes return values into the output segment under the previous conditions following the format:
    * `PanicResult<Array<Felt252>>` -> `[panic_flag, array_len, arr[0], arr[1],.., arr[n]]`
    * `<Array<Felt252>` -> `[array_len, arr[0], arr[1],.., arr[n]]`

* feat: Handle `BoundedInt` variant in `serialize_output`, `cairo1-run` crate  [#1768](https://github.com/lambdaclass/cairo-vm/pull/1768)

* fix: make `OutputBuiltinState` public [#1769](https://github.com/lambdaclass/cairo-vm/pull/1769)

* feat: Load arguments into VM instead of creating them via instructions in cairo1-run [#1759](https://github.com/lambdaclass/cairo-vm/pull/1759)

#### [1.0.0-rc3] - 2024-05-14

* bugfix: Fix handling of return values wrapped in `PanicResult` in cairo1-run crate [#1763](https://github.com/lambdaclass/cairo-vm/pull/1763)

* refactor(BREAKING): Move the VM back to the CairoRunner [#1743](https://github.com/lambdaclass/cairo-vm/pull/1743)
  * `CairoRunner` has a new public field `vm: VirtualMachine`
  * `CairoRunner` no longer derives `Debug`
  * `CairoRunner` methods `new_v2` & `new` take an extra boolean argument `trace_enabled`.
  * Functions `cairo_run` , `cairo_run_program` & `cairo_run_fuzzed_program` from `vm` crate and `cairo_run_program` from `cairo1-run` crate now return only `CairoRunner` instead of `(CairoRunner, VirtualMachine)`
  * `CairoRunner` methods no longer take a reference to `VirtualMachine`. Methods that took an immutable reference to self and a mutable reference to the VM now take a mutable reference to self. Affected methods:
    * `initialize`
    * `initialize_builtins`
    * `initialize_all_builtins`
    * `initialize_segments`
    * `initialize_state`
    * `initialize_function_entrypoint`
    * `initialize_state`
    * `initialize_main_entrypoint`
    * `initialize_vm`
    * `run_until_pc`
    * `run_for_steps`
    * `run_until_steps`
    * `run_until_power_of_2`
    * `get_perm_range_check_limits`
    * `check_range_check_usage`
    * `get_memory_holes`
    * `check_diluted_check_usage`
    * `end_run`
    * `relocate_trace`
    * `relocate_memory`
    * `relocate`
    * `get_builtin_segments_info`
    * `get_builtin_segments_info_for_pie`
    * `get_execution_resources`
    * `finalize_segments`
    * `run_from_entrypoint`
    * `check_used_cells`
    * `check_memory_usage`
    * `initialize_function_runner_cairo_1`
    * `initialize_function_runner`
    * `read_return_values`
    * `get_builtins_final_stack`
    * `get_cairo_pie`
    * `get_air_public_input`
    * `get_air_private_input`
    * `get_memory_segment_addresses`
  * Functions & methods taking a reference to `CairoRunner` & `VirtualMachine` now only take a reference to `CairoRunner`:
    * `start_tracer`
    * `VmException::from_vm_error`
    * `get_error_attr_value`
    * `get_traceback`
    * `verify_secure_runner`
  * [hooks feature] `BeforeFirstStepHookFunc` dyn Fn no longer takes a mutable reference to `CairoRunner`, along with `VirtualMachine::execute_before_first_step`.

* fix: add support for arrays shorter than 2 as arguments for cairo1-run [#1737](https://github.com/lambdaclass/cairo-vm/pull/1737)

* bugfix: Fix BuiltinRunner::final_stack for SegmentArena[#1747](https://github.com/lambdaclass/cairo-vm/pull/1747)

* feat: unify `arbitrary`, `hooks`, `print` and `skip_next_instruction_hint` features as a single `test_utils` feature [#1755](https://github.com/lambdaclass/cairo-vm/pull/1755)
  * BREAKING: removed the above features

* bugfix: cairo1-run CLI: Set finalize_builtins to true when using --air_public_input flag [#1744](https://github.com/lambdaclass/cairo-vm/pull/1752)

* feat: Add hint `U256InvModN` to `Cairo1HintProcessor` [#1744](https://github.com/lambdaclass/cairo-vm/pull/1744)

* perf: use a more compact representation for `MemoryCell` [#1672](https://github.com/lambdaclass/cairo-vm/pull/1672)
  * BREAKING: `Memory::get_value` will now always return `Cow::Owned` variants, code that relied on `Cow::Borrowed` may break

#### [1.0.0-rc2] - 2024-05-02

* `cairo1-run` CLI: Allow loading arguments from file[#1739](https://github.com/lambdaclass/cairo-vm/pull/1739)

* BREAKING: Remove unused `CairoRunner` field `original_steps`[#1742](https://github.com/lambdaclass/cairo-vm/pull/1742)

* feat: Add `--run_from_cairo_pie` to `cairo-vm-cli` + workflow [#1730](https://github.com/lambdaclass/cairo-vm/pull/1730)

* Serialize directly into writer in `CairoPie::write_zip_file`[#1736](https://github.com/lambdaclass/cairo-vm/pull/1736)

* feat: Add support for cairo1 run with segements arena validation.
  * Refactored the runner CASM code generation to user a more high level builder.
  * Added segment merging of the dictionary segments.
  * Added validation of the generated segment arena in cairo1 run.

* refactor: Add `lib.rs` to cairo1-run[#1714](https://github.com/lambdaclass/cairo-vm/pull/1714)

* feat: Implement `CairoPie::read_zip_file`[#1729](https://github.com/lambdaclass/cairo-vm/pull/1729)

* feat: Bump to 2.6.3 + Remove gas checks[#1709](https://github.com/lambdaclass/cairo-vm/pull/1709)
  * Bump cairo_lang crates & corelib to v2.6.3
  * Disable gas checks when compiling to sierra & casm
  * Add `Known bugs & issues` segment to README, poining out issues derived from the removal of gas checks and cairo v2.6.3

* feat: Implement running from `CairoPie`[#1720](https://github.com/lambdaclass/cairo-vm/pull/1720)
  * Add function `cairo_run_pie`
  * Add `CairoPie` methods `run_validity_checks` & `check_pie_compatibility`
  * Add `Program` method `from_stripped_program`

* bugfix: Don't assume outer deref when fetching integer values from references[#1732](https://github.com/lambdaclass/cairo-vm/pull/1732)

* feat: Implement `extend_additional_data` for `BuiltinRunner`[#1726](https://github.com/lambdaclass/cairo-vm/pull/1726)

* BREAKING: Set dynamic params as null by default on air public input [#1716](https://github.com/lambdaclass/cairo-vm/pull/1716)
  * `PublicInput` field `layout_params` renamed to `dynamic_params` & type changed from`&'a CairoLayout` to `()`.

* feat: `cairo1-run` accepts Sierra programs [#1719](https://github.com/lambdaclass/cairo-vm/pull/1719)

* refactor(BREAKING): Use `BuiltinName` enum instead of string representation [#1722](https://github.com/lambdaclass/cairo-vm/pull/1722)
  * `BuiltinName` moved from `crate::serde::deserialize_program` module to `crate::types::builtin_name`.
    * Implement `BuiltinName` methods `to_str`, `to_str_with_suffix`, `from_str` & `from_str_with_suffix`.
  * Remove `BuiltinName` method `name`.
  * All builtin-related error variants now store `BuiltinName` instead of `&'static str` or `String`.
  * Remove constants: `OUTPUT_BUILTIN_NAME`, `HASH_BUILTIN_NAME`, `RANGE_CHECK_BUILTIN_NAME`,`RANGE_CHECK_96_BUILTIN_NAME`, `SIGNATURE_BUILTIN_NAME`, `BITWISE_BUILTIN_NAME`, `EC_OP_BUILTIN_NAME`, `KECCAK_BUILTIN_NAME`, `POSEIDON_BUILTIN_NAME`, `SEGMENT_ARENA_BUILTIN_NAME`, `ADD_MOD_BUILTIN_NAME` &
`MUL_MOD_BUILTIN_NAME`.
  * Remove `BuiltinRunner` & `ModBuiltinRunner` method `identifier`
  * Structs containing string representation of builtin names now use `BuiltinName` instead:
    * `AirPrivateInput(pub HashMap<&'static str, Vec<PrivateInput>>)` ->  `AirPrivateInput(pub HashMap<BuiltinName, Vec<PrivateInput>>)`.
    * `CairoPieMetadata` field `additional_data`: `HashMap<String, BuiltinAdditionalData>,` -> `CairoPieAdditionalData` with `CairoPieAdditionalData(pub HashMap<BuiltinName, BuiltinAdditionalData>)`
    * `CairoPieMetadata` field `builtin_segments`: `HashMap<String, SegmentInfo>` -> `HashMap<BuiltinName, SegmentInfo>`.
    * `ExecutiobResources` field `builtin_instance_counter`: `HashMap<String, usize>` -> `HashMap<BuiltinName, usize>`
  * Methods returning string representation of builtin names now use `BuiltinName` instead:
    * `BuiltinRunner`, `ModBuiltinRunner` & `RangeCheckBuiltinRunner` method `name`: `&'static str` -> `BuiltinName`.
    * `CairoRunner` method `get_builtin_segment_info_for_pie`: `Result<HashMap<String, cairo_pie::SegmentInfo>, RunnerError>` -> `Result<HashMap<BuiltinName, cairo_pie::SegmentInfo>, RunnerError>`

  Notes: Serialization of vm outputs that now contain `BuiltinName` & `Display` implementation of `BuiltinName` have not been affected by this PR

* feat: Add `recursive_with_poseidon` layout[#1724](https://github.com/lambdaclass/cairo-vm/pull/1724)

* refactor(BREAKING): Use an enum to represent layout name[#1715](https://github.com/lambdaclass/cairo-vm/pull/1715)
  * Add enum `LayoutName` to represent cairo layout names.
  * `CairoRunConfig`, `Cairo1RunConfig` & `CairoRunner` field `layout` type changed from `String` to `LayoutName`.
  * `CairoLayout` field `name` type changed from `String` to `LayoutName`.

* fix(BREAKING): Remove unsafe impl of `Add<usize> for &'a Relocatable`[#1718](https://github.com/lambdaclass/cairo-vm/pull/1718)

* fix(BREAKING): Handle triple dereference references[#1708](https://github.com/lambdaclass/cairo-vm/pull/1708)
  * Replace `ValueAddress` boolean field `dereference` with boolean fields `outer_dereference` & `inner_dereference`
  * Replace `HintReference` boolean field `dereference` with boolean fields `outer_dereference` & `inner_dereference`
  * Reference parsing now handles the case of dereferences inside the cast. Aka references of type `cast([A + B], type)` such as `cast([[fp + 2] + 2], felt)`.

* Bump `starknet-types-core` version + Use the lib's pedersen hash [#1692](https://github.com/lambdaclass/cairo-vm/pull/1692)

* refactor: Remove unused code & use constants whenever possible for builtin instance definitions[#1707](https://github.com/lambdaclass/cairo-vm/pull/1707)

* feat: missing EC hints for Starknet OS 0.13.1 [#1706](https://github.com/lambdaclass/cairo-vm/pull/1706)

* fix(BREAKING): Use program builtins in `initialize_main_entrypoint` & `read_return_values`[#1703](https://github.com/lambdaclass/cairo-vm/pull/1703)
  * `initialize_main_entrypoint` now iterates over the program builtins when building the stack & inserts 0 for any missing builtin
  * `read_return_values` now only computes the final stack of the builtins in the program
  * BREAKING: `read_return_values` now takes a boolean argument `allow_missing_builtins`
  * Added method `BuiltinRunner::identifier` to get the `BuiltinName` of each builtin
  * BREAKING: `OutputBuiltinRunner::get_public_memory` now takes a reference to `MemorySegmentManager`
  * BREAKING: method `VirtualMachine::get_memory_segment_addresses` moved to `CairoRunner::get_memory_segment_addresses`

* feat(BREAKING): Add range_check96 builtin[#1698](https://github.com/lambdaclass/cairo-vm/pull/1698)
  * Add the new `range_check96` builtin to the `all_cairo` layout.
  * `RangeCheckBuiltinRunner` changes:
    * Remove field `n_parts`, replacing it with const generic `N_PARTS`.
    * Remome `n_parts` argument form method `new`.
    * Remove field `_bound`, replacing it with public method `bound`.
    * Add public methods `name` & `n_parts`.

* feat(BREAKING): Add mod builtin [#1673](https://github.com/lambdaclass/cairo-vm/pull/1673)

  Main Changes:
  * Add the new `ModBuiltinRunner`, implementing the builtins `add_mod` & `mul_mod`
  * Adds `add_mod` & `mul_mod` to the `all_cairo` & `dynamic` layouts under the `mod_builtin` feature flag. This will be added to the main code in a future update.
  * Add method `VirtualMachine::fill_memory` in order to perform the new builtin's main logic from within hints
  * Add hints to run arithmetic circuits using `add_mod` and/or `mul_mod` builtins

  Other Changes:
  * BREAKING: BuiltinRunner method signature change from
  `air_private_input(&self, memory: &Memory) -> Vec<PrivateInput>` to `pub fn air_private_input(&self, segments: &MemorySegmentManager) -> Vec<PrivateInput>`
  * Add `MayleRelocatable::sub_usize`
  * Implement `Add<u32> for Relocatable`
  * Add `Memory::get_usize`
  * BREAKING: Clean up unused/duplicated code from builtins module:
    * Remove unused method `get_memory_segment_addresses` from all builtin runners & the enum
    * Remove empty implementations of `deduce_memory_cell` & `add_validation_rules` from all builtin runners
    * Remove duplicated implementation of `final_stack` from all builtin runners except output and move it to the enum implementation

* bugfix(BREAKING): Handle off2 immediate case in `get_integer_from_reference`[#1701](https://github.com/lambdaclass/cairo-vm/pull/1701)
  * `get_integer_from_reference` & `get_integer_from_var_name` output changed from `Result<Cow<'a, Felt252>, HintError>` to `Result<Felt252, HintError>`

* feat: Reorganized builtins to be in the top of stack at the end of a run (Cairo1).

* BREAKING: Remove `CairoRunner::add_additional_hash_builtin` & `VirtualMachine::disable_trace`[#1658](https://github.com/lambdaclass/cairo-vm/pull/1658)

* feat: output builtin add_attribute method [#1691](https://github.com/lambdaclass/cairo-vm/pull/1691)

* feat: add a method to retrieve the output builtin from the VM [#1690](https://github.com/lambdaclass/cairo-vm/pull/1690)

* feat: Add zero segment [#1668](https://github.com/lambdaclass/cairo-vm/pull/1668)

* feat: Bump cairo_lang to 0.13.1 in testing env [#1687](https://github.com/lambdaclass/cairo-vm/pull/1687)

* feat(BREAKING): Use return type info from sierra when serializing return values in cairo1-run crate [#1665](https://github.com/lambdaclass/cairo-vm/pull/1665)
  * Removed public function `serialize_output`.
  * Add field `serialize_output` to `Cairo1RunConfig`.
  * Function `cairo_run_program` now returns an extra `Option<String>` value with the serialized output if `serialize_output` is enabled in the config.
  * Output serialization improved as it now uses the sierra program data to identify return value's types.

* feat: Create hyper_threading crate to benchmark the `cairo-vm` in a hyper-threaded environment [#1679](https://github.com/lambdaclass/cairo-vm/pull/1679)

* feat: add a `--tracer` option which hosts a web server that shows the line by line execution of cairo code along with memory registers [#1265](https://github.com/lambdaclass/cairo-vm/pull/1265)

* feat: Fix error handling in `initialize_state`[#1657](https://github.com/lambdaclass/cairo-vm/pull/1657)

* feat: Make air public inputs deserializable [#1657](https://github.com/lambdaclass/cairo-vm/pull/1648)

* feat: Show only layout builtins in air private input [#1651](https://github.com/lambdaclass/cairo-vm/pull/1651)

* feat: Sort builtin segment info upon serialization for Cairo PIE [#1654](https://github.com/lambdaclass/cairo-vm/pull/1654)

* feat: Fix output serialization for cairo 1 [#1645](https://github.com/lambdaclass/cairo-vm/pull/1645)
  * Reverts changes added by #1630
  * Extends the serialization of Arrays added by the `print_output` flag to Spans and Dictionaries
  * Now dereferences references upon serialization

* feat: Add flag to append return values to output segment when not running in proof_mode [#1646](https://github.com/lambdaclass/cairo-vm/pull/1646)
  * Adds the flag `append_return_values` to both the CLI and `Cairo1RunConfig` struct.
  * Enabling flag will add the output builtin and the necessary instructions to append the return values to the output builtin's memory segment.

* feat: Compute program hash chain [#1647](https://github.com/lambdaclass/cairo-vm/pull/1647)

* feat: Add cairo1-run output pretty-printing for felts, arrays/spans and dicts [#1630](https://github.com/lambdaclass/cairo-vm/pull/1630)

* feat: output builtin features for bootloader support [#1580](https://github.com/lambdaclass/cairo-vm/pull/1580)

#### [1.0.0-rc1] - 2024-02-23

* Bump `starknet-types-core` dependency version to 0.0.9 [#1628](https://github.com/lambdaclass/cairo-vm/pull/1628)

* feat: Implement `Display` for `MemorySegmentManager`[#1606](https://github.com/lambdaclass/cairo-vm/pull/1606)

* fix: make Felt252DictEntryUpdate work with MaybeRelocatable instead of only Felt [#1624](https://github.com/lambdaclass/cairo-vm/pull/1624).

* chore: bump `cairo-lang-` dependencies to 2.5.4 [#1629](https://github.com/lambdaclass/cairo-vm/pull/1629)

* chore: bump `cairo-lang-` dependencies to 2.5.3 [#1596](https://github.com/lambdaclass/cairo-vm/pull/1596)

* refactor: Refactor `cairo1-run` crate [#1601](https://github.com/lambdaclass/cairo-vm/pull/1601)
  * Add function `cairo_run_program` & struct `Cairo1RunConfig` in `cairo1-run::cairo_run` module.
  * Function `serialize_output` & structs `FuncArg` and `Error` in crate `cairo1-run` are now public.

* feat(BREAKING): Add `allow_missing_builtins` flag [#1600](https://github.com/lambdaclass/cairo-vm/pull/1600)

    This new flag will skip the check that all builtins used by the program need to be present in the selected layout if enabled. It will also be enabled by default when running in proof_mode.

  * Add `allow_missing_builtins` flag to `cairo-vm-cli` crate
  * Add `allow_missing_builtins` field to `CairoRunConfig` struct
  * Add `allow_missing_builtins` boolean argument to `CairoRunner` methods `initialize` & `initialize_builtins`

* feat: Append return values to the output segment when running cairo1-run in proof_mode [#1597](https://github.com/lambdaclass/cairo-vm/pull/1597)
  * Add instructions to the proof_mode header to copy return values to the output segment before initiating the infinite loop
  * Output builtin is now always included when running cairo 1 programs in proof_mode

* feat: deserialize AIR private input [#1589](https://github.com/lambdaclass/cairo-vm/pull/1589)

* feat(BREAKING): Remove unecessary conversion functions between `Felt` & `BigUint`/`BigInt` [#1562](https://github.com/lambdaclass/cairo-vm/pull/1562)
  * Remove the following functions:
    * felt_from_biguint
    * felt_from_bigint
    * felt_to_biguint
    * felt_to_bigint

* perf: optimize instruction cache allocations by using `VirtualMachine::load_data` [#1441](https://github.com/lambdaclass/cairo-vm/pull/1441)

* feat: Add `print_output` flag to `cairo-1` crate [#1575] (https://github.com/lambdaclass/cairo-vm/pull/1575)

* bugfixes(BREAKING): Fix memory hole count inconsistencies #[1585] (https://github.com/lambdaclass/cairo-vm/pull/1585)
  * Output builtin memory segment is no longer skipped when counting memory holes
  * Temporary memory cells now keep their accessed status when relocated
  * BREAKING: Signature change: `get_memory_holes(&self, builtin_count: usize) -> Result<usize, MemoryError>` ->  `get_memory_holes(&self, builtin_count: usize,  has_output_builtin: bool) -> Result<usize, MemoryError>`

* feat: Add `cairo_pie_output` flag to `cairo1-run` [#1581] (https://github.com/lambdaclass/cairo-vm/pull/1581)

* feat: Add `cairo_pie_output` flag to `cairo_vm_cli` [#1578] (https://github.com/lambdaclass/cairo-vm/pull/1578)
  * Fix serialization of CairoPie to be fully compatible with the python version
  * Add `CairoPie::write_zip_file`
  * Move handling of required and exclusive arguments in `cairo-vm-cli` to struct definition using clap derives

* feat: Add doc + default impl for ResourceTracker trait [#1576] (https://github.com/lambdaclass/cairo-vm/pull/1576)

* feat: Add `air_private_input` flag to `cairo1-run` [#1559] (https://github.com/lambdaclass/cairo-vm/pull/1559)

* feat: Add `args` flag to `cairo1-run` [#1551] (https://github.com/lambdaclass/cairo-vm/pull/1551)

* feat: Add `air_public_input` flag to `cairo1-run` [#1539] (https://github.com/lambdaclass/cairo-vm/pull/1539)

* feat: Implement air_private_input [#1552](https://github.com/lambdaclass/cairo-vm/pull/1552)

* feat: Add `proof_mode` flag to `cairo1-run` [#1537] (https://github.com/lambdaclass/cairo-vm/pull/1537)
  * The cairo1-run crate no longer compiles and executes in proof_mode by default
  * Add flag `proof_mode` to cairo1-run crate. Activating this flag will enable proof_mode compilation and execution

* dev: bump cairo 1 compiler dep to 2.4 [#1530](https://github.com/lambdaclass/cairo-vm/pull/1530)

#### [1.0.0-rc0] - 2024-1-5

* feat: Use `ProjectivePoint` from types-rs in ec_op builtin impl [#1532](https://github.com/lambdaclass/cairo-vm/pull/1532)

* feat(BREAKING): Replace `cairo-felt` crate with `starknet-types-core` (0.0.5) [#1408](https://github.com/lambdaclass/cairo-vm/pull/1408)

* feat(BREAKING): Add Cairo 1 proof mode compilation and execution [#1517] (https://github.com/lambdaclass/cairo-vm/pull/1517)
    * In the cairo1-run crate, now the Cairo 1 Programs are compiled and executed in proof-mode
    * BREAKING: Remove `CairoRunner.proof_mode: bool` field and replace it with `CairoRunner.runner_mode: RunnerMode`

* perf: Add `extensive_hints` feature to prevent performance regression for the common use-case [#1503] (https://github.com/lambdaclass/cairo-vm/pull/1503)

  * Gates changes added by #1491 under the feature flag `extensive_hints`

* chore: remove cancel-duplicates workflow [#1497](https://github.com/lambdaclass/cairo-vm/pull/1497)

* feat: Handle `pc`s outside of program segment in `VmException` [#1501] (https://github.com/lambdaclass/cairo-vm/pull/1501)

  * `VmException` now shows the full pc value instead of just the offset (`VmException.pc` field type changed to `Relocatable`)
  * `VmException.traceback` now shows the full pc value for each entry instead of hardcoding its index to 0.
  * Disable debug information for errors produced when `pc` is outside of the program segment (segment_index != 0). `VmException` fields `inst_location` & `error_attr_value` will be `None` in such case.

* feat: Allow running instructions from pcs outside the program segement [#1493](https://github.com/lambdaclass/cairo-vm/pull/1493)

* BREAKING: Partially Revert `Optimize trace relocation #906` [#1492](https://github.com/lambdaclass/cairo-vm/pull/1492)

  * Remove methods `VirtualMachine::get_relocated_trace`& `VirtualMachine::relocate_trace`.
  * Add `relocated_trace` field  & `relocate_trace` method to `CairoRunner`.
  * Swap `TraceEntry` for `RelocatedTraceEntry` type in `write_encoded_trace` & `PublicInput::new` signatures.
  * Now takes into account the program counter's segment index when building the execution trace instead of assuming it to be 0.

* feat: Add HintProcessor::execute_hint_extensive + refactor hint_ranges [#1491](https://github.com/lambdaclass/cairo-vm/pull/1491)

  * Add trait method `HintProcessorLogic::execute_hint_extensive`:
    * This method has a similar behaviour to `HintProcessorLogic::execute_hint` but it also returns a `HintExtension` (type alias for `HashMap<Relocatable, Vec<Box<dyn Any>>>`) that can be used to extend the current map of hints used by the VM. This behaviour achieves what the `vm_load_data` primitive does for cairo-lang, and is needed to implement os hints.
    * This method is now used by the VM to execute hints instead of `execute_hint`, but it's default implementation calls `execute_hint`, so current implementors of the `HintProcessor` trait won't notice any change.

  * Signature changes:
    * `pub fn step_hint(&mut self, hint_executor: &mut dyn HintProcessor, exec_scopes: &mut ExecutionScopes, hint_datas: &mut Vec<Box<dyn Any>>, constants: &HashMap<String, Felt252>) -> Result<(), VirtualMachineError>` -> `pub fn step_hint(&mut self, hint_processor: &mut dyn HintProcessor, exec_scopes: &mut ExecutionScopes, hint_datas: &mut Vec<Box<dyn Any>>, hint_ranges: &mut HashMap<Relocatable, HintRange>, constants: &HashMap<String, Felt252>) -> Result<(), VirtualMachineError>`
    * `pub fn step(&mut self, hint_executor: &mut dyn HintProcessor, exec_scopes: &mut ExecutionScopes, hint_data: &[Box<dyn Any>], constants: &HashMap<String, Felt252>) -> Result<(), VirtualMachineError>` -> `pub fn step(&mut self, hint_processor: &mut dyn HintProcessor, exec_scopes: &mut ExecutionScopes, hint_datas: &mut Vec<Box<dyn Any>>, hint_ranges: &mut HashMap<Relocatable, HintRange>, constants: &HashMap<String, Felt252>) -> Result<(), VirtualMachineError>`

* feat: add debugging capabilities behind `print` feature flag. [#1476](https://github.com/lambdaclass/cairo-vm/pull/1476)

* feat: add `cairo_run_program` function that takes a `Program` as an arg. [#1496](https://github.com/lambdaclass/cairo-vm/pull/1496)

#### [0.9.1] - 2023-11-16

* chore: bump `cairo-lang-` dependencies to 2.3.1 [#1482](https://github.com/lambdaclass/cairo-vm/pull/1482), [#1483](https://github.com/lambdaclass/cairo-vm/pull/1483)

* feat: Make PublicInput fields public [#1474](https://github.com/lambdaclass/cairo-vm/pull/1474)

* chore: bump starknet-crypto to v0.6.1 [#1469](https://github.com/lambdaclass/cairo-vm/pull/1469)

* feat: Implement the Serialize and Deserialize methods for the Program struct [#1458](https://github.com/lambdaclass/cairo-vm/pull/1458)

* feat: Use only program builtins when running cairo 1 programs [#1457](https://github.com/lambdaclass/cairo-vm/pull/1457)

* feat: Use latest cairo-vm version in cairo1-run crate [#1455](https://github.com/lambdaclass/cairo-vm/pull/1455)

* feat: Implement a CLI to run cairo 1 programs [#1370](https://github.com/lambdaclass/cairo-vm/pull/1370)

* fix: Fix string code of `BLAKE2S_ADD_UINT256` hint [#1454](https://github.com/lambdaclass/cairo-vm/pull/1454)

#### [0.9.0] - 2023-10-03

* fix: Default to empty attributes vector when the field is missing from the program JSON [#1450](https://github.com/lambdaclass/cairo-vm/pull/1450)

* fix: Change serialization of CairoPieMemory to match Python's binary format [#1447](https://github.com/lambdaclass/cairo-vm/pull/1447)

* fix: Remove Deserialize derive from CairoPie and fix Serialize implementation to match Python's [#1444](https://github.com/lambdaclass/cairo-vm/pull/1444)

* fix: ec_recover hints no longer panic when divisor is 0 [#1433](https://github.com/lambdaclass/cairo-vm/pull/1433)

* feat: Implement the Serialize and Deserialize traits for the CairoPie struct [#1438](https://github.com/lambdaclass/cairo-vm/pull/1438)

* fix: Using UINT256_HINT no longer panics when b is greater than 2^256 [#1430](https://github.com/lambdaclass/cairo-vm/pull/1430)

* feat: Added a differential fuzzer for programs with whitelisted hints [#1358](https://github.com/lambdaclass/cairo-vm/pull/1358)

* fix(breaking): Change return type of `get_execution_resources` to `RunnerError` [#1398](https://github.com/lambdaclass/cairo-vm/pull/1398)

* Don't build wasm-demo in `build` target + add ci job to run the wasm demo [#1393](https://github.com/lambdaclass/cairo-vm/pull/1393)

    * Adds default-members to workspace
    * Crate `examples/wasm-demo` is no longer built during `make build`
    * `make check` no longer compiles the cairo file used in the wasm-demo
    * Removes Makefile targets `examples/wasm-demo/src/array_sum.json` & `example_program`
    * `wasm-demo` now uses the compiled cairo file in `cairo_programs` directory instead of its own copy

* feat: Add `Program::new_for_proof` [#1396](https://github.com/lambdaclass/cairo-vm/pull/1396)

#### [0.8.7] - 2023-8-28

* Add REDUCE_V2 hint [#1420](https://github.com/lambdaclass/cairo-vm/pull/1420):
    * Implement REDUCE_V2 hint
    * Rename hint REDUCE -> REDUCE_V1

* BREAKING: Add `disable_trace_padding` to `CairoRunConfig`[#1233](https://github.com/lambdaclass/cairo-rs/pull/1233)

* feat: Implement `CairoRunner.get_cairo_pie`[#1375](https://github.com/lambdaclass/cairo-vm/pull/1375)

* fix: Compare air_public_inputs against python vm + Fix how public memory is built [#391](https://github.com/lambdaclass/cairo-vm/pull/1391)

    BugFixes:

    *  `CairoRunner.finalize_segments` now builds the output builtin's public memory (if applicable).
    * `MemorySegmentManager.get_public_memory_addresses` logic fixed.
    * `MemorySegmentManager.finalize` no longer skips segments when their public memory is None

    Minor changes:

    * `VirtualMachine.get_public_memory_addresses` now strips the "_builtin" suffix from builtin names
    * `MemorySegmentAddresses.stop_address` renamed to `stop_ptr`

    Overall these changes make the the air public input file (obtained through the --air_public_input flag) equivalent to the ones outputted by the cairo-lang version

* fix: Fix `SPLIT_FELT` hint [#1387](https://github.com/lambdaclass/cairo-vm/pull/1387)

* refactor: combine `Program.hints` and `Program.hints_ranges` into custom collection [#1366](https://github.com/lambdaclass/cairo-vm/pull/1366)

* fix: Fix div_mod [#1383](https://github.com/lambdaclass/cairo-vm/pull/1383)

  * Fixes `div_mod` function so that it behaves like the cairo-lang version
  * Various functions in the `math_utils` crate can now return a `MathError` : `div_mod`, `ec_add`, `line_slope`, `ec_double`, `ec_double_slope`.
  * Fixes `UINT256_MUL_INV_MOD_P` hint so that it behaves like the python code.

#### [0.8.6] - 2023-8-11

* fix: Handle error in hint `UINT256_MUL_DIV_MOD` when divides by zero [#1367](https://github.com/lambdaclass/cairo-vm/pull/1367)

* Add HintError::SyscallError and VmErrors::HINT_ERROR_STR constant [#1357](https://github.com/lambdaclass/cairo-rs/pull/1357)

* feat: make *arbitrary* feature also enable a `proptest::arbitrary::Arbitrary` implementation for `Felt252` [#1355](https://github.com/lambdaclass/cairo-vm/pull/1355)

* fix: correctly display invalid signature error message [#1361](https://github.com/lambdaclass/cairo-vm/pull/1361)

#### [0.8.5] - 2023-7-31

* fix: `Program` comparison depending on `hints_ranges` ordering [#1351](https://github.com/lambdaclass/cairo-rs/pull/1351)

* feat: implement the `--air_public_input` flag to the runner for outputting public inputs into a file [#1268](https://github.com/lambdaclass/cairo-rs/pull/1268)

* fix: CLI errors bad formatting and handling

* perf: replace insertion with bit-setting in validated addresses [#1208](https://github.com/lambdaclass/cairo-vm/pull/1208)

* fix: return error when a parsed hint's PC is invalid [#1340](https://github.com/lambdaclass/cairo-vm/pull/1340)

* chore(deps): bump _cairo-lang_ dependencies to v2.1.0-rc2 [#1345](https://github.com/lambdaclass/cairo-vm/pull/1345)

* chore(examples): remove _wee_alloc_ dependency from _wasm-demo_ example and _ensure-no_std_ dummy crate [#1337](https://github.com/lambdaclass/cairo-vm/pull/1337)

* docs: improved crate documentation [#1334](https://github.com/lambdaclass/cairo-vm/pull/1334)

* chore!: made `deserialize_utils` module private [#1334](https://github.com/lambdaclass/cairo-vm/pull/1334)
  BREAKING:
  * `deserialize_utils` is no longer exported
  * functions `maybe_add_padding`, `parse_value`, and `take_until_unbalanced` are no longer exported
  * `ReferenceParseError` is no more

* perf: changed `ok_or` usage for `ok_or_else` in expensive cases [#1332](https://github.com/lambdaclass/cairo-vm/pull/1332)

* feat: updated the old WASM example and moved it to [`examples/wasm-demo`](examples/wasm-demo/) [#1315](https://github.com/lambdaclass/cairo-vm/pull/1315)

* feat(fuzzing): add `arbitrary` feature to enable arbitrary derive in `Program` and `CairoRunConfig` [#1306](https://github.com/lambdaclass/cairo-vm/pull/1306) [#1330](https://github.com/lambdaclass/cairo-vm/pull/1330)

* perf: remove pointless iterator from rc limits tracking [#1316](https://github.com/lambdaclass/cairo-vm/pull/1316)

* feat(felt): add `from_bytes_le` and `from_bytes_ne` methods to `Felt252` [#1326](https://github.com/lambdaclass/cairo-vm/pull/1326)

* perf: change `Program::shared_program_data::hints` from `HashMap<usize, Vec<Box<dyn Any>>>` to `Vec<Box<dyn Any>>` and refer to them as ranges stored in a `Vec<_>` indexed by PC with run time reductions of up to 12% [#931](https://github.com/lambdaclass/cairo-vm/pull/931)
  BREAKING:
  * `get_hint_dictionary(&self, &[HintReference], &mut dyn HintProcessor) -> Result<HashMap<usize, Vec<Box<dyn Any>>, VirtualMachineError>` ->
    `get_hint_data(self, &[HintReference], &mut dyn HintProcessor) -> Result<Vec<Box<dyn Any>, VirtualMachineError>`
  * Hook methods receive `&[Box<dyn Any>]` rather than `&HashMap<usize, Vec<Box<dyn Any>>>`

#### [0.8.4]
**YANKED**

#### [0.8.3]
**YANKED**

#### [0.8.2] - 2023-7-10

* chore: update dependencies, particularly lamdaworks 0.1.2 -> 0.1.3 [#1323](https://github.com/lambdaclass/cairo-vm/pull/1323)

* fix: fix `UINT256_MUL_DIV_MOD` hint [#1320](https://github.com/lambdaclass/cairo-vm/pull/1320)

* feat: add dependency installation script `install.sh` [#1298](https://github.com/lambdaclass/cairo-vm/pull/1298)

* fix: specify resolver version 2 in the virtual workspace's manifest [#1311](https://github.com/lambdaclass/cairo-vm/pull/1311)

* feat: add `lambdaworks-felt` feature to `cairo-vm-cli` [#1308](https://github.com/lambdaclass/cairo-vm/pull/1308)

* chore: update dependencies, particularly clap 3.2 -> 4.3 [#1309](https://github.com/lambdaclass/cairo-vm/pull/1309)
  * this removes dependency on _atty_, that's no longer mantained

* chore: remove unused dependencies [#1307](https://github.com/lambdaclass/cairo-vm/pull/1307)
  * rand_core
  * serde_bytes
  * rusty-hook (_dev-dependency_)

* chore: bump `cairo-lang-starknet` and `cairo-lang-casm` dependencies to 2.0.0 [#1313](https://github.com/lambdaclass/cairo-vm/pull/1313)

#### [0.8.1] - 2023-6-29

* chore: change mentions of *cairo-rs-py* to *cairo-vm-py* [#1296](https://github.com/lambdaclass/cairo-vm/pull/1296)

* rename github repo from https://github.com/lambdaclass/cairo-rs to https://github.com/lambdaclass/cairo-vm [#1289](https://github.com/lambdaclass/cairo-vm/pull/1289)

* fix(security): avoid OOM crashes when programs jump to very high invalid addresses [#1285](https://github.com/lambdaclass/cairo-vm/pull/1285)

* fix: add `to_bytes_be` to the felt when `lambdaworks-felt` feature is active [#1290](https://github.com/lambdaclass/cairo-vm/pull/1290)

* chore: mark `modpow` and `to_signed_bytes_le` as *deprecated* [#1290](https://github.com/lambdaclass/cairo-vm/pull/1290)

* fix: bump *lambdaworks-math* to latest version, that fixes no-std support [#1293](https://github.com/lambdaclass/cairo-vm/pull/1293)

* build: remove dependency to `thiserror` (use `thiserror-no-std/std` instead)

* chore: use LambdaWorks' implementation of bit operations for `Felt252` [#1291](https://github.com/lambdaclass/cairo-vm/pull/1291)

* update `cairo-lang-starknet` and `cairo-lang-casm` dependencies to v2.0.0-rc6 [#1299](https://github.com/lambdaclass/cairo-vm/pull/1299)

#### [0.8.0] - 2023-6-26

* feat: Add feature `lambdaworks-felt` to `felt` & `cairo-vm` crates [#1281](https://github.com/lambdaclass/cairo-vm/pull/1281)

    Changes under this feature:
  * `Felt252` now uses *LambdaWorks*' `FieldElement` internally
  * BREAKING: some methods of `Felt252` were removed, namely: `modpow` and `to_signed_bytes_le`

#### [0.7.0] - 2023-6-26

* BREAKING: Integrate `RunResources` logic into `HintProcessor` trait [#1274](https://github.com/lambdaclass/cairo-vm/pull/1274)
  * Rename trait `HintProcessor` to `HintProcessorLogic`
  * Add trait `ResourceTracker`
  * Trait `HintProcessor` is now `HintProcessor: HintProcessorLogic + ResourceTracker`
  * `BuiltinHintProcessor::new` & `Cairo1HintProcessor::new` now receive the argumet `run_resources: RunResources`
  * `HintProcessorLogic::execute_hint` no longer receives `run_resources: &mut RunResources`
  * Remove argument `run_resources: &mut RunResources` from `CairoRunner::run_until_pc` & `CairoRunner::run_from_entrypoint`

* build: remove unused implicit features from cairo-vm [#1266](https://github.com/lambdaclass/cairo-vm/pull/1266)


#### [0.6.1] - 2023-6-23

* fix: updated the `custom_hint_example` and added it to the workspace [#1258](https://github.com/lambdaclass/cairo-vm/pull/1258)

* Add path to cairo-vm README.md [#1276](https://github.com/lambdaclass/cairo-vm/pull/1276)

* fix: change error returned when subtracting two `MaybeRelocatable`s to better reflect the cause [#1271](https://github.com/lambdaclass/cairo-vm/pull/1271)

* fix: CLI error message when using --help [#1270](https://github.com/lambdaclass/cairo-vm/pull/1270)

#### [0.6.0] - 2023-6-18

* fix: `dibit` hint no longer fails when called with an `m` of zero [#1247](https://github.com/lambdaclass/cairo-vm/pull/1247)

* fix(security): avoid denial of service on malicious input exploiting the scientific notation parser [#1239](https://github.com/lambdaclass/cairo-vm/pull/1239)

* BREAKING: Change `RunResources` usage:
    * Modify field type `RunResources.n_steps: Option<usize>,`

    * Public Api Changes:
        *  CairoRunner::run_until_pc: Now receive a `&mut RunResources` instead of an `&mut Option<RunResources>`
        *  CairoRunner::run_from_entrypoint: Now receive a `&mut RunResources` instead of an `&mut Option<RunResources>`
        * VirtualMachine::Step: Add `&mut RunResources` as input
        * Trait HintProcessor::execute_hint: Add  `&mut RunResources` as an input

* perf: accumulate `min` and `max` instruction offsets during run to speed up range check [#1080](https://github.com/lambdaclass/cairo-vm/pull/)
  BREAKING: `Cairo_runner::get_perm_range_check_limits` no longer returns an error when called without trace enabled, as it no longer depends on it

* perf: process reference list on `Program` creation only [#1214](https://github.com/lambdaclass/cairo-vm/pull/1214)
  Also keep them in a `Vec<_>` instead of a `HashMap<_, _>` since it will be continuous anyway.
  BREAKING:
  * `HintProcessor::compile_hint` now receies a `&[HintReference]` rather than `&HashMap<usize, HintReference>`
  * Public `CairoRunner::get_reference_list` has been removed

* BREAKING: Add no_std compatibility to cairo-vm (cairo-1-hints feature still not supported)
    * Move the vm to its own directory and crate, different from the workspace [#1215](https://github.com/lambdaclass/cairo-vm/pull/1215)

    * Add an `ensure_no_std` crate that the CI will use to check that new changes don't revert `no_std` support [#1215](https://github.com/lambdaclass/cairo-vm/pull/1215) [#1232](https://github.com/lambdaclass/cairo-vm/pull/1232)

    * replace the use of `num-prime::is_prime` by a custom implementation, therefore restoring `no_std` compatibility [#1238](https://github.com/lambdaclass/cairo-vm/pull/1238)

#### [0.5.2] - 2023-6-12

* BREAKING: Compute `ExecutionResources.n_steps` without requiring trace [#1222](https://github.com/lambdaclass/cairo-vm/pull/1222)

  * `CairoRunner::get_execution_resources` return's `n_steps` field value is now set to `vm.current_step` instead of `0` if both `original_steps` and `trace` are set to `None`

* Add `RunResources::get_n_steps` method [#1225](https://github.com/lambdaclass/cairo-vm/pull/1225)

* refactor: simplify `mem_eq`

* fix: pin Cairo compiler version [#1220](https://github.com/lambdaclass/cairo-vm/pull/1220)

* perf: make `inner_rc_bound` a constant, improving performance of the range-check builtin

* fix: substraction of `MaybeRelocatable` always behaves as signed [#1218](https://github.com/lambdaclass/cairo-vm/pull/1218)

#### [0.5.1] - 2023-6-7

* fix: fix overflow for `QUAD_BIT` and `DI_BIT` hints [#1209](https://github.com/lambdaclass/cairo-vm/pull/1209)
  Fixes [#1205](https://github.com/lambdaclass/cairo-vm/issue/1205)

* fix: fix hints `UINT256_UNSIGNED_DIV_REM` && `UINT256_EXPANDED_UNSIGNED_DIV_REM` [#1203](https://github.com/lambdaclass/cairo-vm/pull/1203)

* bugfix: fix deserialization of scientific notation with fractional values [#1202](https://github.com/lambdaclass/cairo-vm/pull/1202)

* feat: implement `mem_eq` function to test for equality of two ranges in memory [#1198](https://github.com/lambdaclass/cairo-vm/pull/1198)

* perf: use `mem_eq` in `set_add` [#1198](https://github.com/lambdaclass/cairo-vm/pull/1198)

* feat: wrap big variants of `HintError`, `VirtualMachineError`, `RunnerError`, `MemoryError`, `MathError`, `InsufficientAllocatedCellsError` in `Box` [#1193](https://github.com/lambdaclass/cairo-vm/pull/1193)
  * BREAKING: all tuple variants of `HintError` with a single `Felt252` or multiple elements now receive a single `Box`

* Add `Program::builtins_len method` [#1194](https://github.com/lambdaclass/cairo-vm/pull/1194)

* fix: Handle the deserialization of serde_json::Number with scientific notation (e.g.: Number(1e27)) in felt_from_number function [#1188](https://github.com/lambdaclass/cairo-vm/pull/1188)

* feat: Add RunResources Struct [#1175](https://github.com/lambdaclass/cairo-vm/pull/1175)
  * BREAKING: Modify `CairoRunner::run_until_pc` arity. Add `run_resources: &mut Option<RunResources>` input
  * BREAKING: Modify `CairoRunner::run_from_entrypoint` arity. Add `run_resources: &mut Option<RunResources>` input

* fix: Fix 'as_int' conversion usage in hints `ASSERT_250_BIT` &  `SIGNED_DIV_REM` [#1191](https://github.com/lambdaclass/cairo-vm/pull/1191)


* bugfix: Use cairo constants in `ASSERT_250_BIT` hint [#1187](https://github.com/lambdaclass/cairo-vm/pull/1187)

* bugfix: Fix `EC_DOUBLE_ASSIGN_NEW_X_V2` hint not taking `SECP_P` value from the current execution scope [#1186](https://github.com/lambdaclass/cairo-vm/pull/1186)

* fix: Fix hint `BIGINT_PACK_DIV_MOD` [#1189](https://github.com/lambdaclass/cairo-vm/pull/1189)

* fix: Fix possible subtraction overflow in `QUAD_BIT` & `DI_BIT` hints [#1185](https://github.com/lambdaclass/cairo-vm/pull/1185)

  * These hints now return an error when ids.m equals zero

* fix: felt_from_number not properly returning parse errors [#1012](https://github.com/lambdaclass/cairo-vm/pull/1012)

* fix: Fix felt sqrt and Signed impl [#1150](https://github.com/lambdaclass/cairo-vm/pull/1150)

  * BREAKING: Fix `Felt252` methods `abs`, `signum`, `is_positive`, `is_negative` and `sqrt`
  * BREAKING: Remove function `math_utils::sqrt`(Now moved to `Felt252::sqrt`)

* feat: Add method `CairoRunner::initialize_function_runner_cairo_1` [#1151](https://github.com/lambdaclass/cairo-vm/pull/1151)

  * Add method `pub fn initialize_function_runner_cairo_1(
        &mut self,
        vm: &mut VirtualMachine,
        program_builtins: &[BuiltinName],
    ) -> Result<(), RunnerError>` to `CairoRunner`

  * BREAKING: Move field `builtins` from `SharedProgramData` to `Program`
  * BREAKING: Remove argument `add_segment_arena_builtin` from `CairoRunner::initialize_function_runner`, it is now always false
  * BREAKING: Add `segment_arena` enum variant to `BuiltinName`

* Fix implementation of `InitSquashData` and `ShouldSkipSquashLoop`

* Add more hints to `Cairo1HintProcessor` [#1171](https://github.com/lambdaclass/cairo-vm/pull/1171)
                                          [#1143](https://github.com/lambdaclass/cairo-vm/pull/1143)

    * `Cairo1HintProcessor` can now run the following hints:
        * Felt252DictEntryInit
        * Felt252DictEntryUpdate
        * GetCurrentAccessDelta
        * InitSquashData
        * AllocConstantSize
        * GetCurrentAccessIndex
        * ShouldContinueSquashLoop
        * FieldSqrt
        * Uint512DivMod

* Add some small considerations regarding Cairo 1 programs [#1144](https://github.com/lambdaclass/cairo-vm/pull/1144):

  * Ignore Casm and Sierra files
  * Add special flag to compile Cairo 1 programs

* Make the VM able to run `CasmContractClass` files under `cairo-1-hints` feature [#1098](https://github.com/lambdaclass/cairo-vm/pull/1098)

  * Implement `TryFrom<CasmContractClass> for Program`
  * Add `Cairo1HintProcessor`

#### 0.5.0
**YANKED**

#### [0.4.0] - 2023-05-12

* perf: insert elements from the tail in `load_data` so reallocation happens only once [#1117](https://github.com/lambdaclass/cairo-vm/pull/1117)

* Add `CairoRunner::get_program method` [#1123](https://github.com/lambdaclass/cairo-vm/pull/1123)

* Use to_signed_felt as function for felt252 as BigInt within [-P/2, P/2] range and use to_bigint as function for representation as BigInt. [#1100](https://github.com/lambdaclass/cairo-vm/pull/1100)

* Implement hint on field_arithmetic lib [#1090](https://github.com/lambdaclass/cairo-vm/pull/1090)

    `BuiltinHintProcessor` now supports the following hints:

    ```python
        %{
            def split(num: int, num_bits_shift: int, length: int):
                a = []
                for _ in range(length):
                    a.append( num & ((1 << num_bits_shift) - 1) )
                    num = num >> num_bits_shift
                return tuple(a)

            def pack(z, num_bits_shift: int) -> int:
                limbs = (z.d0, z.d1, z.d2)
                return sum(limb << (num_bits_shift * i) for i, limb in enumerate(limbs))

            a = pack(ids.a, num_bits_shift = 128)
            b = pack(ids.b, num_bits_shift = 128)
            p = pack(ids.p, num_bits_shift = 128)

            res = (a - b) % p


            res_split = split(res, num_bits_shift=128, length=3)

            ids.res.d0 = res_split[0]
            ids.res.d1 = res_split[1]
            ids.res.d2 = res_split[2]
        %}
    ```

* Add missing hint on cairo_secp lib [#1089](https://github.com/lambdaclass/cairo-vm/pull/1089):
    `BuiltinHintProcessor` now supports the following hint:

    ```python

    from starkware.cairo.common.cairo_secp.secp_utils import pack

    slope = pack(ids.slope, PRIME)
    x0 = pack(ids.point0.x, PRIME)
    x1 = pack(ids.point1.x, PRIME)
    y0 = pack(ids.point0.y, PRIME)

    value = new_x = (pow(slope, 2, SECP_P) - x0 - x1) % SECP_P
    ```

* Add missing hint on vrf.json whitelist [#1055](https://github.com/lambdaclass/cairo-vm/pull/1055):

     `BuiltinHintProcessor` now supports the following hint:

     ```python
    %{
        PRIME = 2**255 - 19
        II = pow(2, (PRIME - 1) // 4, PRIME)

        xx = ids.xx.low + (ids.xx.high<<128)
        x = pow(xx, (PRIME + 3) // 8, PRIME)
        if (x * x - xx) % PRIME != 0:
            x = (x * II) % PRIME
        if x % 2 != 0:
            x = PRIME - x
        ids.x.low = x & ((1<<128)-1)
        ids.x.high = x >> 128
    %}
    ```

* Implement hint variant for finalize_blake2s[#1072](https://github.com/lambdaclass/cairo-vm/pull/1072)

    `BuiltinHintProcessor` now supports the following hint:

     ```python
    %{
        # Add dummy pairs of input and output.
        from starkware.cairo.common.cairo_blake2s.blake2s_utils import IV, blake2s_compress

        _n_packed_instances = int(ids.N_PACKED_INSTANCES)
        assert 0 <= _n_packed_instances < 20
        _blake2s_input_chunk_size_felts = int(ids.BLAKE2S_INPUT_CHUNK_SIZE_FELTS)
        assert 0 <= _blake2s_input_chunk_size_felts < 100

        message = [0] * _blake2s_input_chunk_size_felts
        modified_iv = [IV[0] ^ 0x01010020] + IV[1:]
        output = blake2s_compress(
            message=message,
            h=modified_iv,
            t0=0,
            t1=0,
            f0=0xffffffff,
            f1=0,
        )
        padding = (message + modified_iv + [0, 0xffffffff] + output) * (_n_packed_instances - 1)
        segments.write_arg(ids.blake2s_ptr_end, padding)
        %}
        ```

* Implement fast_ec_add hint variant [#1087](https://github.com/lambdaclass/cairo-vm/pull/1087)

`BuiltinHintProcessor` now supports the following hint:

    ```python
    %{
        from starkware.cairo.common.cairo_secp.secp_utils import SECP_P, pack

        slope = pack(ids.slope, PRIME)
        x0 = pack(ids.pt0.x, PRIME)
        x1 = pack(ids.pt1.x, PRIME)
        y0 = pack(ids.pt0.y, PRIME)

        value = new_x = (pow(slope, 2, SECP_P) - x0 - x1) % SECP_P
    %}
    ```

* feat(hints): Add alternative string for hint IS_ZERO_PACK_EXTERNAL_SECP [#1082](https://github.com/lambdaclass/cairo-vm/pull/1082)

    `BuiltinHintProcessor` now supports the following hint:

    ```python
    %{
        from starkware.cairo.common.cairo_secp.secp_utils import pack
        x = pack(ids.x, PRIME) % SECP_P
    %}
    ```

* Add alternative hint code for ec_double hint [#1083](https://github.com/lambdaclass/cairo-vm/pull/1083)

    `BuiltinHintProcessor` now supports the following hint:

    ```python
    %{
        from starkware.cairo.common.cairo_secp.secp_utils import SECP_P, pack

        slope = pack(ids.slope, PRIME)
        x = pack(ids.pt.x, PRIME)
        y = pack(ids.pt.y, PRIME)

        value = new_x = (pow(slope, 2, SECP_P) - 2 * x) % SECP_P
    %}
    ```

* fix(security)!: avoid DoS on malicious insertion to memory [#1099](https://github.com/lambdaclass/cairo-vm/pull/1099)
    * A program could crash the library by attempting to insert a value at an address with a big offset; fixed by trying to reserve to check for allocation failure
    * A program could crash the program by exploiting an integer overflow when attempting to insert a value at an address with offset `usize::MAX`

    BREAKING: added a new error variant `MemoryError::VecCapacityExceeded`

* perf: specialize addition for `u64` and `Felt252` [#932](https://github.com/lambdaclass/cairo-vm/pull/932)
    * Avoids the creation of a new `Felt252` instance for additions with a very restricted valid range
    * This impacts specially the addition of `Relocatable` with `Felt252` values in `update_pc`, which take a significant amount of time in some benchmarks

* fix(starknet-crypto): bump version to `0.5.0` [#1088](https://github.com/lambdaclass/cairo-vm/pull/1088)
    * This includes the fix for a `panic!` in `ecdsa::verify`.
      See: [#365](https://github.com/xJonathanLEI/starknet-rs/issues/365) and [#366](https://github.com/xJonathanLEI/starknet-rs/pulls/366)

* feat(hints): Add alternative string for hint IS_ZERO_PACK [#1081](https://github.com/lambdaclass/cairo-vm/pull/1081)

    `BuiltinHintProcessor` now supports the following hint:

    ```python
    %{
        from starkware.cairo.common.cairo_secp.secp_utils import SECP_P, pack
        x = pack(ids.x, PRIME) % SECP_P
    %}

* Add missing hints `NewHint#55`, `NewHint#56`, and `NewHint#57` [#1077](https://github.com/lambdaclass/cairo-vm/issues/1077)

    `BuiltinHintProcessor` now supports the following hints:

    ```python
    from starkware.cairo.common.cairo_secp.secp_utils import pack
    SECP_P=2**255-19

    x = pack(ids.x, PRIME) % SECP_P
    ```

    ```python
    from starkware.cairo.common.cairo_secp.secp_utils import pack
    SECP_P=2**255-19

    value = pack(ids.x, PRIME) % SECP_P
    ```

    ```python
    SECP_P=2**255-19
    from starkware.python.math_utils import div_mod

    value = x_inv = div_mod(1, x, SECP_P)
    ```

* Implement hint for `starkware.cairo.common.cairo_keccak.keccak._copy_inputs` as described by whitelist `starknet/security/whitelists/cairo_keccak.json` [#1058](https://github.com/lambdaclass/cairo-vm/pull/1058)

    `BuiltinHintProcessor` now supports the following hint:

    ```python
    %{ ids.full_word = int(ids.n_bytes >= 8) %}
    ```

* perf: cache decoded instructions [#944](https://github.com/lambdaclass/cairo-vm/pull/944)
    * Creates a new cache field in `VirtualMachine` that stores the `Instruction` instances as they get decoded from memory, significantly reducing decoding overhead, with gains up to 9% in runtime according to benchmarks in the performance server

* Add alternative hint code for nondet_bigint3 hint [#1071](https://github.com/lambdaclass/cairo-vm/pull/1071)

    `BuiltinHintProcessor` now supports the following hint:

    ```python
    %{
        from starkware.cairo.common.cairo_secp.secp_utils import split
        segments.write_arg(ids.res.address_, split(value))
    %}
    ```

* Add missing hint on vrf.json lib [#1052](https://github.com/lambdaclass/cairo-vm/pull/1052):

    `BuiltinHintProcessor` now supports the following hint:

    ```python
    %{
        from starkware.cairo.common.cairo_secp.secp_utils import pack
        SECP_P = 2**255-19

        slope = pack(ids.slope, PRIME)
        x0 = pack(ids.point0.x, PRIME)
        x1 = pack(ids.point1.x, PRIME)
        y0 = pack(ids.point0.y, PRIME)

        value = new_x = (pow(slope, 2, SECP_P) - x0 - x1) % SECP_P
    %}
    ```

* Implement hint for cairo_sha256_arbitrary_input_length whitelist [#1091](https://github.com/lambdaclass/cairo-vm/pull/1091)

    `BuiltinHintProcessor` now supports the following hint:

    ```python
    %{
        from starkware.cairo.common.cairo_sha256.sha256_utils import (
            compute_message_schedule, sha2_compress_function)

        _sha256_input_chunk_size_felts = int(ids.SHA256_INPUT_CHUNK_SIZE_FELTS)
        assert 0 <= _sha256_input_chunk_size_felts < 100
        _sha256_state_size_felts = int(ids.SHA256_STATE_SIZE_FELTS)
        assert 0 <= _sha256_state_size_felts < 100
        w = compute_message_schedule(memory.get_range(
            ids.sha256_start, _sha256_input_chunk_size_felts))
        new_state = sha2_compress_function(memory.get_range(ids.state, _sha256_state_size_felts), w)
        segments.write_arg(ids.output, new_state)
    %}
    ```

* Add missing hint on vrf.json lib [#1053](https://github.com/lambdaclass/cairo-vm/pull/1053):

     `BuiltinHintProcessor` now supports the following hint:

     ```python
    %{
        from starkware.cairo.common.cairo_secp.secp_utils import SECP_P, pack
        SECP_P = 2**255-19

        slope = pack(ids.slope, PRIME)
        x = pack(ids.point.x, PRIME)
        y = pack(ids.point.y, PRIME)

        value = new_x = (pow(slope, 2, SECP_P) - 2 * x) % SECP_P
    %}
    ```

* Implement hint on 0.6.0.json whitelist [#1044](https://github.com/lambdaclass/cairo-vm/pull/1044):

     `BuiltinHintProcessor` now supports the following hints:

    ```python
    %{
       ids.a_lsb = ids.a & 1
       ids.b_lsb = ids.b & 1
    %}
    ```

* Implement hint for `starkware.cairo.common.cairo_keccak.keccak._block_permutation` as described by whitelist `starknet/security/whitelists/cairo_keccak.json` [#1046](https://github.com/lambdaclass/cairo-vm/pull/1046)

    `BuiltinHintProcessor` now supports the following hint:

    ```python
    %{
        from starkware.cairo.common.cairo_keccak.keccak_utils import keccak_func
        _keccak_state_size_felts = int(ids.KECCAK_STATE_SIZE_FELTS)
        assert 0 <= _keccak_state_size_felts < 100
        output_values = keccak_func(memory.get_range(
            ids.keccak_ptr_start, _keccak_state_size_felts))
        segments.write_arg(ids.output, output_values)
    %}
    ```

* Implement hint on cairo_blake2s whitelist [#1040](https://github.com/lambdaclass/cairo-vm/pull/1040)

    `BuiltinHintProcessor` now supports the following hint:

    ```python
    %{
        from starkware.cairo.common.cairo_blake2s.blake2s_utils import IV, blake2s_compress

        _blake2s_input_chunk_size_felts = int(ids.BLAKE2S_INPUT_CHUNK_SIZE_FELTS)
        assert 0 <= _blake2s_input_chunk_size_felts < 100

        new_state = blake2s_compress(
            message=memory.get_range(ids.blake2s_start, _blake2s_input_chunk_size_felts),
            h=[IV[0] ^ 0x01010020] + IV[1:],
            t0=ids.n_bytes,
            t1=0,
            f0=0xffffffff,
            f1=0,
        )

        segments.write_arg(ids.output, new_state)
    %}
    ```

* Implement hint on cairo_blake2s whitelist [#1039](https://github.com/lambdaclass/cairo-vm/pull/1039)

    `BuiltinHintProcessor` now supports the following hint:

    ```python

    %{
        # Add dummy pairs of input and output.
        from starkware.cairo.common.cairo_blake2s.blake2s_utils import IV, blake2s_compress

        _n_packed_instances = int(ids.N_PACKED_INSTANCES)
        assert 0 <= _n_packed_instances < 20
        _blake2s_input_chunk_size_felts = int(ids.BLAKE2S_INPUT_CHUNK_SIZE_FELTS)
        assert 0 <= _blake2s_input_chunk_size_felts < 100

        message = [0] * _blake2s_input_chunk_size_felts
        modified_iv = [IV[0] ^ 0x01010020] + IV[1:]
        output = blake2s_compress(
            message=message,
            h=modified_iv,
            t0=0,
            t1=0,
            f0=0xffffffff,
            f1=0,
        )
        padding = (modified_iv + message + [0, 0xffffffff] + output) * (_n_packed_instances - 1)
        segments.write_arg(ids.blake2s_ptr_end, padding)
    %}

* Add `Program::iter_identifiers(&self) -> Iterator<Item = (&str, &Identifier)>` to get an iterator over the program's identifiers [#1079](https://github.com/lambdaclass/cairo-vm/pull/1079)

* Implement hint on `assert_le_felt` for versions 0.6.0 and 0.8.2 [#1047](https://github.com/lambdaclass/cairo-vm/pull/1047):

     `BuiltinHintProcessor` now supports the following hints:

     ```python

     %{
        from starkware.cairo.common.math_utils import assert_integer
        assert_integer(ids.a)
        assert_integer(ids.b)
        assert (ids.a % PRIME) <= (ids.b % PRIME), \
            f'a = {ids.a % PRIME} is not less than or equal to b = {ids.b % PRIME}.'
    %}

     ```

     ```python

    %{
        from starkware.cairo.common.math_utils import assert_integer
        assert_integer(ids.a)
        assert_integer(ids.b)
        a = ids.a % PRIME
        b = ids.b % PRIME
        assert a <= b, f'a = {a} is not less than or equal to b = {b}.'

        ids.small_inputs = int(
            a < range_check_builtin.bound and (b - a) < range_check_builtin.bound)
    %}

     ```

* Add missing hints on whitelist [#1073](https://github.com/lambdaclass/cairo-vm/pull/1073):

    `BuiltinHintProcessor` now supports the following hints:

    ```python
        ids.is_250 = 1 if ids.addr < 2**250 else 0
    ```

    ```python
        # Verify the assumptions on the relationship between 2**250, ADDR_BOUND and PRIME.
        ADDR_BOUND = ids.ADDR_BOUND % PRIME
        assert (2**250 < ADDR_BOUND <= 2**251) and (2 * 2**250 < PRIME) and (
                ADDR_BOUND * 2 > PRIME), \
            'normalize_address() cannot be used with the current constants.'
        ids.is_small = 1 if ids.addr < ADDR_BOUND else 0
    ```

* Implement hint on ec_recover.json whitelist [#1038](https://github.com/lambdaclass/cairo-vm/pull/1038):

    `BuiltinHintProcessor` now supports the following hint:

    ```python
    %{
         value = k = product // m
    %}
    ```

* Implement hint on ec_recover.json whitelist [#1037](https://github.com/lambdaclass/cairo-vm/pull/1037):

    `BuiltinHintProcessor` now supports the following hint:

    ```python
    %{
        from starkware.cairo.common.cairo_secp.secp_utils import pack
        from starkware.python.math_utils import div_mod, safe_div

        a = pack(ids.a, PRIME)
        b = pack(ids.b, PRIME)
        product = a * b
        m = pack(ids.m, PRIME)

        value = res = product % m

    %}
    ```

* Implement hint for `starkware.cairo.common.cairo_keccak.keccak.finalize_keccak` as described by whitelist `starknet/security/whitelists/cairo_keccak.json` [#1041](https://github.com/lambdaclass/cairo-vm/pull/1041)

    `BuiltinHintProcessor` now supports the following hint:

    ```python
    %{
        # Add dummy pairs of input and output.
        _keccak_state_size_felts = int(ids.KECCAK_STATE_SIZE_FELTS)
        _block_size = int(ids.BLOCK_SIZE)
        assert 0 <= _keccak_state_size_felts < 100
        assert 0 <= _block_size < 1000
        inp = [0] * _keccak_state_size_felts
        padding = (inp + keccak_func(inp)) * _block_size
        segments.write_arg(ids.keccak_ptr_end, padding)
    %}
    ```

* Implement hint on ec_recover.json whitelist [#1036](https://github.com/lambdaclass/cairo-vm/pull/1036):

    `BuiltinHintProcessor` now supports the following hint:

    ```python

    %{
        from starkware.cairo.common.cairo_secp.secp_utils import pack
        from starkware.python.math_utils import div_mod, safe_div

        a = pack(ids.a, PRIME)
        b = pack(ids.b, PRIME)

        value = res = a - b
    %}

    ```

* Add missing hint on vrf.json lib [#1054](https://github.com/lambdaclass/cairo-vm/pull/1054):

    `BuiltinHintProcessor` now supports the following hint:

    ```python
        from starkware.cairo.common.cairo_secp.secp_utils import pack
        SECP_P = 2**255-19

        y = pack(ids.point.y, PRIME) % SECP_P
        # The modulo operation in python always returns a nonnegative number.
        value = (-y) % SECP_P
    ```

* Implement hint on ec_recover.json whitelist [#1032](https://github.com/lambdaclass/cairo-vm/pull/1032):

    `BuiltinHintProcessor` now supports the following hint:

    ```python
    %{
        from starkware.cairo.common.cairo_secp.secp_utils import pack
        from starkware.python.math_utils import div_mod, safe_div

        N = pack(ids.n, PRIME)
        x = pack(ids.x, PRIME) % N
        s = pack(ids.s, PRIME) % N,
        value = res = div_mod(x, s, N)
    %}
    ```

* Implement hints on field_arithmetic lib (Part 2) [#1004](https://github.com/lambdaclass/cairo-vm/pull/1004)

    `BuiltinHintProcessor` now supports the following hint:

    ```python
    %{
        from starkware.python.math_utils import div_mod

        def split(num: int, num_bits_shift: int, length: int):
            a = []
            for _ in range(length):
                a.append( num & ((1 << num_bits_shift) - 1) )
                num = num >> num_bits_shift
            return tuple(a)

        def pack(z, num_bits_shift: int) -> int:
            limbs = (z.d0, z.d1, z.d2)
            return sum(limb << (num_bits_shift * i) for i, limb in enumerate(limbs))

        a = pack(ids.a, num_bits_shift = 128)
        b = pack(ids.b, num_bits_shift = 128)
        p = pack(ids.p, num_bits_shift = 128)
        # For python3.8 and above the modular inverse can be computed as follows:
        # b_inverse_mod_p = pow(b, -1, p)
        # Instead we use the python3.7-friendly function div_mod from starkware.python.math_utils
        b_inverse_mod_p = div_mod(1, b, p)


        b_inverse_mod_p_split = split(b_inverse_mod_p, num_bits_shift=128, length=3)

        ids.b_inverse_mod_p.d0 = b_inverse_mod_p_split[0]
        ids.b_inverse_mod_p.d1 = b_inverse_mod_p_split[1]
        ids.b_inverse_mod_p.d2 = b_inverse_mod_p_split[2]
    %}
    ```

* Optimizations for hash builtin [#1029](https://github.com/lambdaclass/cairo-vm/pull/1029):
  * Track the verified addresses by offset in a `Vec<bool>` rather than storing the address in a `Vec<Relocatable>`

* Add missing hint on vrf.json whitelist [#1056](https://github.com/lambdaclass/cairo-vm/pull/1056):

    `BuiltinHintProcessor` now supports the following hint:

    ```python
    %{
        from starkware.python.math_utils import ec_double_slope
        from starkware.cairo.common.cairo_secp.secp_utils import pack
        SECP_P = 2**255-19

        # Compute the slope.
        x = pack(ids.point.x, PRIME)
        y = pack(ids.point.y, PRIME)
        value = slope = ec_double_slope(point=(x, y), alpha=42204101795669822316448953119945047945709099015225996174933988943478124189485, p=SECP_P)
    %}
    ```

* Add missing hint on vrf.json whitelist [#1035](https://github.com/lambdaclass/cairo-vm/pull/1035):

    `BuiltinHintProcessor` now supports the following hint:

    ```python
    %{
        from starkware.python.math_utils import line_slope
        from starkware.cairo.common.cairo_secp.secp_utils import pack
        SECP_P = 2**255-19
        # Compute the slope.
        x0 = pack(ids.point0.x, PRIME)
        y0 = pack(ids.point0.y, PRIME)
        x1 = pack(ids.point1.x, PRIME)
        y1 = pack(ids.point1.y, PRIME)
        value = slope = line_slope(point1=(x0, y0), point2=(x1, y1), p=SECP_P)
    %}
    ```

* Add missing hint on vrf.json whitelist [#1035](https://github.com/lambdaclass/cairo-vm/pull/1035):

    `BuiltinHintProcessor` now supports the following hint:

    ```python
    %{
        from starkware.cairo.common.cairo_secp.secp_utils import pack
        SECP_P = 2**255-19
        to_assert = pack(ids.val, PRIME)
        q, r = divmod(pack(ids.val, PRIME), SECP_P)
        assert r == 0, f"verify_zero: Invalid input {ids.val.d0, ids.val.d1, ids.val.d2}."
        ids.q = q % PRIME
    %}
    ```

* Add missing hint on vrf.json whitelist [#1000](https://github.com/lambdaclass/cairo-vm/pull/1000):

    `BuiltinHintProcessor` now supports the following hint:

    ```python
        def pack_512(u, num_bits_shift: int) -> int:
            limbs = (u.d0, u.d1, u.d2, u.d3)
            return sum(limb << (num_bits_shift * i) for i, limb in enumerate(limbs))

        x = pack_512(ids.x, num_bits_shift = 128)
        p = ids.p.low + (ids.p.high << 128)
        x_inverse_mod_p = pow(x,-1, p)

        x_inverse_mod_p_split = (x_inverse_mod_p & ((1 << 128) - 1), x_inverse_mod_p >> 128)

        ids.x_inverse_mod_p.low = x_inverse_mod_p_split[0]
        ids.x_inverse_mod_p.high = x_inverse_mod_p_split[1]
    ```

* BREAKING CHANGE: Fix `CairoRunner::get_memory_holes` [#1027](https://github.com/lambdaclass/cairo-vm/pull/1027):

  * Skip builtin segements when counting memory holes
  * Check amount of memory holes for all tests in cairo_run_test
  * Remove duplicated tests in cairo_run_test
  * BREAKING CHANGE: `MemorySegmentManager.get_memory_holes` now also receives the amount of builtins in the vm. Signature is now `pub fn get_memory_holes(&self, builtin_count: usize) -> Result<usize, MemoryError>`

* Add missing hints on cairo_secp lib [#1026](https://github.com/lambdaclass/cairo-vm/pull/1026):

    `BuiltinHintProcessor` now supports the following hints:

    ```python
    from starkware.cairo.common.cairo_secp.secp256r1_utils import SECP256R1_ALPHA as ALPHA
    ```
    and:

    ```python
    from starkware.cairo.common.cairo_secp.secp256r1_utils import SECP256R1_N as N
    ```

* Add missing hint on vrf.json lib [#1043](https://github.com/lambdaclass/cairo-vm/pull/1043):

    `BuiltinHintProcessor` now supports the following hint:

    ```python
        from starkware.python.math_utils import div_mod

        def split(a: int):
            return (a & ((1 << 128) - 1), a >> 128)

        def pack(z, num_bits_shift: int) -> int:
            limbs = (z.low, z.high)
            return sum(limb << (num_bits_shift * i) for i, limb in enumerate(limbs))

        a = pack(ids.a, 128)
        b = pack(ids.b, 128)
        p = pack(ids.p, 128)
        # For python3.8 and above the modular inverse can be computed as follows:
        # b_inverse_mod_p = pow(b, -1, p)
        # Instead we use the python3.7-friendly function div_mod from starkware.python.math_utils
        b_inverse_mod_p = div_mod(1, b, p)

        b_inverse_mod_p_split = split(b_inverse_mod_p)

        ids.b_inverse_mod_p.low = b_inverse_mod_p_split[0]
        ids.b_inverse_mod_p.high = b_inverse_mod_p_split[1]
    ```

* Add missing hints `NewHint#35` and `NewHint#36` [#975](https://github.com/lambdaclass/cairo-vm/issues/975)

    `BuiltinHintProcessor` now supports the following hint:

    ```python
    from starkware.cairo.common.cairo_secp.secp_utils import pack
    from starkware.cairo.common.math_utils import as_int
    from starkware.python.math_utils import div_mod, safe_div

    p = pack(ids.P, PRIME)
    x = pack(ids.x, PRIME) + as_int(ids.x.d3, PRIME) * ids.BASE ** 3 + as_int(ids.x.d4, PRIME) * ids.BASE ** 4
    y = pack(ids.y, PRIME)

    value = res = div_mod(x, y, p)
    ```

    ```python
    k = safe_div(res * y - x, p)
    value = k if k > 0 else 0 - k
    ids.flag = 1 if k > 0 else 0
    ```

* Add missing hint on cairo_secp lib [#1057](https://github.com/lambdaclass/cairo-vm/pull/1057):

    `BuiltinHintProcessor` now supports the following hint:

    ```python
        from starkware.cairo.common.cairo_secp.secp_utils import pack
        from starkware.python.math_utils import ec_double_slope

        # Compute the slope.
        x = pack(ids.point.x, PRIME)
        y = pack(ids.point.y, PRIME)
        value = slope = ec_double_slope(point=(x, y), alpha=ALPHA, p=SECP_P)
    ```

* Add missing hint on uint256_improvements lib [#1025](https://github.com/lambdaclass/cairo-vm/pull/1025):

    `BuiltinHintProcessor` now supports the following hint:

    ```python
        from starkware.python.math_utils import isqrt
        n = (ids.n.high << 128) + ids.n.low
        root = isqrt(n)
        assert 0 <= root < 2 ** 128
        ids.root = root
    ```

* Add missing hint on vrf.json lib [#1045](https://github.com/lambdaclass/cairo-vm/pull/1045):

    `BuiltinHintProcessor` now supports the following hint:

    ```python
        from starkware.python.math_utils import is_quad_residue, sqrt

        def split(a: int):
            return (a & ((1 << 128) - 1), a >> 128)

        def pack(z) -> int:
            return z.low + (z.high << 128)

        generator = pack(ids.generator)
        x = pack(ids.x)
        p = pack(ids.p)

        success_x = is_quad_residue(x, p)
        root_x = sqrt(x, p) if success_x else None
        success_gx = is_quad_residue(generator*x, p)
        root_gx = sqrt(generator*x, p) if success_gx else None

        # Check that one is 0 and the other is 1
        if x != 0:
            assert success_x + success_gx == 1

        # `None` means that no root was found, but we need to transform these into a felt no matter what
        if root_x == None:
            root_x = 0
        if root_gx == None:
            root_gx = 0
        ids.success_x = int(success_x)
        ids.success_gx = int(success_gx)
        split_root_x = split(root_x)
        # print('split root x', split_root_x)
        split_root_gx = split(root_gx)
        ids.sqrt_x.low = split_root_x[0]
        ids.sqrt_x.high = split_root_x[1]
        ids.sqrt_gx.low = split_root_gx[0]
        ids.sqrt_gx.high = split_root_gx[1]
    ```

* Add missing hint on uint256_improvements lib [#1024](https://github.com/lambdaclass/cairo-vm/pull/1024):

    `BuiltinHintProcessor` now supports the following hint:

    ```python
        res = ids.a + ids.b
        ids.carry = 1 if res >= ids.SHIFT else 0
    ```

* BREAKING CHANGE: move `Program::identifiers` to `SharedProgramData::identifiers` [#1023](https://github.com/lambdaclass/cairo-vm/pull/1023)
    * Optimizes `CairoRunner::new`, needed for sequencers and other workflows reusing the same `Program` instance across `CairoRunner`s
    * Breaking change: make all fields in `Program` and `SharedProgramData` `pub(crate)`, since we break by moving the field let's make it the last break for this struct
    * Add `Program::get_identifier(&self, id: &str) -> &Identifier` to get a single identifier by name

* Implement hints on field_arithmetic lib[#985](https://github.com/lambdaclass/cairo-vm/pull/983)

    `BuiltinHintProcessor` now supports the following hint:

    ```python
        %{
            from starkware.python.math_utils import is_quad_residue, sqrt

            def split(num: int, num_bits_shift: int = 128, length: int = 3):
                a = []
                for _ in range(length):
                    a.append( num & ((1 << num_bits_shift) - 1) )
                    num = num >> num_bits_shift
                return tuple(a)

            def pack(z, num_bits_shift: int = 128) -> int:
                limbs = (z.d0, z.d1, z.d2)
                return sum(limb << (num_bits_shift * i) for i, limb in enumerate(limbs))


            generator = pack(ids.generator)
            x = pack(ids.x)
            p = pack(ids.p)

            success_x = is_quad_residue(x, p)
            root_x = sqrt(x, p) if success_x else None

            success_gx = is_quad_residue(generator*x, p)
            root_gx = sqrt(generator*x, p) if success_gx else None

            # Check that one is 0 and the other is 1
            if x != 0:
                assert success_x + success_gx ==1

            # `None` means that no root was found, but we need to transform these into a felt no matter what
            if root_x == None:
                root_x = 0
            if root_gx == None:
                root_gx = 0
            ids.success_x = int(success_x)
            ids.success_gx = int(success_gx)
            split_root_x = split(root_x)
            split_root_gx = split(root_gx)
            ids.sqrt_x.d0 = split_root_x[0]
            ids.sqrt_x.d1 = split_root_x[1]
            ids.sqrt_x.d2 = split_root_x[2]
            ids.sqrt_gx.d0 = split_root_gx[0]
            ids.sqrt_gx.d1 = split_root_gx[1]
            ids.sqrt_gx.d2 = split_root_gx[2]
        %}
    ```

* Add missing hint on vrf.json lib [#1050](https://github.com/lambdaclass/cairo-vm/pull/1050):

    `BuiltinHintProcessor` now supports the following hint:

    ```python
        sum_low = ids.a.low + ids.b.low
        ids.carry_low = 1 if sum_low >= ids.SHIFT else 0
    ```

* Add missing hint on uint256_improvements lib [#1016](https://github.com/lambdaclass/cairo-vm/pull/1016):

    `BuiltinHintProcessor` now supports the following hint:

    ```python
        def split(num: int, num_bits_shift: int = 128, length: int = 2):
            a = []
            for _ in range(length):
                a.append( num & ((1 << num_bits_shift) - 1) )
                num = num >> num_bits_shift
            return tuple(a)

        def pack(z, num_bits_shift: int = 128) -> int:
            limbs = (z.low, z.high)
            return sum(limb << (num_bits_shift * i) for i, limb in enumerate(limbs))

        a = pack(ids.a)
        b = pack(ids.b)
        res = (a - b)%2**256
        res_split = split(res)
        ids.res.low = res_split[0]
        ids.res.high = res_split[1]
    ```

* Implement hint on vrf.json lib [#1049](https://github.com/lambdaclass/cairo-vm/pull/1049)

    `BuiltinHintProcessor` now supports the following hint:

    ```python
        def split(num: int, num_bits_shift: int, length: int):
            a = []
            for _ in range(length):
                a.append( num & ((1 << num_bits_shift) - 1) )
                num = num >> num_bits_shift
            return tuple(a)

        def pack(z, num_bits_shift: int) -> int:
            limbs = (z.d0, z.d1, z.d2)
            return sum(limb << (num_bits_shift * i) for i, limb in enumerate(limbs))

        def pack_extended(z, num_bits_shift: int) -> int:
            limbs = (z.d0, z.d1, z.d2, z.d3, z.d4, z.d5)
            return sum(limb << (num_bits_shift * i) for i, limb in enumerate(limbs))

        a = pack_extended(ids.a, num_bits_shift = 128)
        div = pack(ids.div, num_bits_shift = 128)

        quotient, remainder = divmod(a, div)

        quotient_split = split(quotient, num_bits_shift=128, length=6)

        ids.quotient.d0 = quotient_split[0]
        ids.quotient.d1 = quotient_split[1]
        ids.quotient.d2 = quotient_split[2]
        ids.quotient.d3 = quotient_split[3]
        ids.quotient.d4 = quotient_split[4]
        ids.quotient.d5 = quotient_split[5]

        remainder_split = split(remainder, num_bits_shift=128, length=3)
        ids.remainder.d0 = remainder_split[0]
        ids.remainder.d1 = remainder_split[1]
        ids.remainder.d2 = remainder_split[2]
    ```

    _Note: this hint is similar to the one in #983, but with some trailing whitespace removed_

* Add missing hint on vrf.json whitelist [#1030](https://github.com/lambdaclass/cairo-vm/pull/1030):

    `BuiltinHintProcessor` now supports the following hint:

    ```python
        def split(num: int, num_bits_shift: int, length: int):
            a = []
            for _ in range(length):
                a.append( num & ((1 << num_bits_shift) - 1) )
                num = num >> num_bits_shift
            return tuple(a)

        def pack(z, num_bits_shift: int) -> int:
            limbs = (z.low, z.high)
            return sum(limb << (num_bits_shift * i) for i, limb in enumerate(limbs))

        def pack_extended(z, num_bits_shift: int) -> int:
            limbs = (z.d0, z.d1, z.d2, z.d3)
            return sum(limb << (num_bits_shift * i) for i, limb in enumerate(limbs))

        x = pack_extended(ids.x, num_bits_shift = 128)
        div = pack(ids.div, num_bits_shift = 128)

        quotient, remainder = divmod(x, div)

        quotient_split = split(quotient, num_bits_shift=128, length=4)

        ids.quotient.d0 = quotient_split[0]
        ids.quotient.d1 = quotient_split[1]
        ids.quotient.d2 = quotient_split[2]
        ids.quotient.d3 = quotient_split[3]

        remainder_split = split(remainder, num_bits_shift=128, length=2)
        ids.remainder.low = remainder_split[0]
        ids.remainder.high = remainder_split[1]
    ```

* Add method `Program::data_len(&self) -> usize` to get the number of data cells in a given program [#1022](https://github.com/lambdaclass/cairo-vm/pull/1022)

* Add missing hint on uint256_improvements lib [#1013](https://github.com/lambdaclass/cairo-vm/pull/1013):

    `BuiltinHintProcessor` now supports the following hint:

    ```python
        a = (ids.a.high << 128) + ids.a.low
        div = (ids.div.b23 << 128) + ids.div.b01
        quotient, remainder = divmod(a, div)

        ids.quotient.low = quotient & ((1 << 128) - 1)
        ids.quotient.high = quotient >> 128
        ids.remainder.low = remainder & ((1 << 128) - 1)
        ids.remainder.high = remainder >> 128
    ```

* Add missing hint on cairo_secp lib [#1010](https://github.com/lambdaclass/cairo-vm/pull/1010):

    `BuiltinHintProcessor` now supports the following hint:

    ```python
        memory[ap] = int(x == 0)
    ```

* Implement hint on `get_felt_bitlength` [#993](https://github.com/lambdaclass/cairo-vm/pull/993)

  `BuiltinHintProcessor` now supports the following hint:
  ```python
  x = ids.x
  ids.bit_length = x.bit_length()
  ```
  Used by the [`Garaga` library function `get_felt_bitlength`](https://github.com/keep-starknet-strange/garaga/blob/249f8a372126b3a839f9c1e1080ea8c6f9374c0c/src/utils.cairo#L54)

* Add missing hint on cairo_secp lib [#1009](https://github.com/lambdaclass/cairo-vm/pull/1009):

    `BuiltinHintProcessor` now supports the following hint:

    ```python
        ids.dibit = ((ids.scalar_u >> ids.m) & 1) + 2 * ((ids.scalar_v >> ids.m) & 1)
    ```

* Add getters to read properties of a `Program` [#1017](https://github.com/lambdaclass/cairo-vm/pull/1017):
  * `prime(&self) -> &str`: get the prime associated to data in hex representation
  * `iter_data(&self) -> Iterator<Item = &MaybeRelocatable>`: get an iterator over all elements in the program data
  * `iter_builtins(&self) -> Iterator<Item = &BuiltinName>`: get an iterator over the names of required builtins

* Add missing hint on cairo_secp lib [#1008](https://github.com/lambdaclass/cairo-vm/pull/1008):

    `BuiltinHintProcessor` now supports the following hint:

    ```python
        ids.len_hi = max(ids.scalar_u.d2.bit_length(), ids.scalar_v.d2.bit_length())-1
    ```

* Update `starknet-crypto` to version `0.4.3` [#1011](https://github.com/lambdaclass/cairo-vm/pull/1011)
  * The new version carries an 85% reduction in execution time for ECDSA signature verification

* BREAKING CHANGE: refactor `Program` to optimize `Program::clone` [#999](https://github.com/lambdaclass/cairo-vm/pull/999)

    * Breaking change: many fields that were (unnecessarily) public become hidden by the refactor.

* BREAKING CHANGE: Add _builtin suffix to builtin names e.g.: output -> output_builtin [#1005](https://github.com/lambdaclass/cairo-vm/pull/1005)

* Implement hint on uint384_extension lib [#983](https://github.com/lambdaclass/cairo-vm/pull/983)

    `BuiltinHintProcessor` now supports the following hint:

    ```python
        def split(num: int, num_bits_shift: int, length: int):
            a = []
            for _ in range(length):
                a.append( num & ((1 << num_bits_shift) - 1) )
                num = num >> num_bits_shift
            return tuple(a)

        def pack(z, num_bits_shift: int) -> int:
            limbs = (z.d0, z.d1, z.d2)
            return sum(limb << (num_bits_shift * i) for i, limb in enumerate(limbs))

        def pack_extended(z, num_bits_shift: int) -> int:
            limbs = (z.d0, z.d1, z.d2, z.d3, z.d4, z.d5)
            return sum(limb << (num_bits_shift * i) for i, limb in enumerate(limbs))

        a = pack_extended(ids.a, num_bits_shift = 128)
        div = pack(ids.div, num_bits_shift = 128)

        quotient, remainder = divmod(a, div)

        quotient_split = split(quotient, num_bits_shift=128, length=6)

        ids.quotient.d0 = quotient_split[0]
        ids.quotient.d1 = quotient_split[1]
        ids.quotient.d2 = quotient_split[2]
        ids.quotient.d3 = quotient_split[3]
        ids.quotient.d4 = quotient_split[4]
        ids.quotient.d5 = quotient_split[5]

        remainder_split = split(remainder, num_bits_shift=128, length=3)
        ids.remainder.d0 = remainder_split[0]
        ids.remainder.d1 = remainder_split[1]
        ids.remainder.d2 = remainder_split[2]
    ```

* BREAKING CHANGE: optimization for instruction decoding [#942](https://github.com/lambdaclass/cairo-vm/pull/942):
    * Avoids copying immediate arguments to the `Instruction` structure, as they get inferred from the offset anyway
    * Breaking: removal of the field `Instruction::imm`

* Add missing `\n` character in traceback string [#997](https://github.com/lambdaclass/cairo-vm/pull/997)
    * BugFix: Add missing `\n` character after traceback lines when the filename is missing ("Unknown Location")

* 0.11 Support
    * Add missing hints [#1014](https://github.com/lambdaclass/cairo-vm/pull/1014):
        `BuiltinHintProcessor` now supports the following hints:
        ```python
            from starkware.cairo.common.cairo_secp.secp256r1_utils import SECP256R1_P as SECP_P
        ```
        and:
        ```python
            from starkware.cairo.common.cairo_secp.secp_utils import pack
            from starkware.python.math_utils import line_slope

            # Compute the slope.
            x0 = pack(ids.point0.x, PRIME)
            y0 = pack(ids.point0.y, PRIME)
            x1 = pack(ids.point1.x, PRIME)
            y1 = pack(ids.point1.y, PRIME)
            value = slope = line_slope(point1=(x0, y0), point2=(x1, y1), p=SECP_P)
        ```
    * Add missing hints on cairo_secp lib [#991](https://github.com/lambdaclass/cairo-vm/pull/991):
        `BuiltinHintProcessor` now supports the following hints:
        ```python
        from starkware.cairo.common.cairo_secp.secp_utils import pack
        from starkware.python.math_utils import div_mod, safe_div

        N = 0xfffffffffffffffffffffffffffffffebaaedce6af48a03bbfd25e8cd0364141
        x = pack(ids.x, PRIME) % N
        s = pack(ids.s, PRIME) % N
        value = res = div_mod(x, s, N)
        ```
        and:
        ```python
        value = k = safe_div(res * s - x, N)
        ```
    * Layouts update [#874](https://github.com/lambdaclass/cairo-vm/pull/874)
    * Keccak builtin updated [#873](https://github.com/lambdaclass/cairo-vm/pull/873), [#883](https://github.com/lambdaclass/cairo-vm/pull/883)
    * Changes to `ec_op` [#876](https://github.com/lambdaclass/cairo-vm/pull/876)
    * Poseidon builtin [#875](https://github.com/lambdaclass/cairo-vm/pull/875)
    * Renamed Felt to Felt252 [#899](https://github.com/lambdaclass/cairo-vm/pull/899)
    * Added SegmentArenaBuiltinRunner [#913](https://github.com/lambdaclass/cairo-vm/pull/913)
    * Added `program_segment_size` argument to `verify_secure_runner` & `run_from_entrypoint` [#928](https://github.com/lambdaclass/cairo-vm/pull/928)
    * Added dynamic layout [#879](https://github.com/lambdaclass/cairo-vm/pull/879)
    * `get_segment_size` was exposed [#934](https://github.com/lambdaclass/cairo-vm/pull/934)

* Add missing hint on cairo_secp lib [#1006](https://github.com/lambdaclass/cairo-vm/pull/1006):

    `BuiltinHintProcessor` now supports the following hint:

    ```python
        ids.quad_bit = (
            8 * ((ids.scalar_v >> ids.m) & 1)
            + 4 * ((ids.scalar_u >> ids.m) & 1)
            + 2 * ((ids.scalar_v >> (ids.m - 1)) & 1)
            + ((ids.scalar_u >> (ids.m - 1)) & 1)
        )
    ```

* Add missing hint on cairo_secp lib [#1003](https://github.com/lambdaclass/cairo-vm/pull/1003):

    `BuiltinHintProcessor` now supports the following hint:

    ```python
        from starkware.cairo.common.cairo_secp.secp_utils import pack

        x = pack(ids.x, PRIME) % SECP_P
    ```

* Add missing hint on cairo_secp lib [#996](https://github.com/lambdaclass/cairo-vm/pull/996):

    `BuiltinHintProcessor` now supports the following hint:

    ```python
        from starkware.python.math_utils import div_mod
        value = x_inv = div_mod(1, x, SECP_P)
    ```

* Add missing hints on cairo_secp lib [#994](https://github.com/lambdaclass/cairo-vm/pull/994):

    `BuiltinHintProcessor` now supports the following hints:

    ```python
        from starkware.cairo.common.cairo_secp.secp_utils import pack
        from starkware.python.math_utils import div_mod, safe_div

        a = pack(ids.a, PRIME)
        b = pack(ids.b, PRIME)
        value = res = div_mod(a, b, N)
    ```

    ```python
        value = k_plus_one = safe_div(res * b - a, N) + 1
    ```

* Add missing hint on cairo_secp lib [#992](https://github.com/lambdaclass/cairo-vm/pull/992):

    `BuiltinHintProcessor` now supports the following hint:

    ```python
        from starkware.cairo.common.cairo_secp.secp_utils import pack

        q, r = divmod(pack(ids.val, PRIME), SECP_P)
        assert r == 0, f"verify_zero: Invalid input {ids.val.d0, ids.val.d1, ids.val.d2}."
        ids.q = q % PRIME
    ```

* Add missing hint on cairo_secp lib [#990](https://github.com/lambdaclass/cairo-vm/pull/990):

    `BuiltinHintProcessor` now supports the following hint:

    ```python
        from starkware.cairo.common.cairo_secp.secp_utils import pack

        slope = pack(ids.slope, PRIME)
        x = pack(ids.point.x, PRIME)
        y = pack(ids.point.y, PRIME)

        value = new_x = (pow(slope, 2, SECP_P) - 2 * x) % SECP_P
    ```

* Add missing hint on cairo_secp lib [#989](https://github.com/lambdaclass/cairo-vm/pull/989):

    `BuiltinHintProcessor` now supports the following hint:

    ```python
        from starkware.cairo.common.cairo_secp.secp_utils import SECP_P
        q, r = divmod(pack(ids.val, PRIME), SECP_P)
        assert r == 0, f"verify_zero: Invalid input {ids.val.d0, ids.val.d1, ids.val.d2}."
        ids.q = q % PRIME
    ```

* Add missing hint on cairo_secp lib [#986](https://github.com/lambdaclass/cairo-vm/pull/986):

    `BuiltinHintProcessor` now supports the following hint:

    ```python
        from starkware.cairo.common.cairo_secp.secp_utils import SECP_P, pack
        from starkware.python.math_utils import div_mod

        # Compute the slope.
        x = pack(ids.pt.x, PRIME)
        y = pack(ids.pt.y, PRIME)
        value = slope = div_mod(3 * x ** 2, 2 * y, SECP_P)
    ```

* Add missing hint on cairo_secp lib [#984](https://github.com/lambdaclass/cairo-vm/pull/984):

    `BuiltinHintProcessor` now supports the following hint:

    ```python
        from starkware.cairo.common.cairo_secp.secp_utils import SECP_P, pack
        from starkware.python.math_utils import div_mod

        # Compute the slope.
        x0 = pack(ids.pt0.x, PRIME)
        y0 = pack(ids.pt0.y, PRIME)
        x1 = pack(ids.pt1.x, PRIME)
        y1 = pack(ids.pt1.y, PRIME)
        value = slope = div_mod(y0 - y1, x0 - x1, SECP_P)
    ```

* Implement hints on uint384 lib (Part 2) [#971](https://github.com/lambdaclass/cairo-vm/pull/971)

    `BuiltinHintProcessor` now supports the following hint:

    ```python
        memory[ap] = 1 if 0 <= (ids.a.d2 % PRIME) < 2 ** 127 else 0
    ```

 * Add alternative hint code for hint on _block_permutation used by 0.10.3 whitelist [#958](https://github.com/lambdaclass/cairo-vm/pull/958)

     `BuiltinHintProcessor` now supports the following hint:

    ```python
        from starkware.cairo.common.keccak_utils.keccak_utils import keccak_func
        _keccak_state_size_felts = int(ids.KECCAK_STATE_SIZE_FELTS)
        assert 0 <= _keccak_state_size_felts < 100

        output_values = keccak_func(memory.get_range(
            ids.keccak_ptr - _keccak_state_size_felts, _keccak_state_size_felts))
        segments.write_arg(ids.keccak_ptr, output_values)
    ```

* Make  hints code `src/hint_processor/builtin_hint_processor/hint_code.rs` public [#988](https://github.com/lambdaclass/cairo-vm/pull/988)

* Implement hints on uint384 lib (Part 1) [#960](https://github.com/lambdaclass/cairo-vm/pull/960)

    `BuiltinHintProcessor` now supports the following hints:

    ```python
        def split(num: int, num_bits_shift: int, length: int):
        a = []
        for _ in range(length):
            a.append( num & ((1 << num_bits_shift) - 1) )
            num = num >> num_bits_shift
        return tuple(a)

        def pack(z, num_bits_shift: int) -> int:
            limbs = (z.d0, z.d1, z.d2)
            return sum(limb << (num_bits_shift * i) for i, limb in enumerate(limbs))

        a = pack(ids.a, num_bits_shift = 128)
        div = pack(ids.div, num_bits_shift = 128)
        quotient, remainder = divmod(a, div)

        quotient_split = split(quotient, num_bits_shift=128, length=3)
        assert len(quotient_split) == 3

        ids.quotient.d0 = quotient_split[0]
        ids.quotient.d1 = quotient_split[1]
        ids.quotient.d2 = quotient_split[2]

        remainder_split = split(remainder, num_bits_shift=128, length=3)
        ids.remainder.d0 = remainder_split[0]
        ids.remainder.d1 = remainder_split[1]
        ids.remainder.d2 = remainder_split[2]
    ```

    ```python
        ids.low = ids.a & ((1<<128) - 1)
        ids.high = ids.a >> 128
    ```

    ```python
            sum_d0 = ids.a.d0 + ids.b.d0
        ids.carry_d0 = 1 if sum_d0 >= ids.SHIFT else 0
        sum_d1 = ids.a.d1 + ids.b.d1 + ids.carry_d0
        ids.carry_d1 = 1 if sum_d1 >= ids.SHIFT else 0
        sum_d2 = ids.a.d2 + ids.b.d2 + ids.carry_d1
        ids.carry_d2 = 1 if sum_d2 >= ids.SHIFT else 0
    ```

    ```python
        from starkware.python.math_utils import isqrt

        def split(num: int, num_bits_shift: int, length: int):
            a = []
            for _ in range(length):
                a.append( num & ((1 << num_bits_shift) - 1) )
                num = num >> num_bits_shift
            return tuple(a)

        def pack(z, num_bits_shift: int) -> int:
            limbs = (z.d0, z.d1, z.d2)
            return sum(limb << (num_bits_shift * i) for i, limb in enumerate(limbs))

        a = pack(ids.a, num_bits_shift=128)
        root = isqrt(a)
        assert 0 <= root < 2 ** 192
        root_split = split(root, num_bits_shift=128, length=3)
        ids.root.d0 = root_split[0]
        ids.root.d1 = root_split[1]
        ids.root.d2 = root_split[2]
    ```

* Re-export the `cairo-felt` crate as `cairo_vm::felt` [#981](https://github.com/lambdaclass/cairo-vm/pull/981)
  * Removes the need of explicitly importing `cairo-felt` in downstream projects
  and helps ensure there is no version mismatch caused by that

* Implement hint on `uint256_mul_div_mod`[#957](https://github.com/lambdaclass/cairo-vm/pull/957)

    `BuiltinHintProcessor` now supports the following hint:

    ```python
    a = (ids.a.high << 128) + ids.a.low
    b = (ids.b.high << 128) + ids.b.low
    div = (ids.div.high << 128) + ids.div.low
    quotient, remainder = divmod(a * b, div)

    ids.quotient_low.low = quotient & ((1 << 128) - 1)
    ids.quotient_low.high = (quotient >> 128) & ((1 << 128) - 1)
    ids.quotient_high.low = (quotient >> 256) & ((1 << 128) - 1)
    ids.quotient_high.high = quotient >> 384
    ids.remainder.low = remainder & ((1 << 128) - 1)
    ids.remainder.high = remainder >> 128"
    ```

    Used by the common library function `uint256_mul_div_mod`

#### [0.3.0-rc1] - 2023-04-13
* Derive Deserialize for ExecutionResources [#922](https://github.com/lambdaclass/cairo-vm/pull/922)
* Remove builtin names from VirtualMachine.builtin_runners [#921](https://github.com/lambdaclass/cairo-vm/pull/921)
* Implemented hints on common/ec.cairo [#888](https://github.com/lambdaclass/cairo-vm/pull/888)
* Changed `Memory.insert` argument types [#902](https://github.com/lambdaclass/cairo-vm/pull/902)
* feat: implemented `Deserialize` on Program by changing builtins field type to enum [#896](https://github.com/lambdaclass/cairo-vm/pull/896)
* Effective size computation from the VM exposed [#887](https://github.com/lambdaclass/cairo-vm/pull/887)
* Wasm32 Support! [#828](https://github.com/lambdaclass/cairo-vm/pull/828), [#893](https://github.com/lambdaclass/cairo-vm/pull/893)
* `MathError` added for math operation [#855](https://github.com/lambdaclass/cairo-vm/pull/855)
* Check for overflows in relocatable operations [#859](https://github.com/lambdaclass/cairo-vm/pull/859)
* Use `Relocatable` instead of `&MaybeRelocatable` in `load_data` and `get_range`[#860](https://github.com/lambdaclass/cairo-vm/pull/860) [#867](https://github.com/lambdaclass/cairo-vm/pull/867)
* Memory-related errors moved to `MemoryError` [#854](https://github.com/lambdaclass/cairo-vm/pull/854)
    * Removed unused error variants
    * Moved memory-related error variants to `MemoryError`
    * Changed memory getters to return `MemoryError` instead of `VirtualMachineError`
    * Changed all memory-related errors in hint from `HintError::Internal(VmError::...` to `HintError::Memory(MemoryError::...`
* feat: Builder pattern for `VirtualMachine` [#820](https://github.com/lambdaclass/cairo-vm/pull/820)
* Simplified `Memory::get` return type to `Option` [#852](https://github.com/lambdaclass/cairo-vm/pull/852)
* Improved idenitifier variable error handling [#851](https://github.com/lambdaclass/cairo-vm/pull/851)
* `CairoRunner::write_output` now prints missing and relocatable values [#853](https://github.com/lambdaclass/cairo-vm/pull/853)
* `VirtualMachineError::FailedToComputeOperands` error message expanded [#848](https://github.com/lambdaclass/cairo-vm/pull/848)
* Builtin names made public [#849](https://github.com/lambdaclass/cairo-vm/pull/849)
* `secure_run` flag moved to `CairoRunConfig` struct [#832](https://github.com/lambdaclass/cairo-vm/pull/832)
* `vm_core` error types revised and iimplemented `AddAssign` for `Relocatable` [#837](https://github.com/lambdaclass/cairo-vm/pull/837)
* `to_bigint` and `to_biguint` deprecated [#757](https://github.com/lambdaclass/cairo-vm/pull/757)
* `Memory` moved into `MemorySegmentManager` [#830](https://github.com/lambdaclass/cairo-vm/pull/830)
    * To reduce the complexity of the VM's memory and enforce proper usage (as the memory and its segment manager are now a "unified" entity)
    * Removed `memory` field from `VirtualMachine`
    * Added `memory` field to `MemorySegmentManager`
    * Removed `Memory` argument from methods where `MemorySegmentManager` is also an argument
    * Added test macro `segments` (an extension of the `memory` macro)
* `Display` trait added to Memory struct [#812](https://github.com/lambdaclass/cairo-vm/pull/812)
* feat: Extensible VirtualMachineError and removed PartialEq trait [#783](https://github.com/lambdaclass/cairo-vm/pull/783)
    * `VirtualMachineError::Other(anyhow::Error)` was added to allow to returning custom errors when using `cairo-vm`
    * The `PartialEq` trait was removed from the `VirtualMachineError` enum
* VM hooks added as a conditional feature [#761](https://github.com/lambdaclass/cairo-vm/pull/761)
    * Cairo-vm based testing tools such as cairo-foundry or those built by FuzzingLabs need access to the state of the VM at specific points during the execution.
    * This PR adds the possibility for users of the cairo-vm lib to execute their custom additional code during the program execution.
    * The Rust "feature" mechanism was used in order to guarantee that this ability is only available when the lib user needs it, and is not compiled when it's not required.
    * Three hooks were created:
        * before the first step
        * before each step
        * after each step
* ExecutionResource operations: add and substract [#774](https://github.com/lambdaclass/cairo-vm/pull/774), multiplication [#908](https://github.com/lambdaclass/cairo-vm/pull/908) , and `AddAssign` [#914](https://github.com/lambdaclass/cairo-vm/pull/914)

* Move `Memory` into `MemorySegmentManager` [#830](https://github.com/lambdaclass/cairo-vm/pull/830)
    * Structural changes:
        * Remove `memory: Memory` field from `VirtualMachine`
        * Add `memory: Memory` field to `MemorySegmentManager`
    * As a result of this, multiple public methods' signatures changed:
        * `BuiltinRunner` (and its inner enum types):
            * `initialize_segments(&mut self, segments: &mut MemorySegmentManager, memory: &mut Memory)` -> `initialize_segments(&mut self, segments: &mut MemorySegmentManager)`
            * `final_stack(&mut self, segments: &MemorySegmentManager, memory: &Memory, stack_pointer: Relocatable) -> Result<Relocatable, RunnerError>` -> `final_stack(&mut self, segments: &MemorySegmentManager, stack_pointer: Relocatable) -> Result<Relocatable, RunnerError>`
        * `MemorySegmentManager`
            * `add(&mut self, memory: &mut Memory) -> Relocatable` -> `add(&mut self) -> Relocatable`
            * `add_temporary_segment(&mut self, memory: &mut Memory) -> Relocatable` -> `add_temporary_segment(&mut self) -> Relocatable`
            * `load_data(&mut self, memory: &mut Memory, ptr: &MaybeRelocatable, data: &Vec<MaybeRelocatable>) -> Result<MaybeRelocatable, MemoryError>` -> `load_data(&mut self, ptr: &MaybeRelocatable, data: &Vec<MaybeRelocatable>) -> Result<MaybeRelocatable, MemoryError>`
            * `compute_effective_sizes(&mut self, memory: &Memory) -> &Vec<usize>` -> `compute_effective_sizes(&mut self) -> &Vec<usize>`
            * `gen_arg(&mut self, arg: &dyn Any, memory: &mut Memory) -> Result<MaybeRelocatable, VirtualMachineError>` -> `gen_arg(&mut self, arg: &dyn Any) -> Result<MaybeRelocatable, VirtualMachineError>`
            * `gen_cairo_arg(&mut self, arg: &CairoArg, memory: &mut Memory) -> Result<MaybeRelocatable, VirtualMachineError>` -> `gen_cairo_arg(&mut self, arg: &CairoArg) -> Result<MaybeRelocatable, VirtualMachineError>`
            * `write_arg(&mut self, memory: &mut Memory, ptr: &Relocatable, arg: &dyn Any) -> Result<MaybeRelocatable, MemoryError>` -> `write_arg(&mut self, ptr: &Relocatable, arg: &dyn Any) -> Result<MaybeRelocatable, MemoryError>`

* Refactor `Memory::relocate memory` [#784](https://github.com/lambdaclass/cairo-vm/pull/784)
    * Bugfixes:
        * `Memory::relocate_memory` now moves data in the temporary memory relocated by a relocation rule to the real memory
    * Aditional Notes:
        * When relocating temporary memory produces clashes with pre-existing values in the real memory, an InconsistentMemory error is returned instead of keeping the last inserted value. This differs from the original implementation.

* Restrict addresses to Relocatable + fix some error variants used in signature.rs [#792](https://github.com/lambdaclass/cairo-vm/pull/792)
    * Public Api Changes:
        * Change `ValidationRule` inner type to `Box<dyn Fn(&Memory, &Relocatable) -> Result<Vec<Relocatable>, MemoryError>>`.
        * Change `validated_addresses` field of `Memory` to `HashSet<Relocatable>`.
        * Change `validate_memory_cell(&mut self, address: &MaybeRelocatable) -> Result<(), MemoryError>` to `validate_memory_cell(&mut self, addr: &Relocatable) -> Result<(), MemoryError>`.

* Add `VmException` to `CairoRunner::run_from_entrypoint`[#775](https://github.com/lambdaclass/cairo-vm/pull/775)
    * Public Api Changes:
        * Change error return type of `CairoRunner::run_from_entrypoint` to `CairoRunError`.
        * Convert `VirtualMachineError`s outputed during the vm run to `VmException` in `CairoRunner::run_from_entrypoint`.
        * Make `VmException` fields public

* Fix `BuiltinRunner::final_stack` and remove quick fix [#778](https://github.com/lambdaclass/cairo-vm/pull/778)
    * Public Api changes:
        * Various changes to public `BuiltinRunner` method's signatures:
            * `final_stack(&self, vm: &VirtualMachine, pointer: Relocatable) -> Result<(Relocatable, usize), RunnerError>` to `final_stack(&mut self, segments: &MemorySegmentManager, memory: &Memory, pointer: Relocatable) -> Result<Relocatable,RunnerError>`.
            * `get_used_cells(&self, vm: &VirtualMachine) -> Result<usize, MemoryError>` to  `get_used_cells(&self, segments: &MemorySegmentManager) -> Result<usize, MemoryError>`.
            * `get_used_instances(&self, vm: &VirtualMachine) -> Result<usize, MemoryError>` to `get_used_instances(&self, segments: &MemorySegmentManager) -> Result<usize, MemoryError>`.
    * Bugfixes:
        * `BuiltinRunner::final_stack` now updates the builtin's stop_ptr instead of returning it. This replaces the bugfix on PR #768.

#### [0.1.3] - 2023-01-26
* Add secure_run flag + integrate verify_secure_runner into cairo-run [#771](https://github.com/lambdaclass/cairo-vm/pull/777)
    * Public Api changes:
        * Add command_line argument `secure_run`
        * Add argument `secure_run: Option<bool>` to `cairo_run`
        * `verify_secure_runner` is now called inside `cairo-run` when `secure_run` is set to true or when it not set and the run is not on `proof_mode`
    * Bugfixes:
        * `EcOpBuiltinRunner::deduce_memory_cell` now checks that both points are on the curve instead of only the first one
        * `EcOpBuiltinRunner::deduce_memory_cell` now returns the values of the point coordinates instead of the indices when a `PointNotOnCurve` error is returned

* Refactor `Refactor verify_secure_runner` [#768](https://github.com/lambdaclass/cairo-vm/pull/768)
    * Public Api changes:
        * Remove builtin name from the return value of `BuiltinRunner::get_memory_segment_addresses`
        * Simplify the return value of `CairoRunner::get_builtin_segments_info` to `Vec<(usize, usize)>`
        * CairoRunner::read_return_values now receives a mutable reference to VirtualMachine
    * Bugfixes:
        * CairoRunner::read_return_values now updates the `stop_ptr` of each builtin after calling `BuiltinRunner::final_stack`

* Use CairoArg enum instead of Any in CairoRunner::run_from_entrypoint [#686](https://github.com/lambdaclass/cairo-vm/pull/686)
    * Public Api changes:
        * Remove `Result` from `MaybeRelocatable::mod_floor`, it now returns a `MaybeRelocatable`
        * Add struct `CairoArg`
        * Change `arg` argument of `CairoRunner::run_from_entrypoint` from `Vec<&dyn Any>` to `&[&CairoArg]`
        * Remove argument `typed_args` from `CairoRunner::run_from_entrypoint`
        * Remove no longer used method `gen_typed_arg` from `VirtualMachine` & `MemorySegmentManager`
        * Add methods `MemorySegmentManager::gen_cairo_arg` & `MemorySegmentManager::write_simple_args` as typed counterparts to `MemorySegmentManager::gen_arg` & `MemorySegmentManager::write_arg`

#### [0.1.1] - 2023-01-11

* Add input file contents to traceback [#666](https://github.com/lambdaclass/cairo-vm/pull/666/files)
    * Public Api changes:
        * `VirtualMachineError` enum variants containing `MaybeRelocatable` and/or `Relocatable` values now use the `Display` format instead of `Debug` in their `Display` implementation
        * `get_traceback` now adds the source code line to each traceback entry
* Use hint location instead of instruction location when building VmExceptions from hint failure [#673](https://github.com/lambdaclass/cairo-vm/pull/673/files)
    * Public Api changes:
        * `hints` field added to `InstructionLocation`
        * `Program.instruction_locations` type changed from `Option<HashMap<usize, Location>>` to `Option<HashMap<usize, InstructionLocation>>`
        * `VirtualMachineError`s produced by `HintProcessor::execute_hint()` will be wrapped in a `VirtualMachineError::Hint` error containing their hint_index
        * `get_location()` now receives an an optional usize value `hint_index`, used to obtain hint locations
* Default implementation of compile_hint [#680](https://github.com/lambdaclass/cairo-vm/pull/680)
    * Internal changes:
        * Make the `compile_hint` implementation which was in the `BuiltinHintProcessor` the default implementation in the trait.
* Add new error type `HintError` [#676](https://github.com/lambdaclass/cairo-vm/pull/676)
    * Public Api changes:
        * `HintProcessor::execute_hint()` now returns a `HintError` instead of a `VirtualMachineError`
        * Helper functions on `hint_processor_utils.rs` now return a `HintError`
* Change the Dictionary used in dict hints to store MaybeRelocatable instead of BigInt [#687](https://github.com/lambdaclass/cairo-vm/pull/687)
    * Public Api changes:
        * `DictManager`, its dictionaries, and all dict module hints implemented in rust now use `MaybeRelocatable` for keys and values instead of `BigInt`
        * Add helper functions that allow extracting ids variables as `MaybeRelocatable`: `get_maybe_relocatable_from_var_name` & `get_maybe_relocatable_from_reference`
        * Change inner value type of dict-related `HintError` variants to `MaybeRelocatable`

* Implement `substitute_error_message_attribute_references` [#689] (https://github.com/lambdaclass/cairo-vm/pull/689)
    * Public Api changes:
        * Remove `error_message_attributes` field from `VirtualMachine`, and `VirtualMachine::new`
        * Add `flow_tracking_data` field to `Attribute`
        * `get_error_attr_value` now replaces the references in the error message with the corresponding cairo values.
        * Remove duplicated handling of error attribute messages leading to duplicated into in the final error display.
* Fix multiplicative inverse bug [#697](https://github.com/lambdaclass/cairo-vm/pull/697) [#698](https://github.com/lambdaclass/cairo-vm/pull/698). The VM was using integer division rather than prime field inverse when deducing `op0` or `op1` for the multiplication opcode

#### [0.1.0] - 2022-12-30
* Add traceback to VmException [#657](https://github.com/lambdaclass/cairo-vm/pull/657)
    * Public API changes:
        * `traceback` field added to `VmException` struct
        * `pub fn from_vm_error(runner: &CairoRunner, error: VirtualMachineError, pc: usize) -> Self` is now `pub fn from_vm_error(runner: &CairoRunner, vm: &VirtualMachine, error: VirtualMachineError) -> Self`
        * `pub fn get_location(pc: &usize, runner: &CairoRunner) -> Option<Location>` is now `pub fn get_location(pc: usize, runner: &CairoRunner) -> Option<Location>`
        * `pub fn decode_instruction(encoded_instr: i64, mut imm: Option<BigInt>) -> Result<instruction::Instruction, VirtualMachineError>` is now `pub fn decode_instruction(encoded_instr: i64, mut imm: Option<&BigInt>) -> Result<instruction::Instruction, VirtualMachineError>`
        * `VmException` fields' string format now mirrors their cairo-lang counterparts.<|MERGE_RESOLUTION|>--- conflicted
+++ resolved
@@ -2,9 +2,8 @@
 
 #### Upcoming Changes
 
-<<<<<<< HEAD
 * fix: make `MemorySegmentManager`'s `memory` field private [#2164](https://github.com/lambdaclass/cairo-vm/pull/2164)
-=======
+
 * feat: Use BTreeMap in PIE additional data [#2162](https://github.com/lambdaclass/cairo-vm/pull/2162)
 
 * feat: Remove prover input info struct and add getters instead [#2149](https://github.com/lambdaclass/cairo-vm/pull/2149)
@@ -30,7 +29,6 @@
 * feat: Fill holes in builtins segments to save computation in the prover [#2036](https://github.com/lambdaclass/cairo-vm/pull/2036)
 
 * feat: Added hints felt unpacking for blake [#2032](https://github.com/lambdaclass/cairo-vm/pull/2032)
->>>>>>> 5878bc33
 
 * dev: make `VirtualMachine::get_traceback_entries` pub
 
