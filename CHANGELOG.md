--- conflicted
+++ resolved
@@ -2,9 +2,6 @@
 
 #### Upcoming Changes
 
-<<<<<<< HEAD
-* chore: make cairo 1.0 compatible with wasm [#1830](https://github.com/lambdaclass/cairo-vm/pull/1830)
-=======
 * fix: [#1841](https://github.com/lambdaclass/cairo-vm/pull/1841):
   * Fix modulo builtin to comply with prover constraints
 
@@ -17,7 +14,8 @@
 
 * chore: bump `cairo-lang-` dependencies to 2.8.0 [#1833](https://github.com/lambdaclass/cairo-vm/pull/1833/files)
   * chore: update Rust required version to 1.80.0
->>>>>>> 7d199567
+
+* chore: make cairo 1.0 compatible with wasm [#1830](https://github.com/lambdaclass/cairo-vm/pull/1830)
 
 * fix: Added the following VM fixes: [#1820](https://github.com/lambdaclass/cairo-vm/pull/1820)
   * Fix zero segment location.
