* Add traceback to VmException [#657](https://github.com/lambdaclass/cairo-rs/pull/657)
    * Public API changes: 
        * `traceback` field added to `VmException` struct
        * `pub fn from_vm_error(runner: &CairoRunner, error: VirtualMachineError, pc: usize) -> Self` is now `pub fn from_vm_error(runner: &CairoRunner, vm: &VirtualMachine, error: VirtualMachineError) -> Self`
        * `pub fn get_location(pc: &usize, runner: &CairoRunner) -> Option<Location>` is now `pub fn get_location(pc: usize, runner: &CairoRunner) -> Option<Location>`
        * `pub fn decode_instruction(encoded_instr: i64, mut imm: Option<BigInt>) -> Result<instruction::Instruction, VirtualMachineError>` is now `pub fn decode_instruction(encoded_instr: i64, mut imm: Option<&BigInt>) -> Result<instruction::Instruction, VirtualMachineError>`
        * `VmExcepion` field's string format now mirror their cairo-lang conterparts.

* Add input file contents to traceback [#666](https://github.com/lambdaclass/cairo-rs/pull/666/files)
    * Public Api changes:
        * `VirtualMachineError` enum variants containing `MaybeRelocatable` and/or `Relocatable` values now use the `Display` format instead of `Debug` in their `Display` implementation
        * `get_traceback` now adds the source code line to each traceback entry

* Use hint location instead of instruction location when building VmExceptions from hint failure [#673](https://github.com/lambdaclass/cairo-rs/pull/673/files)
    * Public Api changes:
        * `hints` field added to `InstructionLocation`
        * `Program.instruction_locations` type changed from `Option<HashMap<usize, Location>>` to `Option<HashMap<usize, InstructionLocation>>`
        * `VirtualMachineError`s produced by `HintProcessor::execute_hint()` will be wrapped in a `VirtualMachineError::Hint` error containing their hint_index
        * `get_location()` now receives an an optional usize value `hint_index`, used to obtain hint locations

* Default implementation of compile_hint [#680](https://github.com/lambdaclass/cairo-rs/pull/680)
    * Internal changes: 
        * Make the `compile_hint` implementation which was in the `BuiltinHintProcessor` the default implementation in the trait.

* Add new error type `HintError` [#676](https://github.com/lambdaclass/cairo-rs/pull/676)
    * Public Api changes:
        * `HintProcessor::execute_hint()` now returns a `HintError` instead of a `VirtualMachineError`
<<<<<<< HEAD
        * helper functions on `hint_processor_utils.rs` now return a `HintError`

* Use CairoArg enum instead of Any in CairoRunner::run_from_entrypoint [#686](https://github.com/lambdaclass/cairo-rs/pull/686)
    * Public Api changes:
        * Remove `Result` from `MaybeRelocatable::mod_floor`, it now returns a `MaybeRelocatable` 
        * Add struct `CairoArg`
        * Change `arg` argument of `CairoRunner::run_from_entrypoint` from `Vec<&dyn Any>` to `&[&CairoArg]`
        * Remove argument `typed_args` from `CairoRunner::run_from_entrypoint`
        * Remove no longer used method `gen_typed_arg` from `VirtualMachine` & `MemorySegmentManager`
        * Add methods `MemorySegmentManager::gen_cairo_arg` & `MemorySegmentManager::write_simple_args` as typed counterparts to `MemorySegmentManager::gen_arg` & `MemorySegmentManager::write_arg`
=======
        * Helper functions on `hint_processor_utils.rs` now return a `HintError`

* Change the Dictionary used in dict hints to store MaybeRelocatable instead of BigInt [#687](https://github.com/lambdaclass/cairo-rs/pull/687)
    * Public Api changes:
        * `DictManager`, its dictionaries, and all dict module hints implemented in rust now use `MaybeRelocatable` for keys and values instead of `BigInt`
        * Add helper functions that allow extracting ids variables as `MaybeRelocatable`: `get_maybe_relocatable_from_var_name` & `get_maybe_relocatable_from_reference`
        * Change inner value type of dict-related `HintError` variants to `MaybeRelocatable`
>>>>>>> 0b34376d
<|MERGE_RESOLUTION|>--- conflicted
+++ resolved
@@ -25,9 +25,13 @@
 * Add new error type `HintError` [#676](https://github.com/lambdaclass/cairo-rs/pull/676)
     * Public Api changes:
         * `HintProcessor::execute_hint()` now returns a `HintError` instead of a `VirtualMachineError`
-<<<<<<< HEAD
         * helper functions on `hint_processor_utils.rs` now return a `HintError`
-
+* Change the Dictionary used in dict hints to store MaybeRelocatable instead of BigInt [#687](https://github.com/lambdaclass/cairo-rs/pull/687)
+    * Public Api changes:
+        * `DictManager`, its dictionaries, and all dict module hints implemented in rust now use `MaybeRelocatable` for keys and values instead of `BigInt`
+        * Add helper functions that allow extracting ids variables as `MaybeRelocatable`: `get_maybe_relocatable_from_var_name` & `get_maybe_relocatable_from_reference`
+        * Change inner value type of dict-related `HintError` variants to `MaybeRelocatable`
+        
 * Use CairoArg enum instead of Any in CairoRunner::run_from_entrypoint [#686](https://github.com/lambdaclass/cairo-rs/pull/686)
     * Public Api changes:
         * Remove `Result` from `MaybeRelocatable::mod_floor`, it now returns a `MaybeRelocatable` 
@@ -35,13 +39,4 @@
         * Change `arg` argument of `CairoRunner::run_from_entrypoint` from `Vec<&dyn Any>` to `&[&CairoArg]`
         * Remove argument `typed_args` from `CairoRunner::run_from_entrypoint`
         * Remove no longer used method `gen_typed_arg` from `VirtualMachine` & `MemorySegmentManager`
-        * Add methods `MemorySegmentManager::gen_cairo_arg` & `MemorySegmentManager::write_simple_args` as typed counterparts to `MemorySegmentManager::gen_arg` & `MemorySegmentManager::write_arg`
-=======
-        * Helper functions on `hint_processor_utils.rs` now return a `HintError`
-
-* Change the Dictionary used in dict hints to store MaybeRelocatable instead of BigInt [#687](https://github.com/lambdaclass/cairo-rs/pull/687)
-    * Public Api changes:
-        * `DictManager`, its dictionaries, and all dict module hints implemented in rust now use `MaybeRelocatable` for keys and values instead of `BigInt`
-        * Add helper functions that allow extracting ids variables as `MaybeRelocatable`: `get_maybe_relocatable_from_var_name` & `get_maybe_relocatable_from_reference`
-        * Change inner value type of dict-related `HintError` variants to `MaybeRelocatable`
->>>>>>> 0b34376d
+        * Add methods `MemorySegmentManager::gen_cairo_arg` & `MemorySegmentManager::write_simple_args` as typed counterparts to `MemorySegmentManager::gen_arg` & `MemorySegmentManager::write_arg`