## Cairo-VM Changelog

#### Upcoming Changes

* Update `starknet-crypto` to version `0.4.3` [#1011](https://github.com/lambdaclass/cairo-rs/pull/1011)
  * The new version carries an 85% reduction in execution time for ECDSA signature verification

* BREAKING CHANGE: refactor `Program` to optimize `Program::clone` [#999](https://github.com/lambdaclass/cairo-rs/pull/999)
    * Breaking change: many fields that were (unnecessarily) public become hidden by the refactor.

* BREAKING CHANGE: Add _builtin suffix to builtin names e.g.: output -> output_builtin [#1005](https://github.com/lambdaclass/cairo-rs/pull/1005)

* Implement hint on uint384_extension lib [#983](https://github.com/lambdaclass/cairo-rs/pull/983)

    `BuiltinHintProcessor` now supports the following hint:
    
    ```python
        def split(num: int, num_bits_shift: int, length: int):
            a = []
            for _ in range(length):
                a.append( num & ((1 << num_bits_shift) - 1) )
                num = num >> num_bits_shift
            return tuple(a)

        def pack(z, num_bits_shift: int) -> int:
            limbs = (z.d0, z.d1, z.d2)
            return sum(limb << (num_bits_shift * i) for i, limb in enumerate(limbs))

        def pack_extended(z, num_bits_shift: int) -> int:
            limbs = (z.d0, z.d1, z.d2, z.d3, z.d4, z.d5)
            return sum(limb << (num_bits_shift * i) for i, limb in enumerate(limbs))

        a = pack_extended(ids.a, num_bits_shift = 128)
        div = pack(ids.div, num_bits_shift = 128)

        quotient, remainder = divmod(a, div)

        quotient_split = split(quotient, num_bits_shift=128, length=6)

        ids.quotient.d0 = quotient_split[0]
        ids.quotient.d1 = quotient_split[1]
        ids.quotient.d2 = quotient_split[2]
        ids.quotient.d3 = quotient_split[3]
        ids.quotient.d4 = quotient_split[4]
        ids.quotient.d5 = quotient_split[5]

        remainder_split = split(remainder, num_bits_shift=128, length=3)
        ids.remainder.d0 = remainder_split[0]
        ids.remainder.d1 = remainder_split[1]
        ids.remainder.d2 = remainder_split[2]
    ```

* Add missing `\n` character in traceback string [#997](https://github.com/lambdaclass/cairo-rs/pull/997)
    * BugFix: Add missing `\n` character after traceback lines when the filename is missing ("Unknown Location")

* 0.11 Support
    * Add missing hints on cairo_secp lib [#991](https://github.com/lambdaclass/cairo-rs/pull/991):
        `BuiltinHintProcessor` now supports the following hints:
        ```python
        from starkware.cairo.common.cairo_secp.secp_utils import pack
        from starkware.python.math_utils import div_mod, safe_div

        N = 0xfffffffffffffffffffffffffffffffebaaedce6af48a03bbfd25e8cd0364141
        x = pack(ids.x, PRIME) % N
        s = pack(ids.s, PRIME) % N
        value = res = div_mod(x, s, N)
        ```
        and: 
        ```python
        value = k = safe_div(res * s - x, N)
        ```
    * Layouts update [#874](https://github.com/lambdaclass/cairo-rs/pull/874)
    * Keccak builtin updated [#873](https://github.com/lambdaclass/cairo-rs/pull/873), [#883](https://github.com/lambdaclass/cairo-rs/pull/883)
    * Changes to `ec_op` [#876](https://github.com/lambdaclass/cairo-rs/pull/876)
    * Poseidon builtin [#875](https://github.com/lambdaclass/cairo-rs/pull/875)
    * Renamed Felt to Felt252 [#899](https://github.com/lambdaclass/cairo-rs/pull/899)
    * Added SegmentArenaBuiltinRunner [#913](https://github.com/lambdaclass/cairo-rs/pull/913)
    * Added `program_segment_size` argument to `verify_secure_runner` & `run_from_entrypoint` [#928](https://github.com/lambdaclass/cairo-rs/pull/928)
    * Added dynamic layout [#879](https://github.com/lambdaclass/cairo-rs/pull/879)
    * `get_segment_size` was exposed [#934](https://github.com/lambdaclass/cairo-rs/pull/934)

<<<<<<< HEAD
* Add missing hint on cairo_secp lib [#1006](https://github.com/lambdaclass/cairo-rs/pull/1006):
=======
* Add missing hint on cairo_secp lib [#1003](https://github.com/lambdaclass/cairo-rs/pull/1003):
>>>>>>> a1995896

    `BuiltinHintProcessor` now supports the following hint:

    ```python
<<<<<<< HEAD
        ids.quad_bit = (
            8 * ((ids.scalar_v >> ids.m) & 1)
            + 4 * ((ids.scalar_u >> ids.m) & 1)
            + 2 * ((ids.scalar_v >> (ids.m - 1)) & 1)
            + ((ids.scalar_u >> (ids.m - 1)) & 1)
        )
=======
        from starkware.cairo.common.cairo_secp.secp_utils import pack

        x = pack(ids.x, PRIME) % SECP_P
>>>>>>> a1995896
    ```

* Add missing hint on cairo_secp lib [#996](https://github.com/lambdaclass/cairo-rs/pull/996):

    `BuiltinHintProcessor` now supports the following hint:

    ```python
        from starkware.python.math_utils import div_mod
        value = x_inv = div_mod(1, x, SECP_P)
    ```

* Add missing hints on cairo_secp lib [#994](https://github.com/lambdaclass/cairo-rs/pull/994):

    `BuiltinHintProcessor` now supports the following hints:

    ```python
        from starkware.cairo.common.cairo_secp.secp_utils import pack
        from starkware.python.math_utils import div_mod, safe_div

        a = pack(ids.a, PRIME)
        b = pack(ids.b, PRIME)
        value = res = div_mod(a, b, N)
    ```

    ```python
        value = k_plus_one = safe_div(res * b - a, N) + 1
    ```

* Add missing hint on cairo_secp lib [#992](https://github.com/lambdaclass/cairo-rs/pull/992):

    `BuiltinHintProcessor` now supports the following hint:

    ```python
        from starkware.cairo.common.cairo_secp.secp_utils import pack

        q, r = divmod(pack(ids.val, PRIME), SECP_P)
        assert r == 0, f"verify_zero: Invalid input {ids.val.d0, ids.val.d1, ids.val.d2}."
        ids.q = q % PRIME
    ```

* Add missing hint on cairo_secp lib [#990](https://github.com/lambdaclass/cairo-rs/pull/990):

    `BuiltinHintProcessor` now supports the following hint:

    ```python
        from starkware.cairo.common.cairo_secp.secp_utils import pack

        slope = pack(ids.slope, PRIME)
        x = pack(ids.point.x, PRIME)
        y = pack(ids.point.y, PRIME)

        value = new_x = (pow(slope, 2, SECP_P) - 2 * x) % SECP_P
    ```

* Add missing hint on cairo_secp lib [#989](https://github.com/lambdaclass/cairo-rs/pull/989):

    `BuiltinHintProcessor` now supports the following hint:

    ```python
        from starkware.cairo.common.cairo_secp.secp_utils import SECP_P
        q, r = divmod(pack(ids.val, PRIME), SECP_P)
        assert r == 0, f"verify_zero: Invalid input {ids.val.d0, ids.val.d1, ids.val.d2}."
        ids.q = q % PRIME
    ```

* Add missing hint on cairo_secp lib [#986](https://github.com/lambdaclass/cairo-rs/pull/986):

    `BuiltinHintProcessor` now supports the following hint:

    ```python
        from starkware.cairo.common.cairo_secp.secp_utils import SECP_P, pack
        from starkware.python.math_utils import div_mod

        # Compute the slope.
        x = pack(ids.pt.x, PRIME)
        y = pack(ids.pt.y, PRIME)
        value = slope = div_mod(3 * x ** 2, 2 * y, SECP_P)
    ```

* Add missing hint on cairo_secp lib [#984](https://github.com/lambdaclass/cairo-rs/pull/984):

    `BuiltinHintProcessor` now supports the following hint:

    ```python
        from starkware.cairo.common.cairo_secp.secp_utils import SECP_P, pack
        from starkware.python.math_utils import div_mod

        # Compute the slope.
        x0 = pack(ids.pt0.x, PRIME)
        y0 = pack(ids.pt0.y, PRIME)
        x1 = pack(ids.pt1.x, PRIME)
        y1 = pack(ids.pt1.y, PRIME)
        value = slope = div_mod(y0 - y1, x0 - x1, SECP_P)
    ```

* Implement hints on uint384 lib (Part 2) [#971](https://github.com/lambdaclass/cairo-rs/pull/971)

    `BuiltinHintProcessor` now supports the following hint:

    ```python
        memory[ap] = 1 if 0 <= (ids.a.d2 % PRIME) < 2 ** 127 else 0
    ```

 * Add alternative hint code for hint on _block_permutation used by 0.10.3 whitelist [#958](https://github.com/lambdaclass/cairo-rs/pull/958)

     `BuiltinHintProcessor` now supports the following hint:

    ```python
        from starkware.cairo.common.keccak_utils.keccak_utils import keccak_func
        _keccak_state_size_felts = int(ids.KECCAK_STATE_SIZE_FELTS)
        assert 0 <= _keccak_state_size_felts < 100

        output_values = keccak_func(memory.get_range(
            ids.keccak_ptr - _keccak_state_size_felts, _keccak_state_size_felts))
        segments.write_arg(ids.keccak_ptr, output_values)
    ```

* Make  hints code `src/hint_processor/builtin_hint_processor/hint_code.rs` public [#988](https://github.com/lambdaclass/cairo-rs/pull/988)

* Implement hints on uint384 lib (Part 1) [#960](https://github.com/lambdaclass/cairo-rs/pull/960)

    `BuiltinHintProcessor` now supports the following hints:

    ```python
        def split(num: int, num_bits_shift: int, length: int):
        a = []
        for _ in range(length):
            a.append( num & ((1 << num_bits_shift) - 1) )
            num = num >> num_bits_shift
        return tuple(a)

        def pack(z, num_bits_shift: int) -> int:
            limbs = (z.d0, z.d1, z.d2)
            return sum(limb << (num_bits_shift * i) for i, limb in enumerate(limbs))

        a = pack(ids.a, num_bits_shift = 128)
        div = pack(ids.div, num_bits_shift = 128)
        quotient, remainder = divmod(a, div)

        quotient_split = split(quotient, num_bits_shift=128, length=3)
        assert len(quotient_split) == 3

        ids.quotient.d0 = quotient_split[0]
        ids.quotient.d1 = quotient_split[1]
        ids.quotient.d2 = quotient_split[2]

        remainder_split = split(remainder, num_bits_shift=128, length=3)
        ids.remainder.d0 = remainder_split[0]
        ids.remainder.d1 = remainder_split[1]
        ids.remainder.d2 = remainder_split[2]
    ```

    ```python
        ids.low = ids.a & ((1<<128) - 1)
        ids.high = ids.a >> 128
    ```

    ```python
            sum_d0 = ids.a.d0 + ids.b.d0
        ids.carry_d0 = 1 if sum_d0 >= ids.SHIFT else 0
        sum_d1 = ids.a.d1 + ids.b.d1 + ids.carry_d0
        ids.carry_d1 = 1 if sum_d1 >= ids.SHIFT else 0
        sum_d2 = ids.a.d2 + ids.b.d2 + ids.carry_d1
        ids.carry_d2 = 1 if sum_d2 >= ids.SHIFT else 0
    ```

    ```python
        def split(num: int, num_bits_shift: int, length: int):
            a = []
            for _ in range(length):
                a.append( num & ((1 << num_bits_shift) - 1) )
                num = num >> num_bits_shift
            return tuple(a)

        def pack(z, num_bits_shift: int) -> int:
            limbs = (z.d0, z.d1, z.d2)
            return sum(limb << (num_bits_shift * i) for i, limb in enumerate(limbs))

        def pack2(z, num_bits_shift: int) -> int:
            limbs = (z.b01, z.b23, z.b45)
            return sum(limb << (num_bits_shift * i) for i, limb in enumerate(limbs))

        a = pack(ids.a, num_bits_shift = 128)
        div = pack2(ids.div, num_bits_shift = 128)
        quotient, remainder = divmod(a, div)

        quotient_split = split(quotient, num_bits_shift=128, length=3)
        assert len(quotient_split) == 3

        ids.quotient.d0 = quotient_split[0]
        ids.quotient.d1 = quotient_split[1]
        ids.quotient.d2 = quotient_split[2]

        remainder_split = split(remainder, num_bits_shift=128, length=3)
        ids.remainder.d0 = remainder_split[0]
        ids.remainder.d1 = remainder_split[1]
        ids.remainder.d2 = remainder_split[2]
    ```

    ```python
        from starkware.python.math_utils import isqrt

        def split(num: int, num_bits_shift: int, length: int):
            a = []
            for _ in range(length):
                a.append( num & ((1 << num_bits_shift) - 1) )
                num = num >> num_bits_shift
            return tuple(a)

        def pack(z, num_bits_shift: int) -> int:
            limbs = (z.d0, z.d1, z.d2)
            return sum(limb << (num_bits_shift * i) for i, limb in enumerate(limbs))

        a = pack(ids.a, num_bits_shift=128)
        root = isqrt(a)
        assert 0 <= root < 2 ** 192
        root_split = split(root, num_bits_shift=128, length=3)
        ids.root.d0 = root_split[0]
        ids.root.d1 = root_split[1]
        ids.root.d2 = root_split[2]
    ```

* Re-export the `cairo-felt` crate as `cairo_vm::felt` [#981](https://github.com/lambdaclass/cairo-rs/pull/981)
  * Removes the need of explicitly importing `cairo-felt` in downstream projects
  and helps ensure there is no version mismatch caused by that

* Implement hint on `uint256_mul_div_mod`[#957](https://github.com/lambdaclass/cairo-rs/pull/957)

    `BuiltinHintProcessor` now supports the following hint:

    ```python
    a = (ids.a.high << 128) + ids.a.low
    b = (ids.b.high << 128) + ids.b.low
    div = (ids.div.high << 128) + ids.div.low
    quotient, remainder = divmod(a * b, div)

    ids.quotient_low.low = quotient & ((1 << 128) - 1)
    ids.quotient_low.high = (quotient >> 128) & ((1 << 128) - 1)
    ids.quotient_high.low = (quotient >> 256) & ((1 << 128) - 1)
    ids.quotient_high.high = quotient >> 384
    ids.remainder.low = remainder & ((1 << 128) - 1)
    ids.remainder.high = remainder >> 128"
    ```

    Used by the common library function `uint256_mul_div_mod`

#### [0.3.0-rc1] - 2023-04-13
* Derive Deserialize for ExecutionResources [#922](https://github.com/lambdaclass/cairo-rs/pull/922)
* Remove builtin names from VirtualMachine.builtin_runners [#921](https://github.com/lambdaclass/cairo-rs/pull/921)
* Implemented hints on common/ec.cairo [#888](https://github.com/lambdaclass/cairo-rs/pull/888)
* Changed `Memory.insert` argument types [#902](https://github.com/lambdaclass/cairo-rs/pull/902)
* feat: implemented `Deserialize` on Program by changing builtins field type to enum [#896](https://github.com/lambdaclass/cairo-rs/pull/896)
* Effective size computation from the VM exposed [#887](https://github.com/lambdaclass/cairo-rs/pull/887)
* Wasm32 Support! [#828](https://github.com/lambdaclass/cairo-rs/pull/828), [#893](https://github.com/lambdaclass/cairo-rs/pull/893)
* `MathError` added for math operation [#855](https://github.com/lambdaclass/cairo-rs/pull/855)
* Check for overflows in relocatable operations [#859](https://github.com/lambdaclass/cairo-rs/pull/859)
* Use `Relocatable` instead of `&MaybeRelocatable` in `load_data` and `get_range`[#860](https://github.com/lambdaclass/cairo-rs/pull/860) [#867](https://github.com/lambdaclass/cairo-rs/pull/867)
* Memory-related errors moved to `MemoryError` [#854](https://github.com/lambdaclass/cairo-rs/pull/854)
    * Removed unused error variants
    * Moved memory-related error variants to `MemoryError`
    * Changed memory getters to return `MemoryError` instead of `VirtualMachineError`
    * Changed all memory-related errors in hint from `HintError::Internal(VmError::...` to `HintError::Memory(MemoryError::...`
* feat: Builder pattern for `VirtualMachine` [#820](https://github.com/lambdaclass/cairo-rs/pull/820)
* Simplified `Memory::get` return type to `Option` [#852](https://github.com/lambdaclass/cairo-rs/pull/852)
* Improved idenitifier variable error handling [#851](https://github.com/lambdaclass/cairo-rs/pull/851)
* `CairoRunner::write_output` now prints missing and relocatable values [#853](https://github.com/lambdaclass/cairo-rs/pull/853)
* `VirtualMachineError::FailedToComputeOperands` error message expanded [#848](https://github.com/lambdaclass/cairo-rs/pull/848)
* Builtin names made public [#849](https://github.com/lambdaclass/cairo-rs/pull/849)
* `secure_run` flag moved to `CairoRunConfig` struct [#832](https://github.com/lambdaclass/cairo-rs/pull/832)
* `vm_core` error types revised and iimplemented `AddAssign` for `Relocatable` [#837](https://github.com/lambdaclass/cairo-rs/pull/837)
* `to_bigint` and `to_biguint` deprecated [#757](https://github.com/lambdaclass/cairo-rs/pull/757)
* `Memory` moved into `MemorySegmentManager` [#830](https://github.com/lambdaclass/cairo-rs/pull/830)
    * To reduce the complexity of the VM's memory and enforce proper usage (as the memory and its segment manager are now a "unified" entity)
    * Removed `memory` field from `VirtualMachine`
    * Added `memory` field to `MemorySegmentManager`
    * Removed `Memory` argument from methods where `MemorySegmentManager` is also an argument
    * Added test macro `segments` (an extension of the `memory` macro)
* `Display` trait added to Memory struct [#812](https://github.com/lambdaclass/cairo-rs/pull/812)
* feat: Extensible VirtualMachineError and removed PartialEq trait [#783](https://github.com/lambdaclass/cairo-rs/pull/783)
    * `VirtualMachineError::Other(anyhow::Error)` was added to allow to returning custom errors when using `cairo-rs`
    * The `PartialEq` trait was removed from the `VirtualMachineError` enum
* VM hooks added as a conditional feature [#761](https://github.com/lambdaclass/cairo-rs/pull/761)
    * Cairo-rs based testing tools such as cairo-foundry or those built by FuzzingLabs need access to the state of the VM at specific points during the execution.
    * This PR adds the possibility for users of the cairo-rs lib to execute their custom additional code during the program execution.
    * The Rust "feature" mechanism was used in order to guarantee that this ability is only available when the lib user needs it, and is not compiled when it's not required.
    * Three hooks were created:
        * before the first step
        * before each step
        * after each step
* ExecutionResource operations: add and substract [#774](https://github.com/lambdaclass/cairo-rs/pull/774), multiplication [#908](https://github.com/lambdaclass/cairo-rs/pull/908) , and `AddAssign` [#914](https://github.com/lambdaclass/cairo-rs/pull/914)

* Move `Memory` into `MemorySegmentManager` [#830](https://github.com/lambdaclass/cairo-rs/pull/830)
    * Structural changes:
        * Remove `memory: Memory` field from `VirtualMachine`
        * Add `memory: Memory` field to `MemorySegmentManager`
    * As a result of this, multiple public methods' signatures changed:
        * `BuiltinRunner` (and its inner enum types):
            * `initialize_segments(&mut self, segments: &mut MemorySegmentManager, memory: &mut Memory)` -> `initialize_segments(&mut self, segments: &mut MemorySegmentManager)`
            * `final_stack(&mut self, segments: &MemorySegmentManager, memory: &Memory, stack_pointer: Relocatable) -> Result<Relocatable, RunnerError>` -> `final_stack(&mut self, segments: &MemorySegmentManager, stack_pointer: Relocatable) -> Result<Relocatable, RunnerError>`
        * `MemorySegmentManager`
            * `add(&mut self, memory: &mut Memory) -> Relocatable` -> `add(&mut self) -> Relocatable`
            * `add_temporary_segment(&mut self, memory: &mut Memory) -> Relocatable` -> `add_temporary_segment(&mut self) -> Relocatable`
            * `load_data(&mut self, memory: &mut Memory, ptr: &MaybeRelocatable, data: &Vec<MaybeRelocatable>) -> Result<MaybeRelocatable, MemoryError>` -> `load_data(&mut self, ptr: &MaybeRelocatable, data: &Vec<MaybeRelocatable>) -> Result<MaybeRelocatable, MemoryError>`
            * `compute_effective_sizes(&mut self, memory: &Memory) -> &Vec<usize>` -> `compute_effective_sizes(&mut self) -> &Vec<usize>`
            * `gen_arg(&mut self, arg: &dyn Any, memory: &mut Memory) -> Result<MaybeRelocatable, VirtualMachineError>` -> `gen_arg(&mut self, arg: &dyn Any) -> Result<MaybeRelocatable, VirtualMachineError>`
            * `gen_cairo_arg(&mut self, arg: &CairoArg, memory: &mut Memory) -> Result<MaybeRelocatable, VirtualMachineError>` -> `gen_cairo_arg(&mut self, arg: &CairoArg) -> Result<MaybeRelocatable, VirtualMachineError>`
            * `write_arg(&mut self, memory: &mut Memory, ptr: &Relocatable, arg: &dyn Any) -> Result<MaybeRelocatable, MemoryError>` -> `write_arg(&mut self, ptr: &Relocatable, arg: &dyn Any) -> Result<MaybeRelocatable, MemoryError>`

* Refactor `Memory::relocate memory` [#784](https://github.com/lambdaclass/cairo-rs/pull/784)
    * Bugfixes:
        * `Memory::relocate_memory` now moves data in the temporary memory relocated by a relocation rule to the real memory
    * Aditional Notes:
        * When relocating temporary memory produces clashes with pre-existing values in the real memory, an InconsistentMemory error is returned instead of keeping the last inserted value. This differs from the original implementation.

* Restrict addresses to Relocatable + fix some error variants used in signature.rs [#792](https://github.com/lambdaclass/cairo-rs/pull/792)
    * Public Api Changes:
        * Change `ValidationRule` inner type to `Box<dyn Fn(&Memory, &Relocatable) -> Result<Vec<Relocatable>, MemoryError>>`.
        * Change `validated_addresses` field of `Memory` to `HashSet<Relocatable>`.
        * Change `validate_memory_cell(&mut self, address: &MaybeRelocatable) -> Result<(), MemoryError>` to `validate_memory_cell(&mut self, addr: &Relocatable) -> Result<(), MemoryError>`.

* Add `VmException` to `CairoRunner::run_from_entrypoint`[#775](https://github.com/lambdaclass/cairo-rs/pull/775)
    * Public Api Changes:
        * Change error return type of `CairoRunner::run_from_entrypoint` to `CairoRunError`.
        * Convert `VirtualMachineError`s outputed during the vm run to `VmException` in `CairoRunner::run_from_entrypoint`.
        * Make `VmException` fields public

* Fix `BuiltinRunner::final_stack` and remove quick fix [#778](https://github.com/lambdaclass/cairo-rs/pull/778)
    * Public Api changes:
        * Various changes to public `BuiltinRunner` method's signatures:
            * `final_stack(&self, vm: &VirtualMachine, pointer: Relocatable) -> Result<(Relocatable, usize), RunnerError>` to `final_stack(&mut self, segments: &MemorySegmentManager, memory: &Memory, pointer: Relocatable) -> Result<Relocatable,RunnerError>`.
            * `get_used_cells(&self, vm: &VirtualMachine) -> Result<usize, MemoryError>` to  `get_used_cells(&self, segments: &MemorySegmentManager) -> Result<usize, MemoryError>`.
            * `get_used_instances(&self, vm: &VirtualMachine) -> Result<usize, MemoryError>` to `get_used_instances(&self, segments: &MemorySegmentManager) -> Result<usize, MemoryError>`.
    * Bugfixes:
        * `BuiltinRunner::final_stack` now updates the builtin's stop_ptr instead of returning it. This replaces the bugfix on PR #768.

#### [0.1.3] - 2023-01-26
* Add secure_run flag + integrate verify_secure_runner into cairo-run [#771](https://github.com/lambdaclass/cairo-rs/pull/777)
    * Public Api changes:
        * Add command_line argument `secure_run`
        * Add argument `secure_run: Option<bool>` to `cairo_run`
        * `verify_secure_runner` is now called inside `cairo-run` when `secure_run` is set to true or when it not set and the run is not on `proof_mode`
    * Bugfixes:
        * `EcOpBuiltinRunner::deduce_memory_cell` now checks that both points are on the curve instead of only the first one
        * `EcOpBuiltinRunner::deduce_memory_cell` now returns the values of the point coordinates instead of the indices when a `PointNotOnCurve` error is returned

* Refactor `Refactor verify_secure_runner` [#768](https://github.com/lambdaclass/cairo-rs/pull/768)
    * Public Api changes:
        * Remove builtin name from the return value of `BuiltinRunner::get_memory_segment_addresses`
        * Simplify the return value of `CairoRunner::get_builtin_segments_info` to `Vec<(usize, usize)>`
        * CairoRunner::read_return_values now receives a mutable reference to VirtualMachine
    * Bugfixes:
        * CairoRunner::read_return_values now updates the `stop_ptr` of each builtin after calling `BuiltinRunner::final_stack`

* Use CairoArg enum instead of Any in CairoRunner::run_from_entrypoint [#686](https://github.com/lambdaclass/cairo-rs/pull/686)
    * Public Api changes:
        * Remove `Result` from `MaybeRelocatable::mod_floor`, it now returns a `MaybeRelocatable`
        * Add struct `CairoArg`
        * Change `arg` argument of `CairoRunner::run_from_entrypoint` from `Vec<&dyn Any>` to `&[&CairoArg]`
        * Remove argument `typed_args` from `CairoRunner::run_from_entrypoint`
        * Remove no longer used method `gen_typed_arg` from `VirtualMachine` & `MemorySegmentManager`
        * Add methods `MemorySegmentManager::gen_cairo_arg` & `MemorySegmentManager::write_simple_args` as typed counterparts to `MemorySegmentManager::gen_arg` & `MemorySegmentManager::write_arg`

#### [0.1.1] - 2023-01-11

* Add input file contents to traceback [#666](https://github.com/lambdaclass/cairo-rs/pull/666/files)
    * Public Api changes:
        * `VirtualMachineError` enum variants containing `MaybeRelocatable` and/or `Relocatable` values now use the `Display` format instead of `Debug` in their `Display` implementation
        * `get_traceback` now adds the source code line to each traceback entry
* Use hint location instead of instruction location when building VmExceptions from hint failure [#673](https://github.com/lambdaclass/cairo-rs/pull/673/files)
    * Public Api changes:
        * `hints` field added to `InstructionLocation`
        * `Program.instruction_locations` type changed from `Option<HashMap<usize, Location>>` to `Option<HashMap<usize, InstructionLocation>>`
        * `VirtualMachineError`s produced by `HintProcessor::execute_hint()` will be wrapped in a `VirtualMachineError::Hint` error containing their hint_index
        * `get_location()` now receives an an optional usize value `hint_index`, used to obtain hint locations
* Default implementation of compile_hint [#680](https://github.com/lambdaclass/cairo-rs/pull/680)
    * Internal changes:
        * Make the `compile_hint` implementation which was in the `BuiltinHintProcessor` the default implementation in the trait.
* Add new error type `HintError` [#676](https://github.com/lambdaclass/cairo-rs/pull/676)
    * Public Api changes:
        * `HintProcessor::execute_hint()` now returns a `HintError` instead of a `VirtualMachineError`
        * Helper functions on `hint_processor_utils.rs` now return a `HintError`
* Change the Dictionary used in dict hints to store MaybeRelocatable instead of BigInt [#687](https://github.com/lambdaclass/cairo-rs/pull/687)
    * Public Api changes:
        * `DictManager`, its dictionaries, and all dict module hints implemented in rust now use `MaybeRelocatable` for keys and values instead of `BigInt`
        * Add helper functions that allow extracting ids variables as `MaybeRelocatable`: `get_maybe_relocatable_from_var_name` & `get_maybe_relocatable_from_reference`
        * Change inner value type of dict-related `HintError` variants to `MaybeRelocatable`

* Implement `substitute_error_message_attribute_references` [#689] (https://github.com/lambdaclass/cairo-rs/pull/689)
    * Public Api changes:
        * Remove `error_message_attributes` field from `VirtualMachine`, and `VirtualMachine::new`
        * Add `flow_tracking_data` field to `Attribute`
        * `get_error_attr_value` now replaces the references in the error message with the corresponding cairo values.
        * Remove duplicated handling of error attribute messages leading to duplicated into in the final error display.
* Fix multiplicative inverse bug [#697](https://github.com/lambdaclass/cairo-rs/pull/697) [#698](https://github.com/lambdaclass/cairo-rs/pull/698). The VM was using integer division rather than prime field inverse when deducing `op0` or `op1` for the multiplication opcode

#### [0.1.0] - 2022-12-30
* Add traceback to VmException [#657](https://github.com/lambdaclass/cairo-rs/pull/657)
    * Public API changes:
        * `traceback` field added to `VmException` struct
        * `pub fn from_vm_error(runner: &CairoRunner, error: VirtualMachineError, pc: usize) -> Self` is now `pub fn from_vm_error(runner: &CairoRunner, vm: &VirtualMachine, error: VirtualMachineError) -> Self`
        * `pub fn get_location(pc: &usize, runner: &CairoRunner) -> Option<Location>` is now `pub fn get_location(pc: usize, runner: &CairoRunner) -> Option<Location>`
        * `pub fn decode_instruction(encoded_instr: i64, mut imm: Option<BigInt>) -> Result<instruction::Instruction, VirtualMachineError>` is now `pub fn decode_instruction(encoded_instr: i64, mut imm: Option<&BigInt>) -> Result<instruction::Instruction, VirtualMachineError>`
        * `VmExcepion` field's string format now mirror their cairo-lang conterparts.<|MERGE_RESOLUTION|>--- conflicted
+++ resolved
@@ -79,27 +79,27 @@
     * Added dynamic layout [#879](https://github.com/lambdaclass/cairo-rs/pull/879)
     * `get_segment_size` was exposed [#934](https://github.com/lambdaclass/cairo-rs/pull/934)
 
-<<<<<<< HEAD
 * Add missing hint on cairo_secp lib [#1006](https://github.com/lambdaclass/cairo-rs/pull/1006):
-=======
-* Add missing hint on cairo_secp lib [#1003](https://github.com/lambdaclass/cairo-rs/pull/1003):
->>>>>>> a1995896
-
-    `BuiltinHintProcessor` now supports the following hint:
-
-    ```python
-<<<<<<< HEAD
+
+    `BuiltinHintProcessor` now supports the following hint:
+
+    ```python
         ids.quad_bit = (
             8 * ((ids.scalar_v >> ids.m) & 1)
             + 4 * ((ids.scalar_u >> ids.m) & 1)
             + 2 * ((ids.scalar_v >> (ids.m - 1)) & 1)
             + ((ids.scalar_u >> (ids.m - 1)) & 1)
         )
-=======
+    ```
+
+* Add missing hint on cairo_secp lib [#1003](https://github.com/lambdaclass/cairo-rs/pull/1003):
+
+    `BuiltinHintProcessor` now supports the following hint:
+
+    ```python
         from starkware.cairo.common.cairo_secp.secp_utils import pack
 
         x = pack(ids.x, PRIME) % SECP_P
->>>>>>> a1995896
     ```
 
 * Add missing hint on cairo_secp lib [#996](https://github.com/lambdaclass/cairo-rs/pull/996):
