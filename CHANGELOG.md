--- conflicted
+++ resolved
@@ -2,14 +2,12 @@
 
 #### Upcoming Changes
 
-<<<<<<< HEAD
 * feat: Add `cairo_pie_output` flag to `cairo_vm_cli` [#1578] (https://github.com/lambdaclass/cairo-vm/pull/1578)
   * Fix serialization of CairoPie to be fully compatible with the python version
   * Add `CairoPie::write_zip_file`
   * Move handling of required and exclusive arguments in `cairo-vm-cli` to struct definition using clap derives
-=======
+
 * feat: Add doc + default impl for ResourceTracker trait [#1576] (https://github.com/lambdaclass/cairo-vm/pull/1576)
->>>>>>> 3b5be728
 
 * feat: Add `air_private_input` flag to `cairo1-run` [#1559] (https://github.com/lambdaclass/cairo-vm/pull/1559)
 
