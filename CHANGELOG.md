--- conflicted
+++ resolved
@@ -2,13 +2,9 @@
 
 #### Upcoming Changes
 
-<<<<<<< HEAD
 * refactor: remove static lifetime for name str parameter requirement for constant getter
 
-* feat(BREAKING): Replace `cairo-felt` crate with `starknet-types-core` [#1408](https://github.com/lambdaclass/cairo-vm/pull/1408)
-=======
 * feat(BREAKING): Replace `cairo-felt` crate with `starknet-types-core` (0.0.5) [#1408](https://github.com/lambdaclass/cairo-vm/pull/1408)
->>>>>>> 7af00641
 
 * feat(BREAKING): Add Cairo 1 proof mode compilation and execution [#1517] (https://github.com/lambdaclass/cairo-vm/pull/1517)
     * In the cairo1-run crate, now the Cairo 1 Programs are compiled and executed in proof-mode
