--- conflicted
+++ resolved
@@ -2,16 +2,9 @@
 
 #### Upcoming Changes
 
-<<<<<<< HEAD
 * feat: add `EvalCircuit` and `TestLessThanOrEqualAddress` hints [#1843](https://github.com/lambdaclass/cairo-vm/pull/1843)
 
-* fix: [#1841](https://github.com/lambdaclass/cairo-vm/pull/1841):
-  * Fix modulo builtin to comply with prover constraints
-
-* feat(BREAKING): [#1824](https://github.com/lambdaclass/cairo-vm/pull/1824):
-=======
 * feat(BREAKING): [#1824](https://github.com/lambdaclass/cairo-vm/pull/1824)[#1838](https://github.com/lambdaclass/cairo-vm/pull/1838):
->>>>>>> 3fb0344c
     * Add support for dynamic layout
     * CLI change(BREAKING): The flag `cairo_layout_params_file` must be specified when using dynamic layout.
     * Signature change(BREAKING): Both `CairoRunner::new` and `CairoRunner::new_v2` now receive an `Option<CairoLayoutParams>`, used only with dynamic layout.
