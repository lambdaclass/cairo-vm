## Cairo-VM Changelog

#### Upcoming Changes

<<<<<<< HEAD
* feat: Make air public inputs deserializable [#1648](https://github.com/lambdaclass/cairo-vm/pull/1648)
=======
* feat: Fix output serialization for cairo 1 [#1645](https://github.com/lambdaclass/cairo-vm/pull/1645)
  * Reverts changes added by #1630
  * Extends the serialization of Arrays added by the `print_output` flag to Spans and Dictionaries
  * Now dereferences references upon serialization
>>>>>>> 136296ab

* feat: Add flag to append return values to output segment when not running in proof_mode [#1646](https://github.com/lambdaclass/cairo-vm/pull/1646)
  * Adds the flag `append_return_values` to both the CLI and `Cairo1RunConfig` struct.
  * Enabling flag will add the output builtin and the necessary instructions to append the return values to the output builtin's memory segment.

* feat: Add cairo1-run output pretty-printing for felts, arrays/spans and dicts [#1630](https://github.com/lambdaclass/cairo-vm/pull/1630)

* feat: output builtin features for bootloader support [#1580](https://github.com/lambdaclass/cairo-vm/pull/1580)

#### [1.0.0-rc1] - 2024-02-23

* Bump `starknet-types-core` dependency version to 0.0.9 [#1628](https://github.com/lambdaclass/cairo-vm/pull/1628)

* feat: Implement `Display` for `MemorySegmentManager`[#1606](https://github.com/lambdaclass/cairo-vm/pull/1606)

* fix: make Felt252DictEntryUpdate work with MaybeRelocatable instead of only Felt [#1624](https://github.com/lambdaclass/cairo-vm/pull/1624).

* chore: bump `cairo-lang-` dependencies to 2.5.4 [#1629](https://github.com/lambdaclass/cairo-vm/pull/1629)

* chore: bump `cairo-lang-` dependencies to 2.5.3 [#1596](https://github.com/lambdaclass/cairo-vm/pull/1596)

* refactor: Refactor `cairo1-run` crate [#1601](https://github.com/lambdaclass/cairo-vm/pull/1601)
  * Add function `cairo_run_program` & struct `Cairo1RunConfig` in `cairo1-run::cairo_run` module.
  * Function `serialize_output` & structs `FuncArg` and `Error` in crate `cairo1-run` are now public.

* feat(BREAKING): Add `allow_missing_builtins` flag [#1600](https://github.com/lambdaclass/cairo-vm/pull/1600)

    This new flag will skip the check that all builtins used by the program need to be present in the selected layout if enabled. It will also be enabled by default when running in proof_mode.

  * Add `allow_missing_builtins` flag to `cairo-vm-cli` crate
  * Add `allow_missing_builtins` field to `CairoRunConfig` struct
  * Add `allow_missing_builtins` boolean argument to `CairoRunner` methods `initialize` & `initialize_builtins`

* feat: Append return values to the output segment when running cairo1-run in proof_mode [#1597](https://github.com/lambdaclass/cairo-vm/pull/1597)
  * Add instructions to the proof_mode header to copy return values to the output segment before initiating the infinite loop
  * Output builtin is now always included when running cairo 1 programs in proof_mode

* feat: deserialize AIR private input [#1589](https://github.com/lambdaclass/cairo-vm/pull/1589)

* feat(BREAKING): Remove unecessary conversion functions between `Felt` & `BigUint`/`BigInt` [#1562](https://github.com/lambdaclass/cairo-vm/pull/1562)
  * Remove the following functions:
    * felt_from_biguint
    * felt_from_bigint
    * felt_to_biguint
    * felt_to_bigint

* perf: optimize instruction cache allocations by using `VirtualMachine::load_data` [#1441](https://github.com/lambdaclass/cairo-vm/pull/1441)

* feat: Add `print_output` flag to `cairo-1` crate [#1575] (https://github.com/lambdaclass/cairo-vm/pull/1575)

* bugfixes(BREAKING): Fix memory hole count inconsistencies #[1585] (https://github.com/lambdaclass/cairo-vm/pull/1585)
  * Output builtin memory segment is no longer skipped when counting memory holes
  * Temporary memory cells now keep their accessed status when relocated
  * BREAKING: Signature change: `get_memory_holes(&self, builtin_count: usize) -> Result<usize, MemoryError>` ->  `get_memory_holes(&self, builtin_count: usize,  has_output_builtin: bool) -> Result<usize, MemoryError>`

* feat: Add `cairo_pie_output` flag to `cairo1-run` [#1581] (https://github.com/lambdaclass/cairo-vm/pull/1581)

* feat: Add `cairo_pie_output` flag to `cairo_vm_cli` [#1578] (https://github.com/lambdaclass/cairo-vm/pull/1578)
  * Fix serialization of CairoPie to be fully compatible with the python version
  * Add `CairoPie::write_zip_file`
  * Move handling of required and exclusive arguments in `cairo-vm-cli` to struct definition using clap derives

* feat: Add doc + default impl for ResourceTracker trait [#1576] (https://github.com/lambdaclass/cairo-vm/pull/1576)

* feat: Add `air_private_input` flag to `cairo1-run` [#1559] (https://github.com/lambdaclass/cairo-vm/pull/1559)

* feat: Add `args` flag to `cairo1-run` [#1551] (https://github.com/lambdaclass/cairo-vm/pull/1551)

* feat: Add `air_public_input` flag to `cairo1-run` [#1539] (https://github.com/lambdaclass/cairo-vm/pull/1539)

* feat: Implement air_private_input [#1552](https://github.com/lambdaclass/cairo-vm/pull/1552)

* feat: Add `proof_mode` flag to `cairo1-run` [#1537] (https://github.com/lambdaclass/cairo-vm/pull/1537)
  * The cairo1-run crate no longer compiles and executes in proof_mode by default
  * Add flag `proof_mode` to cairo1-run crate. Activating this flag will enable proof_mode compilation and execution

* dev: bump cairo 1 compiler dep to 2.4 [#1530](https://github.com/lambdaclass/cairo-vm/pull/1530)

#### [1.0.0-rc0] - 2024-1-5

* feat: Use `ProjectivePoint` from types-rs in ec_op builtin impl [#1532](https://github.com/lambdaclass/cairo-vm/pull/1532)

* feat(BREAKING): Replace `cairo-felt` crate with `starknet-types-core` (0.0.5) [#1408](https://github.com/lambdaclass/cairo-vm/pull/1408)

* feat(BREAKING): Add Cairo 1 proof mode compilation and execution [#1517] (https://github.com/lambdaclass/cairo-vm/pull/1517)
    * In the cairo1-run crate, now the Cairo 1 Programs are compiled and executed in proof-mode
    * BREAKING: Remove `CairoRunner.proof_mode: bool` field and replace it with `CairoRunner.runner_mode: RunnerMode`

* perf: Add `extensive_hints` feature to prevent performance regression for the common use-case [#1503] (https://github.com/lambdaclass/cairo-vm/pull/1503)

  * Gates changes added by #1491 under the feature flag `extensive_hints`

* chore: remove cancel-duplicates workflow [#1497](https://github.com/lambdaclass/cairo-vm/pull/1497)

* feat: Handle `pc`s outside of program segment in `VmException` [#1501] (https://github.com/lambdaclass/cairo-vm/pull/1501)

  * `VmException` now shows the full pc value instead of just the offset (`VmException.pc` field type changed to `Relocatable`)
  * `VmException.traceback` now shows the full pc value for each entry instead of hardcoding its index to 0.
  * Disable debug information for errors produced when `pc` is outside of the program segment (segment_index != 0). `VmException` fields `inst_location` & `error_attr_value` will be `None` in such case.

* feat: Allow running instructions from pcs outside the program segement [#1493](https://github.com/lambdaclass/cairo-vm/pull/1493)

* BREAKING: Partially Revert `Optimize trace relocation #906` [#1492](https://github.com/lambdaclass/cairo-vm/pull/1492)

  * Remove methods `VirtualMachine::get_relocated_trace`& `VirtualMachine::relocate_trace`.
  * Add `relocated_trace` field  & `relocate_trace` method to `CairoRunner`.
  * Swap `TraceEntry` for `RelocatedTraceEntry` type in `write_encoded_trace` & `PublicInput::new` signatures.
  * Now takes into account the program counter's segment index when building the execution trace instead of assuming it to be 0.

* feat: Add HintProcessor::execute_hint_extensive + refactor hint_ranges [#1491](https://github.com/lambdaclass/cairo-vm/pull/1491)

  * Add trait method `HintProcessorLogic::execute_hint_extensive`:
    * This method has a similar behaviour to `HintProcessorLogic::execute_hint` but it also returns a `HintExtension` (type alias for `HashMap<Relocatable, Vec<Box<dyn Any>>>`) that can be used to extend the current map of hints used by the VM. This behaviour achieves what the `vm_load_data` primitive does for cairo-lang, and is needed to implement os hints.
    * This method is now used by the VM to execute hints instead of `execute_hint`, but it's default implementation calls `execute_hint`, so current implementors of the `HintProcessor` trait won't notice any change.

  * Signature changes:
    * `pub fn step_hint(&mut self, hint_executor: &mut dyn HintProcessor, exec_scopes: &mut ExecutionScopes, hint_datas: &mut Vec<Box<dyn Any>>, constants: &HashMap<String, Felt252>) -> Result<(), VirtualMachineError>` -> `pub fn step_hint(&mut self, hint_processor: &mut dyn HintProcessor, exec_scopes: &mut ExecutionScopes, hint_datas: &mut Vec<Box<dyn Any>>, hint_ranges: &mut HashMap<Relocatable, HintRange>, constants: &HashMap<String, Felt252>) -> Result<(), VirtualMachineError>`
    * `pub fn step(&mut self, hint_executor: &mut dyn HintProcessor, exec_scopes: &mut ExecutionScopes, hint_data: &[Box<dyn Any>], constants: &HashMap<String, Felt252>) -> Result<(), VirtualMachineError>` -> `pub fn step(&mut self, hint_processor: &mut dyn HintProcessor, exec_scopes: &mut ExecutionScopes, hint_datas: &mut Vec<Box<dyn Any>>, hint_ranges: &mut HashMap<Relocatable, HintRange>, constants: &HashMap<String, Felt252>) -> Result<(), VirtualMachineError>`

* feat: add debugging capabilities behind `print` feature flag. [#1476](https://github.com/lambdaclass/cairo-vm/pull/1476)

* feat: add `cairo_run_program` function that takes a `Program` as an arg. [#1496](https://github.com/lambdaclass/cairo-vm/pull/1496)

#### [0.9.1] - 2023-11-16

* chore: bump `cairo-lang-` dependencies to 2.3.1 [#1482](https://github.com/lambdaclass/cairo-vm/pull/1482), [#1483](https://github.com/lambdaclass/cairo-vm/pull/1483)

* feat: Make PublicInput fields public [#1474](https://github.com/lambdaclass/cairo-vm/pull/1474)

* chore: bump starknet-crypto to v0.6.1 [#1469](https://github.com/lambdaclass/cairo-vm/pull/1469)

* feat: Implement the Serialize and Deserialize methods for the Program struct [#1458](https://github.com/lambdaclass/cairo-vm/pull/1458)

* feat: Use only program builtins when running cairo 1 programs [#1457](https://github.com/lambdaclass/cairo-vm/pull/1457)

* feat: Use latest cairo-vm version in cairo1-run crate [#1455](https://github.com/lambdaclass/cairo-vm/pull/1455)

* feat: Implement a CLI to run cairo 1 programs [#1370](https://github.com/lambdaclass/cairo-vm/pull/1370)

* fix: Fix string code of `BLAKE2S_ADD_UINT256` hint [#1454](https://github.com/lambdaclass/cairo-vm/pull/1454)

#### [0.9.0] - 2023-10-03

* fix: Default to empty attributes vector when the field is missing from the program JSON [#1450](https://github.com/lambdaclass/cairo-vm/pull/1450)

* fix: Change serialization of CairoPieMemory to match Python's binary format [#1447](https://github.com/lambdaclass/cairo-vm/pull/1447)

* fix: Remove Deserialize derive from CairoPie and fix Serialize implementation to match Python's [#1444](https://github.com/lambdaclass/cairo-vm/pull/1444)

* fix: ec_recover hints no longer panic when divisor is 0 [#1433](https://github.com/lambdaclass/cairo-vm/pull/1433)

* feat: Implement the Serialize and Deserialize traits for the CairoPie struct [#1438](https://github.com/lambdaclass/cairo-vm/pull/1438)

* fix: Using UINT256_HINT no longer panics when b is greater than 2^256 [#1430](https://github.com/lambdaclass/cairo-vm/pull/1430)

* feat: Added a differential fuzzer for programs with whitelisted hints [#1358](https://github.com/lambdaclass/cairo-vm/pull/1358)

* fix(breaking): Change return type of `get_execution_resources` to `RunnerError` [#1398](https://github.com/lambdaclass/cairo-vm/pull/1398)

* Don't build wasm-demo in `build` target + add ci job to run the wasm demo [#1393](https://github.com/lambdaclass/cairo-vm/pull/1393)

    * Adds default-members to workspace
    * Crate `examples/wasm-demo` is no longer built during `make build`
    * `make check` no longer compiles the cairo file used in the wasm-demo
    * Removes Makefile targets `examples/wasm-demo/src/array_sum.json` & `example_program`
    * `wasm-demo` now uses the compiled cairo file in `cairo_programs` directory instead of its own copy

* feat: Add `Program::new_for_proof` [#1396](https://github.com/lambdaclass/cairo-vm/pull/1396)

#### [0.8.7] - 2023-8-28

* Add REDUCE_V2 hint [#1420](https://github.com/lambdaclass/cairo-vm/pull/1420):
    * Implement REDUCE_V2 hint
    * Rename hint REDUCE -> REDUCE_V1

* BREAKING: Add `disable_trace_padding` to `CairoRunConfig`[#1233](https://github.com/lambdaclass/cairo-rs/pull/1233)

* feat: Implement `CairoRunner.get_cairo_pie`[#1375](https://github.com/lambdaclass/cairo-vm/pull/1375)

* fix: Compare air_public_inputs against python vm + Fix how public memory is built [#391](https://github.com/lambdaclass/cairo-vm/pull/1391)

    BugFixes:

    *  `CairoRunner.finalize_segments` now builds the output builtin's public memory (if applicable).
    * `MemorySegmentManager.get_public_memory_addresses` logic fixed.
    * `MemorySegmentManager.finalize` no longer skips segments when their public memory is None

    Minor changes:

    * `VirtualMachine.get_public_memory_addresses` now strips the "_builtin" suffix from builtin names
    * `MemorySegmentAddresses.stop_address` renamed to `stop_ptr`

    Overall these changes make the the air public input file (obtained through the --air_public_input flag) equivalent to the ones outputted by the cairo-lang version

* fix: Fix `SPLIT_FELT` hint [#1387](https://github.com/lambdaclass/cairo-vm/pull/1387)

* refactor: combine `Program.hints` and `Program.hints_ranges` into custom collection [#1366](https://github.com/lambdaclass/cairo-vm/pull/1366)

* fix: Fix div_mod [#1383](https://github.com/lambdaclass/cairo-vm/pull/1383)

  * Fixes `div_mod` function so that it behaves like the cairo-lang version
  * Various functions in the `math_utils` crate can now return a `MathError` : `div_mod`, `ec_add`, `line_slope`, `ec_double`, `ec_double_slope`.
  * Fixes `UINT256_MUL_INV_MOD_P` hint so that it behaves like the python code.

#### [0.8.6] - 2023-8-11

* fix: Handle error in hint `UINT256_MUL_DIV_MOD` when divides by zero [#1367](https://github.com/lambdaclass/cairo-vm/pull/1367)

* Add HintError::SyscallError and VmErrors::HINT_ERROR_STR constant [#1357](https://github.com/lambdaclass/cairo-rs/pull/1357)

* feat: make *arbitrary* feature also enable a `proptest::arbitrary::Arbitrary` implementation for `Felt252` [#1355](https://github.com/lambdaclass/cairo-vm/pull/1355)

* fix: correctly display invalid signature error message [#1361](https://github.com/lambdaclass/cairo-vm/pull/1361)

#### [0.8.5] - 2023-7-31

* fix: `Program` comparison depending on `hints_ranges` ordering [#1351](https://github.com/lambdaclass/cairo-rs/pull/1351)

* feat: implement the `--air_public_input` flag to the runner for outputting public inputs into a file [#1268](https://github.com/lambdaclass/cairo-rs/pull/1268)

* fix: CLI errors bad formatting and handling

* perf: replace insertion with bit-setting in validated addresses [#1208](https://github.com/lambdaclass/cairo-vm/pull/1208)

* fix: return error when a parsed hint's PC is invalid [#1340](https://github.com/lambdaclass/cairo-vm/pull/1340)

* chore(deps): bump _cairo-lang_ dependencies to v2.1.0-rc2 [#1345](https://github.com/lambdaclass/cairo-vm/pull/1345)

* chore(examples): remove _wee_alloc_ dependency from _wasm-demo_ example and _ensure-no_std_ dummy crate [#1337](https://github.com/lambdaclass/cairo-vm/pull/1337)

* docs: improved crate documentation [#1334](https://github.com/lambdaclass/cairo-vm/pull/1334)

* chore!: made `deserialize_utils` module private [#1334](https://github.com/lambdaclass/cairo-vm/pull/1334)
  BREAKING:
  * `deserialize_utils` is no longer exported
  * functions `maybe_add_padding`, `parse_value`, and `take_until_unbalanced` are no longer exported
  * `ReferenceParseError` is no more

* perf: changed `ok_or` usage for `ok_or_else` in expensive cases [#1332](https://github.com/lambdaclass/cairo-vm/pull/1332)

* feat: updated the old WASM example and moved it to [`examples/wasm-demo`](examples/wasm-demo/) [#1315](https://github.com/lambdaclass/cairo-vm/pull/1315)

* feat(fuzzing): add `arbitrary` feature to enable arbitrary derive in `Program` and `CairoRunConfig` [#1306](https://github.com/lambdaclass/cairo-vm/pull/1306) [#1330](https://github.com/lambdaclass/cairo-vm/pull/1330)

* perf: remove pointless iterator from rc limits tracking [#1316](https://github.com/lambdaclass/cairo-vm/pull/1316)

* feat(felt): add `from_bytes_le` and `from_bytes_ne` methods to `Felt252` [#1326](https://github.com/lambdaclass/cairo-vm/pull/1326)

* perf: change `Program::shared_program_data::hints` from `HashMap<usize, Vec<Box<dyn Any>>>` to `Vec<Box<dyn Any>>` and refer to them as ranges stored in a `Vec<_>` indexed by PC with run time reductions of up to 12% [#931](https://github.com/lambdaclass/cairo-vm/pull/931)
  BREAKING:
  * `get_hint_dictionary(&self, &[HintReference], &mut dyn HintProcessor) -> Result<HashMap<usize, Vec<Box<dyn Any>>, VirtualMachineError>` ->
    `get_hint_data(self, &[HintReference], &mut dyn HintProcessor) -> Result<Vec<Box<dyn Any>, VirtualMachineError>`
  * Hook methods receive `&[Box<dyn Any>]` rather than `&HashMap<usize, Vec<Box<dyn Any>>>`

#### [0.8.4]
**YANKED**

#### [0.8.3]
**YANKED**

#### [0.8.2] - 2023-7-10

* chore: update dependencies, particularly lamdaworks 0.1.2 -> 0.1.3 [#1323](https://github.com/lambdaclass/cairo-vm/pull/1323)

* fix: fix `UINT256_MUL_DIV_MOD` hint [#1320](https://github.com/lambdaclass/cairo-vm/pull/1320)

* feat: add dependency installation script `install.sh` [#1298](https://github.com/lambdaclass/cairo-vm/pull/1298)

* fix: specify resolver version 2 in the virtual workspace's manifest [#1311](https://github.com/lambdaclass/cairo-vm/pull/1311)

* feat: add `lambdaworks-felt` feature to `cairo-vm-cli` [#1308](https://github.com/lambdaclass/cairo-vm/pull/1308)

* chore: update dependencies, particularly clap 3.2 -> 4.3 [#1309](https://github.com/lambdaclass/cairo-vm/pull/1309)
  * this removes dependency on _atty_, that's no longer mantained

* chore: remove unused dependencies [#1307](https://github.com/lambdaclass/cairo-vm/pull/1307)
  * rand_core
  * serde_bytes
  * rusty-hook (_dev-dependency_)

* chore: bump `cairo-lang-starknet` and `cairo-lang-casm` dependencies to 2.0.0 [#1313](https://github.com/lambdaclass/cairo-vm/pull/1313)

#### [0.8.1] - 2023-6-29

* chore: change mentions of *cairo-rs-py* to *cairo-vm-py* [#1296](https://github.com/lambdaclass/cairo-vm/pull/1296)

* rename github repo from https://github.com/lambdaclass/cairo-rs to https://github.com/lambdaclass/cairo-vm [#1289](https://github.com/lambdaclass/cairo-vm/pull/1289)

* fix(security): avoid OOM crashes when programs jump to very high invalid addresses [#1285](https://github.com/lambdaclass/cairo-vm/pull/1285)

* fix: add `to_bytes_be` to the felt when `lambdaworks-felt` feature is active [#1290](https://github.com/lambdaclass/cairo-vm/pull/1290)

* chore: mark `modpow` and `to_signed_bytes_le` as *deprecated* [#1290](https://github.com/lambdaclass/cairo-vm/pull/1290)

* fix: bump *lambdaworks-math* to latest version, that fixes no-std support [#1293](https://github.com/lambdaclass/cairo-vm/pull/1293)

* build: remove dependency to `thiserror` (use `thiserror-no-std/std` instead)

* chore: use LambdaWorks' implementation of bit operations for `Felt252` [#1291](https://github.com/lambdaclass/cairo-vm/pull/1291)

* update `cairo-lang-starknet` and `cairo-lang-casm` dependencies to v2.0.0-rc6 [#1299](https://github.com/lambdaclass/cairo-vm/pull/1299)

#### [0.8.0] - 2023-6-26

* feat: Add feature `lambdaworks-felt` to `felt` & `cairo-vm` crates [#1281](https://github.com/lambdaclass/cairo-vm/pull/1281)

    Changes under this feature:
  * `Felt252` now uses *LambdaWorks*' `FieldElement` internally
  * BREAKING: some methods of `Felt252` were removed, namely: `modpow` and `to_signed_bytes_le`

#### [0.7.0] - 2023-6-26

* BREAKING: Integrate `RunResources` logic into `HintProcessor` trait [#1274](https://github.com/lambdaclass/cairo-vm/pull/1274)
  * Rename trait `HintProcessor` to `HintProcessorLogic`
  * Add trait `ResourceTracker`
  * Trait `HintProcessor` is now `HintProcessor: HintProcessorLogic + ResourceTracker`
  * `BuiltinHintProcessor::new` & `Cairo1HintProcessor::new` now receive the argumet `run_resources: RunResources`
  * `HintProcessorLogic::execute_hint` no longer receives `run_resources: &mut RunResources`
  * Remove argument `run_resources: &mut RunResources` from `CairoRunner::run_until_pc` & `CairoRunner::run_from_entrypoint`

* build: remove unused implicit features from cairo-vm [#1266](https://github.com/lambdaclass/cairo-vm/pull/1266)


#### [0.6.1] - 2023-6-23

* fix: updated the `custom_hint_example` and added it to the workspace [#1258](https://github.com/lambdaclass/cairo-vm/pull/1258)

* Add path to cairo-vm README.md [#1276](https://github.com/lambdaclass/cairo-vm/pull/1276)

* fix: change error returned when subtracting two `MaybeRelocatable`s to better reflect the cause [#1271](https://github.com/lambdaclass/cairo-vm/pull/1271)

* fix: CLI error message when using --help [#1270](https://github.com/lambdaclass/cairo-vm/pull/1270)

#### [0.6.0] - 2023-6-18

* fix: `dibit` hint no longer fails when called with an `m` of zero [#1247](https://github.com/lambdaclass/cairo-vm/pull/1247)

* fix(security): avoid denial of service on malicious input exploiting the scientific notation parser [#1239](https://github.com/lambdaclass/cairo-vm/pull/1239)

* BREAKING: Change `RunResources` usage:
    * Modify field type `RunResources.n_steps: Option<usize>,`

    * Public Api Changes:
        *  CairoRunner::run_until_pc: Now receive a `&mut RunResources` instead of an `&mut Option<RunResources>`
        *  CairoRunner::run_from_entrypoint: Now receive a `&mut RunResources` instead of an `&mut Option<RunResources>`
        * VirtualMachine::Step: Add `&mut RunResources` as input
        * Trait HintProcessor::execute_hint: Add  `&mut RunResources` as an input

* perf: accumulate `min` and `max` instruction offsets during run to speed up range check [#1080](https://github.com/lambdaclass/cairo-vm/pull/)
  BREAKING: `Cairo_runner::get_perm_range_check_limits` no longer returns an error when called without trace enabled, as it no longer depends on it

* perf: process reference list on `Program` creation only [#1214](https://github.com/lambdaclass/cairo-vm/pull/1214)
  Also keep them in a `Vec<_>` instead of a `HashMap<_, _>` since it will be continuous anyway.
  BREAKING:
  * `HintProcessor::compile_hint` now receies a `&[HintReference]` rather than `&HashMap<usize, HintReference>`
  * Public `CairoRunner::get_reference_list` has been removed

* BREAKING: Add no_std compatibility to cairo-vm (cairo-1-hints feature still not supported)
    * Move the vm to its own directory and crate, different from the workspace [#1215](https://github.com/lambdaclass/cairo-vm/pull/1215)

    * Add an `ensure_no_std` crate that the CI will use to check that new changes don't revert `no_std` support [#1215](https://github.com/lambdaclass/cairo-vm/pull/1215) [#1232](https://github.com/lambdaclass/cairo-vm/pull/1232)

    * replace the use of `num-prime::is_prime` by a custom implementation, therefore restoring `no_std` compatibility [#1238](https://github.com/lambdaclass/cairo-vm/pull/1238)

#### [0.5.2] - 2023-6-12

* BREAKING: Compute `ExecutionResources.n_steps` without requiring trace [#1222](https://github.com/lambdaclass/cairo-vm/pull/1222)

  * `CairoRunner::get_execution_resources` return's `n_steps` field value is now set to `vm.current_step` instead of `0` if both `original_steps` and `trace` are set to `None`

* Add `RunResources::get_n_steps` method [#1225](https://github.com/lambdaclass/cairo-vm/pull/1225)

* refactor: simplify `mem_eq`

* fix: pin Cairo compiler version [#1220](https://github.com/lambdaclass/cairo-vm/pull/1220)

* perf: make `inner_rc_bound` a constant, improving performance of the range-check builtin

* fix: substraction of `MaybeRelocatable` always behaves as signed [#1218](https://github.com/lambdaclass/cairo-vm/pull/1218)

#### [0.5.1] - 2023-6-7

* fix: fix overflow for `QUAD_BIT` and `DI_BIT` hints [#1209](https://github.com/lambdaclass/cairo-vm/pull/1209)
  Fixes [#1205](https://github.com/lambdaclass/cairo-vm/issue/1205)

* fix: fix hints `UINT256_UNSIGNED_DIV_REM` && `UINT256_EXPANDED_UNSIGNED_DIV_REM` [#1203](https://github.com/lambdaclass/cairo-vm/pull/1203)

* bugfix: fix deserialization of scientific notation with fractional values [#1202](https://github.com/lambdaclass/cairo-vm/pull/1202)

* feat: implement `mem_eq` function to test for equality of two ranges in memory [#1198](https://github.com/lambdaclass/cairo-vm/pull/1198)

* perf: use `mem_eq` in `set_add` [#1198](https://github.com/lambdaclass/cairo-vm/pull/1198)

* feat: wrap big variants of `HintError`, `VirtualMachineError`, `RunnerError`, `MemoryError`, `MathError`, `InsufficientAllocatedCellsError` in `Box` [#1193](https://github.com/lambdaclass/cairo-vm/pull/1193)
  * BREAKING: all tuple variants of `HintError` with a single `Felt252` or multiple elements now receive a single `Box`

* Add `Program::builtins_len method` [#1194](https://github.com/lambdaclass/cairo-vm/pull/1194)

* fix: Handle the deserialization of serde_json::Number with scientific notation (e.g.: Number(1e27)) in felt_from_number function [#1188](https://github.com/lambdaclass/cairo-vm/pull/1188)

* feat: Add RunResources Struct [#1175](https://github.com/lambdaclass/cairo-vm/pull/1175)
  * BREAKING: Modify `CairoRunner::run_until_pc` arity. Add `run_resources: &mut Option<RunResources>` input
  * BREAKING: Modify `CairoRunner::run_from_entrypoint` arity. Add `run_resources: &mut Option<RunResources>` input

* fix: Fix 'as_int' conversion usage in hints `ASSERT_250_BIT` &  `SIGNED_DIV_REM` [#1191](https://github.com/lambdaclass/cairo-vm/pull/1191)


* bugfix: Use cairo constants in `ASSERT_250_BIT` hint [#1187](https://github.com/lambdaclass/cairo-vm/pull/1187)

* bugfix: Fix `EC_DOUBLE_ASSIGN_NEW_X_V2` hint not taking `SECP_P` value from the current execution scope [#1186](https://github.com/lambdaclass/cairo-vm/pull/1186)

* fix: Fix hint `BIGINT_PACK_DIV_MOD` [#1189](https://github.com/lambdaclass/cairo-vm/pull/1189)

* fix: Fix possible subtraction overflow in `QUAD_BIT` & `DI_BIT` hints [#1185](https://github.com/lambdaclass/cairo-vm/pull/1185)

  * These hints now return an error when ids.m equals zero

* fix: felt_from_number not properly returning parse errors [#1012](https://github.com/lambdaclass/cairo-vm/pull/1012)

* fix: Fix felt sqrt and Signed impl [#1150](https://github.com/lambdaclass/cairo-vm/pull/1150)

  * BREAKING: Fix `Felt252` methods `abs`, `signum`, `is_positive`, `is_negative` and `sqrt`
  * BREAKING: Remove function `math_utils::sqrt`(Now moved to `Felt252::sqrt`)

* feat: Add method `CairoRunner::initialize_function_runner_cairo_1` [#1151](https://github.com/lambdaclass/cairo-vm/pull/1151)

  * Add method `pub fn initialize_function_runner_cairo_1(
        &mut self,
        vm: &mut VirtualMachine,
        program_builtins: &[BuiltinName],
    ) -> Result<(), RunnerError>` to `CairoRunner`

  * BREAKING: Move field `builtins` from `SharedProgramData` to `Program`
  * BREAKING: Remove argument `add_segment_arena_builtin` from `CairoRunner::initialize_function_runner`, it is now always false
  * BREAKING: Add `segment_arena` enum variant to `BuiltinName`

* Fix implementation of `InitSquashData` and `ShouldSkipSquashLoop`

* Add more hints to `Cairo1HintProcessor` [#1171](https://github.com/lambdaclass/cairo-vm/pull/1171)
                                          [#1143](https://github.com/lambdaclass/cairo-vm/pull/1143)

    * `Cairo1HintProcessor` can now run the following hints:
        * Felt252DictEntryInit
        * Felt252DictEntryUpdate
        * GetCurrentAccessDelta
        * InitSquashData
        * AllocConstantSize
        * GetCurrentAccessIndex
        * ShouldContinueSquashLoop
        * FieldSqrt
        * Uint512DivMod

* Add some small considerations regarding Cairo 1 programs [#1144](https://github.com/lambdaclass/cairo-vm/pull/1144):

  * Ignore Casm and Sierra files
  * Add special flag to compile Cairo 1 programs

* Make the VM able to run `CasmContractClass` files under `cairo-1-hints` feature [#1098](https://github.com/lambdaclass/cairo-vm/pull/1098)

  * Implement `TryFrom<CasmContractClass> for Program`
  * Add `Cairo1HintProcessor`

#### 0.5.0
**YANKED**

#### [0.4.0] - 2023-05-12

* perf: insert elements from the tail in `load_data` so reallocation happens only once [#1117](https://github.com/lambdaclass/cairo-vm/pull/1117)

* Add `CairoRunner::get_program method` [#1123](https://github.com/lambdaclass/cairo-vm/pull/1123)

* Use to_signed_felt as function for felt252 as BigInt within [-P/2, P/2] range and use to_bigint as function for representation as BigInt. [#1100](https://github.com/lambdaclass/cairo-vm/pull/1100)

* Implement hint on field_arithmetic lib [#1090](https://github.com/lambdaclass/cairo-vm/pull/1090)

    `BuiltinHintProcessor` now supports the following hints:

    ```python
        %{
            def split(num: int, num_bits_shift: int, length: int):
                a = []
                for _ in range(length):
                    a.append( num & ((1 << num_bits_shift) - 1) )
                    num = num >> num_bits_shift
                return tuple(a)

            def pack(z, num_bits_shift: int) -> int:
                limbs = (z.d0, z.d1, z.d2)
                return sum(limb << (num_bits_shift * i) for i, limb in enumerate(limbs))

            a = pack(ids.a, num_bits_shift = 128)
            b = pack(ids.b, num_bits_shift = 128)
            p = pack(ids.p, num_bits_shift = 128)

            res = (a - b) % p


            res_split = split(res, num_bits_shift=128, length=3)

            ids.res.d0 = res_split[0]
            ids.res.d1 = res_split[1]
            ids.res.d2 = res_split[2]
        %}
    ```

* Add missing hint on cairo_secp lib [#1089](https://github.com/lambdaclass/cairo-vm/pull/1089):
    `BuiltinHintProcessor` now supports the following hint:

    ```python

    from starkware.cairo.common.cairo_secp.secp_utils import pack

    slope = pack(ids.slope, PRIME)
    x0 = pack(ids.point0.x, PRIME)
    x1 = pack(ids.point1.x, PRIME)
    y0 = pack(ids.point0.y, PRIME)

    value = new_x = (pow(slope, 2, SECP_P) - x0 - x1) % SECP_P
    ```

* Add missing hint on vrf.json whitelist [#1055](https://github.com/lambdaclass/cairo-vm/pull/1055):

     `BuiltinHintProcessor` now supports the following hint:

     ```python
    %{
        PRIME = 2**255 - 19
        II = pow(2, (PRIME - 1) // 4, PRIME)

        xx = ids.xx.low + (ids.xx.high<<128)
        x = pow(xx, (PRIME + 3) // 8, PRIME)
        if (x * x - xx) % PRIME != 0:
            x = (x * II) % PRIME
        if x % 2 != 0:
            x = PRIME - x
        ids.x.low = x & ((1<<128)-1)
        ids.x.high = x >> 128
    %}
    ```

* Implement hint variant for finalize_blake2s[#1072](https://github.com/lambdaclass/cairo-vm/pull/1072)

    `BuiltinHintProcessor` now supports the following hint:

     ```python
    %{
        # Add dummy pairs of input and output.
        from starkware.cairo.common.cairo_blake2s.blake2s_utils import IV, blake2s_compress

        _n_packed_instances = int(ids.N_PACKED_INSTANCES)
        assert 0 <= _n_packed_instances < 20
        _blake2s_input_chunk_size_felts = int(ids.BLAKE2S_INPUT_CHUNK_SIZE_FELTS)
        assert 0 <= _blake2s_input_chunk_size_felts < 100

        message = [0] * _blake2s_input_chunk_size_felts
        modified_iv = [IV[0] ^ 0x01010020] + IV[1:]
        output = blake2s_compress(
            message=message,
            h=modified_iv,
            t0=0,
            t1=0,
            f0=0xffffffff,
            f1=0,
        )
        padding = (message + modified_iv + [0, 0xffffffff] + output) * (_n_packed_instances - 1)
        segments.write_arg(ids.blake2s_ptr_end, padding)
        %}
        ```

* Implement fast_ec_add hint variant [#1087](https://github.com/lambdaclass/cairo-vm/pull/1087)

`BuiltinHintProcessor` now supports the following hint:

    ```python
    %{
        from starkware.cairo.common.cairo_secp.secp_utils import SECP_P, pack

        slope = pack(ids.slope, PRIME)
        x0 = pack(ids.pt0.x, PRIME)
        x1 = pack(ids.pt1.x, PRIME)
        y0 = pack(ids.pt0.y, PRIME)

        value = new_x = (pow(slope, 2, SECP_P) - x0 - x1) % SECP_P
    %}
    ```

* feat(hints): Add alternative string for hint IS_ZERO_PACK_EXTERNAL_SECP [#1082](https://github.com/lambdaclass/cairo-vm/pull/1082)

    `BuiltinHintProcessor` now supports the following hint:

    ```python
    %{
        from starkware.cairo.common.cairo_secp.secp_utils import pack
        x = pack(ids.x, PRIME) % SECP_P
    %}
    ```

* Add alternative hint code for ec_double hint [#1083](https://github.com/lambdaclass/cairo-vm/pull/1083)

    `BuiltinHintProcessor` now supports the following hint:

    ```python
    %{
        from starkware.cairo.common.cairo_secp.secp_utils import SECP_P, pack

        slope = pack(ids.slope, PRIME)
        x = pack(ids.pt.x, PRIME)
        y = pack(ids.pt.y, PRIME)

        value = new_x = (pow(slope, 2, SECP_P) - 2 * x) % SECP_P
    %}
    ```

* fix(security)!: avoid DoS on malicious insertion to memory [#1099](https://github.com/lambdaclass/cairo-vm/pull/1099)
    * A program could crash the library by attempting to insert a value at an address with a big offset; fixed by trying to reserve to check for allocation failure
    * A program could crash the program by exploiting an integer overflow when attempting to insert a value at an address with offset `usize::MAX`

    BREAKING: added a new error variant `MemoryError::VecCapacityExceeded`

* perf: specialize addition for `u64` and `Felt252` [#932](https://github.com/lambdaclass/cairo-vm/pull/932)
    * Avoids the creation of a new `Felt252` instance for additions with a very restricted valid range
    * This impacts specially the addition of `Relocatable` with `Felt252` values in `update_pc`, which take a significant amount of time in some benchmarks

* fix(starknet-crypto): bump version to `0.5.0` [#1088](https://github.com/lambdaclass/cairo-vm/pull/1088)
    * This includes the fix for a `panic!` in `ecdsa::verify`.
      See: [#365](https://github.com/xJonathanLEI/starknet-rs/issues/365) and [#366](https://github.com/xJonathanLEI/starknet-rs/pulls/366)

* feat(hints): Add alternative string for hint IS_ZERO_PACK [#1081](https://github.com/lambdaclass/cairo-vm/pull/1081)

    `BuiltinHintProcessor` now supports the following hint:

    ```python
    %{
        from starkware.cairo.common.cairo_secp.secp_utils import SECP_P, pack
        x = pack(ids.x, PRIME) % SECP_P
    %}

* Add missing hints `NewHint#55`, `NewHint#56`, and `NewHint#57` [#1077](https://github.com/lambdaclass/cairo-vm/issues/1077)

    `BuiltinHintProcessor` now supports the following hints:

    ```python
    from starkware.cairo.common.cairo_secp.secp_utils import pack
    SECP_P=2**255-19

    x = pack(ids.x, PRIME) % SECP_P
    ```

    ```python
    from starkware.cairo.common.cairo_secp.secp_utils import pack
    SECP_P=2**255-19

    value = pack(ids.x, PRIME) % SECP_P
    ```

    ```python
    SECP_P=2**255-19
    from starkware.python.math_utils import div_mod

    value = x_inv = div_mod(1, x, SECP_P)
    ```

* Implement hint for `starkware.cairo.common.cairo_keccak.keccak._copy_inputs` as described by whitelist `starknet/security/whitelists/cairo_keccak.json` [#1058](https://github.com/lambdaclass/cairo-vm/pull/1058)

    `BuiltinHintProcessor` now supports the following hint:

    ```python
    %{ ids.full_word = int(ids.n_bytes >= 8) %}
    ```

* perf: cache decoded instructions [#944](https://github.com/lambdaclass/cairo-vm/pull/944)
    * Creates a new cache field in `VirtualMachine` that stores the `Instruction` instances as they get decoded from memory, significantly reducing decoding overhead, with gains up to 9% in runtime according to benchmarks in the performance server

* Add alternative hint code for nondet_bigint3 hint [#1071](https://github.com/lambdaclass/cairo-vm/pull/1071)

    `BuiltinHintProcessor` now supports the following hint:

    ```python
    %{
        from starkware.cairo.common.cairo_secp.secp_utils import split
        segments.write_arg(ids.res.address_, split(value))
    %}
    ```

* Add missing hint on vrf.json lib [#1052](https://github.com/lambdaclass/cairo-vm/pull/1052):

    `BuiltinHintProcessor` now supports the following hint:

    ```python
    %{
        from starkware.cairo.common.cairo_secp.secp_utils import pack
        SECP_P = 2**255-19

        slope = pack(ids.slope, PRIME)
        x0 = pack(ids.point0.x, PRIME)
        x1 = pack(ids.point1.x, PRIME)
        y0 = pack(ids.point0.y, PRIME)

        value = new_x = (pow(slope, 2, SECP_P) - x0 - x1) % SECP_P
    %}
    ```

* Implement hint for cairo_sha256_arbitrary_input_length whitelist [#1091](https://github.com/lambdaclass/cairo-vm/pull/1091)

    `BuiltinHintProcessor` now supports the following hint:

    ```python
    %{
        from starkware.cairo.common.cairo_sha256.sha256_utils import (
            compute_message_schedule, sha2_compress_function)

        _sha256_input_chunk_size_felts = int(ids.SHA256_INPUT_CHUNK_SIZE_FELTS)
        assert 0 <= _sha256_input_chunk_size_felts < 100
        _sha256_state_size_felts = int(ids.SHA256_STATE_SIZE_FELTS)
        assert 0 <= _sha256_state_size_felts < 100
        w = compute_message_schedule(memory.get_range(
            ids.sha256_start, _sha256_input_chunk_size_felts))
        new_state = sha2_compress_function(memory.get_range(ids.state, _sha256_state_size_felts), w)
        segments.write_arg(ids.output, new_state)
    %}
    ```

* Add missing hint on vrf.json lib [#1053](https://github.com/lambdaclass/cairo-vm/pull/1053):

     `BuiltinHintProcessor` now supports the following hint:

     ```python
    %{
        from starkware.cairo.common.cairo_secp.secp_utils import SECP_P, pack
        SECP_P = 2**255-19

        slope = pack(ids.slope, PRIME)
        x = pack(ids.point.x, PRIME)
        y = pack(ids.point.y, PRIME)

        value = new_x = (pow(slope, 2, SECP_P) - 2 * x) % SECP_P
    %}
    ```

* Implement hint on 0.6.0.json whitelist [#1044](https://github.com/lambdaclass/cairo-vm/pull/1044):

     `BuiltinHintProcessor` now supports the following hints:

    ```python
    %{
       ids.a_lsb = ids.a & 1
       ids.b_lsb = ids.b & 1
    %}
    ```

* Implement hint for `starkware.cairo.common.cairo_keccak.keccak._block_permutation` as described by whitelist `starknet/security/whitelists/cairo_keccak.json` [#1046](https://github.com/lambdaclass/cairo-vm/pull/1046)

    `BuiltinHintProcessor` now supports the following hint:

    ```python
    %{
        from starkware.cairo.common.cairo_keccak.keccak_utils import keccak_func
        _keccak_state_size_felts = int(ids.KECCAK_STATE_SIZE_FELTS)
        assert 0 <= _keccak_state_size_felts < 100
        output_values = keccak_func(memory.get_range(
            ids.keccak_ptr_start, _keccak_state_size_felts))
        segments.write_arg(ids.output, output_values)
    %}
    ```

* Implement hint on cairo_blake2s whitelist [#1040](https://github.com/lambdaclass/cairo-vm/pull/1040)

    `BuiltinHintProcessor` now supports the following hint:

    ```python
    %{
        from starkware.cairo.common.cairo_blake2s.blake2s_utils import IV, blake2s_compress

        _blake2s_input_chunk_size_felts = int(ids.BLAKE2S_INPUT_CHUNK_SIZE_FELTS)
        assert 0 <= _blake2s_input_chunk_size_felts < 100

        new_state = blake2s_compress(
            message=memory.get_range(ids.blake2s_start, _blake2s_input_chunk_size_felts),
            h=[IV[0] ^ 0x01010020] + IV[1:],
            t0=ids.n_bytes,
            t1=0,
            f0=0xffffffff,
            f1=0,
        )

        segments.write_arg(ids.output, new_state)
    %}
    ```

* Implement hint on cairo_blake2s whitelist [#1039](https://github.com/lambdaclass/cairo-vm/pull/1039)

    `BuiltinHintProcessor` now supports the following hint:

    ```python

    %{
        # Add dummy pairs of input and output.
        from starkware.cairo.common.cairo_blake2s.blake2s_utils import IV, blake2s_compress

        _n_packed_instances = int(ids.N_PACKED_INSTANCES)
        assert 0 <= _n_packed_instances < 20
        _blake2s_input_chunk_size_felts = int(ids.BLAKE2S_INPUT_CHUNK_SIZE_FELTS)
        assert 0 <= _blake2s_input_chunk_size_felts < 100

        message = [0] * _blake2s_input_chunk_size_felts
        modified_iv = [IV[0] ^ 0x01010020] + IV[1:]
        output = blake2s_compress(
            message=message,
            h=modified_iv,
            t0=0,
            t1=0,
            f0=0xffffffff,
            f1=0,
        )
        padding = (modified_iv + message + [0, 0xffffffff] + output) * (_n_packed_instances - 1)
        segments.write_arg(ids.blake2s_ptr_end, padding)
    %}

* Add `Program::iter_identifiers(&self) -> Iterator<Item = (&str, &Identifier)>` to get an iterator over the program's identifiers [#1079](https://github.com/lambdaclass/cairo-vm/pull/1079)

* Implement hint on `assert_le_felt` for versions 0.6.0 and 0.8.2 [#1047](https://github.com/lambdaclass/cairo-vm/pull/1047):

     `BuiltinHintProcessor` now supports the following hints:

     ```python

     %{
        from starkware.cairo.common.math_utils import assert_integer
        assert_integer(ids.a)
        assert_integer(ids.b)
        assert (ids.a % PRIME) <= (ids.b % PRIME), \
            f'a = {ids.a % PRIME} is not less than or equal to b = {ids.b % PRIME}.'
    %}

     ```

     ```python

    %{
        from starkware.cairo.common.math_utils import assert_integer
        assert_integer(ids.a)
        assert_integer(ids.b)
        a = ids.a % PRIME
        b = ids.b % PRIME
        assert a <= b, f'a = {a} is not less than or equal to b = {b}.'

        ids.small_inputs = int(
            a < range_check_builtin.bound and (b - a) < range_check_builtin.bound)
    %}

     ```

* Add missing hints on whitelist [#1073](https://github.com/lambdaclass/cairo-vm/pull/1073):

    `BuiltinHintProcessor` now supports the following hints:

    ```python
        ids.is_250 = 1 if ids.addr < 2**250 else 0
    ```

    ```python
        # Verify the assumptions on the relationship between 2**250, ADDR_BOUND and PRIME.
        ADDR_BOUND = ids.ADDR_BOUND % PRIME
        assert (2**250 < ADDR_BOUND <= 2**251) and (2 * 2**250 < PRIME) and (
                ADDR_BOUND * 2 > PRIME), \
            'normalize_address() cannot be used with the current constants.'
        ids.is_small = 1 if ids.addr < ADDR_BOUND else 0
    ```

* Implement hint on ec_recover.json whitelist [#1038](https://github.com/lambdaclass/cairo-vm/pull/1038):

    `BuiltinHintProcessor` now supports the following hint:

    ```python
    %{
         value = k = product // m
    %}
    ```

* Implement hint on ec_recover.json whitelist [#1037](https://github.com/lambdaclass/cairo-vm/pull/1037):

    `BuiltinHintProcessor` now supports the following hint:

    ```python
    %{
        from starkware.cairo.common.cairo_secp.secp_utils import pack
        from starkware.python.math_utils import div_mod, safe_div

        a = pack(ids.a, PRIME)
        b = pack(ids.b, PRIME)
        product = a * b
        m = pack(ids.m, PRIME)

        value = res = product % m

    %}
    ```

* Implement hint for `starkware.cairo.common.cairo_keccak.keccak.finalize_keccak` as described by whitelist `starknet/security/whitelists/cairo_keccak.json` [#1041](https://github.com/lambdaclass/cairo-vm/pull/1041)

    `BuiltinHintProcessor` now supports the following hint:

    ```python
    %{
        # Add dummy pairs of input and output.
        _keccak_state_size_felts = int(ids.KECCAK_STATE_SIZE_FELTS)
        _block_size = int(ids.BLOCK_SIZE)
        assert 0 <= _keccak_state_size_felts < 100
        assert 0 <= _block_size < 1000
        inp = [0] * _keccak_state_size_felts
        padding = (inp + keccak_func(inp)) * _block_size
        segments.write_arg(ids.keccak_ptr_end, padding)
    %}
    ```

* Implement hint on ec_recover.json whitelist [#1036](https://github.com/lambdaclass/cairo-vm/pull/1036):

    `BuiltinHintProcessor` now supports the following hint:

    ```python

    %{
        from starkware.cairo.common.cairo_secp.secp_utils import pack
        from starkware.python.math_utils import div_mod, safe_div

        a = pack(ids.a, PRIME)
        b = pack(ids.b, PRIME)

        value = res = a - b
    %}

    ```

* Add missing hint on vrf.json lib [#1054](https://github.com/lambdaclass/cairo-vm/pull/1054):

    `BuiltinHintProcessor` now supports the following hint:

    ```python
        from starkware.cairo.common.cairo_secp.secp_utils import pack
        SECP_P = 2**255-19

        y = pack(ids.point.y, PRIME) % SECP_P
        # The modulo operation in python always returns a nonnegative number.
        value = (-y) % SECP_P
    ```

* Implement hint on ec_recover.json whitelist [#1032](https://github.com/lambdaclass/cairo-vm/pull/1032):

    `BuiltinHintProcessor` now supports the following hint:

    ```python
    %{
        from starkware.cairo.common.cairo_secp.secp_utils import pack
        from starkware.python.math_utils import div_mod, safe_div

        N = pack(ids.n, PRIME)
        x = pack(ids.x, PRIME) % N
        s = pack(ids.s, PRIME) % N,
        value = res = div_mod(x, s, N)
    %}
    ```

* Implement hints on field_arithmetic lib (Part 2) [#1004](https://github.com/lambdaclass/cairo-vm/pull/1004)

    `BuiltinHintProcessor` now supports the following hint:

    ```python
    %{
        from starkware.python.math_utils import div_mod

        def split(num: int, num_bits_shift: int, length: int):
            a = []
            for _ in range(length):
                a.append( num & ((1 << num_bits_shift) - 1) )
                num = num >> num_bits_shift
            return tuple(a)

        def pack(z, num_bits_shift: int) -> int:
            limbs = (z.d0, z.d1, z.d2)
            return sum(limb << (num_bits_shift * i) for i, limb in enumerate(limbs))

        a = pack(ids.a, num_bits_shift = 128)
        b = pack(ids.b, num_bits_shift = 128)
        p = pack(ids.p, num_bits_shift = 128)
        # For python3.8 and above the modular inverse can be computed as follows:
        # b_inverse_mod_p = pow(b, -1, p)
        # Instead we use the python3.7-friendly function div_mod from starkware.python.math_utils
        b_inverse_mod_p = div_mod(1, b, p)


        b_inverse_mod_p_split = split(b_inverse_mod_p, num_bits_shift=128, length=3)

        ids.b_inverse_mod_p.d0 = b_inverse_mod_p_split[0]
        ids.b_inverse_mod_p.d1 = b_inverse_mod_p_split[1]
        ids.b_inverse_mod_p.d2 = b_inverse_mod_p_split[2]
    %}
    ```

* Optimizations for hash builtin [#1029](https://github.com/lambdaclass/cairo-vm/pull/1029):
  * Track the verified addresses by offset in a `Vec<bool>` rather than storing the address in a `Vec<Relocatable>`

* Add missing hint on vrf.json whitelist [#1056](https://github.com/lambdaclass/cairo-vm/pull/1056):

    `BuiltinHintProcessor` now supports the following hint:

    ```python
    %{
        from starkware.python.math_utils import ec_double_slope
        from starkware.cairo.common.cairo_secp.secp_utils import pack
        SECP_P = 2**255-19

        # Compute the slope.
        x = pack(ids.point.x, PRIME)
        y = pack(ids.point.y, PRIME)
        value = slope = ec_double_slope(point=(x, y), alpha=42204101795669822316448953119945047945709099015225996174933988943478124189485, p=SECP_P)
    %}
    ```

* Add missing hint on vrf.json whitelist [#1035](https://github.com/lambdaclass/cairo-vm/pull/1035):

    `BuiltinHintProcessor` now supports the following hint:

    ```python
    %{
        from starkware.python.math_utils import line_slope
        from starkware.cairo.common.cairo_secp.secp_utils import pack
        SECP_P = 2**255-19
        # Compute the slope.
        x0 = pack(ids.point0.x, PRIME)
        y0 = pack(ids.point0.y, PRIME)
        x1 = pack(ids.point1.x, PRIME)
        y1 = pack(ids.point1.y, PRIME)
        value = slope = line_slope(point1=(x0, y0), point2=(x1, y1), p=SECP_P)
    %}
    ```

* Add missing hint on vrf.json whitelist [#1035](https://github.com/lambdaclass/cairo-vm/pull/1035):

    `BuiltinHintProcessor` now supports the following hint:

    ```python
    %{
        from starkware.cairo.common.cairo_secp.secp_utils import pack
        SECP_P = 2**255-19
        to_assert = pack(ids.val, PRIME)
        q, r = divmod(pack(ids.val, PRIME), SECP_P)
        assert r == 0, f"verify_zero: Invalid input {ids.val.d0, ids.val.d1, ids.val.d2}."
        ids.q = q % PRIME
    %}
    ```

* Add missing hint on vrf.json whitelist [#1000](https://github.com/lambdaclass/cairo-vm/pull/1000):

    `BuiltinHintProcessor` now supports the following hint:

    ```python
        def pack_512(u, num_bits_shift: int) -> int:
            limbs = (u.d0, u.d1, u.d2, u.d3)
            return sum(limb << (num_bits_shift * i) for i, limb in enumerate(limbs))

        x = pack_512(ids.x, num_bits_shift = 128)
        p = ids.p.low + (ids.p.high << 128)
        x_inverse_mod_p = pow(x,-1, p)

        x_inverse_mod_p_split = (x_inverse_mod_p & ((1 << 128) - 1), x_inverse_mod_p >> 128)

        ids.x_inverse_mod_p.low = x_inverse_mod_p_split[0]
        ids.x_inverse_mod_p.high = x_inverse_mod_p_split[1]
    ```

* BREAKING CHANGE: Fix `CairoRunner::get_memory_holes` [#1027](https://github.com/lambdaclass/cairo-vm/pull/1027):

  * Skip builtin segements when counting memory holes
  * Check amount of memory holes for all tests in cairo_run_test
  * Remove duplicated tests in cairo_run_test
  * BREAKING CHANGE: `MemorySegmentManager.get_memory_holes` now also receives the amount of builtins in the vm. Signature is now `pub fn get_memory_holes(&self, builtin_count: usize) -> Result<usize, MemoryError>`

* Add missing hints on cairo_secp lib [#1026](https://github.com/lambdaclass/cairo-vm/pull/1026):

    `BuiltinHintProcessor` now supports the following hints:

    ```python
    from starkware.cairo.common.cairo_secp.secp256r1_utils import SECP256R1_ALPHA as ALPHA
    ```
    and:

    ```python
    from starkware.cairo.common.cairo_secp.secp256r1_utils import SECP256R1_N as N
    ```

* Add missing hint on vrf.json lib [#1043](https://github.com/lambdaclass/cairo-vm/pull/1043):

    `BuiltinHintProcessor` now supports the following hint:

    ```python
        from starkware.python.math_utils import div_mod

        def split(a: int):
            return (a & ((1 << 128) - 1), a >> 128)

        def pack(z, num_bits_shift: int) -> int:
            limbs = (z.low, z.high)
            return sum(limb << (num_bits_shift * i) for i, limb in enumerate(limbs))

        a = pack(ids.a, 128)
        b = pack(ids.b, 128)
        p = pack(ids.p, 128)
        # For python3.8 and above the modular inverse can be computed as follows:
        # b_inverse_mod_p = pow(b, -1, p)
        # Instead we use the python3.7-friendly function div_mod from starkware.python.math_utils
        b_inverse_mod_p = div_mod(1, b, p)

        b_inverse_mod_p_split = split(b_inverse_mod_p)

        ids.b_inverse_mod_p.low = b_inverse_mod_p_split[0]
        ids.b_inverse_mod_p.high = b_inverse_mod_p_split[1]
    ```

* Add missing hints `NewHint#35` and `NewHint#36` [#975](https://github.com/lambdaclass/cairo-vm/issues/975)

    `BuiltinHintProcessor` now supports the following hint:

    ```python
    from starkware.cairo.common.cairo_secp.secp_utils import pack
    from starkware.cairo.common.math_utils import as_int
    from starkware.python.math_utils import div_mod, safe_div

    p = pack(ids.P, PRIME)
    x = pack(ids.x, PRIME) + as_int(ids.x.d3, PRIME) * ids.BASE ** 3 + as_int(ids.x.d4, PRIME) * ids.BASE ** 4
    y = pack(ids.y, PRIME)

    value = res = div_mod(x, y, p)
    ```

    ```python
    k = safe_div(res * y - x, p)
    value = k if k > 0 else 0 - k
    ids.flag = 1 if k > 0 else 0
    ```

* Add missing hint on cairo_secp lib [#1057](https://github.com/lambdaclass/cairo-vm/pull/1057):

    `BuiltinHintProcessor` now supports the following hint:

    ```python
        from starkware.cairo.common.cairo_secp.secp_utils import pack
        from starkware.python.math_utils import ec_double_slope

        # Compute the slope.
        x = pack(ids.point.x, PRIME)
        y = pack(ids.point.y, PRIME)
        value = slope = ec_double_slope(point=(x, y), alpha=ALPHA, p=SECP_P)
    ```

* Add missing hint on uint256_improvements lib [#1025](https://github.com/lambdaclass/cairo-vm/pull/1025):

    `BuiltinHintProcessor` now supports the following hint:

    ```python
        from starkware.python.math_utils import isqrt
        n = (ids.n.high << 128) + ids.n.low
        root = isqrt(n)
        assert 0 <= root < 2 ** 128
        ids.root = root
    ```

* Add missing hint on vrf.json lib [#1045](https://github.com/lambdaclass/cairo-vm/pull/1045):

    `BuiltinHintProcessor` now supports the following hint:

    ```python
        from starkware.python.math_utils import is_quad_residue, sqrt

        def split(a: int):
            return (a & ((1 << 128) - 1), a >> 128)

        def pack(z) -> int:
            return z.low + (z.high << 128)

        generator = pack(ids.generator)
        x = pack(ids.x)
        p = pack(ids.p)

        success_x = is_quad_residue(x, p)
        root_x = sqrt(x, p) if success_x else None
        success_gx = is_quad_residue(generator*x, p)
        root_gx = sqrt(generator*x, p) if success_gx else None

        # Check that one is 0 and the other is 1
        if x != 0:
            assert success_x + success_gx == 1

        # `None` means that no root was found, but we need to transform these into a felt no matter what
        if root_x == None:
            root_x = 0
        if root_gx == None:
            root_gx = 0
        ids.success_x = int(success_x)
        ids.success_gx = int(success_gx)
        split_root_x = split(root_x)
        # print('split root x', split_root_x)
        split_root_gx = split(root_gx)
        ids.sqrt_x.low = split_root_x[0]
        ids.sqrt_x.high = split_root_x[1]
        ids.sqrt_gx.low = split_root_gx[0]
        ids.sqrt_gx.high = split_root_gx[1]
    ```

* Add missing hint on uint256_improvements lib [#1024](https://github.com/lambdaclass/cairo-vm/pull/1024):

    `BuiltinHintProcessor` now supports the following hint:

    ```python
        res = ids.a + ids.b
        ids.carry = 1 if res >= ids.SHIFT else 0
    ```

* BREAKING CHANGE: move `Program::identifiers` to `SharedProgramData::identifiers` [#1023](https://github.com/lambdaclass/cairo-vm/pull/1023)
    * Optimizes `CairoRunner::new`, needed for sequencers and other workflows reusing the same `Program` instance across `CairoRunner`s
    * Breaking change: make all fields in `Program` and `SharedProgramData` `pub(crate)`, since we break by moving the field let's make it the last break for this struct
    * Add `Program::get_identifier(&self, id: &str) -> &Identifier` to get a single identifier by name

* Implement hints on field_arithmetic lib[#985](https://github.com/lambdaclass/cairo-vm/pull/983)

    `BuiltinHintProcessor` now supports the following hint:

    ```python
        %{
            from starkware.python.math_utils import is_quad_residue, sqrt

            def split(num: int, num_bits_shift: int = 128, length: int = 3):
                a = []
                for _ in range(length):
                    a.append( num & ((1 << num_bits_shift) - 1) )
                    num = num >> num_bits_shift
                return tuple(a)

            def pack(z, num_bits_shift: int = 128) -> int:
                limbs = (z.d0, z.d1, z.d2)
                return sum(limb << (num_bits_shift * i) for i, limb in enumerate(limbs))


            generator = pack(ids.generator)
            x = pack(ids.x)
            p = pack(ids.p)

            success_x = is_quad_residue(x, p)
            root_x = sqrt(x, p) if success_x else None

            success_gx = is_quad_residue(generator*x, p)
            root_gx = sqrt(generator*x, p) if success_gx else None

            # Check that one is 0 and the other is 1
            if x != 0:
                assert success_x + success_gx ==1

            # `None` means that no root was found, but we need to transform these into a felt no matter what
            if root_x == None:
                root_x = 0
            if root_gx == None:
                root_gx = 0
            ids.success_x = int(success_x)
            ids.success_gx = int(success_gx)
            split_root_x = split(root_x)
            split_root_gx = split(root_gx)
            ids.sqrt_x.d0 = split_root_x[0]
            ids.sqrt_x.d1 = split_root_x[1]
            ids.sqrt_x.d2 = split_root_x[2]
            ids.sqrt_gx.d0 = split_root_gx[0]
            ids.sqrt_gx.d1 = split_root_gx[1]
            ids.sqrt_gx.d2 = split_root_gx[2]
        %}
    ```

* Add missing hint on vrf.json lib [#1050](https://github.com/lambdaclass/cairo-vm/pull/1050):

    `BuiltinHintProcessor` now supports the following hint:

    ```python
        sum_low = ids.a.low + ids.b.low
        ids.carry_low = 1 if sum_low >= ids.SHIFT else 0
    ```

* Add missing hint on uint256_improvements lib [#1016](https://github.com/lambdaclass/cairo-vm/pull/1016):

    `BuiltinHintProcessor` now supports the following hint:

    ```python
        def split(num: int, num_bits_shift: int = 128, length: int = 2):
            a = []
            for _ in range(length):
                a.append( num & ((1 << num_bits_shift) - 1) )
                num = num >> num_bits_shift
            return tuple(a)

        def pack(z, num_bits_shift: int = 128) -> int:
            limbs = (z.low, z.high)
            return sum(limb << (num_bits_shift * i) for i, limb in enumerate(limbs))

        a = pack(ids.a)
        b = pack(ids.b)
        res = (a - b)%2**256
        res_split = split(res)
        ids.res.low = res_split[0]
        ids.res.high = res_split[1]
    ```

* Implement hint on vrf.json lib [#1049](https://github.com/lambdaclass/cairo-vm/pull/1049)

    `BuiltinHintProcessor` now supports the following hint:

    ```python
        def split(num: int, num_bits_shift: int, length: int):
            a = []
            for _ in range(length):
                a.append( num & ((1 << num_bits_shift) - 1) )
                num = num >> num_bits_shift
            return tuple(a)

        def pack(z, num_bits_shift: int) -> int:
            limbs = (z.d0, z.d1, z.d2)
            return sum(limb << (num_bits_shift * i) for i, limb in enumerate(limbs))

        def pack_extended(z, num_bits_shift: int) -> int:
            limbs = (z.d0, z.d1, z.d2, z.d3, z.d4, z.d5)
            return sum(limb << (num_bits_shift * i) for i, limb in enumerate(limbs))

        a = pack_extended(ids.a, num_bits_shift = 128)
        div = pack(ids.div, num_bits_shift = 128)

        quotient, remainder = divmod(a, div)

        quotient_split = split(quotient, num_bits_shift=128, length=6)

        ids.quotient.d0 = quotient_split[0]
        ids.quotient.d1 = quotient_split[1]
        ids.quotient.d2 = quotient_split[2]
        ids.quotient.d3 = quotient_split[3]
        ids.quotient.d4 = quotient_split[4]
        ids.quotient.d5 = quotient_split[5]

        remainder_split = split(remainder, num_bits_shift=128, length=3)
        ids.remainder.d0 = remainder_split[0]
        ids.remainder.d1 = remainder_split[1]
        ids.remainder.d2 = remainder_split[2]
    ```

    _Note: this hint is similar to the one in #983, but with some trailing whitespace removed_

* Add missing hint on vrf.json whitelist [#1030](https://github.com/lambdaclass/cairo-vm/pull/1030):

    `BuiltinHintProcessor` now supports the following hint:

    ```python
        def split(num: int, num_bits_shift: int, length: int):
            a = []
            for _ in range(length):
                a.append( num & ((1 << num_bits_shift) - 1) )
                num = num >> num_bits_shift
            return tuple(a)

        def pack(z, num_bits_shift: int) -> int:
            limbs = (z.low, z.high)
            return sum(limb << (num_bits_shift * i) for i, limb in enumerate(limbs))

        def pack_extended(z, num_bits_shift: int) -> int:
            limbs = (z.d0, z.d1, z.d2, z.d3)
            return sum(limb << (num_bits_shift * i) for i, limb in enumerate(limbs))

        x = pack_extended(ids.x, num_bits_shift = 128)
        div = pack(ids.div, num_bits_shift = 128)

        quotient, remainder = divmod(x, div)

        quotient_split = split(quotient, num_bits_shift=128, length=4)

        ids.quotient.d0 = quotient_split[0]
        ids.quotient.d1 = quotient_split[1]
        ids.quotient.d2 = quotient_split[2]
        ids.quotient.d3 = quotient_split[3]

        remainder_split = split(remainder, num_bits_shift=128, length=2)
        ids.remainder.low = remainder_split[0]
        ids.remainder.high = remainder_split[1]
    ```

* Add method `Program::data_len(&self) -> usize` to get the number of data cells in a given program [#1022](https://github.com/lambdaclass/cairo-vm/pull/1022)

* Add missing hint on uint256_improvements lib [#1013](https://github.com/lambdaclass/cairo-vm/pull/1013):

    `BuiltinHintProcessor` now supports the following hint:

    ```python
        a = (ids.a.high << 128) + ids.a.low
        div = (ids.div.b23 << 128) + ids.div.b01
        quotient, remainder = divmod(a, div)

        ids.quotient.low = quotient & ((1 << 128) - 1)
        ids.quotient.high = quotient >> 128
        ids.remainder.low = remainder & ((1 << 128) - 1)
        ids.remainder.high = remainder >> 128
    ```

* Add missing hint on cairo_secp lib [#1010](https://github.com/lambdaclass/cairo-vm/pull/1010):

    `BuiltinHintProcessor` now supports the following hint:

    ```python
        memory[ap] = int(x == 0)
    ```

* Implement hint on `get_felt_bitlength` [#993](https://github.com/lambdaclass/cairo-vm/pull/993)

  `BuiltinHintProcessor` now supports the following hint:
  ```python
  x = ids.x
  ids.bit_length = x.bit_length()
  ```
  Used by the [`Garaga` library function `get_felt_bitlength`](https://github.com/keep-starknet-strange/garaga/blob/249f8a372126b3a839f9c1e1080ea8c6f9374c0c/src/utils.cairo#L54)

* Add missing hint on cairo_secp lib [#1009](https://github.com/lambdaclass/cairo-vm/pull/1009):

    `BuiltinHintProcessor` now supports the following hint:

    ```python
        ids.dibit = ((ids.scalar_u >> ids.m) & 1) + 2 * ((ids.scalar_v >> ids.m) & 1)
    ```

* Add getters to read properties of a `Program` [#1017](https://github.com/lambdaclass/cairo-vm/pull/1017):
  * `prime(&self) -> &str`: get the prime associated to data in hex representation
  * `iter_data(&self) -> Iterator<Item = &MaybeRelocatable>`: get an iterator over all elements in the program data
  * `iter_builtins(&self) -> Iterator<Item = &BuiltinName>`: get an iterator over the names of required builtins

* Add missing hint on cairo_secp lib [#1008](https://github.com/lambdaclass/cairo-vm/pull/1008):

    `BuiltinHintProcessor` now supports the following hint:

    ```python
        ids.len_hi = max(ids.scalar_u.d2.bit_length(), ids.scalar_v.d2.bit_length())-1
    ```

* Update `starknet-crypto` to version `0.4.3` [#1011](https://github.com/lambdaclass/cairo-vm/pull/1011)
  * The new version carries an 85% reduction in execution time for ECDSA signature verification

* BREAKING CHANGE: refactor `Program` to optimize `Program::clone` [#999](https://github.com/lambdaclass/cairo-vm/pull/999)

    * Breaking change: many fields that were (unnecessarily) public become hidden by the refactor.

* BREAKING CHANGE: Add _builtin suffix to builtin names e.g.: output -> output_builtin [#1005](https://github.com/lambdaclass/cairo-vm/pull/1005)

* Implement hint on uint384_extension lib [#983](https://github.com/lambdaclass/cairo-vm/pull/983)

    `BuiltinHintProcessor` now supports the following hint:

    ```python
        def split(num: int, num_bits_shift: int, length: int):
            a = []
            for _ in range(length):
                a.append( num & ((1 << num_bits_shift) - 1) )
                num = num >> num_bits_shift
            return tuple(a)

        def pack(z, num_bits_shift: int) -> int:
            limbs = (z.d0, z.d1, z.d2)
            return sum(limb << (num_bits_shift * i) for i, limb in enumerate(limbs))

        def pack_extended(z, num_bits_shift: int) -> int:
            limbs = (z.d0, z.d1, z.d2, z.d3, z.d4, z.d5)
            return sum(limb << (num_bits_shift * i) for i, limb in enumerate(limbs))

        a = pack_extended(ids.a, num_bits_shift = 128)
        div = pack(ids.div, num_bits_shift = 128)

        quotient, remainder = divmod(a, div)

        quotient_split = split(quotient, num_bits_shift=128, length=6)

        ids.quotient.d0 = quotient_split[0]
        ids.quotient.d1 = quotient_split[1]
        ids.quotient.d2 = quotient_split[2]
        ids.quotient.d3 = quotient_split[3]
        ids.quotient.d4 = quotient_split[4]
        ids.quotient.d5 = quotient_split[5]

        remainder_split = split(remainder, num_bits_shift=128, length=3)
        ids.remainder.d0 = remainder_split[0]
        ids.remainder.d1 = remainder_split[1]
        ids.remainder.d2 = remainder_split[2]
    ```

* BREAKING CHANGE: optimization for instruction decoding [#942](https://github.com/lambdaclass/cairo-vm/pull/942):
    * Avoids copying immediate arguments to the `Instruction` structure, as they get inferred from the offset anyway
    * Breaking: removal of the field `Instruction::imm`

* Add missing `\n` character in traceback string [#997](https://github.com/lambdaclass/cairo-vm/pull/997)
    * BugFix: Add missing `\n` character after traceback lines when the filename is missing ("Unknown Location")

* 0.11 Support
    * Add missing hints [#1014](https://github.com/lambdaclass/cairo-vm/pull/1014):
        `BuiltinHintProcessor` now supports the following hints:
        ```python
            from starkware.cairo.common.cairo_secp.secp256r1_utils import SECP256R1_P as SECP_P
        ```
        and:
        ```python
            from starkware.cairo.common.cairo_secp.secp_utils import pack
            from starkware.python.math_utils import line_slope

            # Compute the slope.
            x0 = pack(ids.point0.x, PRIME)
            y0 = pack(ids.point0.y, PRIME)
            x1 = pack(ids.point1.x, PRIME)
            y1 = pack(ids.point1.y, PRIME)
            value = slope = line_slope(point1=(x0, y0), point2=(x1, y1), p=SECP_P)
        ```
    * Add missing hints on cairo_secp lib [#991](https://github.com/lambdaclass/cairo-vm/pull/991):
        `BuiltinHintProcessor` now supports the following hints:
        ```python
        from starkware.cairo.common.cairo_secp.secp_utils import pack
        from starkware.python.math_utils import div_mod, safe_div

        N = 0xfffffffffffffffffffffffffffffffebaaedce6af48a03bbfd25e8cd0364141
        x = pack(ids.x, PRIME) % N
        s = pack(ids.s, PRIME) % N
        value = res = div_mod(x, s, N)
        ```
        and:
        ```python
        value = k = safe_div(res * s - x, N)
        ```
    * Layouts update [#874](https://github.com/lambdaclass/cairo-vm/pull/874)
    * Keccak builtin updated [#873](https://github.com/lambdaclass/cairo-vm/pull/873), [#883](https://github.com/lambdaclass/cairo-vm/pull/883)
    * Changes to `ec_op` [#876](https://github.com/lambdaclass/cairo-vm/pull/876)
    * Poseidon builtin [#875](https://github.com/lambdaclass/cairo-vm/pull/875)
    * Renamed Felt to Felt252 [#899](https://github.com/lambdaclass/cairo-vm/pull/899)
    * Added SegmentArenaBuiltinRunner [#913](https://github.com/lambdaclass/cairo-vm/pull/913)
    * Added `program_segment_size` argument to `verify_secure_runner` & `run_from_entrypoint` [#928](https://github.com/lambdaclass/cairo-vm/pull/928)
    * Added dynamic layout [#879](https://github.com/lambdaclass/cairo-vm/pull/879)
    * `get_segment_size` was exposed [#934](https://github.com/lambdaclass/cairo-vm/pull/934)

* Add missing hint on cairo_secp lib [#1006](https://github.com/lambdaclass/cairo-vm/pull/1006):

    `BuiltinHintProcessor` now supports the following hint:

    ```python
        ids.quad_bit = (
            8 * ((ids.scalar_v >> ids.m) & 1)
            + 4 * ((ids.scalar_u >> ids.m) & 1)
            + 2 * ((ids.scalar_v >> (ids.m - 1)) & 1)
            + ((ids.scalar_u >> (ids.m - 1)) & 1)
        )
    ```

* Add missing hint on cairo_secp lib [#1003](https://github.com/lambdaclass/cairo-vm/pull/1003):

    `BuiltinHintProcessor` now supports the following hint:

    ```python
        from starkware.cairo.common.cairo_secp.secp_utils import pack

        x = pack(ids.x, PRIME) % SECP_P
    ```

* Add missing hint on cairo_secp lib [#996](https://github.com/lambdaclass/cairo-vm/pull/996):

    `BuiltinHintProcessor` now supports the following hint:

    ```python
        from starkware.python.math_utils import div_mod
        value = x_inv = div_mod(1, x, SECP_P)
    ```

* Add missing hints on cairo_secp lib [#994](https://github.com/lambdaclass/cairo-vm/pull/994):

    `BuiltinHintProcessor` now supports the following hints:

    ```python
        from starkware.cairo.common.cairo_secp.secp_utils import pack
        from starkware.python.math_utils import div_mod, safe_div

        a = pack(ids.a, PRIME)
        b = pack(ids.b, PRIME)
        value = res = div_mod(a, b, N)
    ```

    ```python
        value = k_plus_one = safe_div(res * b - a, N) + 1
    ```

* Add missing hint on cairo_secp lib [#992](https://github.com/lambdaclass/cairo-vm/pull/992):

    `BuiltinHintProcessor` now supports the following hint:

    ```python
        from starkware.cairo.common.cairo_secp.secp_utils import pack

        q, r = divmod(pack(ids.val, PRIME), SECP_P)
        assert r == 0, f"verify_zero: Invalid input {ids.val.d0, ids.val.d1, ids.val.d2}."
        ids.q = q % PRIME
    ```

* Add missing hint on cairo_secp lib [#990](https://github.com/lambdaclass/cairo-vm/pull/990):

    `BuiltinHintProcessor` now supports the following hint:

    ```python
        from starkware.cairo.common.cairo_secp.secp_utils import pack

        slope = pack(ids.slope, PRIME)
        x = pack(ids.point.x, PRIME)
        y = pack(ids.point.y, PRIME)

        value = new_x = (pow(slope, 2, SECP_P) - 2 * x) % SECP_P
    ```

* Add missing hint on cairo_secp lib [#989](https://github.com/lambdaclass/cairo-vm/pull/989):

    `BuiltinHintProcessor` now supports the following hint:

    ```python
        from starkware.cairo.common.cairo_secp.secp_utils import SECP_P
        q, r = divmod(pack(ids.val, PRIME), SECP_P)
        assert r == 0, f"verify_zero: Invalid input {ids.val.d0, ids.val.d1, ids.val.d2}."
        ids.q = q % PRIME
    ```

* Add missing hint on cairo_secp lib [#986](https://github.com/lambdaclass/cairo-vm/pull/986):

    `BuiltinHintProcessor` now supports the following hint:

    ```python
        from starkware.cairo.common.cairo_secp.secp_utils import SECP_P, pack
        from starkware.python.math_utils import div_mod

        # Compute the slope.
        x = pack(ids.pt.x, PRIME)
        y = pack(ids.pt.y, PRIME)
        value = slope = div_mod(3 * x ** 2, 2 * y, SECP_P)
    ```

* Add missing hint on cairo_secp lib [#984](https://github.com/lambdaclass/cairo-vm/pull/984):

    `BuiltinHintProcessor` now supports the following hint:

    ```python
        from starkware.cairo.common.cairo_secp.secp_utils import SECP_P, pack
        from starkware.python.math_utils import div_mod

        # Compute the slope.
        x0 = pack(ids.pt0.x, PRIME)
        y0 = pack(ids.pt0.y, PRIME)
        x1 = pack(ids.pt1.x, PRIME)
        y1 = pack(ids.pt1.y, PRIME)
        value = slope = div_mod(y0 - y1, x0 - x1, SECP_P)
    ```

* Implement hints on uint384 lib (Part 2) [#971](https://github.com/lambdaclass/cairo-vm/pull/971)

    `BuiltinHintProcessor` now supports the following hint:

    ```python
        memory[ap] = 1 if 0 <= (ids.a.d2 % PRIME) < 2 ** 127 else 0
    ```

 * Add alternative hint code for hint on _block_permutation used by 0.10.3 whitelist [#958](https://github.com/lambdaclass/cairo-vm/pull/958)

     `BuiltinHintProcessor` now supports the following hint:

    ```python
        from starkware.cairo.common.keccak_utils.keccak_utils import keccak_func
        _keccak_state_size_felts = int(ids.KECCAK_STATE_SIZE_FELTS)
        assert 0 <= _keccak_state_size_felts < 100

        output_values = keccak_func(memory.get_range(
            ids.keccak_ptr - _keccak_state_size_felts, _keccak_state_size_felts))
        segments.write_arg(ids.keccak_ptr, output_values)
    ```

* Make  hints code `src/hint_processor/builtin_hint_processor/hint_code.rs` public [#988](https://github.com/lambdaclass/cairo-vm/pull/988)

* Implement hints on uint384 lib (Part 1) [#960](https://github.com/lambdaclass/cairo-vm/pull/960)

    `BuiltinHintProcessor` now supports the following hints:

    ```python
        def split(num: int, num_bits_shift: int, length: int):
        a = []
        for _ in range(length):
            a.append( num & ((1 << num_bits_shift) - 1) )
            num = num >> num_bits_shift
        return tuple(a)

        def pack(z, num_bits_shift: int) -> int:
            limbs = (z.d0, z.d1, z.d2)
            return sum(limb << (num_bits_shift * i) for i, limb in enumerate(limbs))

        a = pack(ids.a, num_bits_shift = 128)
        div = pack(ids.div, num_bits_shift = 128)
        quotient, remainder = divmod(a, div)

        quotient_split = split(quotient, num_bits_shift=128, length=3)
        assert len(quotient_split) == 3

        ids.quotient.d0 = quotient_split[0]
        ids.quotient.d1 = quotient_split[1]
        ids.quotient.d2 = quotient_split[2]

        remainder_split = split(remainder, num_bits_shift=128, length=3)
        ids.remainder.d0 = remainder_split[0]
        ids.remainder.d1 = remainder_split[1]
        ids.remainder.d2 = remainder_split[2]
    ```

    ```python
        ids.low = ids.a & ((1<<128) - 1)
        ids.high = ids.a >> 128
    ```

    ```python
            sum_d0 = ids.a.d0 + ids.b.d0
        ids.carry_d0 = 1 if sum_d0 >= ids.SHIFT else 0
        sum_d1 = ids.a.d1 + ids.b.d1 + ids.carry_d0
        ids.carry_d1 = 1 if sum_d1 >= ids.SHIFT else 0
        sum_d2 = ids.a.d2 + ids.b.d2 + ids.carry_d1
        ids.carry_d2 = 1 if sum_d2 >= ids.SHIFT else 0
    ```

    ```python
        from starkware.python.math_utils import isqrt

        def split(num: int, num_bits_shift: int, length: int):
            a = []
            for _ in range(length):
                a.append( num & ((1 << num_bits_shift) - 1) )
                num = num >> num_bits_shift
            return tuple(a)

        def pack(z, num_bits_shift: int) -> int:
            limbs = (z.d0, z.d1, z.d2)
            return sum(limb << (num_bits_shift * i) for i, limb in enumerate(limbs))

        a = pack(ids.a, num_bits_shift=128)
        root = isqrt(a)
        assert 0 <= root < 2 ** 192
        root_split = split(root, num_bits_shift=128, length=3)
        ids.root.d0 = root_split[0]
        ids.root.d1 = root_split[1]
        ids.root.d2 = root_split[2]
    ```

* Re-export the `cairo-felt` crate as `cairo_vm::felt` [#981](https://github.com/lambdaclass/cairo-vm/pull/981)
  * Removes the need of explicitly importing `cairo-felt` in downstream projects
  and helps ensure there is no version mismatch caused by that

* Implement hint on `uint256_mul_div_mod`[#957](https://github.com/lambdaclass/cairo-vm/pull/957)

    `BuiltinHintProcessor` now supports the following hint:

    ```python
    a = (ids.a.high << 128) + ids.a.low
    b = (ids.b.high << 128) + ids.b.low
    div = (ids.div.high << 128) + ids.div.low
    quotient, remainder = divmod(a * b, div)

    ids.quotient_low.low = quotient & ((1 << 128) - 1)
    ids.quotient_low.high = (quotient >> 128) & ((1 << 128) - 1)
    ids.quotient_high.low = (quotient >> 256) & ((1 << 128) - 1)
    ids.quotient_high.high = quotient >> 384
    ids.remainder.low = remainder & ((1 << 128) - 1)
    ids.remainder.high = remainder >> 128"
    ```

    Used by the common library function `uint256_mul_div_mod`

#### [0.3.0-rc1] - 2023-04-13
* Derive Deserialize for ExecutionResources [#922](https://github.com/lambdaclass/cairo-vm/pull/922)
* Remove builtin names from VirtualMachine.builtin_runners [#921](https://github.com/lambdaclass/cairo-vm/pull/921)
* Implemented hints on common/ec.cairo [#888](https://github.com/lambdaclass/cairo-vm/pull/888)
* Changed `Memory.insert` argument types [#902](https://github.com/lambdaclass/cairo-vm/pull/902)
* feat: implemented `Deserialize` on Program by changing builtins field type to enum [#896](https://github.com/lambdaclass/cairo-vm/pull/896)
* Effective size computation from the VM exposed [#887](https://github.com/lambdaclass/cairo-vm/pull/887)
* Wasm32 Support! [#828](https://github.com/lambdaclass/cairo-vm/pull/828), [#893](https://github.com/lambdaclass/cairo-vm/pull/893)
* `MathError` added for math operation [#855](https://github.com/lambdaclass/cairo-vm/pull/855)
* Check for overflows in relocatable operations [#859](https://github.com/lambdaclass/cairo-vm/pull/859)
* Use `Relocatable` instead of `&MaybeRelocatable` in `load_data` and `get_range`[#860](https://github.com/lambdaclass/cairo-vm/pull/860) [#867](https://github.com/lambdaclass/cairo-vm/pull/867)
* Memory-related errors moved to `MemoryError` [#854](https://github.com/lambdaclass/cairo-vm/pull/854)
    * Removed unused error variants
    * Moved memory-related error variants to `MemoryError`
    * Changed memory getters to return `MemoryError` instead of `VirtualMachineError`
    * Changed all memory-related errors in hint from `HintError::Internal(VmError::...` to `HintError::Memory(MemoryError::...`
* feat: Builder pattern for `VirtualMachine` [#820](https://github.com/lambdaclass/cairo-vm/pull/820)
* Simplified `Memory::get` return type to `Option` [#852](https://github.com/lambdaclass/cairo-vm/pull/852)
* Improved idenitifier variable error handling [#851](https://github.com/lambdaclass/cairo-vm/pull/851)
* `CairoRunner::write_output` now prints missing and relocatable values [#853](https://github.com/lambdaclass/cairo-vm/pull/853)
* `VirtualMachineError::FailedToComputeOperands` error message expanded [#848](https://github.com/lambdaclass/cairo-vm/pull/848)
* Builtin names made public [#849](https://github.com/lambdaclass/cairo-vm/pull/849)
* `secure_run` flag moved to `CairoRunConfig` struct [#832](https://github.com/lambdaclass/cairo-vm/pull/832)
* `vm_core` error types revised and iimplemented `AddAssign` for `Relocatable` [#837](https://github.com/lambdaclass/cairo-vm/pull/837)
* `to_bigint` and `to_biguint` deprecated [#757](https://github.com/lambdaclass/cairo-vm/pull/757)
* `Memory` moved into `MemorySegmentManager` [#830](https://github.com/lambdaclass/cairo-vm/pull/830)
    * To reduce the complexity of the VM's memory and enforce proper usage (as the memory and its segment manager are now a "unified" entity)
    * Removed `memory` field from `VirtualMachine`
    * Added `memory` field to `MemorySegmentManager`
    * Removed `Memory` argument from methods where `MemorySegmentManager` is also an argument
    * Added test macro `segments` (an extension of the `memory` macro)
* `Display` trait added to Memory struct [#812](https://github.com/lambdaclass/cairo-vm/pull/812)
* feat: Extensible VirtualMachineError and removed PartialEq trait [#783](https://github.com/lambdaclass/cairo-vm/pull/783)
    * `VirtualMachineError::Other(anyhow::Error)` was added to allow to returning custom errors when using `cairo-vm`
    * The `PartialEq` trait was removed from the `VirtualMachineError` enum
* VM hooks added as a conditional feature [#761](https://github.com/lambdaclass/cairo-vm/pull/761)
    * Cairo-vm based testing tools such as cairo-foundry or those built by FuzzingLabs need access to the state of the VM at specific points during the execution.
    * This PR adds the possibility for users of the cairo-vm lib to execute their custom additional code during the program execution.
    * The Rust "feature" mechanism was used in order to guarantee that this ability is only available when the lib user needs it, and is not compiled when it's not required.
    * Three hooks were created:
        * before the first step
        * before each step
        * after each step
* ExecutionResource operations: add and substract [#774](https://github.com/lambdaclass/cairo-vm/pull/774), multiplication [#908](https://github.com/lambdaclass/cairo-vm/pull/908) , and `AddAssign` [#914](https://github.com/lambdaclass/cairo-vm/pull/914)

* Move `Memory` into `MemorySegmentManager` [#830](https://github.com/lambdaclass/cairo-vm/pull/830)
    * Structural changes:
        * Remove `memory: Memory` field from `VirtualMachine`
        * Add `memory: Memory` field to `MemorySegmentManager`
    * As a result of this, multiple public methods' signatures changed:
        * `BuiltinRunner` (and its inner enum types):
            * `initialize_segments(&mut self, segments: &mut MemorySegmentManager, memory: &mut Memory)` -> `initialize_segments(&mut self, segments: &mut MemorySegmentManager)`
            * `final_stack(&mut self, segments: &MemorySegmentManager, memory: &Memory, stack_pointer: Relocatable) -> Result<Relocatable, RunnerError>` -> `final_stack(&mut self, segments: &MemorySegmentManager, stack_pointer: Relocatable) -> Result<Relocatable, RunnerError>`
        * `MemorySegmentManager`
            * `add(&mut self, memory: &mut Memory) -> Relocatable` -> `add(&mut self) -> Relocatable`
            * `add_temporary_segment(&mut self, memory: &mut Memory) -> Relocatable` -> `add_temporary_segment(&mut self) -> Relocatable`
            * `load_data(&mut self, memory: &mut Memory, ptr: &MaybeRelocatable, data: &Vec<MaybeRelocatable>) -> Result<MaybeRelocatable, MemoryError>` -> `load_data(&mut self, ptr: &MaybeRelocatable, data: &Vec<MaybeRelocatable>) -> Result<MaybeRelocatable, MemoryError>`
            * `compute_effective_sizes(&mut self, memory: &Memory) -> &Vec<usize>` -> `compute_effective_sizes(&mut self) -> &Vec<usize>`
            * `gen_arg(&mut self, arg: &dyn Any, memory: &mut Memory) -> Result<MaybeRelocatable, VirtualMachineError>` -> `gen_arg(&mut self, arg: &dyn Any) -> Result<MaybeRelocatable, VirtualMachineError>`
            * `gen_cairo_arg(&mut self, arg: &CairoArg, memory: &mut Memory) -> Result<MaybeRelocatable, VirtualMachineError>` -> `gen_cairo_arg(&mut self, arg: &CairoArg) -> Result<MaybeRelocatable, VirtualMachineError>`
            * `write_arg(&mut self, memory: &mut Memory, ptr: &Relocatable, arg: &dyn Any) -> Result<MaybeRelocatable, MemoryError>` -> `write_arg(&mut self, ptr: &Relocatable, arg: &dyn Any) -> Result<MaybeRelocatable, MemoryError>`

* Refactor `Memory::relocate memory` [#784](https://github.com/lambdaclass/cairo-vm/pull/784)
    * Bugfixes:
        * `Memory::relocate_memory` now moves data in the temporary memory relocated by a relocation rule to the real memory
    * Aditional Notes:
        * When relocating temporary memory produces clashes with pre-existing values in the real memory, an InconsistentMemory error is returned instead of keeping the last inserted value. This differs from the original implementation.

* Restrict addresses to Relocatable + fix some error variants used in signature.rs [#792](https://github.com/lambdaclass/cairo-vm/pull/792)
    * Public Api Changes:
        * Change `ValidationRule` inner type to `Box<dyn Fn(&Memory, &Relocatable) -> Result<Vec<Relocatable>, MemoryError>>`.
        * Change `validated_addresses` field of `Memory` to `HashSet<Relocatable>`.
        * Change `validate_memory_cell(&mut self, address: &MaybeRelocatable) -> Result<(), MemoryError>` to `validate_memory_cell(&mut self, addr: &Relocatable) -> Result<(), MemoryError>`.

* Add `VmException` to `CairoRunner::run_from_entrypoint`[#775](https://github.com/lambdaclass/cairo-vm/pull/775)
    * Public Api Changes:
        * Change error return type of `CairoRunner::run_from_entrypoint` to `CairoRunError`.
        * Convert `VirtualMachineError`s outputed during the vm run to `VmException` in `CairoRunner::run_from_entrypoint`.
        * Make `VmException` fields public

* Fix `BuiltinRunner::final_stack` and remove quick fix [#778](https://github.com/lambdaclass/cairo-vm/pull/778)
    * Public Api changes:
        * Various changes to public `BuiltinRunner` method's signatures:
            * `final_stack(&self, vm: &VirtualMachine, pointer: Relocatable) -> Result<(Relocatable, usize), RunnerError>` to `final_stack(&mut self, segments: &MemorySegmentManager, memory: &Memory, pointer: Relocatable) -> Result<Relocatable,RunnerError>`.
            * `get_used_cells(&self, vm: &VirtualMachine) -> Result<usize, MemoryError>` to  `get_used_cells(&self, segments: &MemorySegmentManager) -> Result<usize, MemoryError>`.
            * `get_used_instances(&self, vm: &VirtualMachine) -> Result<usize, MemoryError>` to `get_used_instances(&self, segments: &MemorySegmentManager) -> Result<usize, MemoryError>`.
    * Bugfixes:
        * `BuiltinRunner::final_stack` now updates the builtin's stop_ptr instead of returning it. This replaces the bugfix on PR #768.

#### [0.1.3] - 2023-01-26
* Add secure_run flag + integrate verify_secure_runner into cairo-run [#771](https://github.com/lambdaclass/cairo-vm/pull/777)
    * Public Api changes:
        * Add command_line argument `secure_run`
        * Add argument `secure_run: Option<bool>` to `cairo_run`
        * `verify_secure_runner` is now called inside `cairo-run` when `secure_run` is set to true or when it not set and the run is not on `proof_mode`
    * Bugfixes:
        * `EcOpBuiltinRunner::deduce_memory_cell` now checks that both points are on the curve instead of only the first one
        * `EcOpBuiltinRunner::deduce_memory_cell` now returns the values of the point coordinates instead of the indices when a `PointNotOnCurve` error is returned

* Refactor `Refactor verify_secure_runner` [#768](https://github.com/lambdaclass/cairo-vm/pull/768)
    * Public Api changes:
        * Remove builtin name from the return value of `BuiltinRunner::get_memory_segment_addresses`
        * Simplify the return value of `CairoRunner::get_builtin_segments_info` to `Vec<(usize, usize)>`
        * CairoRunner::read_return_values now receives a mutable reference to VirtualMachine
    * Bugfixes:
        * CairoRunner::read_return_values now updates the `stop_ptr` of each builtin after calling `BuiltinRunner::final_stack`

* Use CairoArg enum instead of Any in CairoRunner::run_from_entrypoint [#686](https://github.com/lambdaclass/cairo-vm/pull/686)
    * Public Api changes:
        * Remove `Result` from `MaybeRelocatable::mod_floor`, it now returns a `MaybeRelocatable`
        * Add struct `CairoArg`
        * Change `arg` argument of `CairoRunner::run_from_entrypoint` from `Vec<&dyn Any>` to `&[&CairoArg]`
        * Remove argument `typed_args` from `CairoRunner::run_from_entrypoint`
        * Remove no longer used method `gen_typed_arg` from `VirtualMachine` & `MemorySegmentManager`
        * Add methods `MemorySegmentManager::gen_cairo_arg` & `MemorySegmentManager::write_simple_args` as typed counterparts to `MemorySegmentManager::gen_arg` & `MemorySegmentManager::write_arg`

#### [0.1.1] - 2023-01-11

* Add input file contents to traceback [#666](https://github.com/lambdaclass/cairo-vm/pull/666/files)
    * Public Api changes:
        * `VirtualMachineError` enum variants containing `MaybeRelocatable` and/or `Relocatable` values now use the `Display` format instead of `Debug` in their `Display` implementation
        * `get_traceback` now adds the source code line to each traceback entry
* Use hint location instead of instruction location when building VmExceptions from hint failure [#673](https://github.com/lambdaclass/cairo-vm/pull/673/files)
    * Public Api changes:
        * `hints` field added to `InstructionLocation`
        * `Program.instruction_locations` type changed from `Option<HashMap<usize, Location>>` to `Option<HashMap<usize, InstructionLocation>>`
        * `VirtualMachineError`s produced by `HintProcessor::execute_hint()` will be wrapped in a `VirtualMachineError::Hint` error containing their hint_index
        * `get_location()` now receives an an optional usize value `hint_index`, used to obtain hint locations
* Default implementation of compile_hint [#680](https://github.com/lambdaclass/cairo-vm/pull/680)
    * Internal changes:
        * Make the `compile_hint` implementation which was in the `BuiltinHintProcessor` the default implementation in the trait.
* Add new error type `HintError` [#676](https://github.com/lambdaclass/cairo-vm/pull/676)
    * Public Api changes:
        * `HintProcessor::execute_hint()` now returns a `HintError` instead of a `VirtualMachineError`
        * Helper functions on `hint_processor_utils.rs` now return a `HintError`
* Change the Dictionary used in dict hints to store MaybeRelocatable instead of BigInt [#687](https://github.com/lambdaclass/cairo-vm/pull/687)
    * Public Api changes:
        * `DictManager`, its dictionaries, and all dict module hints implemented in rust now use `MaybeRelocatable` for keys and values instead of `BigInt`
        * Add helper functions that allow extracting ids variables as `MaybeRelocatable`: `get_maybe_relocatable_from_var_name` & `get_maybe_relocatable_from_reference`
        * Change inner value type of dict-related `HintError` variants to `MaybeRelocatable`

* Implement `substitute_error_message_attribute_references` [#689] (https://github.com/lambdaclass/cairo-vm/pull/689)
    * Public Api changes:
        * Remove `error_message_attributes` field from `VirtualMachine`, and `VirtualMachine::new`
        * Add `flow_tracking_data` field to `Attribute`
        * `get_error_attr_value` now replaces the references in the error message with the corresponding cairo values.
        * Remove duplicated handling of error attribute messages leading to duplicated into in the final error display.
* Fix multiplicative inverse bug [#697](https://github.com/lambdaclass/cairo-vm/pull/697) [#698](https://github.com/lambdaclass/cairo-vm/pull/698). The VM was using integer division rather than prime field inverse when deducing `op0` or `op1` for the multiplication opcode

#### [0.1.0] - 2022-12-30
* Add traceback to VmException [#657](https://github.com/lambdaclass/cairo-vm/pull/657)
    * Public API changes:
        * `traceback` field added to `VmException` struct
        * `pub fn from_vm_error(runner: &CairoRunner, error: VirtualMachineError, pc: usize) -> Self` is now `pub fn from_vm_error(runner: &CairoRunner, vm: &VirtualMachine, error: VirtualMachineError) -> Self`
        * `pub fn get_location(pc: &usize, runner: &CairoRunner) -> Option<Location>` is now `pub fn get_location(pc: usize, runner: &CairoRunner) -> Option<Location>`
        * `pub fn decode_instruction(encoded_instr: i64, mut imm: Option<BigInt>) -> Result<instruction::Instruction, VirtualMachineError>` is now `pub fn decode_instruction(encoded_instr: i64, mut imm: Option<&BigInt>) -> Result<instruction::Instruction, VirtualMachineError>`
        * `VmException` fields' string format now mirrors their cairo-lang counterparts.<|MERGE_RESOLUTION|>--- conflicted
+++ resolved
@@ -2,14 +2,12 @@
 
 #### Upcoming Changes
 
-<<<<<<< HEAD
 * feat: Make air public inputs deserializable [#1648](https://github.com/lambdaclass/cairo-vm/pull/1648)
-=======
+
 * feat: Fix output serialization for cairo 1 [#1645](https://github.com/lambdaclass/cairo-vm/pull/1645)
   * Reverts changes added by #1630
   * Extends the serialization of Arrays added by the `print_output` flag to Spans and Dictionaries
   * Now dereferences references upon serialization
->>>>>>> 136296ab
 
 * feat: Add flag to append return values to output segment when not running in proof_mode [#1646](https://github.com/lambdaclass/cairo-vm/pull/1646)
   * Adds the flag `append_return_values` to both the CLI and `Cairo1RunConfig` struct.
