--- conflicted
+++ resolved
@@ -2,7 +2,6 @@
 
 #### Upcoming Changes
 
-<<<<<<< HEAD
 * Fix `BuiltinRunner::final_stack` and remove quick fix [#778](https://github.com/lambdaclass/cairo-rs/pull/778)
     * Public Api changes:
         * Various changes to public `BuiltinRunner` method's signatures:
@@ -12,9 +11,7 @@
     * Bugfixes:
         * `BuiltinRunner::final_stack` now updates the builtin's stop_ptr instead of returning it. This replaces the bugfix on PR #768.
 
-=======
 #### [0.1.3] - 2023-01-26
->>>>>>> fd244f96
 * Add secure_run flag + integrate verify_secure_runner into cairo-run [#771](https://github.com/lambdaclass/cairo-rs/pull/777)
     * Public Api changes:
         * Add command_line argument `secure_run`
