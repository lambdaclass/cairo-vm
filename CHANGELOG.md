## Cairo-VM Changelog

#### Upcoming Changes

<<<<<<< HEAD
* chore: Pin types-rs version to the one set in lockfile [#2140](https://github.com/lambdaclass/cairo-vm/pull/2140)

*  BREAKING CHANGE: `get_prover_input_info()` now requires `&mut self` and takes ownershop on the trace instead of cloning it. [#2127](https://github.com/lambdaclass/cairo-vm/pull/2127)

* Refactor: Replaced HashMap with BTreeMap to guarantee deterministic ordering of the data [#2023] (https://github.com/lambdaclass/cairo-vm/pull/2023)

* fix: Updated the logic for collecting builtin segment data for prover input info, removing dependency on the existence of stop pointers. [#2022](https://github.com/lambdaclass/cairo-vm/pull/2022)

* fix: Keep None values in memory segments for the prover input info [#2021](https://github.com/lambdaclass/cairo-vm/pull/2021)
=======
#### [2.3.1] - 2025-07-29

* chore: Pin types-rs version to 0.1.8 [#2146](https://github.com/lambdaclass/cairo-vm/pull/2146)

#### [2.3.0] - 2025-07-28

* dev: make `VirtualMachine::get_traceback_entries` pub [#2144](https://github.com/lambdaclass/cairo-vm/pull/2144)

* chore: Pin types-rs version to the one set in lockfile [#2140](https://github.com/lambdaclass/cairo-vm/pull/2140)

#### [2.2.0] - 2025-05-28

* chore: update Rust required version to 1.87.0  [#2103](https://github.com/lambdaclass/cairo-vm/pull/2103)

* feat: implemented delete_unaccessed function [#2099](https://github.com/lambdaclass/cairo-vm/pull/2099)

* fix: also mark PC as accessed in run_instruction [#2106](https://github.com/lambdaclass/cairo-vm/pull/2106)

#### [2.1.0] - 2025-05-21

* chore: bump pip `cairo-lang` 0.13.5 [#1959](https://github.com/lambdaclass/cairo-vm/pull/1959)

* fix: Use Cairo prime instead of SECP_P in WRITE_DIVMOD_SEGMENT hint [#2078](https://github.com/lambdaclass/cairo-vm/pull/2078)

* feat: add support for alias identifiers destination in program serde [#2071](https://github.com/lambdaclass/cairo-vm/pull/2071)

* dev: add Memory::get_maybe_relocatable  [#2039](https://github.com/lambdaclass/cairo-vm/pull/2039)

* refactor: remove duplicated get_val function [#2065](https://github.com/lambdaclass/cairo-vm/pull/2065)
>>>>>>> 08edc6f5

* fix: Always use a normal segment in first SegmentArena segment [#1845](https://github.com/lambdaclass/cairo-vm/pull/1845)

* chore: update cairo-lang dependencies to 2.12.0-dev.0 #[2040](https://github.com/lambdaclass/cairo-vm/pull/2040)

* feat: add get_current_step getter [#2034](https://github.com/lambdaclass/cairo-vm/pull/2034)

* feat: implement VirtualMachine::is_accessed [#2033](https://github.com/lambdaclass/cairo-vm/pull/2033)

* Refactor: Replaced HashMap with BTreeMap to guarantee deterministic ordering of the data [#2023] (https://github.com/lambdaclass/cairo-vm/pull/2023)

* fix: Updated the logic for collecting builtin segment data for prover input info, removing dependency on the existence of stop pointers. [#2022](https://github.com/lambdaclass/cairo-vm/pull/2022)

* fix: Keep None values in memory segments for the prover input info [#2021](https://github.com/lambdaclass/cairo-vm/pull/2021)

* refactor: Clap attribute macros from #[clap(...)] to #[arg(...)] and #[command(...)] in v4.x [#2003] (https://github.com/lambdaclass/cairo-vm/pull/2003)

* fix: Fix `WriteReturnFp` error due to a bad loading of initial gas [#2015](https://github.com/lambdaclass/cairo-vm/pull/2015)

* refactor: Replaces security anyhow errors with enum variants [#1946](https://github.com/lambdaclass/cairo-vm/pull/1946)

* fix: `mod_builtin_fill_memory` could be stuck in an infinite loop [#1975](https://github.com/lambdaclass/cairo-vm/issues/1975)

* feat: replace `thiserror-no-std` with `thiserror 2` [#1919](https://github.com/lambdaclass/cairo-vm/pull/1919)

* feat: Add `ProverInfo` and extract the relevant information for it from the runner [#2001](https://github.com/lambdaclass/cairo-vm/pull/2001)

<<<<<<< HEAD
* feat: Support hints for new blake felt serialization library code [#1994](https://github.com/lambdaclass/cairo-vm/pull/1994)

=======
>>>>>>> 08edc6f5
#### [2.0.1] - 2025-03-17

* feat: Limited padding of builtin segments to >=16 [#1981](https://github.com/lambdaclass/cairo-vm/pull/1981)

* fix: Enforce `disable_trace_padding` used only in `proof_mode` [#1984](https://github.com/lambdaclass/cairo-vm/pull/1984)

* feat: adding option to simulate builtins [#1956](https://github.com/lambdaclass/cairo-vm/pull/1956)

* feat: adding `all_cairo_stwo` layout to vm [#1957](https://github.com/lambdaclass/cairo-vm/pull/1957)

* chore: update Rust required version to 1.85.0 [#1990](https://github.com/lambdaclass/cairo-vm/pull/1990)

* chore: Update fastecdsa python package [#1993](https://github.com/lambdaclass/cairo-vm/pull/1993)

* fix: Update wasm-bindgen to version 0.2.100 and unpin its version requirement [#1988](https://github.com/lambdaclass/cairo-vm/pull/1988)

#### [2.0.0] - 2025-02-26

* fix: Check overflow in cairo pie address calculation [#1945](https://github.com/lambdaclass/cairo-vm/pull/1945)

#### [2.0.0-rc5] - 2025-02-24

* fix: Fix Cairo Pie limiting the number of segments to 2^16 [#1960](https://github.com/lambdaclass/cairo-vm/pull/1960)
  * Implement `merge_extra_segments`

* feat: implement an opcode that computes QM31 arithmetics (add, sub, mul, div) in the VM [#1938](https://github.com/lambdaclass/cairo-vm/pull/1938)

* feat: add functions that compute packed reduced qm31 arithmetics to `math_utils` [#1944](https://github.com/lambdaclass/cairo-vm/pull/1944)

* feat: implement `Blake2sLastBlock` opcode in VM [#1932](https://github.com/lambdaclass/cairo-vm/pull/1932)

* feat: implement `Blake2s` opcode in VM [#1927](https://github.com/lambdaclass/cairo-vm/pull/1927)

* feat: remove `NonZeroReservedBits` from `VirtualMachineError` [#1948](https://github.com/lambdaclass/cairo-vm/pull/1948)

* feat: set `encoded_instruction` to be u128 for opcode_extensions to come [#1940](https://github.com/lambdaclass/cairo-vm/pull/1940)

* feat: add `get_u32_range` to `impl VirtualMachine` add `get_u32` and `get_u32_range` to `impl Memory` [#1936](https://github.com/lambdaclass/cairo-vm/pull/1936)

* feat: add the field `opcode_extension` to the structure of `Instruction` [#1933](https://github.com/lambdaclass/cairo-vm/pull/1933)

* fix(BREAKING): Fix no trace padding flow in proof mode [#1909](https://github.com/lambdaclass/cairo-vm/pull/1909)

* refactor: Limit ret opcode decodeing to Cairo0's standards. [#1925](https://github.com/lambdaclass/cairo-vm/pull/1925)

* feat: define HashMap of hint groups along with hint strings [#1943](https://github.com/lambdaclass/cairo-vm/pull/1943)

#### [2.0.0-rc4] - 2025-01-23

* feat: implement `kzg` data availability hints [#1887](https://github.com/lambdaclass/cairo-vm/pull/1887)

#### [2.0.0-rc3] - 2024-12-26

* chore: update cairo-lang dependencies to 2.10.0-rc.0 #[1901](https://github.com/lambdaclass/cairo-vm/pull/1901)

#### [2.0.0-rc2] - 2024-12-12

* feat: Add support for subtractions containing references as right hand side operands [#1898](https://github.com/lambdaclass/cairo-vm/pull/1898)

* fix: Change wildcard getrandom dependency.

* Update starknet-crypto to 0.7.3, removing the old FieldElement completly in favour of the new Felt (that is Copy).

* chore: update the cairo-vm version used in the readme

* chore: update cairo-lang dependencies to 2.9.2

* fix: replace `div_rem` with `div_mod_floor` in `verify_zero` hints [#1881](https://github.com/lambdaclass/cairo-vm/pull/1881)

* feat: Implement `SECP related` hints [#1829](https://github.com/lambdaclass/cairo-vm/pull/1829)

* chore: bump pip `cairo-lang` 0.13.3 [#1884](https://github.com/lambdaclass/cairo-vm/pull/1884)

* fix: [#1862](https://github.com/lambdaclass/cairo-vm/pull/1862):
  * Use MaybeRelocatable for relocation table

* chore: bump pip `cairo-lang` 0.13.3 [#1884](https://github.com/lambdaclass/cairo-vm/pull/1884)

* chore: [#1880](https://github.com/lambdaclass/cairo-vm/pull/1880):
  * Refactor vm crate to make it possible to use hint extension feature for nested programs with hints.

#### [2.0.0-rc1] - 2024-11-20

* feat: add `EvalCircuit` and `TestLessThanOrEqualAddress` hints [#1843](https://github.com/lambdaclass/cairo-vm/pull/1843)

* fix: [#1873](https://github.com/lambdaclass/cairo-vm/pull/1873)
  * Fix broken num-prime `is_prime` call
* fix: [#1868](https://github.com/lambdaclass/cairo-vm/pull/1855):
  * Adds logic to include the 3 new builtins in `builtin_segments` when serializing the output cairo pie's metadata.

* fix: [#1855](https://github.com/lambdaclass/cairo-vm/pull/1855):
  * Adds logic to skip pedersen additional data comparison when checking pie compatibility.

* serde: add `size` field to `Identifier` [#1861]https://github.com/lambdaclass/cairo-vm/pull/1861

#### [2.0.0-rc0] - 2024-10-22

* fix: [#1864](https://github.com/lambdaclass/cairo-vm/pull/1864):
    * Runner: include data from constants segment to the bytecode when assembling program

* chore: bump `cairo-lang-` dependencies to 2.9.0-dev.0 [#1858](https://github.com/lambdaclass/cairo-vm/pull/1858/files)

* chore: update Rust required version to 1.81.0 [#1857](https://github.com/lambdaclass/cairo-vm/pull/1857)

* fix: [#1851](https://github.com/lambdaclass/cairo-vm/pull/1851):
  * Fix unsorted signature and mod builtin outputs in air_private_input.

* feat(BREAKING): [#1824](https://github.com/lambdaclass/cairo-vm/pull/1824)[#1838](https://github.com/lambdaclass/cairo-vm/pull/1838):
    * Add support for dynamic layout
    * CLI change(BREAKING): The flag `cairo_layout_params_file` must be specified when using dynamic layout.
    * Signature change(BREAKING): Both `CairoRunner::new` and `CairoRunner::new_v2` now receive an `Option<CairoLayoutParams>`, used only with dynamic layout.

* fix: [#1841](https://github.com/lambdaclass/cairo-vm/pull/1841):
  * Fix modulo builtin to comply with prover constraints

* chore: bump pip `cairo-lang` 0.13.2 [#1827](https://github.com/lambdaclass/cairo-vm/pull/1827)

* chore: bump `cairo-lang-` dependencies to 2.8.0 [#1833](https://github.com/lambdaclass/cairo-vm/pull/1833/files)
  * chore: update Rust required version to 1.80.0

* fix: Added the following VM fixes: [#1820](https://github.com/lambdaclass/cairo-vm/pull/1820)
  * Fix zero segment location.
  * Fix has_zero_segment naming.
  * Fix prover input.
  * Fix version reading when no version is supplied.


* chore: bump `cairo-lang-` dependencies to 2.7.1 [#1823](https://github.com/lambdaclass/cairo-vm/pull/1823)

#### [1.0.1] - 2024-08-12

* fix(BREAKING): [#1818](https://github.com/lambdaclass/cairo-vm/pull/1818):
  * Fix `MemorySegmentManager::add_zero_segment` function when resizing a segment
  * Signature change(BREAKING): `MemorySegmentManager::get_memory_holes` now receives `builtin_segment_indexes: HashSet<usize>`

* fix(BREAKING): Replace `CairoRunner` method `initialize_all_builtins` with `initialize_program_builtins`. Now it only initializes program builtins instead of all of them

#### [1.0.0] - 2024-08-01

* chore: bump `cairo-lang-` dependencies to 2.7.0 [#1813](https://github.com/lambdaclass/cairo-vm/pull/1813)

* fix(BREAKING): Don't assume output builtin is first when counting memory holes

  * Logic change: Memory hole counting no longer asumes that the output builtin ocuppies the first builtin segment if present
  * Signature change: `MemorySegmentManager` method `get_memory_holes` now receives the index of the output builtin (as an `Option<usize>`) instead of the boolean argument `has_output_builtin`[#1811](https://github.com/lambdaclass/cairo-vm/pull/1811)

* fix: ambiguous keccak module name use on external contexts [#1809](https://github.com/lambdaclass/cairo-vm/pull/1809)

#### [1.0.0-rc6] - 2024-07-22

* chore: bump `cairo-lang-` dependencies to 2.7.0-rc.3 [#1807](https://github.com/lambdaclass/cairo-vm/pull/1807)
  * chore: update Rust required version to 1.76.0

#### [1.0.0-rc5] - 2024-07-13

* fix: Fixed deserialization of negative numbers in scientific notation [#1804](https://github.com/lambdaclass/cairo-vm/pull/1804)

#### [1.0.0-rc4] - 2024-07-05

* chore: bump `cairo-lang-` dependencies to 2.6.4 [#1799](https://github.com/lambdaclass/cairo-vm/pull/1799)
  * fix: revert breaking change on public input serialization

* fix: Remove validation of CairoPie memory values [#1783](https://github.com/lambdaclass/cairo-vm/pull/1783)

* fix: Handle `GasBuiltin` in cairo1-run crate [#1789](https://github.com/lambdaclass/cairo-vm/pull/1789)
  * Load `initial_gas` into vm instead of creating it via instructions.
  * Fix bug affecting programs with input arguments and gas builtin.

* fix: Change (de)serialization of CairoPie's `OutputBuiltinAdditionalData`'s `PublicMemoryPage` to vectors of length 2. [#1781](https://github.com/lambdaclass/cairo-vm/pull/1781)

* fix: Fixed deserialization issue when signature additional data is empty, and the name of the builtin range_check96 [#1785](https://github.com/lambdaclass/cairo-vm/pull/1785)

* refactor + bugfix: Improve arg handling for cairo1-run [#1782](https://github.com/lambdaclass/cairo-vm/pull/1782)
  * Now uses ascii whitespace as separator, preventing errors when using newlines in args file
  * No longer gets stuck on improperly-formatted arrays
  * Returns an informative clap error upon invalid felt strings instead of unwrapping

* fix: Ignore memory order when comparing instances of `CairoPieMemory` [#1780](https://github.com/lambdaclass/cairo-vm/pull/1780)

* feat: Add `EXCESS_BALANCE` hint [#1777](https://github.com/lambdaclass/cairo-vm/pull/1777)

* feat(BREAKING): Use a cheatcode to relocate all dicts + Make temporary segment usage configurable [#1776](https://github.com/lambdaclass/cairo-vm/pull/1776)
  * Add the flags `segment_arena_validation` & `use_temporary_segments` to the `Cairo1HintProcessor` & `DictManagerExecScope` respectively. These flags will determine if real segments or temporary segments will be used when creating dictionaries.
  * `DictManagerExecScope::finalize_segment` no longer performs relocation and is ignored if `use_temporary_segments` is set to false.
  * Add method `DictManagerExecScope::relocate_all_dictionaries` that adds relocation rules for all tracked dictionaries, relocating them one next to the other in a new segment.
  * Add cheatcode `RelocateAllDictionaries` to the `Cairo1HintProcessor`, which calls the aforementioned method.
  * Add casm instruction to call the aforementioned cheatcode in `create_entry_code` if either `proof_mode` or `append_return_values` are set to true, and segment arena is present.

* Bump `starknet-types-core` version + Use the lib's pedersen hash [#1734](https://github.com/lambdaclass/cairo-vm/pull/1734)

* refactor: Add boolean method Cairo1RunConfig::copy_to_output + Update Doc [#1778](https://github.com/lambdaclass/cairo-vm/pull/1778)

* feat: Filter implicit arguments from return value in cairo1-run crate [#1775](https://github.com/lambdaclass/cairo-vm/pull/1775)

* feat(BREAKING): Serialize inputs into output segment in cairo1-run crate:
  * Checks that only `Array<Felt252>` can be received by the program main function when running with with either `--proof_mode` or `--append_return_values`.
  * Copies the input value to the output segment right after the output in the format `[array_len, arr[0], arr[1],.., arr[n]]`.

                  * feat: specify initial value for `exec_scopes` in `cairo_run_program` [1772](https://github.com/lambdaclass/cairo-vm/pull/1772)

* fix: make MemorySegmentManager.finalize() public [#1771](https://github.com/lambdaclass/cairo-vm/pull/1771)

* feat: load Cairo PIE from bytes [#1773](https://github.com/lambdaclass/cairo-vm/pull/1773)

* feat(BREAKING): Serialize `Array<Felt252>` return value into output segment in cairo1-run crate:
  * Checks that only `PanicResult<Array<Felt252>>` or `Array<Felt252>` can be returned by the program when running with either `--proof_mode` or `--append_return_values`.
  * Serializes return values into the output segment under the previous conditions following the format:
    * `PanicResult<Array<Felt252>>` -> `[panic_flag, array_len, arr[0], arr[1],.., arr[n]]`
    * `<Array<Felt252>` -> `[array_len, arr[0], arr[1],.., arr[n]]`

* feat: Handle `BoundedInt` variant in `serialize_output`, `cairo1-run` crate  [#1768](https://github.com/lambdaclass/cairo-vm/pull/1768)

* fix: make `OutputBuiltinState` public [#1769](https://github.com/lambdaclass/cairo-vm/pull/1769)

* feat: Load arguments into VM instead of creating them via instructions in cairo1-run [#1759](https://github.com/lambdaclass/cairo-vm/pull/1759)

#### [1.0.0-rc3] - 2024-05-14

* bugfix: Fix handling of return values wrapped in `PanicResult` in cairo1-run crate [#1763](https://github.com/lambdaclass/cairo-vm/pull/1763)

* refactor(BREAKING): Move the VM back to the CairoRunner [#1743](https://github.com/lambdaclass/cairo-vm/pull/1743)
  * `CairoRunner` has a new public field `vm: VirtualMachine`
  * `CairoRunner` no longer derives `Debug`
  * `CairoRunner` methods `new_v2` & `new` take an extra boolean argument `trace_enabled`.
  * Functions `cairo_run` , `cairo_run_program` & `cairo_run_fuzzed_program` from `vm` crate and `cairo_run_program` from `cairo1-run` crate now return only `CairoRunner` instead of `(CairoRunner, VirtualMachine)`
  * `CairoRunner` methods no longer take a reference to `VirtualMachine`. Methods that took an immutable reference to self and a mutable reference to the VM now take a mutable reference to self. Affected methods:
    * `initialize`
    * `initialize_builtins`
    * `initialize_all_builtins`
    * `initialize_segments`
    * `initialize_state`
    * `initialize_function_entrypoint`
    * `initialize_state`
    * `initialize_main_entrypoint`
    * `initialize_vm`
    * `run_until_pc`
    * `run_for_steps`
    * `run_until_steps`
    * `run_until_power_of_2`
    * `get_perm_range_check_limits`
    * `check_range_check_usage`
    * `get_memory_holes`
    * `check_diluted_check_usage`
    * `end_run`
    * `relocate_trace`
    * `relocate_memory`
    * `relocate`
    * `get_builtin_segments_info`
    * `get_builtin_segments_info_for_pie`
    * `get_execution_resources`
    * `finalize_segments`
    * `run_from_entrypoint`
    * `check_used_cells`
    * `check_memory_usage`
    * `initialize_function_runner_cairo_1`
    * `initialize_function_runner`
    * `read_return_values`
    * `get_builtins_final_stack`
    * `get_cairo_pie`
    * `get_air_public_input`
    * `get_air_private_input`
    * `get_memory_segment_addresses`
  * Functions & methods taking a reference to `CairoRunner` & `VirtualMachine` now only take a reference to `CairoRunner`:
    * `start_tracer`
    * `VmException::from_vm_error`
    * `get_error_attr_value`
    * `get_traceback`
    * `verify_secure_runner`
  * [hooks feature] `BeforeFirstStepHookFunc` dyn Fn no longer takes a mutable reference to `CairoRunner`, along with `VirtualMachine::execute_before_first_step`.

* fix: add support for arrays shorter than 2 as arguments for cairo1-run [#1737](https://github.com/lambdaclass/cairo-vm/pull/1737)

* bugfix: Fix BuiltinRunner::final_stack for SegmentArena[#1747](https://github.com/lambdaclass/cairo-vm/pull/1747)

* feat: unify `arbitrary`, `hooks`, `print` and `skip_next_instruction_hint` features as a single `test_utils` feature [#1755](https://github.com/lambdaclass/cairo-vm/pull/1755)
  * BREAKING: removed the above features

* bugfix: cairo1-run CLI: Set finalize_builtins to true when using --air_public_input flag [#1744](https://github.com/lambdaclass/cairo-vm/pull/1752)

* feat: Add hint `U256InvModN` to `Cairo1HintProcessor` [#1744](https://github.com/lambdaclass/cairo-vm/pull/1744)

* perf: use a more compact representation for `MemoryCell` [#1672](https://github.com/lambdaclass/cairo-vm/pull/1672)
  * BREAKING: `Memory::get_value` will now always return `Cow::Owned` variants, code that relied on `Cow::Borrowed` may break

#### [1.0.0-rc2] - 2024-05-02

* `cairo1-run` CLI: Allow loading arguments from file[#1739](https://github.com/lambdaclass/cairo-vm/pull/1739)

* BREAKING: Remove unused `CairoRunner` field `original_steps`[#1742](https://github.com/lambdaclass/cairo-vm/pull/1742)

* feat: Add `--run_from_cairo_pie` to `cairo-vm-cli` + workflow [#1730](https://github.com/lambdaclass/cairo-vm/pull/1730)

* Serialize directly into writer in `CairoPie::write_zip_file`[#1736](https://github.com/lambdaclass/cairo-vm/pull/1736)

* feat: Add support for cairo1 run with segements arena validation.
  * Refactored the runner CASM code generation to user a more high level builder.
  * Added segment merging of the dictionary segments.
  * Added validation of the generated segment arena in cairo1 run.

* refactor: Add `lib.rs` to cairo1-run[#1714](https://github.com/lambdaclass/cairo-vm/pull/1714)

* feat: Implement `CairoPie::read_zip_file`[#1729](https://github.com/lambdaclass/cairo-vm/pull/1729)

* feat: Bump to 2.6.3 + Remove gas checks[#1709](https://github.com/lambdaclass/cairo-vm/pull/1709)
  * Bump cairo_lang crates & corelib to v2.6.3
  * Disable gas checks when compiling to sierra & casm
  * Add `Known bugs & issues` segment to README, poining out issues derived from the removal of gas checks and cairo v2.6.3

* feat: Implement running from `CairoPie`[#1720](https://github.com/lambdaclass/cairo-vm/pull/1720)
  * Add function `cairo_run_pie`
  * Add `CairoPie` methods `run_validity_checks` & `check_pie_compatibility`
  * Add `Program` method `from_stripped_program`

* bugfix: Don't assume outer deref when fetching integer values from references[#1732](https://github.com/lambdaclass/cairo-vm/pull/1732)

* feat: Implement `extend_additional_data` for `BuiltinRunner`[#1726](https://github.com/lambdaclass/cairo-vm/pull/1726)

* BREAKING: Set dynamic params as null by default on air public input [#1716](https://github.com/lambdaclass/cairo-vm/pull/1716)
  * `PublicInput` field `layout_params` renamed to `dynamic_params` & type changed from`&'a CairoLayout` to `()`.

* feat: `cairo1-run` accepts Sierra programs [#1719](https://github.com/lambdaclass/cairo-vm/pull/1719)

* refactor(BREAKING): Use `BuiltinName` enum instead of string representation [#1722](https://github.com/lambdaclass/cairo-vm/pull/1722)
  * `BuiltinName` moved from `crate::serde::deserialize_program` module to `crate::types::builtin_name`.
    * Implement `BuiltinName` methods `to_str`, `to_str_with_suffix`, `from_str` & `from_str_with_suffix`.
  * Remove `BuiltinName` method `name`.
  * All builtin-related error variants now store `BuiltinName` instead of `&'static str` or `String`.
  * Remove constants: `OUTPUT_BUILTIN_NAME`, `HASH_BUILTIN_NAME`, `RANGE_CHECK_BUILTIN_NAME`,`RANGE_CHECK_96_BUILTIN_NAME`, `SIGNATURE_BUILTIN_NAME`, `BITWISE_BUILTIN_NAME`, `EC_OP_BUILTIN_NAME`, `KECCAK_BUILTIN_NAME`, `POSEIDON_BUILTIN_NAME`, `SEGMENT_ARENA_BUILTIN_NAME`, `ADD_MOD_BUILTIN_NAME` &
`MUL_MOD_BUILTIN_NAME`.
  * Remove `BuiltinRunner` & `ModBuiltinRunner` method `identifier`
  * Structs containing string representation of builtin names now use `BuiltinName` instead:
    * `AirPrivateInput(pub HashMap<&'static str, Vec<PrivateInput>>)` ->  `AirPrivateInput(pub HashMap<BuiltinName, Vec<PrivateInput>>)`.
    * `CairoPieMetadata` field `additional_data`: `HashMap<String, BuiltinAdditionalData>,` -> `CairoPieAdditionalData` with `CairoPieAdditionalData(pub HashMap<BuiltinName, BuiltinAdditionalData>)`
    * `CairoPieMetadata` field `builtin_segments`: `HashMap<String, SegmentInfo>` -> `HashMap<BuiltinName, SegmentInfo>`.
    * `ExecutiobResources` field `builtin_instance_counter`: `HashMap<String, usize>` -> `HashMap<BuiltinName, usize>`
  * Methods returning string representation of builtin names now use `BuiltinName` instead:
    * `BuiltinRunner`, `ModBuiltinRunner` & `RangeCheckBuiltinRunner` method `name`: `&'static str` -> `BuiltinName`.
    * `CairoRunner` method `get_builtin_segment_info_for_pie`: `Result<HashMap<String, cairo_pie::SegmentInfo>, RunnerError>` -> `Result<HashMap<BuiltinName, cairo_pie::SegmentInfo>, RunnerError>`

  Notes: Serialization of vm outputs that now contain `BuiltinName` & `Display` implementation of `BuiltinName` have not been affected by this PR

* feat: Add `recursive_with_poseidon` layout[#1724](https://github.com/lambdaclass/cairo-vm/pull/1724)

* refactor(BREAKING): Use an enum to represent layout name[#1715](https://github.com/lambdaclass/cairo-vm/pull/1715)
  * Add enum `LayoutName` to represent cairo layout names.
  * `CairoRunConfig`, `Cairo1RunConfig` & `CairoRunner` field `layout` type changed from `String` to `LayoutName`.
  * `CairoLayout` field `name` type changed from `String` to `LayoutName`.

* fix(BREAKING): Remove unsafe impl of `Add<usize> for &'a Relocatable`[#1718](https://github.com/lambdaclass/cairo-vm/pull/1718)

* fix(BREAKING): Handle triple dereference references[#1708](https://github.com/lambdaclass/cairo-vm/pull/1708)
  * Replace `ValueAddress` boolean field `dereference` with boolean fields `outer_dereference` & `inner_dereference`
  * Replace `HintReference` boolean field `dereference` with boolean fields `outer_dereference` & `inner_dereference`
  * Reference parsing now handles the case of dereferences inside the cast. Aka references of type `cast([A + B], type)` such as `cast([[fp + 2] + 2], felt)`.

* Bump `starknet-types-core` version + Use the lib's pedersen hash [#1692](https://github.com/lambdaclass/cairo-vm/pull/1692)

* refactor: Remove unused code & use constants whenever possible for builtin instance definitions[#1707](https://github.com/lambdaclass/cairo-vm/pull/1707)

* feat: missing EC hints for Starknet OS 0.13.1 [#1706](https://github.com/lambdaclass/cairo-vm/pull/1706)

* fix(BREAKING): Use program builtins in `initialize_main_entrypoint` & `read_return_values`[#1703](https://github.com/lambdaclass/cairo-vm/pull/1703)
  * `initialize_main_entrypoint` now iterates over the program builtins when building the stack & inserts 0 for any missing builtin
  * `read_return_values` now only computes the final stack of the builtins in the program
  * BREAKING: `read_return_values` now takes a boolean argument `allow_missing_builtins`
  * Added method `BuiltinRunner::identifier` to get the `BuiltinName` of each builtin
  * BREAKING: `OutputBuiltinRunner::get_public_memory` now takes a reference to `MemorySegmentManager`
  * BREAKING: method `VirtualMachine::get_memory_segment_addresses` moved to `CairoRunner::get_memory_segment_addresses`

* feat(BREAKING): Add range_check96 builtin[#1698](https://github.com/lambdaclass/cairo-vm/pull/1698)
  * Add the new `range_check96` builtin to the `all_cairo` layout.
  * `RangeCheckBuiltinRunner` changes:
    * Remove field `n_parts`, replacing it with const generic `N_PARTS`.
    * Remome `n_parts` argument form method `new`.
    * Remove field `_bound`, replacing it with public method `bound`.
    * Add public methods `name` & `n_parts`.

* feat(BREAKING): Add mod builtin [#1673](https://github.com/lambdaclass/cairo-vm/pull/1673)

  Main Changes:
  * Add the new `ModBuiltinRunner`, implementing the builtins `add_mod` & `mul_mod`
  * Adds `add_mod` & `mul_mod` to the `all_cairo` & `dynamic` layouts under the `mod_builtin` feature flag. This will be added to the main code in a future update.
  * Add method `VirtualMachine::fill_memory` in order to perform the new builtin's main logic from within hints
  * Add hints to run arithmetic circuits using `add_mod` and/or `mul_mod` builtins

  Other Changes:
  * BREAKING: BuiltinRunner method signature change from
  `air_private_input(&self, memory: &Memory) -> Vec<PrivateInput>` to `pub fn air_private_input(&self, segments: &MemorySegmentManager) -> Vec<PrivateInput>`
  * Add `MayleRelocatable::sub_usize`
  * Implement `Add<u32> for Relocatable`
  * Add `Memory::get_usize`
  * BREAKING: Clean up unused/duplicated code from builtins module:
    * Remove unused method `get_memory_segment_addresses` from all builtin runners & the enum
    * Remove empty implementations of `deduce_memory_cell` & `add_validation_rules` from all builtin runners
    * Remove duplicated implementation of `final_stack` from all builtin runners except output and move it to the enum implementation

* bugfix(BREAKING): Handle off2 immediate case in `get_integer_from_reference`[#1701](https://github.com/lambdaclass/cairo-vm/pull/1701)
  * `get_integer_from_reference` & `get_integer_from_var_name` output changed from `Result<Cow<'a, Felt252>, HintError>` to `Result<Felt252, HintError>`

* feat: Reorganized builtins to be in the top of stack at the end of a run (Cairo1).

* BREAKING: Remove `CairoRunner::add_additional_hash_builtin` & `VirtualMachine::disable_trace`[#1658](https://github.com/lambdaclass/cairo-vm/pull/1658)

* feat: output builtin add_attribute method [#1691](https://github.com/lambdaclass/cairo-vm/pull/1691)

* feat: add a method to retrieve the output builtin from the VM [#1690](https://github.com/lambdaclass/cairo-vm/pull/1690)

* feat: Add zero segment [#1668](https://github.com/lambdaclass/cairo-vm/pull/1668)

* feat: Bump cairo_lang to 0.13.1 in testing env [#1687](https://github.com/lambdaclass/cairo-vm/pull/1687)

* feat(BREAKING): Use return type info from sierra when serializing return values in cairo1-run crate [#1665](https://github.com/lambdaclass/cairo-vm/pull/1665)
  * Removed public function `serialize_output`.
  * Add field `serialize_output` to `Cairo1RunConfig`.
  * Function `cairo_run_program` now returns an extra `Option<String>` value with the serialized output if `serialize_output` is enabled in the config.
  * Output serialization improved as it now uses the sierra program data to identify return value's types.

* feat: Create hyper_threading crate to benchmark the `cairo-vm` in a hyper-threaded environment [#1679](https://github.com/lambdaclass/cairo-vm/pull/1679)

* feat: add a `--tracer` option which hosts a web server that shows the line by line execution of cairo code along with memory registers [#1265](https://github.com/lambdaclass/cairo-vm/pull/1265)

* feat: Fix error handling in `initialize_state`[#1657](https://github.com/lambdaclass/cairo-vm/pull/1657)

* feat: Make air public inputs deserializable [#1657](https://github.com/lambdaclass/cairo-vm/pull/1648)

* feat: Show only layout builtins in air private input [#1651](https://github.com/lambdaclass/cairo-vm/pull/1651)

* feat: Sort builtin segment info upon serialization for Cairo PIE [#1654](https://github.com/lambdaclass/cairo-vm/pull/1654)

* feat: Fix output serialization for cairo 1 [#1645](https://github.com/lambdaclass/cairo-vm/pull/1645)
  * Reverts changes added by #1630
  * Extends the serialization of Arrays added by the `print_output` flag to Spans and Dictionaries
  * Now dereferences references upon serialization

* feat: Add flag to append return values to output segment when not running in proof_mode [#1646](https://github.com/lambdaclass/cairo-vm/pull/1646)
  * Adds the flag `append_return_values` to both the CLI and `Cairo1RunConfig` struct.
  * Enabling flag will add the output builtin and the necessary instructions to append the return values to the output builtin's memory segment.

* feat: Compute program hash chain [#1647](https://github.com/lambdaclass/cairo-vm/pull/1647)

* feat: Add cairo1-run output pretty-printing for felts, arrays/spans and dicts [#1630](https://github.com/lambdaclass/cairo-vm/pull/1630)

* feat: output builtin features for bootloader support [#1580](https://github.com/lambdaclass/cairo-vm/pull/1580)

#### [1.0.0-rc1] - 2024-02-23

* Bump `starknet-types-core` dependency version to 0.0.9 [#1628](https://github.com/lambdaclass/cairo-vm/pull/1628)

* feat: Implement `Display` for `MemorySegmentManager`[#1606](https://github.com/lambdaclass/cairo-vm/pull/1606)

* fix: make Felt252DictEntryUpdate work with MaybeRelocatable instead of only Felt [#1624](https://github.com/lambdaclass/cairo-vm/pull/1624).

* chore: bump `cairo-lang-` dependencies to 2.5.4 [#1629](https://github.com/lambdaclass/cairo-vm/pull/1629)

* chore: bump `cairo-lang-` dependencies to 2.5.3 [#1596](https://github.com/lambdaclass/cairo-vm/pull/1596)

* refactor: Refactor `cairo1-run` crate [#1601](https://github.com/lambdaclass/cairo-vm/pull/1601)
  * Add function `cairo_run_program` & struct `Cairo1RunConfig` in `cairo1-run::cairo_run` module.
  * Function `serialize_output` & structs `FuncArg` and `Error` in crate `cairo1-run` are now public.

* feat(BREAKING): Add `allow_missing_builtins` flag [#1600](https://github.com/lambdaclass/cairo-vm/pull/1600)

    This new flag will skip the check that all builtins used by the program need to be present in the selected layout if enabled. It will also be enabled by default when running in proof_mode.

  * Add `allow_missing_builtins` flag to `cairo-vm-cli` crate
  * Add `allow_missing_builtins` field to `CairoRunConfig` struct
  * Add `allow_missing_builtins` boolean argument to `CairoRunner` methods `initialize` & `initialize_builtins`

* feat: Append return values to the output segment when running cairo1-run in proof_mode [#1597](https://github.com/lambdaclass/cairo-vm/pull/1597)
  * Add instructions to the proof_mode header to copy return values to the output segment before initiating the infinite loop
  * Output builtin is now always included when running cairo 1 programs in proof_mode

* feat: deserialize AIR private input [#1589](https://github.com/lambdaclass/cairo-vm/pull/1589)

* feat(BREAKING): Remove unecessary conversion functions between `Felt` & `BigUint`/`BigInt` [#1562](https://github.com/lambdaclass/cairo-vm/pull/1562)
  * Remove the following functions:
    * felt_from_biguint
    * felt_from_bigint
    * felt_to_biguint
    * felt_to_bigint

* perf: optimize instruction cache allocations by using `VirtualMachine::load_data` [#1441](https://github.com/lambdaclass/cairo-vm/pull/1441)

* feat: Add `print_output` flag to `cairo-1` crate [#1575] (https://github.com/lambdaclass/cairo-vm/pull/1575)

* bugfixes(BREAKING): Fix memory hole count inconsistencies #[1585] (https://github.com/lambdaclass/cairo-vm/pull/1585)
  * Output builtin memory segment is no longer skipped when counting memory holes
  * Temporary memory cells now keep their accessed status when relocated
  * BREAKING: Signature change: `get_memory_holes(&self, builtin_count: usize) -> Result<usize, MemoryError>` ->  `get_memory_holes(&self, builtin_count: usize,  has_output_builtin: bool) -> Result<usize, MemoryError>`

* feat: Add `cairo_pie_output` flag to `cairo1-run` [#1581] (https://github.com/lambdaclass/cairo-vm/pull/1581)

* feat: Add `cairo_pie_output` flag to `cairo_vm_cli` [#1578] (https://github.com/lambdaclass/cairo-vm/pull/1578)
  * Fix serialization of CairoPie to be fully compatible with the python version
  * Add `CairoPie::write_zip_file`
  * Move handling of required and exclusive arguments in `cairo-vm-cli` to struct definition using clap derives

* feat: Add doc + default impl for ResourceTracker trait [#1576] (https://github.com/lambdaclass/cairo-vm/pull/1576)

* feat: Add `air_private_input` flag to `cairo1-run` [#1559] (https://github.com/lambdaclass/cairo-vm/pull/1559)

* feat: Add `args` flag to `cairo1-run` [#1551] (https://github.com/lambdaclass/cairo-vm/pull/1551)

* feat: Add `air_public_input` flag to `cairo1-run` [#1539] (https://github.com/lambdaclass/cairo-vm/pull/1539)

* feat: Implement air_private_input [#1552](https://github.com/lambdaclass/cairo-vm/pull/1552)

* feat: Add `proof_mode` flag to `cairo1-run` [#1537] (https://github.com/lambdaclass/cairo-vm/pull/1537)
  * The cairo1-run crate no longer compiles and executes in proof_mode by default
  * Add flag `proof_mode` to cairo1-run crate. Activating this flag will enable proof_mode compilation and execution

* dev: bump cairo 1 compiler dep to 2.4 [#1530](https://github.com/lambdaclass/cairo-vm/pull/1530)

#### [1.0.0-rc0] - 2024-1-5

* feat: Use `ProjectivePoint` from types-rs in ec_op builtin impl [#1532](https://github.com/lambdaclass/cairo-vm/pull/1532)

* feat(BREAKING): Replace `cairo-felt` crate with `starknet-types-core` (0.0.5) [#1408](https://github.com/lambdaclass/cairo-vm/pull/1408)

* feat(BREAKING): Add Cairo 1 proof mode compilation and execution [#1517] (https://github.com/lambdaclass/cairo-vm/pull/1517)
    * In the cairo1-run crate, now the Cairo 1 Programs are compiled and executed in proof-mode
    * BREAKING: Remove `CairoRunner.proof_mode: bool` field and replace it with `CairoRunner.runner_mode: RunnerMode`

* perf: Add `extensive_hints` feature to prevent performance regression for the common use-case [#1503] (https://github.com/lambdaclass/cairo-vm/pull/1503)

  * Gates changes added by #1491 under the feature flag `extensive_hints`

* chore: remove cancel-duplicates workflow [#1497](https://github.com/lambdaclass/cairo-vm/pull/1497)

* feat: Handle `pc`s outside of program segment in `VmException` [#1501] (https://github.com/lambdaclass/cairo-vm/pull/1501)

  * `VmException` now shows the full pc value instead of just the offset (`VmException.pc` field type changed to `Relocatable`)
  * `VmException.traceback` now shows the full pc value for each entry instead of hardcoding its index to 0.
  * Disable debug information for errors produced when `pc` is outside of the program segment (segment_index != 0). `VmException` fields `inst_location` & `error_attr_value` will be `None` in such case.

* feat: Allow running instructions from pcs outside the program segement [#1493](https://github.com/lambdaclass/cairo-vm/pull/1493)

* BREAKING: Partially Revert `Optimize trace relocation #906` [#1492](https://github.com/lambdaclass/cairo-vm/pull/1492)

  * Remove methods `VirtualMachine::get_relocated_trace`& `VirtualMachine::relocate_trace`.
  * Add `relocated_trace` field  & `relocate_trace` method to `CairoRunner`.
  * Swap `TraceEntry` for `RelocatedTraceEntry` type in `write_encoded_trace` & `PublicInput::new` signatures.
  * Now takes into account the program counter's segment index when building the execution trace instead of assuming it to be 0.

* feat: Add HintProcessor::execute_hint_extensive + refactor hint_ranges [#1491](https://github.com/lambdaclass/cairo-vm/pull/1491)

  * Add trait method `HintProcessorLogic::execute_hint_extensive`:
    * This method has a similar behaviour to `HintProcessorLogic::execute_hint` but it also returns a `HintExtension` (type alias for `HashMap<Relocatable, Vec<Box<dyn Any>>>`) that can be used to extend the current map of hints used by the VM. This behaviour achieves what the `vm_load_data` primitive does for cairo-lang, and is needed to implement os hints.
    * This method is now used by the VM to execute hints instead of `execute_hint`, but it's default implementation calls `execute_hint`, so current implementors of the `HintProcessor` trait won't notice any change.

  * Signature changes:
    * `pub fn step_hint(&mut self, hint_executor: &mut dyn HintProcessor, exec_scopes: &mut ExecutionScopes, hint_datas: &mut Vec<Box<dyn Any>>, constants: &HashMap<String, Felt252>) -> Result<(), VirtualMachineError>` -> `pub fn step_hint(&mut self, hint_processor: &mut dyn HintProcessor, exec_scopes: &mut ExecutionScopes, hint_datas: &mut Vec<Box<dyn Any>>, hint_ranges: &mut HashMap<Relocatable, HintRange>, constants: &HashMap<String, Felt252>) -> Result<(), VirtualMachineError>`
    * `pub fn step(&mut self, hint_executor: &mut dyn HintProcessor, exec_scopes: &mut ExecutionScopes, hint_data: &[Box<dyn Any>], constants: &HashMap<String, Felt252>) -> Result<(), VirtualMachineError>` -> `pub fn step(&mut self, hint_processor: &mut dyn HintProcessor, exec_scopes: &mut ExecutionScopes, hint_datas: &mut Vec<Box<dyn Any>>, hint_ranges: &mut HashMap<Relocatable, HintRange>, constants: &HashMap<String, Felt252>) -> Result<(), VirtualMachineError>`

* feat: add debugging capabilities behind `print` feature flag. [#1476](https://github.com/lambdaclass/cairo-vm/pull/1476)

* feat: add `cairo_run_program` function that takes a `Program` as an arg. [#1496](https://github.com/lambdaclass/cairo-vm/pull/1496)

#### [0.9.1] - 2023-11-16

* chore: bump `cairo-lang-` dependencies to 2.3.1 [#1482](https://github.com/lambdaclass/cairo-vm/pull/1482), [#1483](https://github.com/lambdaclass/cairo-vm/pull/1483)

* feat: Make PublicInput fields public [#1474](https://github.com/lambdaclass/cairo-vm/pull/1474)

* chore: bump starknet-crypto to v0.6.1 [#1469](https://github.com/lambdaclass/cairo-vm/pull/1469)

* feat: Implement the Serialize and Deserialize methods for the Program struct [#1458](https://github.com/lambdaclass/cairo-vm/pull/1458)

* feat: Use only program builtins when running cairo 1 programs [#1457](https://github.com/lambdaclass/cairo-vm/pull/1457)

* feat: Use latest cairo-vm version in cairo1-run crate [#1455](https://github.com/lambdaclass/cairo-vm/pull/1455)

* feat: Implement a CLI to run cairo 1 programs [#1370](https://github.com/lambdaclass/cairo-vm/pull/1370)

* fix: Fix string code of `BLAKE2S_ADD_UINT256` hint [#1454](https://github.com/lambdaclass/cairo-vm/pull/1454)

#### [0.9.0] - 2023-10-03

* fix: Default to empty attributes vector when the field is missing from the program JSON [#1450](https://github.com/lambdaclass/cairo-vm/pull/1450)

* fix: Change serialization of CairoPieMemory to match Python's binary format [#1447](https://github.com/lambdaclass/cairo-vm/pull/1447)

* fix: Remove Deserialize derive from CairoPie and fix Serialize implementation to match Python's [#1444](https://github.com/lambdaclass/cairo-vm/pull/1444)

* fix: ec_recover hints no longer panic when divisor is 0 [#1433](https://github.com/lambdaclass/cairo-vm/pull/1433)

* feat: Implement the Serialize and Deserialize traits for the CairoPie struct [#1438](https://github.com/lambdaclass/cairo-vm/pull/1438)

* fix: Using UINT256_HINT no longer panics when b is greater than 2^256 [#1430](https://github.com/lambdaclass/cairo-vm/pull/1430)

* feat: Added a differential fuzzer for programs with whitelisted hints [#1358](https://github.com/lambdaclass/cairo-vm/pull/1358)

* fix(breaking): Change return type of `get_execution_resources` to `RunnerError` [#1398](https://github.com/lambdaclass/cairo-vm/pull/1398)

* Don't build wasm-demo in `build` target + add ci job to run the wasm demo [#1393](https://github.com/lambdaclass/cairo-vm/pull/1393)

    * Adds default-members to workspace
    * Crate `examples/wasm-demo` is no longer built during `make build`
    * `make check` no longer compiles the cairo file used in the wasm-demo
    * Removes Makefile targets `examples/wasm-demo/src/array_sum.json` & `example_program`
    * `wasm-demo` now uses the compiled cairo file in `cairo_programs` directory instead of its own copy

* feat: Add `Program::new_for_proof` [#1396](https://github.com/lambdaclass/cairo-vm/pull/1396)

#### [0.8.7] - 2023-8-28

* Add REDUCE_V2 hint [#1420](https://github.com/lambdaclass/cairo-vm/pull/1420):
    * Implement REDUCE_V2 hint
    * Rename hint REDUCE -> REDUCE_V1

* BREAKING: Add `disable_trace_padding` to `CairoRunConfig`[#1233](https://github.com/lambdaclass/cairo-rs/pull/1233)

* feat: Implement `CairoRunner.get_cairo_pie`[#1375](https://github.com/lambdaclass/cairo-vm/pull/1375)

* fix: Compare air_public_inputs against python vm + Fix how public memory is built [#391](https://github.com/lambdaclass/cairo-vm/pull/1391)

    BugFixes:

    *  `CairoRunner.finalize_segments` now builds the output builtin's public memory (if applicable).
    * `MemorySegmentManager.get_public_memory_addresses` logic fixed.
    * `MemorySegmentManager.finalize` no longer skips segments when their public memory is None

    Minor changes:

    * `VirtualMachine.get_public_memory_addresses` now strips the "_builtin" suffix from builtin names
    * `MemorySegmentAddresses.stop_address` renamed to `stop_ptr`

    Overall these changes make the the air public input file (obtained through the --air_public_input flag) equivalent to the ones outputted by the cairo-lang version

* fix: Fix `SPLIT_FELT` hint [#1387](https://github.com/lambdaclass/cairo-vm/pull/1387)

* refactor: combine `Program.hints` and `Program.hints_ranges` into custom collection [#1366](https://github.com/lambdaclass/cairo-vm/pull/1366)

* fix: Fix div_mod [#1383](https://github.com/lambdaclass/cairo-vm/pull/1383)

  * Fixes `div_mod` function so that it behaves like the cairo-lang version
  * Various functions in the `math_utils` crate can now return a `MathError` : `div_mod`, `ec_add`, `line_slope`, `ec_double`, `ec_double_slope`.
  * Fixes `UINT256_MUL_INV_MOD_P` hint so that it behaves like the python code.

#### [0.8.6] - 2023-8-11

* fix: Handle error in hint `UINT256_MUL_DIV_MOD` when divides by zero [#1367](https://github.com/lambdaclass/cairo-vm/pull/1367)

* Add HintError::SyscallError and VmErrors::HINT_ERROR_STR constant [#1357](https://github.com/lambdaclass/cairo-rs/pull/1357)

* feat: make *arbitrary* feature also enable a `proptest::arbitrary::Arbitrary` implementation for `Felt252` [#1355](https://github.com/lambdaclass/cairo-vm/pull/1355)

* fix: correctly display invalid signature error message [#1361](https://github.com/lambdaclass/cairo-vm/pull/1361)

#### [0.8.5] - 2023-7-31

* fix: `Program` comparison depending on `hints_ranges` ordering [#1351](https://github.com/lambdaclass/cairo-rs/pull/1351)

* feat: implement the `--air_public_input` flag to the runner for outputting public inputs into a file [#1268](https://github.com/lambdaclass/cairo-rs/pull/1268)

* fix: CLI errors bad formatting and handling

* perf: replace insertion with bit-setting in validated addresses [#1208](https://github.com/lambdaclass/cairo-vm/pull/1208)

* fix: return error when a parsed hint's PC is invalid [#1340](https://github.com/lambdaclass/cairo-vm/pull/1340)

* chore(deps): bump _cairo-lang_ dependencies to v2.1.0-rc2 [#1345](https://github.com/lambdaclass/cairo-vm/pull/1345)

* chore(examples): remove _wee_alloc_ dependency from _wasm-demo_ example and _ensure-no_std_ dummy crate [#1337](https://github.com/lambdaclass/cairo-vm/pull/1337)

* docs: improved crate documentation [#1334](https://github.com/lambdaclass/cairo-vm/pull/1334)

* chore!: made `deserialize_utils` module private [#1334](https://github.com/lambdaclass/cairo-vm/pull/1334)
  BREAKING:
  * `deserialize_utils` is no longer exported
  * functions `maybe_add_padding`, `parse_value`, and `take_until_unbalanced` are no longer exported
  * `ReferenceParseError` is no more

* perf: changed `ok_or` usage for `ok_or_else` in expensive cases [#1332](https://github.com/lambdaclass/cairo-vm/pull/1332)

* feat: updated the old WASM example and moved it to [`examples/wasm-demo`](examples/wasm-demo/) [#1315](https://github.com/lambdaclass/cairo-vm/pull/1315)

* feat(fuzzing): add `arbitrary` feature to enable arbitrary derive in `Program` and `CairoRunConfig` [#1306](https://github.com/lambdaclass/cairo-vm/pull/1306) [#1330](https://github.com/lambdaclass/cairo-vm/pull/1330)

* perf: remove pointless iterator from rc limits tracking [#1316](https://github.com/lambdaclass/cairo-vm/pull/1316)

* feat(felt): add `from_bytes_le` and `from_bytes_ne` methods to `Felt252` [#1326](https://github.com/lambdaclass/cairo-vm/pull/1326)

* perf: change `Program::shared_program_data::hints` from `HashMap<usize, Vec<Box<dyn Any>>>` to `Vec<Box<dyn Any>>` and refer to them as ranges stored in a `Vec<_>` indexed by PC with run time reductions of up to 12% [#931](https://github.com/lambdaclass/cairo-vm/pull/931)
  BREAKING:
  * `get_hint_dictionary(&self, &[HintReference], &mut dyn HintProcessor) -> Result<HashMap<usize, Vec<Box<dyn Any>>, VirtualMachineError>` ->
    `get_hint_data(self, &[HintReference], &mut dyn HintProcessor) -> Result<Vec<Box<dyn Any>, VirtualMachineError>`
  * Hook methods receive `&[Box<dyn Any>]` rather than `&HashMap<usize, Vec<Box<dyn Any>>>`

#### [0.8.4]
**YANKED**

#### [0.8.3]
**YANKED**

#### [0.8.2] - 2023-7-10

* chore: update dependencies, particularly lamdaworks 0.1.2 -> 0.1.3 [#1323](https://github.com/lambdaclass/cairo-vm/pull/1323)

* fix: fix `UINT256_MUL_DIV_MOD` hint [#1320](https://github.com/lambdaclass/cairo-vm/pull/1320)

* feat: add dependency installation script `install.sh` [#1298](https://github.com/lambdaclass/cairo-vm/pull/1298)

* fix: specify resolver version 2 in the virtual workspace's manifest [#1311](https://github.com/lambdaclass/cairo-vm/pull/1311)

* feat: add `lambdaworks-felt` feature to `cairo-vm-cli` [#1308](https://github.com/lambdaclass/cairo-vm/pull/1308)

* chore: update dependencies, particularly clap 3.2 -> 4.3 [#1309](https://github.com/lambdaclass/cairo-vm/pull/1309)
  * this removes dependency on _atty_, that's no longer mantained

* chore: remove unused dependencies [#1307](https://github.com/lambdaclass/cairo-vm/pull/1307)
  * rand_core
  * serde_bytes
  * rusty-hook (_dev-dependency_)

* chore: bump `cairo-lang-starknet` and `cairo-lang-casm` dependencies to 2.0.0 [#1313](https://github.com/lambdaclass/cairo-vm/pull/1313)

#### [0.8.1] - 2023-6-29

* chore: change mentions of *cairo-rs-py* to *cairo-vm-py* [#1296](https://github.com/lambdaclass/cairo-vm/pull/1296)

* rename github repo from https://github.com/lambdaclass/cairo-rs to https://github.com/lambdaclass/cairo-vm [#1289](https://github.com/lambdaclass/cairo-vm/pull/1289)

* fix(security): avoid OOM crashes when programs jump to very high invalid addresses [#1285](https://github.com/lambdaclass/cairo-vm/pull/1285)

* fix: add `to_bytes_be` to the felt when `lambdaworks-felt` feature is active [#1290](https://github.com/lambdaclass/cairo-vm/pull/1290)

* chore: mark `modpow` and `to_signed_bytes_le` as *deprecated* [#1290](https://github.com/lambdaclass/cairo-vm/pull/1290)

* fix: bump *lambdaworks-math* to latest version, that fixes no-std support [#1293](https://github.com/lambdaclass/cairo-vm/pull/1293)

* build: remove dependency to `thiserror` (use `thiserror-no-std/std` instead)

* chore: use LambdaWorks' implementation of bit operations for `Felt252` [#1291](https://github.com/lambdaclass/cairo-vm/pull/1291)

* update `cairo-lang-starknet` and `cairo-lang-casm` dependencies to v2.0.0-rc6 [#1299](https://github.com/lambdaclass/cairo-vm/pull/1299)

#### [0.8.0] - 2023-6-26

* feat: Add feature `lambdaworks-felt` to `felt` & `cairo-vm` crates [#1281](https://github.com/lambdaclass/cairo-vm/pull/1281)

    Changes under this feature:
  * `Felt252` now uses *LambdaWorks*' `FieldElement` internally
  * BREAKING: some methods of `Felt252` were removed, namely: `modpow` and `to_signed_bytes_le`

#### [0.7.0] - 2023-6-26

* BREAKING: Integrate `RunResources` logic into `HintProcessor` trait [#1274](https://github.com/lambdaclass/cairo-vm/pull/1274)
  * Rename trait `HintProcessor` to `HintProcessorLogic`
  * Add trait `ResourceTracker`
  * Trait `HintProcessor` is now `HintProcessor: HintProcessorLogic + ResourceTracker`
  * `BuiltinHintProcessor::new` & `Cairo1HintProcessor::new` now receive the argumet `run_resources: RunResources`
  * `HintProcessorLogic::execute_hint` no longer receives `run_resources: &mut RunResources`
  * Remove argument `run_resources: &mut RunResources` from `CairoRunner::run_until_pc` & `CairoRunner::run_from_entrypoint`

* build: remove unused implicit features from cairo-vm [#1266](https://github.com/lambdaclass/cairo-vm/pull/1266)


#### [0.6.1] - 2023-6-23

* fix: updated the `custom_hint_example` and added it to the workspace [#1258](https://github.com/lambdaclass/cairo-vm/pull/1258)

* Add path to cairo-vm README.md [#1276](https://github.com/lambdaclass/cairo-vm/pull/1276)

* fix: change error returned when subtracting two `MaybeRelocatable`s to better reflect the cause [#1271](https://github.com/lambdaclass/cairo-vm/pull/1271)

* fix: CLI error message when using --help [#1270](https://github.com/lambdaclass/cairo-vm/pull/1270)

#### [0.6.0] - 2023-6-18

* fix: `dibit` hint no longer fails when called with an `m` of zero [#1247](https://github.com/lambdaclass/cairo-vm/pull/1247)

* fix(security): avoid denial of service on malicious input exploiting the scientific notation parser [#1239](https://github.com/lambdaclass/cairo-vm/pull/1239)

* BREAKING: Change `RunResources` usage:
    * Modify field type `RunResources.n_steps: Option<usize>,`

    * Public Api Changes:
        *  CairoRunner::run_until_pc: Now receive a `&mut RunResources` instead of an `&mut Option<RunResources>`
        *  CairoRunner::run_from_entrypoint: Now receive a `&mut RunResources` instead of an `&mut Option<RunResources>`
        * VirtualMachine::Step: Add `&mut RunResources` as input
        * Trait HintProcessor::execute_hint: Add  `&mut RunResources` as an input

* perf: accumulate `min` and `max` instruction offsets during run to speed up range check [#1080](https://github.com/lambdaclass/cairo-vm/pull/)
  BREAKING: `Cairo_runner::get_perm_range_check_limits` no longer returns an error when called without trace enabled, as it no longer depends on it

* perf: process reference list on `Program` creation only [#1214](https://github.com/lambdaclass/cairo-vm/pull/1214)
  Also keep them in a `Vec<_>` instead of a `HashMap<_, _>` since it will be continuous anyway.
  BREAKING:
  * `HintProcessor::compile_hint` now receies a `&[HintReference]` rather than `&HashMap<usize, HintReference>`
  * Public `CairoRunner::get_reference_list` has been removed

* BREAKING: Add no_std compatibility to cairo-vm (cairo-1-hints feature still not supported)
    * Move the vm to its own directory and crate, different from the workspace [#1215](https://github.com/lambdaclass/cairo-vm/pull/1215)

    * Add an `ensure_no_std` crate that the CI will use to check that new changes don't revert `no_std` support [#1215](https://github.com/lambdaclass/cairo-vm/pull/1215) [#1232](https://github.com/lambdaclass/cairo-vm/pull/1232)

    * replace the use of `num-prime::is_prime` by a custom implementation, therefore restoring `no_std` compatibility [#1238](https://github.com/lambdaclass/cairo-vm/pull/1238)

#### [0.5.2] - 2023-6-12

* BREAKING: Compute `ExecutionResources.n_steps` without requiring trace [#1222](https://github.com/lambdaclass/cairo-vm/pull/1222)

  * `CairoRunner::get_execution_resources` return's `n_steps` field value is now set to `vm.current_step` instead of `0` if both `original_steps` and `trace` are set to `None`

* Add `RunResources::get_n_steps` method [#1225](https://github.com/lambdaclass/cairo-vm/pull/1225)

* refactor: simplify `mem_eq`

* fix: pin Cairo compiler version [#1220](https://github.com/lambdaclass/cairo-vm/pull/1220)

* perf: make `inner_rc_bound` a constant, improving performance of the range-check builtin

* fix: substraction of `MaybeRelocatable` always behaves as signed [#1218](https://github.com/lambdaclass/cairo-vm/pull/1218)

#### [0.5.1] - 2023-6-7

* fix: fix overflow for `QUAD_BIT` and `DI_BIT` hints [#1209](https://github.com/lambdaclass/cairo-vm/pull/1209)
  Fixes [#1205](https://github.com/lambdaclass/cairo-vm/issue/1205)

* fix: fix hints `UINT256_UNSIGNED_DIV_REM` && `UINT256_EXPANDED_UNSIGNED_DIV_REM` [#1203](https://github.com/lambdaclass/cairo-vm/pull/1203)

* bugfix: fix deserialization of scientific notation with fractional values [#1202](https://github.com/lambdaclass/cairo-vm/pull/1202)

* feat: implement `mem_eq` function to test for equality of two ranges in memory [#1198](https://github.com/lambdaclass/cairo-vm/pull/1198)

* perf: use `mem_eq` in `set_add` [#1198](https://github.com/lambdaclass/cairo-vm/pull/1198)

* feat: wrap big variants of `HintError`, `VirtualMachineError`, `RunnerError`, `MemoryError`, `MathError`, `InsufficientAllocatedCellsError` in `Box` [#1193](https://github.com/lambdaclass/cairo-vm/pull/1193)
  * BREAKING: all tuple variants of `HintError` with a single `Felt252` or multiple elements now receive a single `Box`

* Add `Program::builtins_len method` [#1194](https://github.com/lambdaclass/cairo-vm/pull/1194)

* fix: Handle the deserialization of serde_json::Number with scientific notation (e.g.: Number(1e27)) in felt_from_number function [#1188](https://github.com/lambdaclass/cairo-vm/pull/1188)

* feat: Add RunResources Struct [#1175](https://github.com/lambdaclass/cairo-vm/pull/1175)
  * BREAKING: Modify `CairoRunner::run_until_pc` arity. Add `run_resources: &mut Option<RunResources>` input
  * BREAKING: Modify `CairoRunner::run_from_entrypoint` arity. Add `run_resources: &mut Option<RunResources>` input

* fix: Fix 'as_int' conversion usage in hints `ASSERT_250_BIT` &  `SIGNED_DIV_REM` [#1191](https://github.com/lambdaclass/cairo-vm/pull/1191)


* bugfix: Use cairo constants in `ASSERT_250_BIT` hint [#1187](https://github.com/lambdaclass/cairo-vm/pull/1187)

* bugfix: Fix `EC_DOUBLE_ASSIGN_NEW_X_V2` hint not taking `SECP_P` value from the current execution scope [#1186](https://github.com/lambdaclass/cairo-vm/pull/1186)

* fix: Fix hint `BIGINT_PACK_DIV_MOD` [#1189](https://github.com/lambdaclass/cairo-vm/pull/1189)

* fix: Fix possible subtraction overflow in `QUAD_BIT` & `DI_BIT` hints [#1185](https://github.com/lambdaclass/cairo-vm/pull/1185)

  * These hints now return an error when ids.m equals zero

* fix: felt_from_number not properly returning parse errors [#1012](https://github.com/lambdaclass/cairo-vm/pull/1012)

* fix: Fix felt sqrt and Signed impl [#1150](https://github.com/lambdaclass/cairo-vm/pull/1150)

  * BREAKING: Fix `Felt252` methods `abs`, `signum`, `is_positive`, `is_negative` and `sqrt`
  * BREAKING: Remove function `math_utils::sqrt`(Now moved to `Felt252::sqrt`)

* feat: Add method `CairoRunner::initialize_function_runner_cairo_1` [#1151](https://github.com/lambdaclass/cairo-vm/pull/1151)

  * Add method `pub fn initialize_function_runner_cairo_1(
        &mut self,
        vm: &mut VirtualMachine,
        program_builtins: &[BuiltinName],
    ) -> Result<(), RunnerError>` to `CairoRunner`

  * BREAKING: Move field `builtins` from `SharedProgramData` to `Program`
  * BREAKING: Remove argument `add_segment_arena_builtin` from `CairoRunner::initialize_function_runner`, it is now always false
  * BREAKING: Add `segment_arena` enum variant to `BuiltinName`

* Fix implementation of `InitSquashData` and `ShouldSkipSquashLoop`

* Add more hints to `Cairo1HintProcessor` [#1171](https://github.com/lambdaclass/cairo-vm/pull/1171)
                                          [#1143](https://github.com/lambdaclass/cairo-vm/pull/1143)

    * `Cairo1HintProcessor` can now run the following hints:
        * Felt252DictEntryInit
        * Felt252DictEntryUpdate
        * GetCurrentAccessDelta
        * InitSquashData
        * AllocConstantSize
        * GetCurrentAccessIndex
        * ShouldContinueSquashLoop
        * FieldSqrt
        * Uint512DivMod

* Add some small considerations regarding Cairo 1 programs [#1144](https://github.com/lambdaclass/cairo-vm/pull/1144):

  * Ignore Casm and Sierra files
  * Add special flag to compile Cairo 1 programs

* Make the VM able to run `CasmContractClass` files under `cairo-1-hints` feature [#1098](https://github.com/lambdaclass/cairo-vm/pull/1098)

  * Implement `TryFrom<CasmContractClass> for Program`
  * Add `Cairo1HintProcessor`

#### 0.5.0
**YANKED**

#### [0.4.0] - 2023-05-12

* perf: insert elements from the tail in `load_data` so reallocation happens only once [#1117](https://github.com/lambdaclass/cairo-vm/pull/1117)

* Add `CairoRunner::get_program method` [#1123](https://github.com/lambdaclass/cairo-vm/pull/1123)

* Use to_signed_felt as function for felt252 as BigInt within [-P/2, P/2] range and use to_bigint as function for representation as BigInt. [#1100](https://github.com/lambdaclass/cairo-vm/pull/1100)

* Implement hint on field_arithmetic lib [#1090](https://github.com/lambdaclass/cairo-vm/pull/1090)

    `BuiltinHintProcessor` now supports the following hints:

    ```python
        %{
            def split(num: int, num_bits_shift: int, length: int):
                a = []
                for _ in range(length):
                    a.append( num & ((1 << num_bits_shift) - 1) )
                    num = num >> num_bits_shift
                return tuple(a)

            def pack(z, num_bits_shift: int) -> int:
                limbs = (z.d0, z.d1, z.d2)
                return sum(limb << (num_bits_shift * i) for i, limb in enumerate(limbs))

            a = pack(ids.a, num_bits_shift = 128)
            b = pack(ids.b, num_bits_shift = 128)
            p = pack(ids.p, num_bits_shift = 128)

            res = (a - b) % p


            res_split = split(res, num_bits_shift=128, length=3)

            ids.res.d0 = res_split[0]
            ids.res.d1 = res_split[1]
            ids.res.d2 = res_split[2]
        %}
    ```

* Add missing hint on cairo_secp lib [#1089](https://github.com/lambdaclass/cairo-vm/pull/1089):
    `BuiltinHintProcessor` now supports the following hint:

    ```python

    from starkware.cairo.common.cairo_secp.secp_utils import pack

    slope = pack(ids.slope, PRIME)
    x0 = pack(ids.point0.x, PRIME)
    x1 = pack(ids.point1.x, PRIME)
    y0 = pack(ids.point0.y, PRIME)

    value = new_x = (pow(slope, 2, SECP_P) - x0 - x1) % SECP_P
    ```

* Add missing hint on vrf.json whitelist [#1055](https://github.com/lambdaclass/cairo-vm/pull/1055):

     `BuiltinHintProcessor` now supports the following hint:

     ```python
    %{
        PRIME = 2**255 - 19
        II = pow(2, (PRIME - 1) // 4, PRIME)

        xx = ids.xx.low + (ids.xx.high<<128)
        x = pow(xx, (PRIME + 3) // 8, PRIME)
        if (x * x - xx) % PRIME != 0:
            x = (x * II) % PRIME
        if x % 2 != 0:
            x = PRIME - x
        ids.x.low = x & ((1<<128)-1)
        ids.x.high = x >> 128
    %}
    ```

* Implement hint variant for finalize_blake2s[#1072](https://github.com/lambdaclass/cairo-vm/pull/1072)

    `BuiltinHintProcessor` now supports the following hint:

     ```python
    %{
        # Add dummy pairs of input and output.
        from starkware.cairo.common.cairo_blake2s.blake2s_utils import IV, blake2s_compress

        _n_packed_instances = int(ids.N_PACKED_INSTANCES)
        assert 0 <= _n_packed_instances < 20
        _blake2s_input_chunk_size_felts = int(ids.BLAKE2S_INPUT_CHUNK_SIZE_FELTS)
        assert 0 <= _blake2s_input_chunk_size_felts < 100

        message = [0] * _blake2s_input_chunk_size_felts
        modified_iv = [IV[0] ^ 0x01010020] + IV[1:]
        output = blake2s_compress(
            message=message,
            h=modified_iv,
            t0=0,
            t1=0,
            f0=0xffffffff,
            f1=0,
        )
        padding = (message + modified_iv + [0, 0xffffffff] + output) * (_n_packed_instances - 1)
        segments.write_arg(ids.blake2s_ptr_end, padding)
        %}
        ```

* Implement fast_ec_add hint variant [#1087](https://github.com/lambdaclass/cairo-vm/pull/1087)

`BuiltinHintProcessor` now supports the following hint:

    ```python
    %{
        from starkware.cairo.common.cairo_secp.secp_utils import SECP_P, pack

        slope = pack(ids.slope, PRIME)
        x0 = pack(ids.pt0.x, PRIME)
        x1 = pack(ids.pt1.x, PRIME)
        y0 = pack(ids.pt0.y, PRIME)

        value = new_x = (pow(slope, 2, SECP_P) - x0 - x1) % SECP_P
    %}
    ```

* feat(hints): Add alternative string for hint IS_ZERO_PACK_EXTERNAL_SECP [#1082](https://github.com/lambdaclass/cairo-vm/pull/1082)

    `BuiltinHintProcessor` now supports the following hint:

    ```python
    %{
        from starkware.cairo.common.cairo_secp.secp_utils import pack
        x = pack(ids.x, PRIME) % SECP_P
    %}
    ```

* Add alternative hint code for ec_double hint [#1083](https://github.com/lambdaclass/cairo-vm/pull/1083)

    `BuiltinHintProcessor` now supports the following hint:

    ```python
    %{
        from starkware.cairo.common.cairo_secp.secp_utils import SECP_P, pack

        slope = pack(ids.slope, PRIME)
        x = pack(ids.pt.x, PRIME)
        y = pack(ids.pt.y, PRIME)

        value = new_x = (pow(slope, 2, SECP_P) - 2 * x) % SECP_P
    %}
    ```

* fix(security)!: avoid DoS on malicious insertion to memory [#1099](https://github.com/lambdaclass/cairo-vm/pull/1099)
    * A program could crash the library by attempting to insert a value at an address with a big offset; fixed by trying to reserve to check for allocation failure
    * A program could crash the program by exploiting an integer overflow when attempting to insert a value at an address with offset `usize::MAX`

    BREAKING: added a new error variant `MemoryError::VecCapacityExceeded`

* perf: specialize addition for `u64` and `Felt252` [#932](https://github.com/lambdaclass/cairo-vm/pull/932)
    * Avoids the creation of a new `Felt252` instance for additions with a very restricted valid range
    * This impacts specially the addition of `Relocatable` with `Felt252` values in `update_pc`, which take a significant amount of time in some benchmarks

* fix(starknet-crypto): bump version to `0.5.0` [#1088](https://github.com/lambdaclass/cairo-vm/pull/1088)
    * This includes the fix for a `panic!` in `ecdsa::verify`.
      See: [#365](https://github.com/xJonathanLEI/starknet-rs/issues/365) and [#366](https://github.com/xJonathanLEI/starknet-rs/pulls/366)

* feat(hints): Add alternative string for hint IS_ZERO_PACK [#1081](https://github.com/lambdaclass/cairo-vm/pull/1081)

    `BuiltinHintProcessor` now supports the following hint:

    ```python
    %{
        from starkware.cairo.common.cairo_secp.secp_utils import SECP_P, pack
        x = pack(ids.x, PRIME) % SECP_P
    %}

* Add missing hints `NewHint#55`, `NewHint#56`, and `NewHint#57` [#1077](https://github.com/lambdaclass/cairo-vm/issues/1077)

    `BuiltinHintProcessor` now supports the following hints:

    ```python
    from starkware.cairo.common.cairo_secp.secp_utils import pack
    SECP_P=2**255-19

    x = pack(ids.x, PRIME) % SECP_P
    ```

    ```python
    from starkware.cairo.common.cairo_secp.secp_utils import pack
    SECP_P=2**255-19

    value = pack(ids.x, PRIME) % SECP_P
    ```

    ```python
    SECP_P=2**255-19
    from starkware.python.math_utils import div_mod

    value = x_inv = div_mod(1, x, SECP_P)
    ```

* Implement hint for `starkware.cairo.common.cairo_keccak.keccak._copy_inputs` as described by whitelist `starknet/security/whitelists/cairo_keccak.json` [#1058](https://github.com/lambdaclass/cairo-vm/pull/1058)

    `BuiltinHintProcessor` now supports the following hint:

    ```python
    %{ ids.full_word = int(ids.n_bytes >= 8) %}
    ```

* perf: cache decoded instructions [#944](https://github.com/lambdaclass/cairo-vm/pull/944)
    * Creates a new cache field in `VirtualMachine` that stores the `Instruction` instances as they get decoded from memory, significantly reducing decoding overhead, with gains up to 9% in runtime according to benchmarks in the performance server

* Add alternative hint code for nondet_bigint3 hint [#1071](https://github.com/lambdaclass/cairo-vm/pull/1071)

    `BuiltinHintProcessor` now supports the following hint:

    ```python
    %{
        from starkware.cairo.common.cairo_secp.secp_utils import split
        segments.write_arg(ids.res.address_, split(value))
    %}
    ```

* Add missing hint on vrf.json lib [#1052](https://github.com/lambdaclass/cairo-vm/pull/1052):

    `BuiltinHintProcessor` now supports the following hint:

    ```python
    %{
        from starkware.cairo.common.cairo_secp.secp_utils import pack
        SECP_P = 2**255-19

        slope = pack(ids.slope, PRIME)
        x0 = pack(ids.point0.x, PRIME)
        x1 = pack(ids.point1.x, PRIME)
        y0 = pack(ids.point0.y, PRIME)

        value = new_x = (pow(slope, 2, SECP_P) - x0 - x1) % SECP_P
    %}
    ```

* Implement hint for cairo_sha256_arbitrary_input_length whitelist [#1091](https://github.com/lambdaclass/cairo-vm/pull/1091)

    `BuiltinHintProcessor` now supports the following hint:

    ```python
    %{
        from starkware.cairo.common.cairo_sha256.sha256_utils import (
            compute_message_schedule, sha2_compress_function)

        _sha256_input_chunk_size_felts = int(ids.SHA256_INPUT_CHUNK_SIZE_FELTS)
        assert 0 <= _sha256_input_chunk_size_felts < 100
        _sha256_state_size_felts = int(ids.SHA256_STATE_SIZE_FELTS)
        assert 0 <= _sha256_state_size_felts < 100
        w = compute_message_schedule(memory.get_range(
            ids.sha256_start, _sha256_input_chunk_size_felts))
        new_state = sha2_compress_function(memory.get_range(ids.state, _sha256_state_size_felts), w)
        segments.write_arg(ids.output, new_state)
    %}
    ```

* Add missing hint on vrf.json lib [#1053](https://github.com/lambdaclass/cairo-vm/pull/1053):

     `BuiltinHintProcessor` now supports the following hint:

     ```python
    %{
        from starkware.cairo.common.cairo_secp.secp_utils import SECP_P, pack
        SECP_P = 2**255-19

        slope = pack(ids.slope, PRIME)
        x = pack(ids.point.x, PRIME)
        y = pack(ids.point.y, PRIME)

        value = new_x = (pow(slope, 2, SECP_P) - 2 * x) % SECP_P
    %}
    ```

* Implement hint on 0.6.0.json whitelist [#1044](https://github.com/lambdaclass/cairo-vm/pull/1044):

     `BuiltinHintProcessor` now supports the following hints:

    ```python
    %{
       ids.a_lsb = ids.a & 1
       ids.b_lsb = ids.b & 1
    %}
    ```

* Implement hint for `starkware.cairo.common.cairo_keccak.keccak._block_permutation` as described by whitelist `starknet/security/whitelists/cairo_keccak.json` [#1046](https://github.com/lambdaclass/cairo-vm/pull/1046)

    `BuiltinHintProcessor` now supports the following hint:

    ```python
    %{
        from starkware.cairo.common.cairo_keccak.keccak_utils import keccak_func
        _keccak_state_size_felts = int(ids.KECCAK_STATE_SIZE_FELTS)
        assert 0 <= _keccak_state_size_felts < 100
        output_values = keccak_func(memory.get_range(
            ids.keccak_ptr_start, _keccak_state_size_felts))
        segments.write_arg(ids.output, output_values)
    %}
    ```

* Implement hint on cairo_blake2s whitelist [#1040](https://github.com/lambdaclass/cairo-vm/pull/1040)

    `BuiltinHintProcessor` now supports the following hint:

    ```python
    %{
        from starkware.cairo.common.cairo_blake2s.blake2s_utils import IV, blake2s_compress

        _blake2s_input_chunk_size_felts = int(ids.BLAKE2S_INPUT_CHUNK_SIZE_FELTS)
        assert 0 <= _blake2s_input_chunk_size_felts < 100

        new_state = blake2s_compress(
            message=memory.get_range(ids.blake2s_start, _blake2s_input_chunk_size_felts),
            h=[IV[0] ^ 0x01010020] + IV[1:],
            t0=ids.n_bytes,
            t1=0,
            f0=0xffffffff,
            f1=0,
        )

        segments.write_arg(ids.output, new_state)
    %}
    ```

* Implement hint on cairo_blake2s whitelist [#1039](https://github.com/lambdaclass/cairo-vm/pull/1039)

    `BuiltinHintProcessor` now supports the following hint:

    ```python

    %{
        # Add dummy pairs of input and output.
        from starkware.cairo.common.cairo_blake2s.blake2s_utils import IV, blake2s_compress

        _n_packed_instances = int(ids.N_PACKED_INSTANCES)
        assert 0 <= _n_packed_instances < 20
        _blake2s_input_chunk_size_felts = int(ids.BLAKE2S_INPUT_CHUNK_SIZE_FELTS)
        assert 0 <= _blake2s_input_chunk_size_felts < 100

        message = [0] * _blake2s_input_chunk_size_felts
        modified_iv = [IV[0] ^ 0x01010020] + IV[1:]
        output = blake2s_compress(
            message=message,
            h=modified_iv,
            t0=0,
            t1=0,
            f0=0xffffffff,
            f1=0,
        )
        padding = (modified_iv + message + [0, 0xffffffff] + output) * (_n_packed_instances - 1)
        segments.write_arg(ids.blake2s_ptr_end, padding)
    %}

* Add `Program::iter_identifiers(&self) -> Iterator<Item = (&str, &Identifier)>` to get an iterator over the program's identifiers [#1079](https://github.com/lambdaclass/cairo-vm/pull/1079)

* Implement hint on `assert_le_felt` for versions 0.6.0 and 0.8.2 [#1047](https://github.com/lambdaclass/cairo-vm/pull/1047):

     `BuiltinHintProcessor` now supports the following hints:

     ```python

     %{
        from starkware.cairo.common.math_utils import assert_integer
        assert_integer(ids.a)
        assert_integer(ids.b)
        assert (ids.a % PRIME) <= (ids.b % PRIME), \
            f'a = {ids.a % PRIME} is not less than or equal to b = {ids.b % PRIME}.'
    %}

     ```

     ```python

    %{
        from starkware.cairo.common.math_utils import assert_integer
        assert_integer(ids.a)
        assert_integer(ids.b)
        a = ids.a % PRIME
        b = ids.b % PRIME
        assert a <= b, f'a = {a} is not less than or equal to b = {b}.'

        ids.small_inputs = int(
            a < range_check_builtin.bound and (b - a) < range_check_builtin.bound)
    %}

     ```

* Add missing hints on whitelist [#1073](https://github.com/lambdaclass/cairo-vm/pull/1073):

    `BuiltinHintProcessor` now supports the following hints:

    ```python
        ids.is_250 = 1 if ids.addr < 2**250 else 0
    ```

    ```python
        # Verify the assumptions on the relationship between 2**250, ADDR_BOUND and PRIME.
        ADDR_BOUND = ids.ADDR_BOUND % PRIME
        assert (2**250 < ADDR_BOUND <= 2**251) and (2 * 2**250 < PRIME) and (
                ADDR_BOUND * 2 > PRIME), \
            'normalize_address() cannot be used with the current constants.'
        ids.is_small = 1 if ids.addr < ADDR_BOUND else 0
    ```

* Implement hint on ec_recover.json whitelist [#1038](https://github.com/lambdaclass/cairo-vm/pull/1038):

    `BuiltinHintProcessor` now supports the following hint:

    ```python
    %{
         value = k = product // m
    %}
    ```

* Implement hint on ec_recover.json whitelist [#1037](https://github.com/lambdaclass/cairo-vm/pull/1037):

    `BuiltinHintProcessor` now supports the following hint:

    ```python
    %{
        from starkware.cairo.common.cairo_secp.secp_utils import pack
        from starkware.python.math_utils import div_mod, safe_div

        a = pack(ids.a, PRIME)
        b = pack(ids.b, PRIME)
        product = a * b
        m = pack(ids.m, PRIME)

        value = res = product % m

    %}
    ```

* Implement hint for `starkware.cairo.common.cairo_keccak.keccak.finalize_keccak` as described by whitelist `starknet/security/whitelists/cairo_keccak.json` [#1041](https://github.com/lambdaclass/cairo-vm/pull/1041)

    `BuiltinHintProcessor` now supports the following hint:

    ```python
    %{
        # Add dummy pairs of input and output.
        _keccak_state_size_felts = int(ids.KECCAK_STATE_SIZE_FELTS)
        _block_size = int(ids.BLOCK_SIZE)
        assert 0 <= _keccak_state_size_felts < 100
        assert 0 <= _block_size < 1000
        inp = [0] * _keccak_state_size_felts
        padding = (inp + keccak_func(inp)) * _block_size
        segments.write_arg(ids.keccak_ptr_end, padding)
    %}
    ```

* Implement hint on ec_recover.json whitelist [#1036](https://github.com/lambdaclass/cairo-vm/pull/1036):

    `BuiltinHintProcessor` now supports the following hint:

    ```python

    %{
        from starkware.cairo.common.cairo_secp.secp_utils import pack
        from starkware.python.math_utils import div_mod, safe_div

        a = pack(ids.a, PRIME)
        b = pack(ids.b, PRIME)

        value = res = a - b
    %}

    ```

* Add missing hint on vrf.json lib [#1054](https://github.com/lambdaclass/cairo-vm/pull/1054):

    `BuiltinHintProcessor` now supports the following hint:

    ```python
        from starkware.cairo.common.cairo_secp.secp_utils import pack
        SECP_P = 2**255-19

        y = pack(ids.point.y, PRIME) % SECP_P
        # The modulo operation in python always returns a nonnegative number.
        value = (-y) % SECP_P
    ```

* Implement hint on ec_recover.json whitelist [#1032](https://github.com/lambdaclass/cairo-vm/pull/1032):

    `BuiltinHintProcessor` now supports the following hint:

    ```python
    %{
        from starkware.cairo.common.cairo_secp.secp_utils import pack
        from starkware.python.math_utils import div_mod, safe_div

        N = pack(ids.n, PRIME)
        x = pack(ids.x, PRIME) % N
        s = pack(ids.s, PRIME) % N,
        value = res = div_mod(x, s, N)
    %}
    ```

* Implement hints on field_arithmetic lib (Part 2) [#1004](https://github.com/lambdaclass/cairo-vm/pull/1004)

    `BuiltinHintProcessor` now supports the following hint:

    ```python
    %{
        from starkware.python.math_utils import div_mod

        def split(num: int, num_bits_shift: int, length: int):
            a = []
            for _ in range(length):
                a.append( num & ((1 << num_bits_shift) - 1) )
                num = num >> num_bits_shift
            return tuple(a)

        def pack(z, num_bits_shift: int) -> int:
            limbs = (z.d0, z.d1, z.d2)
            return sum(limb << (num_bits_shift * i) for i, limb in enumerate(limbs))

        a = pack(ids.a, num_bits_shift = 128)
        b = pack(ids.b, num_bits_shift = 128)
        p = pack(ids.p, num_bits_shift = 128)
        # For python3.8 and above the modular inverse can be computed as follows:
        # b_inverse_mod_p = pow(b, -1, p)
        # Instead we use the python3.7-friendly function div_mod from starkware.python.math_utils
        b_inverse_mod_p = div_mod(1, b, p)


        b_inverse_mod_p_split = split(b_inverse_mod_p, num_bits_shift=128, length=3)

        ids.b_inverse_mod_p.d0 = b_inverse_mod_p_split[0]
        ids.b_inverse_mod_p.d1 = b_inverse_mod_p_split[1]
        ids.b_inverse_mod_p.d2 = b_inverse_mod_p_split[2]
    %}
    ```

* Optimizations for hash builtin [#1029](https://github.com/lambdaclass/cairo-vm/pull/1029):
  * Track the verified addresses by offset in a `Vec<bool>` rather than storing the address in a `Vec<Relocatable>`

* Add missing hint on vrf.json whitelist [#1056](https://github.com/lambdaclass/cairo-vm/pull/1056):

    `BuiltinHintProcessor` now supports the following hint:

    ```python
    %{
        from starkware.python.math_utils import ec_double_slope
        from starkware.cairo.common.cairo_secp.secp_utils import pack
        SECP_P = 2**255-19

        # Compute the slope.
        x = pack(ids.point.x, PRIME)
        y = pack(ids.point.y, PRIME)
        value = slope = ec_double_slope(point=(x, y), alpha=42204101795669822316448953119945047945709099015225996174933988943478124189485, p=SECP_P)
    %}
    ```

* Add missing hint on vrf.json whitelist [#1035](https://github.com/lambdaclass/cairo-vm/pull/1035):

    `BuiltinHintProcessor` now supports the following hint:

    ```python
    %{
        from starkware.python.math_utils import line_slope
        from starkware.cairo.common.cairo_secp.secp_utils import pack
        SECP_P = 2**255-19
        # Compute the slope.
        x0 = pack(ids.point0.x, PRIME)
        y0 = pack(ids.point0.y, PRIME)
        x1 = pack(ids.point1.x, PRIME)
        y1 = pack(ids.point1.y, PRIME)
        value = slope = line_slope(point1=(x0, y0), point2=(x1, y1), p=SECP_P)
    %}
    ```

* Add missing hint on vrf.json whitelist [#1035](https://github.com/lambdaclass/cairo-vm/pull/1035):

    `BuiltinHintProcessor` now supports the following hint:

    ```python
    %{
        from starkware.cairo.common.cairo_secp.secp_utils import pack
        SECP_P = 2**255-19
        to_assert = pack(ids.val, PRIME)
        q, r = divmod(pack(ids.val, PRIME), SECP_P)
        assert r == 0, f"verify_zero: Invalid input {ids.val.d0, ids.val.d1, ids.val.d2}."
        ids.q = q % PRIME
    %}
    ```

* Add missing hint on vrf.json whitelist [#1000](https://github.com/lambdaclass/cairo-vm/pull/1000):

    `BuiltinHintProcessor` now supports the following hint:

    ```python
        def pack_512(u, num_bits_shift: int) -> int:
            limbs = (u.d0, u.d1, u.d2, u.d3)
            return sum(limb << (num_bits_shift * i) for i, limb in enumerate(limbs))

        x = pack_512(ids.x, num_bits_shift = 128)
        p = ids.p.low + (ids.p.high << 128)
        x_inverse_mod_p = pow(x,-1, p)

        x_inverse_mod_p_split = (x_inverse_mod_p & ((1 << 128) - 1), x_inverse_mod_p >> 128)

        ids.x_inverse_mod_p.low = x_inverse_mod_p_split[0]
        ids.x_inverse_mod_p.high = x_inverse_mod_p_split[1]
    ```

* BREAKING CHANGE: Fix `CairoRunner::get_memory_holes` [#1027](https://github.com/lambdaclass/cairo-vm/pull/1027):

  * Skip builtin segements when counting memory holes
  * Check amount of memory holes for all tests in cairo_run_test
  * Remove duplicated tests in cairo_run_test
  * BREAKING CHANGE: `MemorySegmentManager.get_memory_holes` now also receives the amount of builtins in the vm. Signature is now `pub fn get_memory_holes(&self, builtin_count: usize) -> Result<usize, MemoryError>`

* Add missing hints on cairo_secp lib [#1026](https://github.com/lambdaclass/cairo-vm/pull/1026):

    `BuiltinHintProcessor` now supports the following hints:

    ```python
    from starkware.cairo.common.cairo_secp.secp256r1_utils import SECP256R1_ALPHA as ALPHA
    ```
    and:

    ```python
    from starkware.cairo.common.cairo_secp.secp256r1_utils import SECP256R1_N as N
    ```

* Add missing hint on vrf.json lib [#1043](https://github.com/lambdaclass/cairo-vm/pull/1043):

    `BuiltinHintProcessor` now supports the following hint:

    ```python
        from starkware.python.math_utils import div_mod

        def split(a: int):
            return (a & ((1 << 128) - 1), a >> 128)

        def pack(z, num_bits_shift: int) -> int:
            limbs = (z.low, z.high)
            return sum(limb << (num_bits_shift * i) for i, limb in enumerate(limbs))

        a = pack(ids.a, 128)
        b = pack(ids.b, 128)
        p = pack(ids.p, 128)
        # For python3.8 and above the modular inverse can be computed as follows:
        # b_inverse_mod_p = pow(b, -1, p)
        # Instead we use the python3.7-friendly function div_mod from starkware.python.math_utils
        b_inverse_mod_p = div_mod(1, b, p)

        b_inverse_mod_p_split = split(b_inverse_mod_p)

        ids.b_inverse_mod_p.low = b_inverse_mod_p_split[0]
        ids.b_inverse_mod_p.high = b_inverse_mod_p_split[1]
    ```

* Add missing hints `NewHint#35` and `NewHint#36` [#975](https://github.com/lambdaclass/cairo-vm/issues/975)

    `BuiltinHintProcessor` now supports the following hint:

    ```python
    from starkware.cairo.common.cairo_secp.secp_utils import pack
    from starkware.cairo.common.math_utils import as_int
    from starkware.python.math_utils import div_mod, safe_div

    p = pack(ids.P, PRIME)
    x = pack(ids.x, PRIME) + as_int(ids.x.d3, PRIME) * ids.BASE ** 3 + as_int(ids.x.d4, PRIME) * ids.BASE ** 4
    y = pack(ids.y, PRIME)

    value = res = div_mod(x, y, p)
    ```

    ```python
    k = safe_div(res * y - x, p)
    value = k if k > 0 else 0 - k
    ids.flag = 1 if k > 0 else 0
    ```

* Add missing hint on cairo_secp lib [#1057](https://github.com/lambdaclass/cairo-vm/pull/1057):

    `BuiltinHintProcessor` now supports the following hint:

    ```python
        from starkware.cairo.common.cairo_secp.secp_utils import pack
        from starkware.python.math_utils import ec_double_slope

        # Compute the slope.
        x = pack(ids.point.x, PRIME)
        y = pack(ids.point.y, PRIME)
        value = slope = ec_double_slope(point=(x, y), alpha=ALPHA, p=SECP_P)
    ```

* Add missing hint on uint256_improvements lib [#1025](https://github.com/lambdaclass/cairo-vm/pull/1025):

    `BuiltinHintProcessor` now supports the following hint:

    ```python
        from starkware.python.math_utils import isqrt
        n = (ids.n.high << 128) + ids.n.low
        root = isqrt(n)
        assert 0 <= root < 2 ** 128
        ids.root = root
    ```

* Add missing hint on vrf.json lib [#1045](https://github.com/lambdaclass/cairo-vm/pull/1045):

    `BuiltinHintProcessor` now supports the following hint:

    ```python
        from starkware.python.math_utils import is_quad_residue, sqrt

        def split(a: int):
            return (a & ((1 << 128) - 1), a >> 128)

        def pack(z) -> int:
            return z.low + (z.high << 128)

        generator = pack(ids.generator)
        x = pack(ids.x)
        p = pack(ids.p)

        success_x = is_quad_residue(x, p)
        root_x = sqrt(x, p) if success_x else None
        success_gx = is_quad_residue(generator*x, p)
        root_gx = sqrt(generator*x, p) if success_gx else None

        # Check that one is 0 and the other is 1
        if x != 0:
            assert success_x + success_gx == 1

        # `None` means that no root was found, but we need to transform these into a felt no matter what
        if root_x == None:
            root_x = 0
        if root_gx == None:
            root_gx = 0
        ids.success_x = int(success_x)
        ids.success_gx = int(success_gx)
        split_root_x = split(root_x)
        # print('split root x', split_root_x)
        split_root_gx = split(root_gx)
        ids.sqrt_x.low = split_root_x[0]
        ids.sqrt_x.high = split_root_x[1]
        ids.sqrt_gx.low = split_root_gx[0]
        ids.sqrt_gx.high = split_root_gx[1]
    ```

* Add missing hint on uint256_improvements lib [#1024](https://github.com/lambdaclass/cairo-vm/pull/1024):

    `BuiltinHintProcessor` now supports the following hint:

    ```python
        res = ids.a + ids.b
        ids.carry = 1 if res >= ids.SHIFT else 0
    ```

* BREAKING CHANGE: move `Program::identifiers` to `SharedProgramData::identifiers` [#1023](https://github.com/lambdaclass/cairo-vm/pull/1023)
    * Optimizes `CairoRunner::new`, needed for sequencers and other workflows reusing the same `Program` instance across `CairoRunner`s
    * Breaking change: make all fields in `Program` and `SharedProgramData` `pub(crate)`, since we break by moving the field let's make it the last break for this struct
    * Add `Program::get_identifier(&self, id: &str) -> &Identifier` to get a single identifier by name

* Implement hints on field_arithmetic lib[#985](https://github.com/lambdaclass/cairo-vm/pull/983)

    `BuiltinHintProcessor` now supports the following hint:

    ```python
        %{
            from starkware.python.math_utils import is_quad_residue, sqrt

            def split(num: int, num_bits_shift: int = 128, length: int = 3):
                a = []
                for _ in range(length):
                    a.append( num & ((1 << num_bits_shift) - 1) )
                    num = num >> num_bits_shift
                return tuple(a)

            def pack(z, num_bits_shift: int = 128) -> int:
                limbs = (z.d0, z.d1, z.d2)
                return sum(limb << (num_bits_shift * i) for i, limb in enumerate(limbs))


            generator = pack(ids.generator)
            x = pack(ids.x)
            p = pack(ids.p)

            success_x = is_quad_residue(x, p)
            root_x = sqrt(x, p) if success_x else None

            success_gx = is_quad_residue(generator*x, p)
            root_gx = sqrt(generator*x, p) if success_gx else None

            # Check that one is 0 and the other is 1
            if x != 0:
                assert success_x + success_gx ==1

            # `None` means that no root was found, but we need to transform these into a felt no matter what
            if root_x == None:
                root_x = 0
            if root_gx == None:
                root_gx = 0
            ids.success_x = int(success_x)
            ids.success_gx = int(success_gx)
            split_root_x = split(root_x)
            split_root_gx = split(root_gx)
            ids.sqrt_x.d0 = split_root_x[0]
            ids.sqrt_x.d1 = split_root_x[1]
            ids.sqrt_x.d2 = split_root_x[2]
            ids.sqrt_gx.d0 = split_root_gx[0]
            ids.sqrt_gx.d1 = split_root_gx[1]
            ids.sqrt_gx.d2 = split_root_gx[2]
        %}
    ```

* Add missing hint on vrf.json lib [#1050](https://github.com/lambdaclass/cairo-vm/pull/1050):

    `BuiltinHintProcessor` now supports the following hint:

    ```python
        sum_low = ids.a.low + ids.b.low
        ids.carry_low = 1 if sum_low >= ids.SHIFT else 0
    ```

* Add missing hint on uint256_improvements lib [#1016](https://github.com/lambdaclass/cairo-vm/pull/1016):

    `BuiltinHintProcessor` now supports the following hint:

    ```python
        def split(num: int, num_bits_shift: int = 128, length: int = 2):
            a = []
            for _ in range(length):
                a.append( num & ((1 << num_bits_shift) - 1) )
                num = num >> num_bits_shift
            return tuple(a)

        def pack(z, num_bits_shift: int = 128) -> int:
            limbs = (z.low, z.high)
            return sum(limb << (num_bits_shift * i) for i, limb in enumerate(limbs))

        a = pack(ids.a)
        b = pack(ids.b)
        res = (a - b)%2**256
        res_split = split(res)
        ids.res.low = res_split[0]
        ids.res.high = res_split[1]
    ```

* Implement hint on vrf.json lib [#1049](https://github.com/lambdaclass/cairo-vm/pull/1049)

    `BuiltinHintProcessor` now supports the following hint:

    ```python
        def split(num: int, num_bits_shift: int, length: int):
            a = []
            for _ in range(length):
                a.append( num & ((1 << num_bits_shift) - 1) )
                num = num >> num_bits_shift
            return tuple(a)

        def pack(z, num_bits_shift: int) -> int:
            limbs = (z.d0, z.d1, z.d2)
            return sum(limb << (num_bits_shift * i) for i, limb in enumerate(limbs))

        def pack_extended(z, num_bits_shift: int) -> int:
            limbs = (z.d0, z.d1, z.d2, z.d3, z.d4, z.d5)
            return sum(limb << (num_bits_shift * i) for i, limb in enumerate(limbs))

        a = pack_extended(ids.a, num_bits_shift = 128)
        div = pack(ids.div, num_bits_shift = 128)

        quotient, remainder = divmod(a, div)

        quotient_split = split(quotient, num_bits_shift=128, length=6)

        ids.quotient.d0 = quotient_split[0]
        ids.quotient.d1 = quotient_split[1]
        ids.quotient.d2 = quotient_split[2]
        ids.quotient.d3 = quotient_split[3]
        ids.quotient.d4 = quotient_split[4]
        ids.quotient.d5 = quotient_split[5]

        remainder_split = split(remainder, num_bits_shift=128, length=3)
        ids.remainder.d0 = remainder_split[0]
        ids.remainder.d1 = remainder_split[1]
        ids.remainder.d2 = remainder_split[2]
    ```

    _Note: this hint is similar to the one in #983, but with some trailing whitespace removed_

* Add missing hint on vrf.json whitelist [#1030](https://github.com/lambdaclass/cairo-vm/pull/1030):

    `BuiltinHintProcessor` now supports the following hint:

    ```python
        def split(num: int, num_bits_shift: int, length: int):
            a = []
            for _ in range(length):
                a.append( num & ((1 << num_bits_shift) - 1) )
                num = num >> num_bits_shift
            return tuple(a)

        def pack(z, num_bits_shift: int) -> int:
            limbs = (z.low, z.high)
            return sum(limb << (num_bits_shift * i) for i, limb in enumerate(limbs))

        def pack_extended(z, num_bits_shift: int) -> int:
            limbs = (z.d0, z.d1, z.d2, z.d3)
            return sum(limb << (num_bits_shift * i) for i, limb in enumerate(limbs))

        x = pack_extended(ids.x, num_bits_shift = 128)
        div = pack(ids.div, num_bits_shift = 128)

        quotient, remainder = divmod(x, div)

        quotient_split = split(quotient, num_bits_shift=128, length=4)

        ids.quotient.d0 = quotient_split[0]
        ids.quotient.d1 = quotient_split[1]
        ids.quotient.d2 = quotient_split[2]
        ids.quotient.d3 = quotient_split[3]

        remainder_split = split(remainder, num_bits_shift=128, length=2)
        ids.remainder.low = remainder_split[0]
        ids.remainder.high = remainder_split[1]
    ```

* Add method `Program::data_len(&self) -> usize` to get the number of data cells in a given program [#1022](https://github.com/lambdaclass/cairo-vm/pull/1022)

* Add missing hint on uint256_improvements lib [#1013](https://github.com/lambdaclass/cairo-vm/pull/1013):

    `BuiltinHintProcessor` now supports the following hint:

    ```python
        a = (ids.a.high << 128) + ids.a.low
        div = (ids.div.b23 << 128) + ids.div.b01
        quotient, remainder = divmod(a, div)

        ids.quotient.low = quotient & ((1 << 128) - 1)
        ids.quotient.high = quotient >> 128
        ids.remainder.low = remainder & ((1 << 128) - 1)
        ids.remainder.high = remainder >> 128
    ```

* Add missing hint on cairo_secp lib [#1010](https://github.com/lambdaclass/cairo-vm/pull/1010):

    `BuiltinHintProcessor` now supports the following hint:

    ```python
        memory[ap] = int(x == 0)
    ```

* Implement hint on `get_felt_bitlength` [#993](https://github.com/lambdaclass/cairo-vm/pull/993)

  `BuiltinHintProcessor` now supports the following hint:
  ```python
  x = ids.x
  ids.bit_length = x.bit_length()
  ```
  Used by the [`Garaga` library function `get_felt_bitlength`](https://github.com/keep-starknet-strange/garaga/blob/249f8a372126b3a839f9c1e1080ea8c6f9374c0c/src/utils.cairo#L54)

* Add missing hint on cairo_secp lib [#1009](https://github.com/lambdaclass/cairo-vm/pull/1009):

    `BuiltinHintProcessor` now supports the following hint:

    ```python
        ids.dibit = ((ids.scalar_u >> ids.m) & 1) + 2 * ((ids.scalar_v >> ids.m) & 1)
    ```

* Add getters to read properties of a `Program` [#1017](https://github.com/lambdaclass/cairo-vm/pull/1017):
  * `prime(&self) -> &str`: get the prime associated to data in hex representation
  * `iter_data(&self) -> Iterator<Item = &MaybeRelocatable>`: get an iterator over all elements in the program data
  * `iter_builtins(&self) -> Iterator<Item = &BuiltinName>`: get an iterator over the names of required builtins

* Add missing hint on cairo_secp lib [#1008](https://github.com/lambdaclass/cairo-vm/pull/1008):

    `BuiltinHintProcessor` now supports the following hint:

    ```python
        ids.len_hi = max(ids.scalar_u.d2.bit_length(), ids.scalar_v.d2.bit_length())-1
    ```

* Update `starknet-crypto` to version `0.4.3` [#1011](https://github.com/lambdaclass/cairo-vm/pull/1011)
  * The new version carries an 85% reduction in execution time for ECDSA signature verification

* BREAKING CHANGE: refactor `Program` to optimize `Program::clone` [#999](https://github.com/lambdaclass/cairo-vm/pull/999)

    * Breaking change: many fields that were (unnecessarily) public become hidden by the refactor.

* BREAKING CHANGE: Add _builtin suffix to builtin names e.g.: output -> output_builtin [#1005](https://github.com/lambdaclass/cairo-vm/pull/1005)

* Implement hint on uint384_extension lib [#983](https://github.com/lambdaclass/cairo-vm/pull/983)

    `BuiltinHintProcessor` now supports the following hint:

    ```python
        def split(num: int, num_bits_shift: int, length: int):
            a = []
            for _ in range(length):
                a.append( num & ((1 << num_bits_shift) - 1) )
                num = num >> num_bits_shift
            return tuple(a)

        def pack(z, num_bits_shift: int) -> int:
            limbs = (z.d0, z.d1, z.d2)
            return sum(limb << (num_bits_shift * i) for i, limb in enumerate(limbs))

        def pack_extended(z, num_bits_shift: int) -> int:
            limbs = (z.d0, z.d1, z.d2, z.d3, z.d4, z.d5)
            return sum(limb << (num_bits_shift * i) for i, limb in enumerate(limbs))

        a = pack_extended(ids.a, num_bits_shift = 128)
        div = pack(ids.div, num_bits_shift = 128)

        quotient, remainder = divmod(a, div)

        quotient_split = split(quotient, num_bits_shift=128, length=6)

        ids.quotient.d0 = quotient_split[0]
        ids.quotient.d1 = quotient_split[1]
        ids.quotient.d2 = quotient_split[2]
        ids.quotient.d3 = quotient_split[3]
        ids.quotient.d4 = quotient_split[4]
        ids.quotient.d5 = quotient_split[5]

        remainder_split = split(remainder, num_bits_shift=128, length=3)
        ids.remainder.d0 = remainder_split[0]
        ids.remainder.d1 = remainder_split[1]
        ids.remainder.d2 = remainder_split[2]
    ```

* BREAKING CHANGE: optimization for instruction decoding [#942](https://github.com/lambdaclass/cairo-vm/pull/942):
    * Avoids copying immediate arguments to the `Instruction` structure, as they get inferred from the offset anyway
    * Breaking: removal of the field `Instruction::imm`

* Add missing `\n` character in traceback string [#997](https://github.com/lambdaclass/cairo-vm/pull/997)
    * BugFix: Add missing `\n` character after traceback lines when the filename is missing ("Unknown Location")

* 0.11 Support
    * Add missing hints [#1014](https://github.com/lambdaclass/cairo-vm/pull/1014):
        `BuiltinHintProcessor` now supports the following hints:
        ```python
            from starkware.cairo.common.cairo_secp.secp256r1_utils import SECP256R1_P as SECP_P
        ```
        and:
        ```python
            from starkware.cairo.common.cairo_secp.secp_utils import pack
            from starkware.python.math_utils import line_slope

            # Compute the slope.
            x0 = pack(ids.point0.x, PRIME)
            y0 = pack(ids.point0.y, PRIME)
            x1 = pack(ids.point1.x, PRIME)
            y1 = pack(ids.point1.y, PRIME)
            value = slope = line_slope(point1=(x0, y0), point2=(x1, y1), p=SECP_P)
        ```
    * Add missing hints on cairo_secp lib [#991](https://github.com/lambdaclass/cairo-vm/pull/991):
        `BuiltinHintProcessor` now supports the following hints:
        ```python
        from starkware.cairo.common.cairo_secp.secp_utils import pack
        from starkware.python.math_utils import div_mod, safe_div

        N = 0xfffffffffffffffffffffffffffffffebaaedce6af48a03bbfd25e8cd0364141
        x = pack(ids.x, PRIME) % N
        s = pack(ids.s, PRIME) % N
        value = res = div_mod(x, s, N)
        ```
        and:
        ```python
        value = k = safe_div(res * s - x, N)
        ```
    * Layouts update [#874](https://github.com/lambdaclass/cairo-vm/pull/874)
    * Keccak builtin updated [#873](https://github.com/lambdaclass/cairo-vm/pull/873), [#883](https://github.com/lambdaclass/cairo-vm/pull/883)
    * Changes to `ec_op` [#876](https://github.com/lambdaclass/cairo-vm/pull/876)
    * Poseidon builtin [#875](https://github.com/lambdaclass/cairo-vm/pull/875)
    * Renamed Felt to Felt252 [#899](https://github.com/lambdaclass/cairo-vm/pull/899)
    * Added SegmentArenaBuiltinRunner [#913](https://github.com/lambdaclass/cairo-vm/pull/913)
    * Added `program_segment_size` argument to `verify_secure_runner` & `run_from_entrypoint` [#928](https://github.com/lambdaclass/cairo-vm/pull/928)
    * Added dynamic layout [#879](https://github.com/lambdaclass/cairo-vm/pull/879)
    * `get_segment_size` was exposed [#934](https://github.com/lambdaclass/cairo-vm/pull/934)

* Add missing hint on cairo_secp lib [#1006](https://github.com/lambdaclass/cairo-vm/pull/1006):

    `BuiltinHintProcessor` now supports the following hint:

    ```python
        ids.quad_bit = (
            8 * ((ids.scalar_v >> ids.m) & 1)
            + 4 * ((ids.scalar_u >> ids.m) & 1)
            + 2 * ((ids.scalar_v >> (ids.m - 1)) & 1)
            + ((ids.scalar_u >> (ids.m - 1)) & 1)
        )
    ```

* Add missing hint on cairo_secp lib [#1003](https://github.com/lambdaclass/cairo-vm/pull/1003):

    `BuiltinHintProcessor` now supports the following hint:

    ```python
        from starkware.cairo.common.cairo_secp.secp_utils import pack

        x = pack(ids.x, PRIME) % SECP_P
    ```

* Add missing hint on cairo_secp lib [#996](https://github.com/lambdaclass/cairo-vm/pull/996):

    `BuiltinHintProcessor` now supports the following hint:

    ```python
        from starkware.python.math_utils import div_mod
        value = x_inv = div_mod(1, x, SECP_P)
    ```

* Add missing hints on cairo_secp lib [#994](https://github.com/lambdaclass/cairo-vm/pull/994):

    `BuiltinHintProcessor` now supports the following hints:

    ```python
        from starkware.cairo.common.cairo_secp.secp_utils import pack
        from starkware.python.math_utils import div_mod, safe_div

        a = pack(ids.a, PRIME)
        b = pack(ids.b, PRIME)
        value = res = div_mod(a, b, N)
    ```

    ```python
        value = k_plus_one = safe_div(res * b - a, N) + 1
    ```

* Add missing hint on cairo_secp lib [#992](https://github.com/lambdaclass/cairo-vm/pull/992):

    `BuiltinHintProcessor` now supports the following hint:

    ```python
        from starkware.cairo.common.cairo_secp.secp_utils import pack

        q, r = divmod(pack(ids.val, PRIME), SECP_P)
        assert r == 0, f"verify_zero: Invalid input {ids.val.d0, ids.val.d1, ids.val.d2}."
        ids.q = q % PRIME
    ```

* Add missing hint on cairo_secp lib [#990](https://github.com/lambdaclass/cairo-vm/pull/990):

    `BuiltinHintProcessor` now supports the following hint:

    ```python
        from starkware.cairo.common.cairo_secp.secp_utils import pack

        slope = pack(ids.slope, PRIME)
        x = pack(ids.point.x, PRIME)
        y = pack(ids.point.y, PRIME)

        value = new_x = (pow(slope, 2, SECP_P) - 2 * x) % SECP_P
    ```

* Add missing hint on cairo_secp lib [#989](https://github.com/lambdaclass/cairo-vm/pull/989):

    `BuiltinHintProcessor` now supports the following hint:

    ```python
        from starkware.cairo.common.cairo_secp.secp_utils import SECP_P
        q, r = divmod(pack(ids.val, PRIME), SECP_P)
        assert r == 0, f"verify_zero: Invalid input {ids.val.d0, ids.val.d1, ids.val.d2}."
        ids.q = q % PRIME
    ```

* Add missing hint on cairo_secp lib [#986](https://github.com/lambdaclass/cairo-vm/pull/986):

    `BuiltinHintProcessor` now supports the following hint:

    ```python
        from starkware.cairo.common.cairo_secp.secp_utils import SECP_P, pack
        from starkware.python.math_utils import div_mod

        # Compute the slope.
        x = pack(ids.pt.x, PRIME)
        y = pack(ids.pt.y, PRIME)
        value = slope = div_mod(3 * x ** 2, 2 * y, SECP_P)
    ```

* Add missing hint on cairo_secp lib [#984](https://github.com/lambdaclass/cairo-vm/pull/984):

    `BuiltinHintProcessor` now supports the following hint:

    ```python
        from starkware.cairo.common.cairo_secp.secp_utils import SECP_P, pack
        from starkware.python.math_utils import div_mod

        # Compute the slope.
        x0 = pack(ids.pt0.x, PRIME)
        y0 = pack(ids.pt0.y, PRIME)
        x1 = pack(ids.pt1.x, PRIME)
        y1 = pack(ids.pt1.y, PRIME)
        value = slope = div_mod(y0 - y1, x0 - x1, SECP_P)
    ```

* Implement hints on uint384 lib (Part 2) [#971](https://github.com/lambdaclass/cairo-vm/pull/971)

    `BuiltinHintProcessor` now supports the following hint:

    ```python
        memory[ap] = 1 if 0 <= (ids.a.d2 % PRIME) < 2 ** 127 else 0
    ```

 * Add alternative hint code for hint on _block_permutation used by 0.10.3 whitelist [#958](https://github.com/lambdaclass/cairo-vm/pull/958)

     `BuiltinHintProcessor` now supports the following hint:

    ```python
        from starkware.cairo.common.keccak_utils.keccak_utils import keccak_func
        _keccak_state_size_felts = int(ids.KECCAK_STATE_SIZE_FELTS)
        assert 0 <= _keccak_state_size_felts < 100

        output_values = keccak_func(memory.get_range(
            ids.keccak_ptr - _keccak_state_size_felts, _keccak_state_size_felts))
        segments.write_arg(ids.keccak_ptr, output_values)
    ```

* Make  hints code `src/hint_processor/builtin_hint_processor/hint_code.rs` public [#988](https://github.com/lambdaclass/cairo-vm/pull/988)

* Implement hints on uint384 lib (Part 1) [#960](https://github.com/lambdaclass/cairo-vm/pull/960)

    `BuiltinHintProcessor` now supports the following hints:

    ```python
        def split(num: int, num_bits_shift: int, length: int):
        a = []
        for _ in range(length):
            a.append( num & ((1 << num_bits_shift) - 1) )
            num = num >> num_bits_shift
        return tuple(a)

        def pack(z, num_bits_shift: int) -> int:
            limbs = (z.d0, z.d1, z.d2)
            return sum(limb << (num_bits_shift * i) for i, limb in enumerate(limbs))

        a = pack(ids.a, num_bits_shift = 128)
        div = pack(ids.div, num_bits_shift = 128)
        quotient, remainder = divmod(a, div)

        quotient_split = split(quotient, num_bits_shift=128, length=3)
        assert len(quotient_split) == 3

        ids.quotient.d0 = quotient_split[0]
        ids.quotient.d1 = quotient_split[1]
        ids.quotient.d2 = quotient_split[2]

        remainder_split = split(remainder, num_bits_shift=128, length=3)
        ids.remainder.d0 = remainder_split[0]
        ids.remainder.d1 = remainder_split[1]
        ids.remainder.d2 = remainder_split[2]
    ```

    ```python
        ids.low = ids.a & ((1<<128) - 1)
        ids.high = ids.a >> 128
    ```

    ```python
            sum_d0 = ids.a.d0 + ids.b.d0
        ids.carry_d0 = 1 if sum_d0 >= ids.SHIFT else 0
        sum_d1 = ids.a.d1 + ids.b.d1 + ids.carry_d0
        ids.carry_d1 = 1 if sum_d1 >= ids.SHIFT else 0
        sum_d2 = ids.a.d2 + ids.b.d2 + ids.carry_d1
        ids.carry_d2 = 1 if sum_d2 >= ids.SHIFT else 0
    ```

    ```python
        from starkware.python.math_utils import isqrt

        def split(num: int, num_bits_shift: int, length: int):
            a = []
            for _ in range(length):
                a.append( num & ((1 << num_bits_shift) - 1) )
                num = num >> num_bits_shift
            return tuple(a)

        def pack(z, num_bits_shift: int) -> int:
            limbs = (z.d0, z.d1, z.d2)
            return sum(limb << (num_bits_shift * i) for i, limb in enumerate(limbs))

        a = pack(ids.a, num_bits_shift=128)
        root = isqrt(a)
        assert 0 <= root < 2 ** 192
        root_split = split(root, num_bits_shift=128, length=3)
        ids.root.d0 = root_split[0]
        ids.root.d1 = root_split[1]
        ids.root.d2 = root_split[2]
    ```

* Re-export the `cairo-felt` crate as `cairo_vm::felt` [#981](https://github.com/lambdaclass/cairo-vm/pull/981)
  * Removes the need of explicitly importing `cairo-felt` in downstream projects
  and helps ensure there is no version mismatch caused by that

* Implement hint on `uint256_mul_div_mod`[#957](https://github.com/lambdaclass/cairo-vm/pull/957)

    `BuiltinHintProcessor` now supports the following hint:

    ```python
    a = (ids.a.high << 128) + ids.a.low
    b = (ids.b.high << 128) + ids.b.low
    div = (ids.div.high << 128) + ids.div.low
    quotient, remainder = divmod(a * b, div)

    ids.quotient_low.low = quotient & ((1 << 128) - 1)
    ids.quotient_low.high = (quotient >> 128) & ((1 << 128) - 1)
    ids.quotient_high.low = (quotient >> 256) & ((1 << 128) - 1)
    ids.quotient_high.high = quotient >> 384
    ids.remainder.low = remainder & ((1 << 128) - 1)
    ids.remainder.high = remainder >> 128"
    ```

    Used by the common library function `uint256_mul_div_mod`

#### [0.3.0-rc1] - 2023-04-13
* Derive Deserialize for ExecutionResources [#922](https://github.com/lambdaclass/cairo-vm/pull/922)
* Remove builtin names from VirtualMachine.builtin_runners [#921](https://github.com/lambdaclass/cairo-vm/pull/921)
* Implemented hints on common/ec.cairo [#888](https://github.com/lambdaclass/cairo-vm/pull/888)
* Changed `Memory.insert` argument types [#902](https://github.com/lambdaclass/cairo-vm/pull/902)
* feat: implemented `Deserialize` on Program by changing builtins field type to enum [#896](https://github.com/lambdaclass/cairo-vm/pull/896)
* Effective size computation from the VM exposed [#887](https://github.com/lambdaclass/cairo-vm/pull/887)
* Wasm32 Support! [#828](https://github.com/lambdaclass/cairo-vm/pull/828), [#893](https://github.com/lambdaclass/cairo-vm/pull/893)
* `MathError` added for math operation [#855](https://github.com/lambdaclass/cairo-vm/pull/855)
* Check for overflows in relocatable operations [#859](https://github.com/lambdaclass/cairo-vm/pull/859)
* Use `Relocatable` instead of `&MaybeRelocatable` in `load_data` and `get_range`[#860](https://github.com/lambdaclass/cairo-vm/pull/860) [#867](https://github.com/lambdaclass/cairo-vm/pull/867)
* Memory-related errors moved to `MemoryError` [#854](https://github.com/lambdaclass/cairo-vm/pull/854)
    * Removed unused error variants
    * Moved memory-related error variants to `MemoryError`
    * Changed memory getters to return `MemoryError` instead of `VirtualMachineError`
    * Changed all memory-related errors in hint from `HintError::Internal(VmError::...` to `HintError::Memory(MemoryError::...`
* feat: Builder pattern for `VirtualMachine` [#820](https://github.com/lambdaclass/cairo-vm/pull/820)
* Simplified `Memory::get` return type to `Option` [#852](https://github.com/lambdaclass/cairo-vm/pull/852)
* Improved idenitifier variable error handling [#851](https://github.com/lambdaclass/cairo-vm/pull/851)
* `CairoRunner::write_output` now prints missing and relocatable values [#853](https://github.com/lambdaclass/cairo-vm/pull/853)
* `VirtualMachineError::FailedToComputeOperands` error message expanded [#848](https://github.com/lambdaclass/cairo-vm/pull/848)
* Builtin names made public [#849](https://github.com/lambdaclass/cairo-vm/pull/849)
* `secure_run` flag moved to `CairoRunConfig` struct [#832](https://github.com/lambdaclass/cairo-vm/pull/832)
* `vm_core` error types revised and iimplemented `AddAssign` for `Relocatable` [#837](https://github.com/lambdaclass/cairo-vm/pull/837)
* `to_bigint` and `to_biguint` deprecated [#757](https://github.com/lambdaclass/cairo-vm/pull/757)
* `Memory` moved into `MemorySegmentManager` [#830](https://github.com/lambdaclass/cairo-vm/pull/830)
    * To reduce the complexity of the VM's memory and enforce proper usage (as the memory and its segment manager are now a "unified" entity)
    * Removed `memory` field from `VirtualMachine`
    * Added `memory` field to `MemorySegmentManager`
    * Removed `Memory` argument from methods where `MemorySegmentManager` is also an argument
    * Added test macro `segments` (an extension of the `memory` macro)
* `Display` trait added to Memory struct [#812](https://github.com/lambdaclass/cairo-vm/pull/812)
* feat: Extensible VirtualMachineError and removed PartialEq trait [#783](https://github.com/lambdaclass/cairo-vm/pull/783)
    * `VirtualMachineError::Other(anyhow::Error)` was added to allow to returning custom errors when using `cairo-vm`
    * The `PartialEq` trait was removed from the `VirtualMachineError` enum
* VM hooks added as a conditional feature [#761](https://github.com/lambdaclass/cairo-vm/pull/761)
    * Cairo-vm based testing tools such as cairo-foundry or those built by FuzzingLabs need access to the state of the VM at specific points during the execution.
    * This PR adds the possibility for users of the cairo-vm lib to execute their custom additional code during the program execution.
    * The Rust "feature" mechanism was used in order to guarantee that this ability is only available when the lib user needs it, and is not compiled when it's not required.
    * Three hooks were created:
        * before the first step
        * before each step
        * after each step
* ExecutionResource operations: add and substract [#774](https://github.com/lambdaclass/cairo-vm/pull/774), multiplication [#908](https://github.com/lambdaclass/cairo-vm/pull/908) , and `AddAssign` [#914](https://github.com/lambdaclass/cairo-vm/pull/914)

* Move `Memory` into `MemorySegmentManager` [#830](https://github.com/lambdaclass/cairo-vm/pull/830)
    * Structural changes:
        * Remove `memory: Memory` field from `VirtualMachine`
        * Add `memory: Memory` field to `MemorySegmentManager`
    * As a result of this, multiple public methods' signatures changed:
        * `BuiltinRunner` (and its inner enum types):
            * `initialize_segments(&mut self, segments: &mut MemorySegmentManager, memory: &mut Memory)` -> `initialize_segments(&mut self, segments: &mut MemorySegmentManager)`
            * `final_stack(&mut self, segments: &MemorySegmentManager, memory: &Memory, stack_pointer: Relocatable) -> Result<Relocatable, RunnerError>` -> `final_stack(&mut self, segments: &MemorySegmentManager, stack_pointer: Relocatable) -> Result<Relocatable, RunnerError>`
        * `MemorySegmentManager`
            * `add(&mut self, memory: &mut Memory) -> Relocatable` -> `add(&mut self) -> Relocatable`
            * `add_temporary_segment(&mut self, memory: &mut Memory) -> Relocatable` -> `add_temporary_segment(&mut self) -> Relocatable`
            * `load_data(&mut self, memory: &mut Memory, ptr: &MaybeRelocatable, data: &Vec<MaybeRelocatable>) -> Result<MaybeRelocatable, MemoryError>` -> `load_data(&mut self, ptr: &MaybeRelocatable, data: &Vec<MaybeRelocatable>) -> Result<MaybeRelocatable, MemoryError>`
            * `compute_effective_sizes(&mut self, memory: &Memory) -> &Vec<usize>` -> `compute_effective_sizes(&mut self) -> &Vec<usize>`
            * `gen_arg(&mut self, arg: &dyn Any, memory: &mut Memory) -> Result<MaybeRelocatable, VirtualMachineError>` -> `gen_arg(&mut self, arg: &dyn Any) -> Result<MaybeRelocatable, VirtualMachineError>`
            * `gen_cairo_arg(&mut self, arg: &CairoArg, memory: &mut Memory) -> Result<MaybeRelocatable, VirtualMachineError>` -> `gen_cairo_arg(&mut self, arg: &CairoArg) -> Result<MaybeRelocatable, VirtualMachineError>`
            * `write_arg(&mut self, memory: &mut Memory, ptr: &Relocatable, arg: &dyn Any) -> Result<MaybeRelocatable, MemoryError>` -> `write_arg(&mut self, ptr: &Relocatable, arg: &dyn Any) -> Result<MaybeRelocatable, MemoryError>`

* Refactor `Memory::relocate memory` [#784](https://github.com/lambdaclass/cairo-vm/pull/784)
    * Bugfixes:
        * `Memory::relocate_memory` now moves data in the temporary memory relocated by a relocation rule to the real memory
    * Aditional Notes:
        * When relocating temporary memory produces clashes with pre-existing values in the real memory, an InconsistentMemory error is returned instead of keeping the last inserted value. This differs from the original implementation.

* Restrict addresses to Relocatable + fix some error variants used in signature.rs [#792](https://github.com/lambdaclass/cairo-vm/pull/792)
    * Public Api Changes:
        * Change `ValidationRule` inner type to `Box<dyn Fn(&Memory, &Relocatable) -> Result<Vec<Relocatable>, MemoryError>>`.
        * Change `validated_addresses` field of `Memory` to `HashSet<Relocatable>`.
        * Change `validate_memory_cell(&mut self, address: &MaybeRelocatable) -> Result<(), MemoryError>` to `validate_memory_cell(&mut self, addr: &Relocatable) -> Result<(), MemoryError>`.

* Add `VmException` to `CairoRunner::run_from_entrypoint`[#775](https://github.com/lambdaclass/cairo-vm/pull/775)
    * Public Api Changes:
        * Change error return type of `CairoRunner::run_from_entrypoint` to `CairoRunError`.
        * Convert `VirtualMachineError`s outputed during the vm run to `VmException` in `CairoRunner::run_from_entrypoint`.
        * Make `VmException` fields public

* Fix `BuiltinRunner::final_stack` and remove quick fix [#778](https://github.com/lambdaclass/cairo-vm/pull/778)
    * Public Api changes:
        * Various changes to public `BuiltinRunner` method's signatures:
            * `final_stack(&self, vm: &VirtualMachine, pointer: Relocatable) -> Result<(Relocatable, usize), RunnerError>` to `final_stack(&mut self, segments: &MemorySegmentManager, memory: &Memory, pointer: Relocatable) -> Result<Relocatable,RunnerError>`.
            * `get_used_cells(&self, vm: &VirtualMachine) -> Result<usize, MemoryError>` to  `get_used_cells(&self, segments: &MemorySegmentManager) -> Result<usize, MemoryError>`.
            * `get_used_instances(&self, vm: &VirtualMachine) -> Result<usize, MemoryError>` to `get_used_instances(&self, segments: &MemorySegmentManager) -> Result<usize, MemoryError>`.
    * Bugfixes:
        * `BuiltinRunner::final_stack` now updates the builtin's stop_ptr instead of returning it. This replaces the bugfix on PR #768.

#### [0.1.3] - 2023-01-26
* Add secure_run flag + integrate verify_secure_runner into cairo-run [#771](https://github.com/lambdaclass/cairo-vm/pull/777)
    * Public Api changes:
        * Add command_line argument `secure_run`
        * Add argument `secure_run: Option<bool>` to `cairo_run`
        * `verify_secure_runner` is now called inside `cairo-run` when `secure_run` is set to true or when it not set and the run is not on `proof_mode`
    * Bugfixes:
        * `EcOpBuiltinRunner::deduce_memory_cell` now checks that both points are on the curve instead of only the first one
        * `EcOpBuiltinRunner::deduce_memory_cell` now returns the values of the point coordinates instead of the indices when a `PointNotOnCurve` error is returned

* Refactor `Refactor verify_secure_runner` [#768](https://github.com/lambdaclass/cairo-vm/pull/768)
    * Public Api changes:
        * Remove builtin name from the return value of `BuiltinRunner::get_memory_segment_addresses`
        * Simplify the return value of `CairoRunner::get_builtin_segments_info` to `Vec<(usize, usize)>`
        * CairoRunner::read_return_values now receives a mutable reference to VirtualMachine
    * Bugfixes:
        * CairoRunner::read_return_values now updates the `stop_ptr` of each builtin after calling `BuiltinRunner::final_stack`

* Use CairoArg enum instead of Any in CairoRunner::run_from_entrypoint [#686](https://github.com/lambdaclass/cairo-vm/pull/686)
    * Public Api changes:
        * Remove `Result` from `MaybeRelocatable::mod_floor`, it now returns a `MaybeRelocatable`
        * Add struct `CairoArg`
        * Change `arg` argument of `CairoRunner::run_from_entrypoint` from `Vec<&dyn Any>` to `&[&CairoArg]`
        * Remove argument `typed_args` from `CairoRunner::run_from_entrypoint`
        * Remove no longer used method `gen_typed_arg` from `VirtualMachine` & `MemorySegmentManager`
        * Add methods `MemorySegmentManager::gen_cairo_arg` & `MemorySegmentManager::write_simple_args` as typed counterparts to `MemorySegmentManager::gen_arg` & `MemorySegmentManager::write_arg`

#### [0.1.1] - 2023-01-11

* Add input file contents to traceback [#666](https://github.com/lambdaclass/cairo-vm/pull/666/files)
    * Public Api changes:
        * `VirtualMachineError` enum variants containing `MaybeRelocatable` and/or `Relocatable` values now use the `Display` format instead of `Debug` in their `Display` implementation
        * `get_traceback` now adds the source code line to each traceback entry
* Use hint location instead of instruction location when building VmExceptions from hint failure [#673](https://github.com/lambdaclass/cairo-vm/pull/673/files)
    * Public Api changes:
        * `hints` field added to `InstructionLocation`
        * `Program.instruction_locations` type changed from `Option<HashMap<usize, Location>>` to `Option<HashMap<usize, InstructionLocation>>`
        * `VirtualMachineError`s produced by `HintProcessor::execute_hint()` will be wrapped in a `VirtualMachineError::Hint` error containing their hint_index
        * `get_location()` now receives an an optional usize value `hint_index`, used to obtain hint locations
* Default implementation of compile_hint [#680](https://github.com/lambdaclass/cairo-vm/pull/680)
    * Internal changes:
        * Make the `compile_hint` implementation which was in the `BuiltinHintProcessor` the default implementation in the trait.
* Add new error type `HintError` [#676](https://github.com/lambdaclass/cairo-vm/pull/676)
    * Public Api changes:
        * `HintProcessor::execute_hint()` now returns a `HintError` instead of a `VirtualMachineError`
        * Helper functions on `hint_processor_utils.rs` now return a `HintError`
* Change the Dictionary used in dict hints to store MaybeRelocatable instead of BigInt [#687](https://github.com/lambdaclass/cairo-vm/pull/687)
    * Public Api changes:
        * `DictManager`, its dictionaries, and all dict module hints implemented in rust now use `MaybeRelocatable` for keys and values instead of `BigInt`
        * Add helper functions that allow extracting ids variables as `MaybeRelocatable`: `get_maybe_relocatable_from_var_name` & `get_maybe_relocatable_from_reference`
        * Change inner value type of dict-related `HintError` variants to `MaybeRelocatable`

* Implement `substitute_error_message_attribute_references` [#689] (https://github.com/lambdaclass/cairo-vm/pull/689)
    * Public Api changes:
        * Remove `error_message_attributes` field from `VirtualMachine`, and `VirtualMachine::new`
        * Add `flow_tracking_data` field to `Attribute`
        * `get_error_attr_value` now replaces the references in the error message with the corresponding cairo values.
        * Remove duplicated handling of error attribute messages leading to duplicated into in the final error display.
* Fix multiplicative inverse bug [#697](https://github.com/lambdaclass/cairo-vm/pull/697) [#698](https://github.com/lambdaclass/cairo-vm/pull/698). The VM was using integer division rather than prime field inverse when deducing `op0` or `op1` for the multiplication opcode

#### [0.1.0] - 2022-12-30
* Add traceback to VmException [#657](https://github.com/lambdaclass/cairo-vm/pull/657)
    * Public API changes:
        * `traceback` field added to `VmException` struct
        * `pub fn from_vm_error(runner: &CairoRunner, error: VirtualMachineError, pc: usize) -> Self` is now `pub fn from_vm_error(runner: &CairoRunner, vm: &VirtualMachine, error: VirtualMachineError) -> Self`
        * `pub fn get_location(pc: &usize, runner: &CairoRunner) -> Option<Location>` is now `pub fn get_location(pc: usize, runner: &CairoRunner) -> Option<Location>`
        * `pub fn decode_instruction(encoded_instr: i64, mut imm: Option<BigInt>) -> Result<instruction::Instruction, VirtualMachineError>` is now `pub fn decode_instruction(encoded_instr: i64, mut imm: Option<&BigInt>) -> Result<instruction::Instruction, VirtualMachineError>`
        * `VmException` fields' string format now mirrors their cairo-lang counterparts.<|MERGE_RESOLUTION|>--- conflicted
+++ resolved
@@ -2,7 +2,6 @@
 
 #### Upcoming Changes
 
-<<<<<<< HEAD
 * chore: Pin types-rs version to the one set in lockfile [#2140](https://github.com/lambdaclass/cairo-vm/pull/2140)
 
 *  BREAKING CHANGE: `get_prover_input_info()` now requires `&mut self` and takes ownershop on the trace instead of cloning it. [#2127](https://github.com/lambdaclass/cairo-vm/pull/2127)
@@ -12,7 +11,7 @@
 * fix: Updated the logic for collecting builtin segment data for prover input info, removing dependency on the existence of stop pointers. [#2022](https://github.com/lambdaclass/cairo-vm/pull/2022)
 
 * fix: Keep None values in memory segments for the prover input info [#2021](https://github.com/lambdaclass/cairo-vm/pull/2021)
-=======
+
 #### [2.3.1] - 2025-07-29
 
 * chore: Pin types-rs version to 0.1.8 [#2146](https://github.com/lambdaclass/cairo-vm/pull/2146)
@@ -42,7 +41,6 @@
 * dev: add Memory::get_maybe_relocatable  [#2039](https://github.com/lambdaclass/cairo-vm/pull/2039)
 
 * refactor: remove duplicated get_val function [#2065](https://github.com/lambdaclass/cairo-vm/pull/2065)
->>>>>>> 08edc6f5
 
 * fix: Always use a normal segment in first SegmentArena segment [#1845](https://github.com/lambdaclass/cairo-vm/pull/1845)
 
@@ -70,11 +68,8 @@
 
 * feat: Add `ProverInfo` and extract the relevant information for it from the runner [#2001](https://github.com/lambdaclass/cairo-vm/pull/2001)
 
-<<<<<<< HEAD
 * feat: Support hints for new blake felt serialization library code [#1994](https://github.com/lambdaclass/cairo-vm/pull/1994)
 
-=======
->>>>>>> 08edc6f5
 #### [2.0.1] - 2025-03-17
 
 * feat: Limited padding of builtin segments to >=16 [#1981](https://github.com/lambdaclass/cairo-vm/pull/1981)
