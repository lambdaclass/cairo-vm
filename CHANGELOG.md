--- conflicted
+++ resolved
@@ -2,11 +2,9 @@
 
 #### Upcoming Changes
 
-<<<<<<< HEAD
 * fix: rename y_cube_int to y_square_int in get_point_from_x [#2271](https://github.com/lambdaclass/cairo-vm/pull/2271)
-=======
+
 * fix: correct duplicate tuple index in InvalidTrackingGroup error message [#2276](https://github.com/lambdaclass/cairo-vm/pull/2276)
->>>>>>> 6b6b97f6
 
 #### [3.0.0] - 2025-11-19
 
