--- conflicted
+++ resolved
@@ -2,11 +2,9 @@
 
 #### Upcoming Changes
 
-<<<<<<< HEAD
 * feat: Add `--fill-holes` CLI flag instead of relying on `--proof-mode` [#2165](https://github.com/lambdaclass/cairo-vm/pull/2165)
-=======
+
 * feat: Use BTreeMap in PIE additional data [#2162](https://github.com/lambdaclass/cairo-vm/pull/2162)
->>>>>>> bf8967a0
 
 * feat: Remove prover input info struct and add getters instead [#2149](https://github.com/lambdaclass/cairo-vm/pull/2149)
 
