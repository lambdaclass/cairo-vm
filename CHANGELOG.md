--- conflicted
+++ resolved
@@ -2,13 +2,11 @@
 
 #### Upcoming Changes
 
-<<<<<<< HEAD
 * BREAKING: Compute `ExecutionResources.n_steps` without requiring trace [#1222](https://github.com/lambdaclass/cairo-rs/pull/1222)
 
   * `CairoRunner::get_execution_resources` return's `n_steps` field value is now set to `vm.current_step` instead of `0` if both `original_steps` and `trace` are set to `None`
-=======
+
 * fix: pin Cairo compiler version [#1220](https://github.com/lambdaclass/cairo-rs/pull/1220)
->>>>>>> 73539d37
 
 * perf: make `inner_rc_bound` a constant, improving performance of the range-check builtin
 
