--- conflicted
+++ resolved
@@ -2,10 +2,7 @@
 
 #### Upcoming Changes
 
-<<<<<<< HEAD
 * fix: felt_from_number not properly returning parse errors [#1012](https://github.com/lambdaclass/cairo-rs/pull/1012)
-=======
->>>>>>> 92a81f74
 
 * fix: Fix felt sqrt and Signed impl [#1150](https://github.com/lambdaclass/cairo-rs/pull/1150)
 
