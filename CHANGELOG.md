--- conflicted
+++ resolved
@@ -2,7 +2,6 @@
 
 #### Upcoming Changes
 
-<<<<<<< HEAD
 * feat(BREAKING): Add range_check96 builtin[#1698](https://github.com/lambdaclass/cairo-vm/pull/1698)
   * Add the new `range_check96` builtin to the `all_cairo` layout.
   * `RangeCheckBuiltinRunner` changes:
@@ -10,7 +9,7 @@
     * Remome `n_parts` argument form method `new`.
     * Remove field `_bound`, replacing it with public method `bound`.
     * Add public methods `name` & `n_parts`.
-=======
+
 * feat(BREAKING): Add mod builtin [#1673](https://github.com/lambdaclass/cairo-vm/pull/1673)
 
   Main Changes:
@@ -32,7 +31,6 @@
 
 * bugfix(BREAKING): Handle off2 immediate case in `get_integer_from_reference`[#1701](https://github.com/lambdaclass/cairo-vm/pull/1701)
   * `get_integer_from_reference` & `get_integer_from_var_name` output changed from `Result<Cow<'a, Felt252>, HintError>` to `Result<Felt252, HintError>`
->>>>>>> 15f9dc05
 
 * feat: Reorganized builtins to be in the top of stack at the end of a run (Cairo1).
 
