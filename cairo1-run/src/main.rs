#![allow(unused_imports)]
use bincode::enc::write::Writer;
use cairo_lang_casm::casm;
use cairo_lang_casm::casm_extend;
use cairo_lang_casm::hints::Hint;
use cairo_lang_casm::instructions::Instruction;
use cairo_lang_compiler::{compile_cairo_project_at_path, CompilerConfig};
use cairo_lang_sierra::extensions::bitwise::BitwiseType;
use cairo_lang_sierra::extensions::core::{CoreLibfunc, CoreType};
use cairo_lang_sierra::extensions::ec::EcOpType;
use cairo_lang_sierra::extensions::gas::GasBuiltinType;
use cairo_lang_sierra::extensions::pedersen::PedersenType;
use cairo_lang_sierra::extensions::poseidon::PoseidonType;
use cairo_lang_sierra::extensions::range_check::RangeCheckType;
use cairo_lang_sierra::extensions::segment_arena::SegmentArenaType;
use cairo_lang_sierra::extensions::starknet::syscalls::SystemType;
use cairo_lang_sierra::extensions::ConcreteType;
use cairo_lang_sierra::extensions::NamedType;
use cairo_lang_sierra::ids::ConcreteTypeId;
use cairo_lang_sierra::program::Function;
use cairo_lang_sierra::program::Program as SierraProgram;
use cairo_lang_sierra::program_registry::{ProgramRegistry, ProgramRegistryError};
use cairo_lang_sierra::{extensions::gas::CostTokenType, ProgramParser};
use cairo_lang_sierra_ap_change::calc_ap_changes;
use cairo_lang_sierra_gas::gas_info::GasInfo;
use cairo_lang_sierra_to_casm::compiler::CairoProgram;
use cairo_lang_sierra_to_casm::compiler::CompilationError;
use cairo_lang_sierra_to_casm::metadata::Metadata;
use cairo_lang_sierra_to_casm::metadata::MetadataComputationConfig;
use cairo_lang_sierra_to_casm::metadata::MetadataError;
use cairo_lang_sierra_to_casm::{compiler::compile, metadata::calc_metadata};
use cairo_lang_sierra_type_size::get_type_size_map;
use cairo_lang_utils::ordered_hash_map::OrderedHashMap;
use cairo_lang_utils::unordered_hash_map::UnorderedHashMap;
use cairo_vm::air_public_input::PublicInputError;
use cairo_vm::cairo_run;
use cairo_vm::cairo_run::EncodeTraceError;
use cairo_vm::hint_processor::cairo_1_hint_processor::hint_processor::Cairo1HintProcessor;
use cairo_vm::serde::deserialize_program::BuiltinName;
use cairo_vm::serde::deserialize_program::{ApTracking, FlowTrackingData, HintParams};
use cairo_vm::types::errors::program_errors::ProgramError;
use cairo_vm::types::relocatable::Relocatable;
use cairo_vm::utils::bigint_to_felt;
use cairo_vm::vm::decoding::decoder::decode_instruction;
use cairo_vm::vm::errors::cairo_run_errors::CairoRunError;
use cairo_vm::vm::errors::memory_errors::MemoryError;
use cairo_vm::vm::errors::runner_errors::RunnerError;
use cairo_vm::vm::errors::trace_errors::TraceError;
use cairo_vm::vm::errors::vm_errors::VirtualMachineError;
use cairo_vm::vm::runners::builtin_runner::{
    BITWISE_BUILTIN_NAME, EC_OP_BUILTIN_NAME, HASH_BUILTIN_NAME, OUTPUT_BUILTIN_NAME,
    POSEIDON_BUILTIN_NAME, RANGE_CHECK_BUILTIN_NAME, SIGNATURE_BUILTIN_NAME,
};
use cairo_vm::vm::runners::cairo_runner::RunnerMode;
use cairo_vm::{
    serde::deserialize_program::ReferenceManager,
    types::{program::Program, relocatable::MaybeRelocatable},
    vm::{
        runners::cairo_runner::{CairoRunner, RunResources},
        vm_core::VirtualMachine,
    },
    Felt252,
};
use clap::{CommandFactory, Parser, ValueHint};
use itertools::{chain, Itertools};
use std::borrow::Cow;
use std::io::BufWriter;
use std::io::Write;
use std::path::PathBuf;
use std::{collections::HashMap, io, path::Path};
use thiserror::Error;

#[derive(Parser, Debug)]
#[clap(author, version, about, long_about = None)]
struct Args {
    #[clap(value_parser, value_hint=ValueHint::FilePath)]
    filename: PathBuf,
    #[clap(long = "trace_file", value_parser)]
    trace_file: Option<PathBuf>,
    #[structopt(long = "memory_file")]
    memory_file: Option<PathBuf>,
    #[clap(long = "layout", default_value = "plain", value_parser=validate_layout)]
    layout: String,
    #[clap(long = "proof_mode", value_parser)]
    proof_mode: bool,
<<<<<<< HEAD
    #[clap(long = "air_public_input", value_parser)]
    air_public_input: Option<PathBuf>,
=======
>>>>>>> 9fc9c6ef
}

fn validate_layout(value: &str) -> Result<String, String> {
    match value {
        "plain"
        | "small"
        | "dex"
        | "starknet"
        | "starknet_with_keccak"
        | "recursive_large_output"
        | "all_cairo"
        | "all_solidity"
        | "dynamic" => Ok(value.to_string()),
        _ => Err(format!("{value} is not a valid layout")),
    }
}

#[derive(Debug, Error)]
enum Error {
    #[error("Invalid arguments")]
    Cli(#[from] clap::Error),
    #[error("Failed to interact with the file system")]
    IO(#[from] std::io::Error),
    #[error(transparent)]
    EncodeTrace(#[from] EncodeTraceError),
    #[error(transparent)]
    VirtualMachine(#[from] VirtualMachineError),
    #[error(transparent)]
    Trace(#[from] TraceError),
    #[error(transparent)]
    PublicInput(#[from] PublicInputError),
    #[error(transparent)]
    Runner(#[from] RunnerError),
    #[error(transparent)]
    ProgramRegistry(#[from] Box<ProgramRegistryError>),
    #[error(transparent)]
    Compilation(#[from] Box<CompilationError>),
    #[error("Failed to compile to sierra:\n {0}")]
    SierraCompilation(String),
    #[error(transparent)]
    Metadata(#[from] MetadataError),
    #[error(transparent)]
    Program(#[from] ProgramError),
    #[error(transparent)]
    Memory(#[from] MemoryError),
    #[error("Program panicked with {0:?}")]
    RunPanic(Vec<Felt252>),
    #[error("Function signature has no return types")]
    NoRetTypesInSignature,
    #[error("No size for concrete type id: {0}")]
    NoTypeSizeForId(ConcreteTypeId),
    #[error("Concrete type id has no debug name: {0}")]
    TypeIdNoDebugName(ConcreteTypeId),
    #[error("No info in sierra program registry for concrete type id: {0}")]
    NoInfoForType(ConcreteTypeId),
    #[error("Failed to extract return values from VM")]
    FailedToExtractReturnValues,
}

pub struct FileWriter {
    buf_writer: io::BufWriter<std::fs::File>,
    bytes_written: usize,
}

impl Writer for FileWriter {
    fn write(&mut self, bytes: &[u8]) -> Result<(), bincode::error::EncodeError> {
        self.buf_writer
            .write_all(bytes)
            .map_err(|e| bincode::error::EncodeError::Io {
                inner: e,
                index: self.bytes_written,
            })?;

        self.bytes_written += bytes.len();

        Ok(())
    }
}

impl FileWriter {
    fn new(buf_writer: io::BufWriter<std::fs::File>) -> Self {
        Self {
            buf_writer,
            bytes_written: 0,
        }
    }

    fn flush(&mut self) -> io::Result<()> {
        self.buf_writer.flush()
    }
}

fn run(args: impl Iterator<Item = String>) -> Result<Vec<MaybeRelocatable>, Error> {
    let args = Args::try_parse_from(args)?;
    if args.air_public_input.is_some() && !args.proof_mode {
        let error = Args::command().error(
            clap::error::ErrorKind::ArgumentConflict,
            "--air_public_input can only be used in proof_mode.",
        );
        return Err(Error::Cli(error));
    }

    let compiler_config = CompilerConfig {
        replace_ids: true,
        ..CompilerConfig::default()
    };
    let sierra_program = compile_cairo_project_at_path(&args.filename, compiler_config)
        .map_err(|err| Error::SierraCompilation(err.to_string()))?;

    let metadata_config = Some(Default::default());

    let gas_usage_check = metadata_config.is_some();
    let metadata = create_metadata(&sierra_program, metadata_config)?;
    let sierra_program_registry = ProgramRegistry::<CoreType, CoreLibfunc>::new(&sierra_program)?;
    let type_sizes =
        get_type_size_map(&sierra_program, &sierra_program_registry).unwrap_or_default();
    let casm_program =
        cairo_lang_sierra_to_casm::compiler::compile(&sierra_program, &metadata, gas_usage_check)?;

    let main_func = find_function(&sierra_program, "::main")?;

    let initial_gas = 9999999999999_usize;

    // Modified entry code to be compatible with custom cairo1 Proof Mode.
    // This adds code that's needed for dictionaries, adjusts ap for builtin pointers, adds initial gas for the gas builtin if needed, and sets up other necessary code for cairo1
    let (entry_code, builtins) = create_entry_code(
        &sierra_program_registry,
        &casm_program,
        &type_sizes,
        main_func,
        initial_gas,
        args.proof_mode,
    )?;

    // Get the user program instructions
    let program_instructions = casm_program.instructions.iter();

    // This footer is used by lib funcs
    let libfunc_footer = create_code_footer();

    let proof_mode_header = if args.proof_mode {
        println!("Compiling with proof mode and running ...");

        // This information can be useful for the users using the prover.
        println!("Builtins used: {:?}", builtins);

        // Prepare "canonical" proof mode instructions. These are usually added by the compiler in cairo 0
        let mut ctx = casm! {};
        casm_extend! {ctx,
            call rel 4;
            jmp rel 0;
        };
        ctx.instructions
    } else {
        casm! {}.instructions
    };

    // This is the program we are actually running/proving
    // With (embedded proof mode), cairo1 header and the libfunc footer
    let instructions = chain!(
        proof_mode_header.iter(),
        entry_code.iter(),
        program_instructions,
        libfunc_footer.iter()
    );

    let (processor_hints, program_hints) = build_hints_vec(instructions.clone());

    let mut hint_processor = Cairo1HintProcessor::new(&processor_hints, RunResources::default());

    let data: Vec<MaybeRelocatable> = instructions
        .flat_map(|inst| inst.assemble().encode())
        .map(|x| bigint_to_felt(&x).unwrap_or_default())
        .map(MaybeRelocatable::from)
        .collect();

    let data_len = data.len();

    let program = if args.proof_mode {
        Program::new_for_proof(
            builtins,
            data,
            0,
            // Proof mode is on top
            // jmp rel 0 is on PC == 2
            2,
            program_hints,
            ReferenceManager {
                references: Vec::new(),
            },
            HashMap::new(),
            vec![],
            None,
        )?
    } else {
        Program::new(
            builtins,
            data,
            Some(0),
            program_hints,
            ReferenceManager {
                references: Vec::new(),
            },
            HashMap::new(),
            vec![],
            None,
        )?
    };

    let runner_mode = if args.proof_mode {
        RunnerMode::ProofModeCairo1
    } else {
        RunnerMode::ExecutionMode
    };
<<<<<<< HEAD
=======

    let mut runner = CairoRunner::new_v2(&program, &args.layout, runner_mode)?;
>>>>>>> 9fc9c6ef

    let mut runner = CairoRunner::new_v2(&program, &args.layout, runner_mode)?;

    let mut vm = VirtualMachine::new(args.trace_file.is_some() || args.air_public_input.is_some());
    let end = runner.initialize(&mut vm)?;

    additional_initialization(&mut vm, data_len)?;

    // Run it until the end/ infinite loop in proof_mode
    runner.run_until_pc(end, &mut vm, &mut hint_processor)?;
<<<<<<< HEAD
    runner.end_run(false, false, &mut vm, &mut hint_processor)?;
=======

    if args.proof_mode {
        // Then pad it to the power of 2
        runner.run_until_next_power_of_2(&mut vm, &mut hint_processor)?;
    } else {
        runner.end_run(true, false, &mut vm, &mut hint_processor)?;
    }
>>>>>>> 9fc9c6ef

    // Fetch return type data
    let return_type_id = main_func
        .signature
        .ret_types
        .last()
        .ok_or(Error::NoRetTypesInSignature)?;
    let return_type_size = type_sizes
        .get(return_type_id)
        .cloned()
        .ok_or_else(|| Error::NoTypeSizeForId(return_type_id.clone()))?;

    let mut return_values = vm.get_return_values(return_type_size as usize)?;
    // Check if this result is a Panic result
    if return_type_id
        .debug_name
        .as_ref()
        .ok_or_else(|| Error::TypeIdNoDebugName(return_type_id.clone()))?
        .starts_with("core::panics::PanicResult::")
    {
        // Check the failure flag (aka first return value)
        if return_values.first() != Some(&MaybeRelocatable::from(0)) {
            // In case of failure, extract the error from teh return values (aka last two values)
            let panic_data_end = return_values
                .last()
                .ok_or(Error::FailedToExtractReturnValues)?
                .get_relocatable()
                .ok_or(Error::FailedToExtractReturnValues)?;
            let panic_data_start = return_values
                .get(return_values.len() - 2)
                .ok_or(Error::FailedToExtractReturnValues)?
                .get_relocatable()
                .ok_or(Error::FailedToExtractReturnValues)?;
            let panic_data = vm.get_integer_range(
                panic_data_start,
                (panic_data_end - panic_data_start).map_err(VirtualMachineError::Math)?,
            )?;
            return Err(Error::RunPanic(
                panic_data.iter().map(|c| *c.as_ref()).collect(),
            ));
        } else {
            if return_values.len() < 3 {
                return Err(Error::FailedToExtractReturnValues);
            }
            return_values = return_values[2..].to_vec()
        }
    }

    // Set stop pointers for builtins so we can obtain the air public input
    if args.air_public_input.is_some() {
        // Cairo 1 programs have other return values aside from the used builtin's final pointers, so we need to hand-pick them
        let ret_types_sizes = main_func
            .signature
            .ret_types
            .iter()
            .map(|id| type_sizes.get(id).cloned().unwrap_or_default());
        let ret_types_and_sizes = main_func
            .signature
            .ret_types
            .iter()
            .zip(ret_types_sizes.clone());

        let full_ret_types_size: i16 = ret_types_sizes.sum();
        let mut stack_pointer = (vm.get_ap() - (full_ret_types_size as usize).saturating_sub(1))
            .map_err(VirtualMachineError::Math)?;

        // Calculate the stack_ptr for each return builtin in the return values
        let mut builtin_name_to_stack_pointer = HashMap::new();
        for (id, size) in ret_types_and_sizes {
            if let Some(ref name) = id.debug_name {
                let builtin_name = match &*name.to_string() {
                    "RangeCheck" => RANGE_CHECK_BUILTIN_NAME,
                    "Poseidon" => POSEIDON_BUILTIN_NAME,
                    "EcOp" => EC_OP_BUILTIN_NAME,
                    "Bitwise" => BITWISE_BUILTIN_NAME,
                    "Pedersen" => HASH_BUILTIN_NAME,
                    "Output" => OUTPUT_BUILTIN_NAME,
                    "Ecdsa" => SIGNATURE_BUILTIN_NAME,
                    _ => {
                        stack_pointer.offset += size as usize;
                        continue;
                    }
                };
                builtin_name_to_stack_pointer.insert(builtin_name, stack_pointer);
            }
            stack_pointer.offset += size as usize;
        }
        // Set stop pointer for each builtin
        vm.builtins_final_stack_from_stack_pointer_dict(&builtin_name_to_stack_pointer)?;

        // Build execution public memory
        runner.finalize_segments(&mut vm)?;
    }

    runner.relocate(&mut vm, true)?;

    if let Some(file_path) = args.air_public_input {
        let json = runner.get_air_public_input(&vm)?.serialize_json()?;
        std::fs::write(file_path, json)?;
    }

    if let Some(trace_path) = args.trace_file {
        let relocated_trace = runner
            .relocated_trace
            .ok_or(Error::Trace(TraceError::TraceNotRelocated))?;
        let trace_file = std::fs::File::create(trace_path)?;
        let mut trace_writer =
            FileWriter::new(io::BufWriter::with_capacity(3 * 1024 * 1024, trace_file));

        cairo_run::write_encoded_trace(&relocated_trace, &mut trace_writer)?;
        trace_writer.flush()?;
    }
    if let Some(memory_path) = args.memory_file {
        let memory_file = std::fs::File::create(memory_path)?;
        let mut memory_writer =
            FileWriter::new(io::BufWriter::with_capacity(5 * 1024 * 1024, memory_file));

        cairo_run::write_encoded_memory(&runner.relocated_memory, &mut memory_writer)?;
        memory_writer.flush()?;
    }

    Ok(return_values)
}

fn additional_initialization(vm: &mut VirtualMachine, data_len: usize) -> Result<(), Error> {
    // Create the builtin cost segment
    let builtin_cost_segment = vm.add_memory_segment();
    for token_type in CostTokenType::iter_precost() {
        vm.insert_value(
            (builtin_cost_segment + (token_type.offset_in_builtin_costs() as usize))
                .map_err(VirtualMachineError::Math)?,
            Felt252::default(),
        )?
    }
    // Put a pointer to the builtin cost segment at the end of the program (after the
    // additional `ret` statement).
    vm.insert_value(
        (vm.get_pc() + data_len).map_err(VirtualMachineError::Math)?,
        builtin_cost_segment,
    )?;

    Ok(())
}

fn main() -> Result<(), Error> {
    match run(std::env::args()) {
        Err(Error::Cli(err)) => err.exit(),
        Ok(return_values) => {
            if !return_values.is_empty() {
                let return_values_string_list =
                    return_values.iter().map(|m| m.to_string()).join(", ");
                println!("Return values : [{}]", return_values_string_list);
            }
            Ok(())
        }
        Err(Error::RunPanic(panic_data)) => {
            if !panic_data.is_empty() {
                let panic_data_string_list = panic_data
                    .iter()
                    .map(|m| {
                        // Try to parse to utf8 string
                        let msg = String::from_utf8(m.to_bytes_be().to_vec());
                        if let Ok(msg) = msg {
                            format!("{} ('{}')", m, msg)
                        } else {
                            m.to_string()
                        }
                    })
                    .join(", ");
                println!("Run panicked with: [{}]", panic_data_string_list);
            }
            Ok(())
        }
        Err(err) => Err(err),
    }
}

#[allow(clippy::type_complexity)]
fn build_hints_vec<'b>(
    instructions: impl Iterator<Item = &'b Instruction>,
) -> (Vec<(usize, Vec<Hint>)>, HashMap<usize, Vec<HintParams>>) {
    let mut hints: Vec<(usize, Vec<Hint>)> = Vec::new();
    let mut program_hints: HashMap<usize, Vec<HintParams>> = HashMap::new();

    let mut hint_offset = 0;

    for instruction in instructions {
        if !instruction.hints.is_empty() {
            hints.push((hint_offset, instruction.hints.clone()));
            program_hints.insert(
                hint_offset,
                vec![HintParams {
                    code: hint_offset.to_string(),
                    accessible_scopes: Vec::new(),
                    flow_tracking_data: FlowTrackingData {
                        ap_tracking: ApTracking::default(),
                        reference_ids: HashMap::new(),
                    },
                }],
            );
        }
        hint_offset += instruction.body.op_size();
    }
    (hints, program_hints)
}

/// Finds first function ending with `name_suffix`.
fn find_function<'a>(
    sierra_program: &'a SierraProgram,
    name_suffix: &'a str,
) -> Result<&'a Function, RunnerError> {
    sierra_program
        .funcs
        .iter()
        .find(|f| {
            if let Some(name) = &f.id.debug_name {
                name.ends_with(name_suffix)
            } else {
                false
            }
        })
        .ok_or_else(|| RunnerError::MissingMain)
}

/// Creates a list of instructions that will be appended to the program's bytecode.
fn create_code_footer() -> Vec<Instruction> {
    casm! {
        // Add a `ret` instruction used in libfuncs that retrieve the current value of the `fp`
        // and `pc` registers.
        ret;
    }
    .instructions
}

/// Returns the instructions to add to the beginning of the code to successfully call the main
/// function, as well as the builtins required to execute the program.
fn create_entry_code(
    sierra_program_registry: &ProgramRegistry<CoreType, CoreLibfunc>,
    casm_program: &CairoProgram,
    type_sizes: &UnorderedHashMap<ConcreteTypeId, i16>,
    func: &Function,
    initial_gas: usize,
    proof_mode: bool,
) -> Result<(Vec<Instruction>, Vec<BuiltinName>), Error> {
    let mut ctx = casm! {};
    // The builtins in the formatting expected by the runner.
    let (builtins, builtin_offset) = get_function_builtins(func);
    // Load all vecs to memory.
    let mut ap_offset: i16 = 0;
    let after_vecs_offset = ap_offset;
    if func.signature.param_types.iter().any(|ty| {
        get_info(sierra_program_registry, ty)
            .map(|x| x.long_id.generic_id == SegmentArenaType::ID)
            .unwrap_or_default()
    }) {
        casm_extend! {ctx,
            // SegmentArena segment.
            %{ memory[ap + 0] = segments.add() %}
            // Infos segment.
            %{ memory[ap + 1] = segments.add() %}
            ap += 2;
            [ap + 0] = 0, ap++;
            // Write Infos segment, n_constructed (0), and n_destructed (0) to the segment.
            [ap - 2] = [[ap - 3]];
            [ap - 1] = [[ap - 3] + 1];
            [ap - 1] = [[ap - 3] + 2];
        }
        ap_offset += 3;
    }
    for ty in func.signature.param_types.iter() {
        let info = get_info(sierra_program_registry, ty)
            .ok_or_else(|| Error::NoInfoForType(ty.clone()))?;
        let ty_size = type_sizes[ty];
        let generic_ty = &info.long_id.generic_id;
        if let Some(offset) = builtin_offset.get(generic_ty) {
            let mut offset = *offset;
            if proof_mode {
                // Everything is off by 2 due to the proof mode header
                offset += 2;
            }
            casm_extend! {ctx,
                [ap + 0] = [fp - offset], ap++;
            }
        } else if generic_ty == &SystemType::ID {
            casm_extend! {ctx,
                %{ memory[ap + 0] = segments.add() %}
                ap += 1;
            }
        } else if generic_ty == &GasBuiltinType::ID {
            casm_extend! {ctx,
                [ap + 0] = initial_gas, ap++;
            }
        } else if generic_ty == &SegmentArenaType::ID {
            let offset = -ap_offset + after_vecs_offset;
            casm_extend! {ctx,
                [ap + 0] = [ap + offset] + 3, ap++;
            }
            // This code should be re enabled to make the programs work with arguments

            // } else if let Some(Arg::Array(_)) = arg_iter.peek() {
            //     let values = extract_matches!(arg_iter.next().unwrap(), Arg::Array);
            //     let offset = -ap_offset + vecs.pop().unwrap();
            //     expected_arguments_size += 1;
            //     casm_extend! {ctx,
            //         [ap + 0] = [ap + (offset)], ap++;
            //         [ap + 0] = [ap - 1] + (values.len()), ap++;
            //     }
            // } else {
            //     let arg_size = ty_size;
            //     expected_arguments_size += arg_size as usize;
            //     for _ in 0..arg_size {
            //         if let Some(value) = arg_iter.next() {
            //             let value = extract_matches!(value, Arg::Value);
            //             casm_extend! {ctx,
            //                 [ap + 0] = (value.to_bigint()), ap++;
            //             }
            //         }
            //     }
        };
        ap_offset += ty_size;
    }
    // if expected_arguments_size != args.len() {
    //     return Err(RunnerError::ArgumentsSizeMismatch {
    //         expected: expected_arguments_size,
    //         actual: args.len(),
    //     });
    // }

    let before_final_call = ctx.current_code_offset;
    let final_call_size = 3;
    let offset = final_call_size
        + casm_program.debug_info.sierra_statement_info[func.entry_point.0].code_offset;

    casm_extend! {ctx,
        call rel offset;
        ret;
    }
    assert_eq!(before_final_call + final_call_size, ctx.current_code_offset);

    Ok((ctx.instructions, builtins))
}

fn get_info<'a>(
    sierra_program_registry: &'a ProgramRegistry<CoreType, CoreLibfunc>,
    ty: &'a cairo_lang_sierra::ids::ConcreteTypeId,
) -> Option<&'a cairo_lang_sierra::extensions::types::TypeInfo> {
    sierra_program_registry
        .get_type(ty)
        .ok()
        .map(|ctc| ctc.info())
}

/// Creates the metadata required for a Sierra program lowering to casm.
fn create_metadata(
    sierra_program: &cairo_lang_sierra::program::Program,
    metadata_config: Option<MetadataComputationConfig>,
) -> Result<Metadata, VirtualMachineError> {
    if let Some(metadata_config) = metadata_config {
        calc_metadata(sierra_program, metadata_config).map_err(|err| match err {
            MetadataError::ApChangeError(_) => VirtualMachineError::Unexpected,
            MetadataError::CostError(_) => VirtualMachineError::Unexpected,
        })
    } else {
        Ok(Metadata {
            ap_change_info: calc_ap_changes(sierra_program, |_, _| 0)
                .map_err(|_| VirtualMachineError::Unexpected)?,
            gas_info: GasInfo {
                variable_values: Default::default(),
                function_costs: Default::default(),
            },
        })
    }
}

fn get_function_builtins(
    func: &Function,
) -> (
    Vec<BuiltinName>,
    HashMap<cairo_lang_sierra::ids::GenericTypeId, i16>,
) {
    let entry_params = &func.signature.param_types;
    let mut builtins = Vec::new();
    let mut builtin_offset: HashMap<cairo_lang_sierra::ids::GenericTypeId, i16> = HashMap::new();
    let mut current_offset = 3;
    // Fetch builtins from the entry_params in the standard order
    if entry_params
        .iter()
        .any(|ti| ti.debug_name == Some("Poseidon".into()))
    {
        builtins.push(BuiltinName::poseidon);
        builtin_offset.insert(PoseidonType::ID, current_offset);
        current_offset += 1;
    }
    if entry_params
        .iter()
        .any(|ti| ti.debug_name == Some("EcOp".into()))
    {
        builtins.push(BuiltinName::ec_op);
        builtin_offset.insert(EcOpType::ID, current_offset);
        current_offset += 1
    }
    if entry_params
        .iter()
        .any(|ti| ti.debug_name == Some("Bitwise".into()))
    {
        builtins.push(BuiltinName::bitwise);
        builtin_offset.insert(BitwiseType::ID, current_offset);
        current_offset += 1;
    }
    if entry_params
        .iter()
        .any(|ti| ti.debug_name == Some("RangeCheck".into()))
    {
        builtins.push(BuiltinName::range_check);
        builtin_offset.insert(RangeCheckType::ID, current_offset);
        current_offset += 1;
    }
    if entry_params
        .iter()
        .any(|ti| ti.debug_name == Some("Pedersen".into()))
    {
        builtins.push(BuiltinName::pedersen);
        builtin_offset.insert(PedersenType::ID, current_offset);
    }
    builtins.reverse();
    (builtins, builtin_offset)
}

#[cfg(test)]
mod tests {
    #![allow(clippy::too_many_arguments)]
    use super::*;
    use assert_matches::assert_matches;
    use rstest::rstest;

    // FIXME: bit of copy-paste to avoid dealing with visibility issues
    fn felt_str(x: impl AsRef<str>) -> Felt252 {
        crate::Felt252::from_dec_str(x.as_ref()).expect("Couldn't parse bytes")
    }

    #[rstest]
    #[case(["cairo1-run", "../cairo_programs/cairo-1-programs/fibonacci.cairo", "--trace_file", "/dev/null", "--memory_file", "/dev/null", "--layout", "all_cairo"].as_slice())]
<<<<<<< HEAD
    #[case(["cairo1-run", "../cairo_programs/cairo-1-programs/fibonacci.cairo", "--trace_file", "/dev/null", "--memory_file", "/dev/null", "--layout", "all_cairo", "--proof_mode", "--air_public_input", "/dev/null"].as_slice())]
=======
    #[case(["cairo1-run", "../cairo_programs/cairo-1-programs/fibonacci.cairo", "--trace_file", "/dev/null", "--memory_file", "/dev/null", "--layout", "all_cairo", "--proof_mode"].as_slice())]
>>>>>>> 9fc9c6ef
    fn test_run_fibonacci_ok(#[case] args: &[&str]) {
        let args = args.iter().cloned().map(String::from);
        assert_matches!(run(args), Ok(res) if res == vec![MaybeRelocatable::from(89)]);
    }

    #[rstest]
    #[case(["cairo1-run", "../cairo_programs/cairo-1-programs/factorial.cairo", "--trace_file", "/dev/null", "--memory_file", "/dev/null", "--layout", "all_cairo"].as_slice())]
<<<<<<< HEAD
    #[case(["cairo1-run", "../cairo_programs/cairo-1-programs/factorial.cairo", "--trace_file", "/dev/null", "--memory_file", "/dev/null", "--layout", "all_cairo", "--proof_mode", "--air_public_input", "/dev/null"].as_slice())]
=======
    #[case(["cairo1-run", "../cairo_programs/cairo-1-programs/factorial.cairo", "--trace_file", "/dev/null", "--memory_file", "/dev/null", "--layout", "all_cairo", "--proof_mode"].as_slice())]
>>>>>>> 9fc9c6ef
    fn test_run_factorial_ok(#[case] args: &[&str]) {
        let args = args.iter().cloned().map(String::from);
        assert_matches!(run(args), Ok(res) if res == vec![MaybeRelocatable::from(3628800)]);
    }

    #[rstest]
    #[case(["cairo1-run", "../cairo_programs/cairo-1-programs/array_get.cairo", "--trace_file", "/dev/null", "--memory_file", "/dev/null", "--layout", "all_cairo"].as_slice())]
<<<<<<< HEAD
    #[case(["cairo1-run", "../cairo_programs/cairo-1-programs/array_get.cairo", "--trace_file", "/dev/null", "--memory_file", "/dev/null", "--layout", "all_cairo", "--proof_mode", "--air_public_input", "/dev/null"].as_slice())]
=======
    #[case(["cairo1-run", "../cairo_programs/cairo-1-programs/array_get.cairo", "--trace_file", "/dev/null", "--memory_file", "/dev/null", "--layout", "all_cairo", "--proof_mode"].as_slice())]
>>>>>>> 9fc9c6ef
    fn test_run_array_get_ok(#[case] args: &[&str]) {
        let args = args.iter().cloned().map(String::from);
        assert_matches!(run(args), Ok(res) if res == vec![MaybeRelocatable::from(3)]);
    }

    #[rstest]
    #[case(["cairo1-run", "../cairo_programs/cairo-1-programs/enum_flow.cairo", "--trace_file", "/dev/null", "--memory_file", "/dev/null", "--layout", "all_cairo"].as_slice())]
<<<<<<< HEAD
    #[case(["cairo1-run", "../cairo_programs/cairo-1-programs/enum_flow.cairo", "--trace_file", "/dev/null", "--memory_file", "/dev/null", "--layout", "all_cairo", "--proof_mode", "--air_public_input", "/dev/null"].as_slice())]
=======
    #[case(["cairo1-run", "../cairo_programs/cairo-1-programs/enum_flow.cairo", "--trace_file", "/dev/null", "--memory_file", "/dev/null", "--layout", "all_cairo", "--proof_mode"].as_slice())]
>>>>>>> 9fc9c6ef
    fn test_run_enum_flow_ok(#[case] args: &[&str]) {
        let args = args.iter().cloned().map(String::from);
        assert_matches!(run(args), Ok(res) if res == vec![MaybeRelocatable::from(300)]);
    }

    #[rstest]
    #[case(["cairo1-run", "../cairo_programs/cairo-1-programs/enum_match.cairo", "--trace_file", "/dev/null", "--memory_file", "/dev/null", "--layout", "all_cairo"].as_slice())]
<<<<<<< HEAD
    #[case(["cairo1-run", "../cairo_programs/cairo-1-programs/enum_match.cairo", "--trace_file", "/dev/null", "--memory_file", "/dev/null", "--layout", "all_cairo", "--proof_mode", "--air_public_input", "/dev/null"].as_slice())]
=======
    #[case(["cairo1-run", "../cairo_programs/cairo-1-programs/enum_match.cairo", "--trace_file", "/dev/null", "--memory_file", "/dev/null", "--layout", "all_cairo", "--proof_mode"].as_slice())]
>>>>>>> 9fc9c6ef
    fn test_run_enum_match_ok(#[case] args: &[&str]) {
        let args = args.iter().cloned().map(String::from);
        assert_matches!(run(args), Ok(res) if res == vec![MaybeRelocatable::from(10), MaybeRelocatable::from(felt_str("3618502788666131213697322783095070105623107215331596699973092056135872020471"))]);
    }

    #[rstest]
    #[case(["cairo1-run", "../cairo_programs/cairo-1-programs/hello.cairo", "--trace_file", "/dev/null", "--memory_file", "/dev/null", "--layout", "all_cairo"].as_slice())]
<<<<<<< HEAD
    #[case(["cairo1-run", "../cairo_programs/cairo-1-programs/hello.cairo", "--trace_file", "/dev/null", "--memory_file", "/dev/null", "--layout", "all_cairo", "--proof_mode", "--air_public_input", "/dev/null"].as_slice())]
=======
    #[case(["cairo1-run", "../cairo_programs/cairo-1-programs/hello.cairo", "--trace_file", "/dev/null", "--memory_file", "/dev/null", "--layout", "all_cairo", "--proof_mode"].as_slice())]
>>>>>>> 9fc9c6ef
    fn test_run_hello_ok(#[case] args: &[&str]) {
        let args = args.iter().cloned().map(String::from);
        assert_matches!(run(args), Ok(res) if res == vec![MaybeRelocatable::from(1), MaybeRelocatable::from(1234)]);
    }

    #[rstest]
    #[case(["cairo1-run", "../cairo_programs/cairo-1-programs/ops.cairo", "--trace_file", "/dev/null", "--memory_file", "/dev/null", "--layout", "all_cairo"].as_slice())]
<<<<<<< HEAD
    #[case(["cairo1-run", "../cairo_programs/cairo-1-programs/ops.cairo", "--trace_file", "/dev/null", "--memory_file", "/dev/null", "--layout", "all_cairo", "--proof_mode", "--air_public_input", "/dev/null"].as_slice())]
=======
    #[case(["cairo1-run", "../cairo_programs/cairo-1-programs/ops.cairo", "--trace_file", "/dev/null", "--memory_file", "/dev/null", "--layout", "all_cairo", "--proof_mode"].as_slice())]
>>>>>>> 9fc9c6ef
    fn test_run_ops_ok(#[case] args: &[&str]) {
        let args = args.iter().cloned().map(String::from);
        assert_matches!(run(args), Ok(res) if res == vec![MaybeRelocatable::from(6)]);
    }

    #[rstest]
    #[case(["cairo1-run", "../cairo_programs/cairo-1-programs/print.cairo", "--trace_file", "/dev/null", "--memory_file", "/dev/null", "--layout", "all_cairo"].as_slice())]
<<<<<<< HEAD
    #[case(["cairo1-run", "../cairo_programs/cairo-1-programs/print.cairo", "--trace_file", "/dev/null", "--memory_file", "/dev/null", "--layout", "all_cairo", "--proof_mode", "--air_public_input", "/dev/null"].as_slice())]
=======
    #[case(["cairo1-run", "../cairo_programs/cairo-1-programs/print.cairo", "--trace_file", "/dev/null", "--memory_file", "/dev/null", "--layout", "all_cairo", "--proof_mode"].as_slice())]
>>>>>>> 9fc9c6ef
    fn test_run_print_ok(#[case] args: &[&str]) {
        let args = args.iter().cloned().map(String::from);
        assert_matches!(run(args), Ok(res) if res == vec![]);
    }

    #[rstest]
    #[case(["cairo1-run", "../cairo_programs/cairo-1-programs/recursion.cairo", "--trace_file", "/dev/null", "--memory_file", "/dev/null", "--layout", "all_cairo"].as_slice())]
<<<<<<< HEAD
    #[case(["cairo1-run", "../cairo_programs/cairo-1-programs/recursion.cairo", "--trace_file", "/dev/null", "--memory_file", "/dev/null", "--layout", "all_cairo", "--proof_mode", "--air_public_input", "/dev/null"].as_slice())]
=======
    #[case(["cairo1-run", "../cairo_programs/cairo-1-programs/recursion.cairo", "--trace_file", "/dev/null", "--memory_file", "/dev/null", "--layout", "all_cairo", "--proof_mode"].as_slice())]
>>>>>>> 9fc9c6ef
    fn test_run_recursion_ok(#[case] args: &[&str]) {
        let args = args.iter().cloned().map(String::from);
        assert_matches!(run(args), Ok(res) if res == vec![MaybeRelocatable::from(felt_str("1154076154663935037074198317650845438095734251249125412074882362667803016453"))]);
    }

    #[rstest]
    #[case(["cairo1-run", "../cairo_programs/cairo-1-programs/sample.cairo", "--trace_file", "/dev/null", "--memory_file", "/dev/null", "--layout", "all_cairo"].as_slice())]
<<<<<<< HEAD
    #[case(["cairo1-run", "../cairo_programs/cairo-1-programs/sample.cairo", "--trace_file", "/dev/null", "--memory_file", "/dev/null", "--layout", "all_cairo", "--proof_mode", "--air_public_input", "/dev/null"].as_slice())]
=======
    #[case(["cairo1-run", "../cairo_programs/cairo-1-programs/sample.cairo", "--trace_file", "/dev/null", "--memory_file", "/dev/null", "--layout", "all_cairo", "--proof_mode"].as_slice())]
>>>>>>> 9fc9c6ef
    fn test_run_sample_ok(#[case] args: &[&str]) {
        let args = args.iter().cloned().map(String::from);
        assert_matches!(run(args), Ok(res) if res == vec![MaybeRelocatable::from(felt_str("5050"))]);
    }

    #[rstest]
    #[case(["cairo1-run", "../cairo_programs/cairo-1-programs/poseidon.cairo", "--trace_file", "/dev/null", "--memory_file", "/dev/null", "--layout", "all_cairo"].as_slice())]
<<<<<<< HEAD
    #[case(["cairo1-run", "../cairo_programs/cairo-1-programs/poseidon.cairo", "--trace_file", "/dev/null", "--memory_file", "/dev/null", "--layout", "all_cairo", "--proof_mode", "--air_public_input", "/dev/null"].as_slice())]
=======
    #[case(["cairo1-run", "../cairo_programs/cairo-1-programs/poseidon.cairo", "--trace_file", "/dev/null", "--memory_file", "/dev/null", "--layout", "all_cairo", "--proof_mode"].as_slice())]
>>>>>>> 9fc9c6ef
    fn test_run_poseidon_ok(#[case] args: &[&str]) {
        let args = args.iter().cloned().map(String::from);
        assert_matches!(run(args), Ok(res) if res == vec![MaybeRelocatable::from(felt_str("1099385018355113290651252669115094675591288647745213771718157553170111442461"))]);
    }

    #[rstest]
    #[case(["cairo1-run", "../cairo_programs/cairo-1-programs/poseidon_pedersen.cairo", "--trace_file", "/dev/null", "--memory_file", "/dev/null", "--layout", "all_cairo"].as_slice())]
<<<<<<< HEAD
    #[case(["cairo1-run", "../cairo_programs/cairo-1-programs/poseidon_pedersen.cairo", "--trace_file", "/dev/null", "--memory_file", "/dev/null", "--layout", "all_cairo", "--proof_mode", "--air_public_input", "/dev/null"].as_slice())]
=======
    #[case(["cairo1-run", "../cairo_programs/cairo-1-programs/poseidon_pedersen.cairo", "--trace_file", "/dev/null", "--memory_file", "/dev/null", "--layout", "all_cairo", "--proof_mode"].as_slice())]
>>>>>>> 9fc9c6ef
    fn test_run_poseidon_pedersen_ok(#[case] args: &[&str]) {
        let args = args.iter().cloned().map(String::from);
        assert_matches!(run(args), Ok(res) if res == vec![MaybeRelocatable::from(felt_str("1036257840396636296853154602823055519264738423488122322497453114874087006398"))]);
    }

    #[rstest]
    #[case(["cairo1-run", "../cairo_programs/cairo-1-programs/pedersen_example.cairo", "--trace_file", "/dev/null", "--memory_file", "/dev/null", "--layout", "all_cairo"].as_slice())]
<<<<<<< HEAD
    #[case(["cairo1-run", "../cairo_programs/cairo-1-programs/pedersen_example.cairo", "--trace_file", "/dev/null", "--memory_file", "/dev/null", "--layout", "all_cairo", "--proof_mode", "--air_public_input", "/dev/null"].as_slice())]
=======
    #[case(["cairo1-run", "../cairo_programs/cairo-1-programs/pedersen_example.cairo", "--trace_file", "/dev/null", "--memory_file", "/dev/null", "--layout", "all_cairo", "--proof_mode"].as_slice())]
>>>>>>> 9fc9c6ef
    fn test_run_pedersen_example_ok(#[case] args: &[&str]) {
        let args = args.iter().cloned().map(String::from);
        assert_matches!(run(args), Ok(res) if res == vec![MaybeRelocatable::from(felt_str("1089549915800264549621536909767699778745926517555586332772759280702396009108"))]);
    }

    #[rstest]
    #[case(["cairo1-run", "../cairo_programs/cairo-1-programs/simple.cairo", "--trace_file", "/dev/null", "--memory_file", "/dev/null", "--layout", "all_cairo"].as_slice())]
<<<<<<< HEAD
    #[case(["cairo1-run", "../cairo_programs/cairo-1-programs/simple.cairo", "--trace_file", "/dev/null", "--memory_file", "/dev/null", "--layout", "all_cairo", "--proof_mode", "--air_public_input", "/dev/null"].as_slice())]
=======
    #[case(["cairo1-run", "../cairo_programs/cairo-1-programs/simple.cairo", "--trace_file", "/dev/null", "--memory_file", "/dev/null", "--layout", "all_cairo", "--proof_mode"].as_slice())]
>>>>>>> 9fc9c6ef
    fn test_run_simple_ok(#[case] args: &[&str]) {
        let args = args.iter().cloned().map(String::from);
        assert_matches!(run(args), Ok(res) if res == vec![MaybeRelocatable::from(1)]);
    }

    #[rstest]
    #[case(["cairo1-run", "../cairo_programs/cairo-1-programs/simple_struct.cairo", "--trace_file", "/dev/null", "--memory_file", "/dev/null", "--layout", "all_cairo"].as_slice())]
<<<<<<< HEAD
    #[case(["cairo1-run", "../cairo_programs/cairo-1-programs/simple_struct.cairo", "--trace_file", "/dev/null", "--memory_file", "/dev/null", "--layout", "all_cairo", "--proof_mode", "--air_public_input", "/dev/null"].as_slice())]
=======
    #[case(["cairo1-run", "../cairo_programs/cairo-1-programs/simple_struct.cairo", "--trace_file", "/dev/null", "--memory_file", "/dev/null", "--layout", "all_cairo", "--proof_mode"].as_slice())]
>>>>>>> 9fc9c6ef
    fn test_run_simple_struct_ok(#[case] args: &[&str]) {
        let args = args.iter().cloned().map(String::from);
        assert_matches!(run(args), Ok(res) if res == vec![MaybeRelocatable::from(100)]);
    }

    #[rstest]
    #[case(["cairo1-run", "../cairo_programs/cairo-1-programs/dictionaries.cairo", "--trace_file", "/dev/null", "--memory_file", "/dev/null", "--layout", "all_cairo"].as_slice())]
<<<<<<< HEAD
    #[case(["cairo1-run", "../cairo_programs/cairo-1-programs/dictionaries.cairo", "--trace_file", "/dev/null", "--memory_file", "/dev/null", "--layout", "all_cairo", "--proof_mode", "--air_public_input", "/dev/null"].as_slice())]
=======
    #[case(["cairo1-run", "../cairo_programs/cairo-1-programs/dictionaries.cairo", "--trace_file", "/dev/null", "--memory_file", "/dev/null", "--layout", "all_cairo", "--proof_mode"].as_slice())]
>>>>>>> 9fc9c6ef
    fn test_run_dictionaries(#[case] args: &[&str]) {
        let args = args.iter().cloned().map(String::from);
        assert_matches!(run(args), Ok(res) if res == vec![MaybeRelocatable::from(1024)]);
    }
}<|MERGE_RESOLUTION|>--- conflicted
+++ resolved
@@ -83,11 +83,8 @@
     layout: String,
     #[clap(long = "proof_mode", value_parser)]
     proof_mode: bool,
-<<<<<<< HEAD
     #[clap(long = "air_public_input", value_parser)]
     air_public_input: Option<PathBuf>,
-=======
->>>>>>> 9fc9c6ef
 }
 
 fn validate_layout(value: &str) -> Result<String, String> {
@@ -302,11 +299,6 @@
     } else {
         RunnerMode::ExecutionMode
     };
-<<<<<<< HEAD
-=======
-
-    let mut runner = CairoRunner::new_v2(&program, &args.layout, runner_mode)?;
->>>>>>> 9fc9c6ef
 
     let mut runner = CairoRunner::new_v2(&program, &args.layout, runner_mode)?;
 
@@ -317,17 +309,7 @@
 
     // Run it until the end/ infinite loop in proof_mode
     runner.run_until_pc(end, &mut vm, &mut hint_processor)?;
-<<<<<<< HEAD
     runner.end_run(false, false, &mut vm, &mut hint_processor)?;
-=======
-
-    if args.proof_mode {
-        // Then pad it to the power of 2
-        runner.run_until_next_power_of_2(&mut vm, &mut hint_processor)?;
-    } else {
-        runner.end_run(true, false, &mut vm, &mut hint_processor)?;
-    }
->>>>>>> 9fc9c6ef
 
     // Fetch return type data
     let return_type_id = main_func
@@ -770,11 +752,7 @@
 
     #[rstest]
     #[case(["cairo1-run", "../cairo_programs/cairo-1-programs/fibonacci.cairo", "--trace_file", "/dev/null", "--memory_file", "/dev/null", "--layout", "all_cairo"].as_slice())]
-<<<<<<< HEAD
     #[case(["cairo1-run", "../cairo_programs/cairo-1-programs/fibonacci.cairo", "--trace_file", "/dev/null", "--memory_file", "/dev/null", "--layout", "all_cairo", "--proof_mode", "--air_public_input", "/dev/null"].as_slice())]
-=======
-    #[case(["cairo1-run", "../cairo_programs/cairo-1-programs/fibonacci.cairo", "--trace_file", "/dev/null", "--memory_file", "/dev/null", "--layout", "all_cairo", "--proof_mode"].as_slice())]
->>>>>>> 9fc9c6ef
     fn test_run_fibonacci_ok(#[case] args: &[&str]) {
         let args = args.iter().cloned().map(String::from);
         assert_matches!(run(args), Ok(res) if res == vec![MaybeRelocatable::from(89)]);
@@ -782,11 +760,7 @@
 
     #[rstest]
     #[case(["cairo1-run", "../cairo_programs/cairo-1-programs/factorial.cairo", "--trace_file", "/dev/null", "--memory_file", "/dev/null", "--layout", "all_cairo"].as_slice())]
-<<<<<<< HEAD
     #[case(["cairo1-run", "../cairo_programs/cairo-1-programs/factorial.cairo", "--trace_file", "/dev/null", "--memory_file", "/dev/null", "--layout", "all_cairo", "--proof_mode", "--air_public_input", "/dev/null"].as_slice())]
-=======
-    #[case(["cairo1-run", "../cairo_programs/cairo-1-programs/factorial.cairo", "--trace_file", "/dev/null", "--memory_file", "/dev/null", "--layout", "all_cairo", "--proof_mode"].as_slice())]
->>>>>>> 9fc9c6ef
     fn test_run_factorial_ok(#[case] args: &[&str]) {
         let args = args.iter().cloned().map(String::from);
         assert_matches!(run(args), Ok(res) if res == vec![MaybeRelocatable::from(3628800)]);
@@ -794,11 +768,7 @@
 
     #[rstest]
     #[case(["cairo1-run", "../cairo_programs/cairo-1-programs/array_get.cairo", "--trace_file", "/dev/null", "--memory_file", "/dev/null", "--layout", "all_cairo"].as_slice())]
-<<<<<<< HEAD
     #[case(["cairo1-run", "../cairo_programs/cairo-1-programs/array_get.cairo", "--trace_file", "/dev/null", "--memory_file", "/dev/null", "--layout", "all_cairo", "--proof_mode", "--air_public_input", "/dev/null"].as_slice())]
-=======
-    #[case(["cairo1-run", "../cairo_programs/cairo-1-programs/array_get.cairo", "--trace_file", "/dev/null", "--memory_file", "/dev/null", "--layout", "all_cairo", "--proof_mode"].as_slice())]
->>>>>>> 9fc9c6ef
     fn test_run_array_get_ok(#[case] args: &[&str]) {
         let args = args.iter().cloned().map(String::from);
         assert_matches!(run(args), Ok(res) if res == vec![MaybeRelocatable::from(3)]);
@@ -806,11 +776,7 @@
 
     #[rstest]
     #[case(["cairo1-run", "../cairo_programs/cairo-1-programs/enum_flow.cairo", "--trace_file", "/dev/null", "--memory_file", "/dev/null", "--layout", "all_cairo"].as_slice())]
-<<<<<<< HEAD
     #[case(["cairo1-run", "../cairo_programs/cairo-1-programs/enum_flow.cairo", "--trace_file", "/dev/null", "--memory_file", "/dev/null", "--layout", "all_cairo", "--proof_mode", "--air_public_input", "/dev/null"].as_slice())]
-=======
-    #[case(["cairo1-run", "../cairo_programs/cairo-1-programs/enum_flow.cairo", "--trace_file", "/dev/null", "--memory_file", "/dev/null", "--layout", "all_cairo", "--proof_mode"].as_slice())]
->>>>>>> 9fc9c6ef
     fn test_run_enum_flow_ok(#[case] args: &[&str]) {
         let args = args.iter().cloned().map(String::from);
         assert_matches!(run(args), Ok(res) if res == vec![MaybeRelocatable::from(300)]);
@@ -818,11 +784,7 @@
 
     #[rstest]
     #[case(["cairo1-run", "../cairo_programs/cairo-1-programs/enum_match.cairo", "--trace_file", "/dev/null", "--memory_file", "/dev/null", "--layout", "all_cairo"].as_slice())]
-<<<<<<< HEAD
     #[case(["cairo1-run", "../cairo_programs/cairo-1-programs/enum_match.cairo", "--trace_file", "/dev/null", "--memory_file", "/dev/null", "--layout", "all_cairo", "--proof_mode", "--air_public_input", "/dev/null"].as_slice())]
-=======
-    #[case(["cairo1-run", "../cairo_programs/cairo-1-programs/enum_match.cairo", "--trace_file", "/dev/null", "--memory_file", "/dev/null", "--layout", "all_cairo", "--proof_mode"].as_slice())]
->>>>>>> 9fc9c6ef
     fn test_run_enum_match_ok(#[case] args: &[&str]) {
         let args = args.iter().cloned().map(String::from);
         assert_matches!(run(args), Ok(res) if res == vec![MaybeRelocatable::from(10), MaybeRelocatable::from(felt_str("3618502788666131213697322783095070105623107215331596699973092056135872020471"))]);
@@ -830,11 +792,7 @@
 
     #[rstest]
     #[case(["cairo1-run", "../cairo_programs/cairo-1-programs/hello.cairo", "--trace_file", "/dev/null", "--memory_file", "/dev/null", "--layout", "all_cairo"].as_slice())]
-<<<<<<< HEAD
     #[case(["cairo1-run", "../cairo_programs/cairo-1-programs/hello.cairo", "--trace_file", "/dev/null", "--memory_file", "/dev/null", "--layout", "all_cairo", "--proof_mode", "--air_public_input", "/dev/null"].as_slice())]
-=======
-    #[case(["cairo1-run", "../cairo_programs/cairo-1-programs/hello.cairo", "--trace_file", "/dev/null", "--memory_file", "/dev/null", "--layout", "all_cairo", "--proof_mode"].as_slice())]
->>>>>>> 9fc9c6ef
     fn test_run_hello_ok(#[case] args: &[&str]) {
         let args = args.iter().cloned().map(String::from);
         assert_matches!(run(args), Ok(res) if res == vec![MaybeRelocatable::from(1), MaybeRelocatable::from(1234)]);
@@ -842,11 +800,7 @@
 
     #[rstest]
     #[case(["cairo1-run", "../cairo_programs/cairo-1-programs/ops.cairo", "--trace_file", "/dev/null", "--memory_file", "/dev/null", "--layout", "all_cairo"].as_slice())]
-<<<<<<< HEAD
     #[case(["cairo1-run", "../cairo_programs/cairo-1-programs/ops.cairo", "--trace_file", "/dev/null", "--memory_file", "/dev/null", "--layout", "all_cairo", "--proof_mode", "--air_public_input", "/dev/null"].as_slice())]
-=======
-    #[case(["cairo1-run", "../cairo_programs/cairo-1-programs/ops.cairo", "--trace_file", "/dev/null", "--memory_file", "/dev/null", "--layout", "all_cairo", "--proof_mode"].as_slice())]
->>>>>>> 9fc9c6ef
     fn test_run_ops_ok(#[case] args: &[&str]) {
         let args = args.iter().cloned().map(String::from);
         assert_matches!(run(args), Ok(res) if res == vec![MaybeRelocatable::from(6)]);
@@ -854,11 +808,7 @@
 
     #[rstest]
     #[case(["cairo1-run", "../cairo_programs/cairo-1-programs/print.cairo", "--trace_file", "/dev/null", "--memory_file", "/dev/null", "--layout", "all_cairo"].as_slice())]
-<<<<<<< HEAD
     #[case(["cairo1-run", "../cairo_programs/cairo-1-programs/print.cairo", "--trace_file", "/dev/null", "--memory_file", "/dev/null", "--layout", "all_cairo", "--proof_mode", "--air_public_input", "/dev/null"].as_slice())]
-=======
-    #[case(["cairo1-run", "../cairo_programs/cairo-1-programs/print.cairo", "--trace_file", "/dev/null", "--memory_file", "/dev/null", "--layout", "all_cairo", "--proof_mode"].as_slice())]
->>>>>>> 9fc9c6ef
     fn test_run_print_ok(#[case] args: &[&str]) {
         let args = args.iter().cloned().map(String::from);
         assert_matches!(run(args), Ok(res) if res == vec![]);
@@ -866,11 +816,7 @@
 
     #[rstest]
     #[case(["cairo1-run", "../cairo_programs/cairo-1-programs/recursion.cairo", "--trace_file", "/dev/null", "--memory_file", "/dev/null", "--layout", "all_cairo"].as_slice())]
-<<<<<<< HEAD
     #[case(["cairo1-run", "../cairo_programs/cairo-1-programs/recursion.cairo", "--trace_file", "/dev/null", "--memory_file", "/dev/null", "--layout", "all_cairo", "--proof_mode", "--air_public_input", "/dev/null"].as_slice())]
-=======
-    #[case(["cairo1-run", "../cairo_programs/cairo-1-programs/recursion.cairo", "--trace_file", "/dev/null", "--memory_file", "/dev/null", "--layout", "all_cairo", "--proof_mode"].as_slice())]
->>>>>>> 9fc9c6ef
     fn test_run_recursion_ok(#[case] args: &[&str]) {
         let args = args.iter().cloned().map(String::from);
         assert_matches!(run(args), Ok(res) if res == vec![MaybeRelocatable::from(felt_str("1154076154663935037074198317650845438095734251249125412074882362667803016453"))]);
@@ -878,11 +824,7 @@
 
     #[rstest]
     #[case(["cairo1-run", "../cairo_programs/cairo-1-programs/sample.cairo", "--trace_file", "/dev/null", "--memory_file", "/dev/null", "--layout", "all_cairo"].as_slice())]
-<<<<<<< HEAD
     #[case(["cairo1-run", "../cairo_programs/cairo-1-programs/sample.cairo", "--trace_file", "/dev/null", "--memory_file", "/dev/null", "--layout", "all_cairo", "--proof_mode", "--air_public_input", "/dev/null"].as_slice())]
-=======
-    #[case(["cairo1-run", "../cairo_programs/cairo-1-programs/sample.cairo", "--trace_file", "/dev/null", "--memory_file", "/dev/null", "--layout", "all_cairo", "--proof_mode"].as_slice())]
->>>>>>> 9fc9c6ef
     fn test_run_sample_ok(#[case] args: &[&str]) {
         let args = args.iter().cloned().map(String::from);
         assert_matches!(run(args), Ok(res) if res == vec![MaybeRelocatable::from(felt_str("5050"))]);
@@ -890,11 +832,7 @@
 
     #[rstest]
     #[case(["cairo1-run", "../cairo_programs/cairo-1-programs/poseidon.cairo", "--trace_file", "/dev/null", "--memory_file", "/dev/null", "--layout", "all_cairo"].as_slice())]
-<<<<<<< HEAD
     #[case(["cairo1-run", "../cairo_programs/cairo-1-programs/poseidon.cairo", "--trace_file", "/dev/null", "--memory_file", "/dev/null", "--layout", "all_cairo", "--proof_mode", "--air_public_input", "/dev/null"].as_slice())]
-=======
-    #[case(["cairo1-run", "../cairo_programs/cairo-1-programs/poseidon.cairo", "--trace_file", "/dev/null", "--memory_file", "/dev/null", "--layout", "all_cairo", "--proof_mode"].as_slice())]
->>>>>>> 9fc9c6ef
     fn test_run_poseidon_ok(#[case] args: &[&str]) {
         let args = args.iter().cloned().map(String::from);
         assert_matches!(run(args), Ok(res) if res == vec![MaybeRelocatable::from(felt_str("1099385018355113290651252669115094675591288647745213771718157553170111442461"))]);
@@ -902,11 +840,7 @@
 
     #[rstest]
     #[case(["cairo1-run", "../cairo_programs/cairo-1-programs/poseidon_pedersen.cairo", "--trace_file", "/dev/null", "--memory_file", "/dev/null", "--layout", "all_cairo"].as_slice())]
-<<<<<<< HEAD
     #[case(["cairo1-run", "../cairo_programs/cairo-1-programs/poseidon_pedersen.cairo", "--trace_file", "/dev/null", "--memory_file", "/dev/null", "--layout", "all_cairo", "--proof_mode", "--air_public_input", "/dev/null"].as_slice())]
-=======
-    #[case(["cairo1-run", "../cairo_programs/cairo-1-programs/poseidon_pedersen.cairo", "--trace_file", "/dev/null", "--memory_file", "/dev/null", "--layout", "all_cairo", "--proof_mode"].as_slice())]
->>>>>>> 9fc9c6ef
     fn test_run_poseidon_pedersen_ok(#[case] args: &[&str]) {
         let args = args.iter().cloned().map(String::from);
         assert_matches!(run(args), Ok(res) if res == vec![MaybeRelocatable::from(felt_str("1036257840396636296853154602823055519264738423488122322497453114874087006398"))]);
@@ -914,11 +848,7 @@
 
     #[rstest]
     #[case(["cairo1-run", "../cairo_programs/cairo-1-programs/pedersen_example.cairo", "--trace_file", "/dev/null", "--memory_file", "/dev/null", "--layout", "all_cairo"].as_slice())]
-<<<<<<< HEAD
     #[case(["cairo1-run", "../cairo_programs/cairo-1-programs/pedersen_example.cairo", "--trace_file", "/dev/null", "--memory_file", "/dev/null", "--layout", "all_cairo", "--proof_mode", "--air_public_input", "/dev/null"].as_slice())]
-=======
-    #[case(["cairo1-run", "../cairo_programs/cairo-1-programs/pedersen_example.cairo", "--trace_file", "/dev/null", "--memory_file", "/dev/null", "--layout", "all_cairo", "--proof_mode"].as_slice())]
->>>>>>> 9fc9c6ef
     fn test_run_pedersen_example_ok(#[case] args: &[&str]) {
         let args = args.iter().cloned().map(String::from);
         assert_matches!(run(args), Ok(res) if res == vec![MaybeRelocatable::from(felt_str("1089549915800264549621536909767699778745926517555586332772759280702396009108"))]);
@@ -926,11 +856,7 @@
 
     #[rstest]
     #[case(["cairo1-run", "../cairo_programs/cairo-1-programs/simple.cairo", "--trace_file", "/dev/null", "--memory_file", "/dev/null", "--layout", "all_cairo"].as_slice())]
-<<<<<<< HEAD
     #[case(["cairo1-run", "../cairo_programs/cairo-1-programs/simple.cairo", "--trace_file", "/dev/null", "--memory_file", "/dev/null", "--layout", "all_cairo", "--proof_mode", "--air_public_input", "/dev/null"].as_slice())]
-=======
-    #[case(["cairo1-run", "../cairo_programs/cairo-1-programs/simple.cairo", "--trace_file", "/dev/null", "--memory_file", "/dev/null", "--layout", "all_cairo", "--proof_mode"].as_slice())]
->>>>>>> 9fc9c6ef
     fn test_run_simple_ok(#[case] args: &[&str]) {
         let args = args.iter().cloned().map(String::from);
         assert_matches!(run(args), Ok(res) if res == vec![MaybeRelocatable::from(1)]);
@@ -938,11 +864,7 @@
 
     #[rstest]
     #[case(["cairo1-run", "../cairo_programs/cairo-1-programs/simple_struct.cairo", "--trace_file", "/dev/null", "--memory_file", "/dev/null", "--layout", "all_cairo"].as_slice())]
-<<<<<<< HEAD
     #[case(["cairo1-run", "../cairo_programs/cairo-1-programs/simple_struct.cairo", "--trace_file", "/dev/null", "--memory_file", "/dev/null", "--layout", "all_cairo", "--proof_mode", "--air_public_input", "/dev/null"].as_slice())]
-=======
-    #[case(["cairo1-run", "../cairo_programs/cairo-1-programs/simple_struct.cairo", "--trace_file", "/dev/null", "--memory_file", "/dev/null", "--layout", "all_cairo", "--proof_mode"].as_slice())]
->>>>>>> 9fc9c6ef
     fn test_run_simple_struct_ok(#[case] args: &[&str]) {
         let args = args.iter().cloned().map(String::from);
         assert_matches!(run(args), Ok(res) if res == vec![MaybeRelocatable::from(100)]);
@@ -950,11 +872,7 @@
 
     #[rstest]
     #[case(["cairo1-run", "../cairo_programs/cairo-1-programs/dictionaries.cairo", "--trace_file", "/dev/null", "--memory_file", "/dev/null", "--layout", "all_cairo"].as_slice())]
-<<<<<<< HEAD
     #[case(["cairo1-run", "../cairo_programs/cairo-1-programs/dictionaries.cairo", "--trace_file", "/dev/null", "--memory_file", "/dev/null", "--layout", "all_cairo", "--proof_mode", "--air_public_input", "/dev/null"].as_slice())]
-=======
-    #[case(["cairo1-run", "../cairo_programs/cairo-1-programs/dictionaries.cairo", "--trace_file", "/dev/null", "--memory_file", "/dev/null", "--layout", "all_cairo", "--proof_mode"].as_slice())]
->>>>>>> 9fc9c6ef
     fn test_run_dictionaries(#[case] args: &[&str]) {
         let args = args.iter().cloned().map(String::from);
         assert_matches!(run(args), Ok(res) if res == vec![MaybeRelocatable::from(1024)]);
