use crate::error::Error;
use cairo_lang_casm::{
    casm, casm_extend, hints::Hint, inline::CasmContext, instructions::Instruction,
};
use cairo_lang_sierra::{
    extensions::{
        bitwise::BitwiseType,
        core::{CoreLibfunc, CoreType},
        ec::EcOpType,
        gas::{CostTokenType, GasBuiltinType},
        pedersen::PedersenType,
        poseidon::PoseidonType,
        range_check::RangeCheckType,
        segment_arena::SegmentArenaType,
        starknet::syscalls::SystemType,
        ConcreteType, NamedType,
    },
    ids::ConcreteTypeId,
    program::{Function, GenericArg, Program as SierraProgram},
    program_registry::ProgramRegistry,
};
use cairo_lang_sierra_ap_change::calc_ap_changes;
use cairo_lang_sierra_gas::{gas_info::GasInfo, objects::CostInfoProvider};
use cairo_lang_sierra_to_casm::{
    compiler::CairoProgram,
    metadata::{calc_metadata, Metadata, MetadataComputationConfig, MetadataError},
};
use cairo_lang_sierra_type_size::get_type_size_map;
use cairo_lang_utils::{casts::IntoOrPanic, unordered_hash_map::UnorderedHashMap};
use cairo_vm::{
    hint_processor::cairo_1_hint_processor::hint_processor::Cairo1HintProcessor,
    math_utils::signed_felt,
    serde::deserialize_program::{ApTracking, FlowTrackingData, HintParams, ReferenceManager},
    types::{
        builtin_name::BuiltinName, layout_name::LayoutName, program::Program,
        relocatable::MaybeRelocatable,
    },
    vm::{
        errors::{runner_errors::RunnerError, vm_errors::VirtualMachineError},
        runners::cairo_runner::{CairoRunner, RunResources, RunnerMode},
        vm_core::VirtualMachine,
    },
    Felt252,
};
use itertools::{chain, Itertools};
use num_traits::{cast::ToPrimitive, Zero};
use std::{collections::HashMap, iter::Peekable};

/// Representation of a cairo argument
/// Can consist of a single Felt or an array of Felts
#[derive(Debug, Clone)]
pub enum FuncArg {
    Array(Vec<Felt252>),
    Single(Felt252),
}

impl From<Felt252> for FuncArg {
    fn from(value: Felt252) -> Self {
        Self::Single(value)
    }
}

impl From<Vec<Felt252>> for FuncArg {
    fn from(value: Vec<Felt252>) -> Self {
        Self::Array(value)
    }
}

/// Configuration parameters for a cairo run
#[derive(Debug)]
pub struct Cairo1RunConfig<'a> {
    /// Input arguments for the `main` function in the cairo progran
    pub args: &'a [FuncArg],
    /// Serialize program output into a user-friendly format
    pub serialize_output: bool,
    /// Compute cairo trace during execution
    pub trace_enabled: bool,
    /// Relocate cairo memory at the end of the run
    pub relocate_mem: bool,
<<<<<<< HEAD
    /// Cairo layout chosen for the run
    pub layout: &'a str,
    /// Run in proof_mode
=======
    pub layout: LayoutName,
>>>>>>> 1ac1dcbe
    pub proof_mode: bool,
    /// Should be true if either air_public_input or cairo_pie_output are needed
    /// Sets builtins stop_ptr by calling `final_stack` on each builtin
    pub finalize_builtins: bool,
    /// Appends return values to the output segment. This is performed by default when running in proof_mode
    pub append_return_values: bool,
}

impl Default for Cairo1RunConfig<'_> {
    fn default() -> Self {
        Self {
            args: Default::default(),
            serialize_output: false,
            trace_enabled: false,
            relocate_mem: false,
            layout: LayoutName::plain,
            proof_mode: false,
            finalize_builtins: false,
            append_return_values: false,
        }
    }
}

// Runs a Cairo 1 program
// Returns the runner & VM after execution + the return values + the serialized return values (if serialize_output is enabled)
pub fn cairo_run_program(
    sierra_program: &SierraProgram,
    cairo_run_config: Cairo1RunConfig,
) -> Result<
    (
        CairoRunner,
        VirtualMachine,
        Vec<MaybeRelocatable>,
        Option<String>,
    ),
    Error,
> {
    let metadata = create_metadata(sierra_program, Some(Default::default()))?;
    let sierra_program_registry = ProgramRegistry::<CoreType, CoreLibfunc>::new(sierra_program)?;
    let type_sizes =
        get_type_size_map(sierra_program, &sierra_program_registry).unwrap_or_default();
    let casm_program =
        cairo_lang_sierra_to_casm::compiler::compile(sierra_program, &metadata, true)?;

    let main_func = find_function(sierra_program, "::main")?;

    let initial_gas = 9999999999999_usize;

    // Modified entry code to be compatible with custom cairo1 Proof Mode.
    // This adds code that's needed for dictionaries, adjusts ap for builtin pointers, adds initial gas for the gas builtin if needed, and sets up other necessary code for cairo1
    let (entry_code, builtins) = create_entry_code(
        &sierra_program_registry,
        &casm_program,
        &type_sizes,
        main_func,
        initial_gas,
        &cairo_run_config,
    )?;

    // Fetch return type data
    let return_type_id = main_func
        .signature
        .ret_types
        .last()
        .ok_or(Error::NoRetTypesInSignature)?;
    let return_type_size = type_sizes
        .get(return_type_id)
        .cloned()
        .ok_or_else(|| Error::NoTypeSizeForId(return_type_id.clone()))?;

    // This footer is used by lib funcs
    let libfunc_footer = create_code_footer();
    let builtin_count: i16 = builtins.len().into_or_panic();

    // This is the program we are actually running/proving
    // With (embedded proof mode), cairo1 header and the libfunc footer
    let instructions = chain!(
        entry_code.instructions.iter(),
        casm_program.instructions.iter(),
        libfunc_footer.iter(),
    );

    let (processor_hints, program_hints) = build_hints_vec(instructions.clone());

    let mut hint_processor = Cairo1HintProcessor::new(&processor_hints, RunResources::default());

    let data: Vec<MaybeRelocatable> = instructions
        .flat_map(|inst| inst.assemble().encode())
        .map(|x| Felt252::from(&x))
        .map(MaybeRelocatable::from)
        .collect();

    let data_len = data.len();

    let program = if cairo_run_config.proof_mode {
        Program::new_for_proof(
            builtins.clone(),
            data,
            0,
            // Proof mode is on top
            // `jmp rel 0` is the last line of the entry code.
            entry_code.current_code_offset - 2,
            program_hints,
            ReferenceManager {
                references: Vec::new(),
            },
            HashMap::new(),
            vec![],
            None,
        )?
    } else {
        Program::new(
            builtins.clone(),
            data,
            Some(0),
            program_hints,
            ReferenceManager {
                references: Vec::new(),
            },
            HashMap::new(),
            vec![],
            None,
        )?
    };

    let runner_mode = if cairo_run_config.proof_mode {
        RunnerMode::ProofModeCairo1
    } else {
        RunnerMode::ExecutionMode
    };

    let mut runner = CairoRunner::new_v2(&program, cairo_run_config.layout, runner_mode)?;
    let mut vm = VirtualMachine::new(cairo_run_config.trace_enabled);
    let end = runner.initialize(&mut vm, cairo_run_config.proof_mode)?;

    additional_initialization(&mut vm, data_len)?;

    // Run it until the end / infinite loop in proof_mode
    runner.run_until_pc(end, &mut vm, &mut hint_processor)?;
    if cairo_run_config.proof_mode {
        runner.run_for_steps(1, &mut vm, &mut hint_processor)?;
    }

    runner.end_run(false, false, &mut vm, &mut hint_processor)?;

    let skip_output = cairo_run_config.proof_mode || cairo_run_config.append_return_values;
    // Fetch return values
    let return_values = fetch_return_values(
        return_type_size,
        return_type_id,
        &vm,
        builtin_count,
        skip_output,
    )?;

    let serialized_output = if cairo_run_config.serialize_output {
        Some(serialize_output(
            &return_values,
            &mut vm,
            return_type_id,
            &sierra_program_registry,
            &type_sizes,
        ))
    } else {
        None
    };

    // Set stop pointers for builtins so we can obtain the air public input
    if cairo_run_config.finalize_builtins {
        if skip_output {
            // Set stop pointer for each builtin
            vm.builtins_final_stack_from_stack_pointer_dict(
                &builtins
                    .iter()
                    .enumerate()
                    .map(|(i, builtin)| {
                        (*builtin, (vm.get_ap() - (builtins.len() - 1 - i)).unwrap())
                    })
                    .collect(),
                false,
            )?;
        } else {
            finalize_builtins(
                &main_func.signature.ret_types,
                &type_sizes,
                &mut vm,
                builtin_count,
            )?;
        }

        // Build execution public memory
        if cairo_run_config.proof_mode {
            runner.finalize_segments(&mut vm)?;
        }
    }

    runner.relocate(&mut vm, true)?;

    Ok((runner, vm, return_values, serialized_output))
}

fn additional_initialization(vm: &mut VirtualMachine, data_len: usize) -> Result<(), Error> {
    // Create the builtin cost segment
    let builtin_cost_segment = vm.add_memory_segment();
    for token_type in CostTokenType::iter_precost() {
        vm.insert_value(
            (builtin_cost_segment + (token_type.offset_in_builtin_costs() as usize))
                .map_err(VirtualMachineError::Math)?,
            Felt252::default(),
        )?
    }
    // Put a pointer to the builtin cost segment at the end of the program (after the
    // additional `ret` statement).
    vm.insert_value(
        (vm.get_pc() + data_len).map_err(VirtualMachineError::Math)?,
        builtin_cost_segment,
    )?;

    Ok(())
}

#[allow(clippy::type_complexity)]
fn build_hints_vec<'b>(
    instructions: impl Iterator<Item = &'b Instruction>,
) -> (Vec<(usize, Vec<Hint>)>, HashMap<usize, Vec<HintParams>>) {
    let mut hints: Vec<(usize, Vec<Hint>)> = Vec::new();
    let mut program_hints: HashMap<usize, Vec<HintParams>> = HashMap::new();

    let mut hint_offset = 0;

    for instruction in instructions {
        if !instruction.hints.is_empty() {
            hints.push((hint_offset, instruction.hints.clone()));
            program_hints.insert(
                hint_offset,
                vec![HintParams {
                    code: hint_offset.to_string(),
                    accessible_scopes: Vec::new(),
                    flow_tracking_data: FlowTrackingData {
                        ap_tracking: ApTracking::default(),
                        reference_ids: HashMap::new(),
                    },
                }],
            );
        }
        hint_offset += instruction.body.op_size();
    }
    (hints, program_hints)
}

/// Finds first function ending with `name_suffix`.
fn find_function<'a>(
    sierra_program: &'a SierraProgram,
    name_suffix: &'a str,
) -> Result<&'a Function, RunnerError> {
    sierra_program
        .funcs
        .iter()
        .find(|f| {
            if let Some(name) = &f.id.debug_name {
                name.ends_with(name_suffix)
            } else {
                false
            }
        })
        .ok_or_else(|| RunnerError::MissingMain)
}

/// Creates a list of instructions that will be appended to the program's bytecode.
fn create_code_footer() -> Vec<Instruction> {
    casm! {
        // Add a `ret` instruction used in libfuncs that retrieve the current value of the `fp`
        // and `pc` registers.
        ret;
    }
    .instructions
}

/// Returns the instructions to add to the beginning of the code to successfully call the main
/// function, as well as the builtins required to execute the program.
fn create_entry_code(
    sierra_program_registry: &ProgramRegistry<CoreType, CoreLibfunc>,
    casm_program: &CairoProgram,
    type_sizes: &UnorderedHashMap<ConcreteTypeId, i16>,
    func: &Function,
    initial_gas: usize,
    config: &Cairo1RunConfig,
) -> Result<(CasmContext, Vec<BuiltinName>), Error> {
    let copy_to_output_builtin = config.proof_mode || config.append_return_values;
    let signature = &func.signature;
    // The builtins in the formatting expected by the runner.
    let (builtins, builtin_offset) =
        get_function_builtins(&signature.param_types, copy_to_output_builtin);
    let mut ctx = casm! {};
    // Load all vecs to memory.
    // Load all array args content to memory.
    let mut array_args_data = vec![];
    let mut ap_offset: i16 = 0;
    for arg in config.args {
        let FuncArg::Array(values) = arg else {
            continue;
        };
        array_args_data.push(ap_offset);
        casm_extend! {ctx,
            %{ memory[ap + 0] = segments.add() %}
            ap += 1;
        }
        for (i, v) in values.iter().enumerate() {
            let arr_at = (i + 1) as i16;
            casm_extend! {ctx,
                [ap + 0] = (v.to_bigint());
                [ap + 0] = [[ap - arr_at] + (i as i16)], ap++;
            };
        }
        ap_offset += (1 + values.len()) as i16;
    }
    let mut array_args_data_iter = array_args_data.iter();
    let after_arrays_data_offset = ap_offset;
    let mut arg_iter = config.args.iter().enumerate();
    let mut param_index = 0;
    let mut expected_arguments_size = 0;
    if signature.param_types.iter().any(|ty| {
        get_info(sierra_program_registry, ty)
            .map(|x| x.long_id.generic_id == SegmentArenaType::ID)
            .unwrap_or_default()
    }) {
        casm_extend! {ctx,
            // SegmentArena segment.
            %{ memory[ap + 0] = segments.add() %}
            // Infos segment.
            %{ memory[ap + 1] = segments.add() %}
            ap += 2;
            [ap + 0] = 0, ap++;
            // Write Infos segment, n_constructed (0), and n_destructed (0) to the segment.
            [ap - 2] = [[ap - 3]];
            [ap - 1] = [[ap - 3] + 1];
            [ap - 1] = [[ap - 3] + 2];
        }
        ap_offset += 3;
    }

    for ty in &signature.param_types {
        let info = get_info(sierra_program_registry, ty)
            .ok_or_else(|| Error::NoInfoForType(ty.clone()))?;
        let generic_ty = &info.long_id.generic_id;
        if let Some(offset) = builtin_offset.get(generic_ty) {
            casm_extend!(ctx, [ap + 0] = [fp - *offset], ap++;);
            ap_offset += 1;
        } else if generic_ty == &SystemType::ID {
            casm_extend! {ctx,
                %{ memory[ap + 0] = segments.add() %}
                ap += 1;
            }
            ap_offset += 1;
        } else if generic_ty == &GasBuiltinType::ID {
            casm_extend!(ctx, [ap + 0] = initial_gas, ap++;);
            ap_offset += 1;
        } else if generic_ty == &SegmentArenaType::ID {
            let offset = -ap_offset + after_arrays_data_offset;
            casm_extend!(ctx, [ap + 0] = [ap + offset] + 3, ap++;);
            ap_offset += 1;
        } else {
            let ty_size = type_sizes[ty];
            let param_ap_offset_end = ap_offset + ty_size;
            expected_arguments_size += ty_size;
            while ap_offset < param_ap_offset_end {
                let Some((arg_index, arg)) = arg_iter.next() else {
                    break;
                };
                match arg {
                    FuncArg::Single(value) => {
                        casm_extend! {ctx,
                            [ap + 0] = (value.to_bigint()), ap++;
                        }
                        ap_offset += 1;
                    }
                    FuncArg::Array(values) => {
                        let offset = -ap_offset + array_args_data_iter.next().unwrap();
                        casm_extend! {ctx,
                            [ap + 0] = [ap + (offset)], ap++;
                            [ap + 0] = [ap - 1] + (values.len()), ap++;
                        }
                        ap_offset += 2;
                        if ap_offset > param_ap_offset_end {
                            return Err(Error::ArgumentUnaligned {
                                param_index,
                                arg_index,
                            });
                        }
                    }
                }
            }
            param_index += 1;
        };
    }
    let actual_args_size = config
        .args
        .iter()
        .map(|arg| match arg {
            FuncArg::Single(_) => 1,
            FuncArg::Array(_) => 2,
        })
        .sum::<i16>();
    if expected_arguments_size != actual_args_size {
        return Err(Error::ArgumentsSizeMismatch {
            expected: expected_arguments_size,
            actual: actual_args_size,
        });
    }

    let before_final_call = ctx.current_code_offset;

    let return_type_id = signature
        .ret_types
        .last()
        .ok_or(Error::NoRetTypesInSignature)?;
    let return_type_size = type_sizes
        .get(return_type_id)
        .cloned()
        .ok_or_else(|| Error::NoTypeSizeForId(return_type_id.clone()))?;
    let builtin_count: i16 = builtins.len().into_or_panic();
    let builtin_locations: Vec<i16> = builtins
        .iter()
        .enumerate()
        .map(|(i, name)| {
            let fp_loc = i.into_or_panic::<i16>() - builtin_count - 2;
            let generic = match name {
                BuiltinName::range_check => RangeCheckType::ID,
                BuiltinName::pedersen => PedersenType::ID,
                BuiltinName::bitwise => BitwiseType::ID,
                BuiltinName::ec_op => EcOpType::ID,
                BuiltinName::poseidon => PoseidonType::ID,
                BuiltinName::segment_arena => SegmentArenaType::ID,
                BuiltinName::keccak
                | BuiltinName::ecdsa
                | BuiltinName::output
                | BuiltinName::range_check96
                | BuiltinName::add_mod
                | BuiltinName::mul_mod => return fp_loc,
            };
            signature
                .ret_types
                .iter()
                .position(|ty| {
                    sierra_program_registry
                        .get_type(ty)
                        .unwrap()
                        .info()
                        .long_id
                        .generic_id
                        == generic
                })
                .map(|i| (signature.ret_types.len() - i).into_or_panic())
                .unwrap_or(fp_loc)
        })
        .collect();
    if copy_to_output_builtin {
        assert!(
            builtins.iter().contains(&BuiltinName::output),
            "Output builtin is required for proof mode or append_return_values"
        );
    }

    let final_call_size =
        // The call.
        2
        // The copying of the return values to the output segment. 
        + if copy_to_output_builtin { return_type_size.into_or_panic::<usize>() + 1 } else { 0 }
        // Rewriting the builtins to top of the stack.
        + builtins.len()
        // The return or infinite loop.
        + if config.proof_mode { 2 } else { 1 };
    let offset = final_call_size
        + casm_program.debug_info.sierra_statement_info[func.entry_point.0].code_offset;

    casm_extend!(ctx, call rel offset;);

    if copy_to_output_builtin {
        let Some(output_builtin_idx) = builtins.iter().position(|b| b == &BuiltinName::output)
        else {
            panic!("Output builtin is required for proof mode or append_return_values.");
        };
        let output_fp_offset: i16 = builtin_locations[output_builtin_idx];
        for (i, j) in (1..return_type_size + 1).rev().enumerate() {
            casm_extend! {ctx,
                // [ap -j] is where each return value is located in memory
                // [[fp + output_fp_offet] + 0] is the base of the output segment
                [ap - j] = [[fp + output_fp_offset] + i as i16];
            };
        }
    }
    let mut ret_builtin_offset = return_type_size - 1;
    for (builtin, location) in builtins.iter().zip(builtin_locations) {
        if builtin == &BuiltinName::output && copy_to_output_builtin {
            casm_extend!(ctx, [ap + 0] = [fp + location] + return_type_size, ap++;);
        } else if location < 0 {
            casm_extend!(ctx, [ap + 0] = [fp + location], ap++;);
        } else {
            casm_extend!(ctx, [ap + 0] = [ap - (ret_builtin_offset + location)], ap++;);
        }
        ret_builtin_offset += 1;
    }

    if config.proof_mode {
        casm_extend!(ctx, jmp rel 0;);
    } else {
        casm_extend!(ctx, ret;);
    }

    assert_eq!(before_final_call + final_call_size, ctx.current_code_offset);

    Ok((ctx, builtins))
}

fn get_info<'a>(
    sierra_program_registry: &'a ProgramRegistry<CoreType, CoreLibfunc>,
    ty: &'a cairo_lang_sierra::ids::ConcreteTypeId,
) -> Option<&'a cairo_lang_sierra::extensions::types::TypeInfo> {
    sierra_program_registry
        .get_type(ty)
        .ok()
        .map(|ctc| ctc.info())
}

/// Creates the metadata required for a Sierra program lowering to casm.
fn create_metadata(
    sierra_program: &cairo_lang_sierra::program::Program,
    metadata_config: Option<MetadataComputationConfig>,
) -> Result<Metadata, VirtualMachineError> {
    if let Some(metadata_config) = metadata_config {
        calc_metadata(sierra_program, metadata_config).map_err(|err| match err {
            MetadataError::ApChangeError(_) => VirtualMachineError::Unexpected,
            MetadataError::CostError(_) => VirtualMachineError::Unexpected,
        })
    } else {
        Ok(Metadata {
            ap_change_info: calc_ap_changes(sierra_program, |_, _| 0)
                .map_err(|_| VirtualMachineError::Unexpected)?,
            gas_info: GasInfo {
                variable_values: Default::default(),
                function_costs: Default::default(),
            },
        })
    }
}

fn get_function_builtins(
    params: &[cairo_lang_sierra::ids::ConcreteTypeId],
    append_output: bool,
) -> (
    Vec<BuiltinName>,
    HashMap<cairo_lang_sierra::ids::GenericTypeId, i16>,
) {
    let mut builtins = Vec::new();
    let mut builtin_offset: HashMap<cairo_lang_sierra::ids::GenericTypeId, i16> = HashMap::new();
    let mut current_offset = 3;
    for (debug_name, builtin_name, sierra_id) in [
        ("Poseidon", BuiltinName::poseidon, PoseidonType::ID),
        ("EcOp", BuiltinName::ec_op, EcOpType::ID),
        ("Bitwise", BuiltinName::bitwise, BitwiseType::ID),
        ("RangeCheck", BuiltinName::range_check, RangeCheckType::ID),
        ("Pedersen", BuiltinName::pedersen, PedersenType::ID),
    ] {
        if params
            .iter()
            .any(|id| id.debug_name.as_deref() == Some(debug_name))
        {
            builtins.push(builtin_name);
            builtin_offset.insert(sierra_id, current_offset);
            current_offset += 1;
        }
    }
    // Force an output builtin so that we can write the program output into it's segment
    if append_output {
        builtins.push(BuiltinName::output);
    }
    builtins.reverse();
    (builtins, builtin_offset)
}

fn fetch_return_values(
    return_type_size: i16,
    return_type_id: &ConcreteTypeId,
    vm: &VirtualMachine,
    builtin_count: i16,
    fetch_from_output: bool,
) -> Result<Vec<MaybeRelocatable>, Error> {
    let mut return_values = if fetch_from_output {
        let output_builtin_end = vm
            .get_relocatable((vm.get_ap() + (-builtin_count as i32)).unwrap())
            .unwrap();
        let output_builtin_base = (output_builtin_end + (-return_type_size as i32)).unwrap();
        vm.get_continuous_range(output_builtin_base, return_type_size.into_or_panic())?
    } else {
        vm.get_continuous_range(
            (vm.get_ap() - (return_type_size + builtin_count) as usize).unwrap(),
            return_type_size as usize,
        )?
    };
    // Check if this result is a Panic result
    if return_type_id
        .debug_name
        .as_ref()
        .ok_or_else(|| Error::TypeIdNoDebugName(return_type_id.clone()))?
        .starts_with("core::panics::PanicResult::")
    {
        // Check the failure flag (aka first return value)
        if return_values.first() != Some(&MaybeRelocatable::from(0)) {
            // In case of failure, extract the error from the return values (aka last two values)
            let panic_data_end = return_values
                .last()
                .ok_or(Error::FailedToExtractReturnValues)?
                .get_relocatable()
                .ok_or(Error::FailedToExtractReturnValues)?;
            let panic_data_start = return_values
                .get(return_values.len() - 2)
                .ok_or(Error::FailedToExtractReturnValues)?
                .get_relocatable()
                .ok_or(Error::FailedToExtractReturnValues)?;
            let panic_data = vm.get_integer_range(
                panic_data_start,
                (panic_data_end - panic_data_start).map_err(VirtualMachineError::Math)?,
            )?;
            return Err(Error::RunPanic(
                panic_data.iter().map(|c| *c.as_ref()).collect(),
            ));
        } else {
            if return_values.len() < 3 {
                return Err(Error::FailedToExtractReturnValues);
            }
            return_values = return_values[2..].to_vec()
        }
    }
    Ok(return_values)
}

// Calculates builtins' final_stack setting each stop_ptr
// Calling this function is a must if either air_public_input or cairo_pie are needed
fn finalize_builtins(
    main_ret_types: &[ConcreteTypeId],
    type_sizes: &UnorderedHashMap<ConcreteTypeId, i16>,
    vm: &mut VirtualMachine,
    builtin_count: i16,
) -> Result<(), Error> {
    // Set stop pointers for builtins so we can obtain the air public input
    // Cairo 1 programs have other return values aside from the used builtin's final pointers, so we need to hand-pick them
    let ret_types_sizes = main_ret_types
        .iter()
        .map(|id| type_sizes.get(id).cloned().unwrap_or_default());
    let ret_types_and_sizes = main_ret_types.iter().zip(ret_types_sizes.clone());

    let full_ret_types_size: i16 = ret_types_sizes.sum();
    let mut stack_pointer = (vm.get_ap()
        - (full_ret_types_size as usize + builtin_count as usize).saturating_sub(1))
    .map_err(VirtualMachineError::Math)?;

    // Calculate the stack_ptr for each return builtin in the return values
    let mut builtin_name_to_stack_pointer = HashMap::new();
    for (id, size) in ret_types_and_sizes {
        if let Some(ref name) = id.debug_name {
            let builtin_name = match name.as_str() {
                "RangeCheck" => BuiltinName::range_check,
                "Poseidon" => BuiltinName::poseidon,
                "EcOp" => BuiltinName::ec_op,
                "Bitwise" => BuiltinName::bitwise,
                "Pedersen" => BuiltinName::pedersen,
                "Output" => BuiltinName::output,
                "Ecdsa" => BuiltinName::ecdsa,
                _ => {
                    stack_pointer.offset += size as usize;
                    continue;
                }
            };
            builtin_name_to_stack_pointer.insert(builtin_name, stack_pointer);
        }
        stack_pointer.offset += size as usize;
    }

    // Set stop pointer for each builtin
    vm.builtins_final_stack_from_stack_pointer_dict(&builtin_name_to_stack_pointer, false)?;
    Ok(())
}

fn serialize_output(
    return_values: &[MaybeRelocatable],
    vm: &mut VirtualMachine,
    return_type_id: &ConcreteTypeId,
    sierra_program_registry: &ProgramRegistry<CoreType, CoreLibfunc>,
    type_sizes: &UnorderedHashMap<ConcreteTypeId, i16>,
) -> String {
    let mut output_string = String::new();
    let mut return_values_iter = return_values.iter().peekable();
    serialize_output_inner(
        &mut return_values_iter,
        &mut output_string,
        vm,
        return_type_id,
        sierra_program_registry,
        type_sizes,
    );
    output_string
}

fn serialize_output_inner<'a>(
    return_values_iter: &mut Peekable<impl Iterator<Item = &'a MaybeRelocatable>>,
    output_string: &mut String,
    vm: &mut VirtualMachine,
    return_type_id: &ConcreteTypeId,
    sierra_program_registry: &ProgramRegistry<CoreType, CoreLibfunc>,
    type_sizes: &UnorderedHashMap<ConcreteTypeId, i16>,
) {
    match sierra_program_registry.get_type(return_type_id).unwrap() {
        cairo_lang_sierra::extensions::core::CoreTypeConcrete::Array(info) => {
            // Fetch array from memory
            let array_start = return_values_iter
                .next()
                .expect("Missing return value")
                .get_relocatable()
                .expect("Array start_ptr not Relocatable");
            // Arrays can come in two formats: either [start_ptr, end_ptr] or [end_ptr], with the start_ptr being implicit (base of the end_ptr's segment)
            let (array_start, array_size ) = match return_values_iter.peek().and_then(|mr| mr.get_relocatable()) {
                Some(array_end) if array_end.segment_index == array_start.segment_index && array_end.offset >= array_start.offset  => {
                    // Pop the value we just peeked
                    return_values_iter.next();
                    (array_start, (array_end - array_start).unwrap())
                }
                _ => ((array_start.segment_index, 0).into(), array_start.offset),
            };
            let array_data = vm.get_continuous_range(array_start, array_size).unwrap();
            let mut array_data_iter = array_data.iter().peekable();
            let array_elem_id = &info.ty;
            // Serialize array data
            maybe_add_whitespace(output_string);
            output_string.push('[');
            while array_data_iter.peek().is_some() {
                serialize_output_inner(
                    &mut array_data_iter,
                    output_string,
                    vm,
                    array_elem_id,
                    sierra_program_registry,
                    type_sizes,
                )
            }
            output_string.push(']');
        }
        cairo_lang_sierra::extensions::core::CoreTypeConcrete::Box(info) => {
            // As this represents a pointer, we need to extract it's values
            let ptr = return_values_iter
                .next()
                .expect("Missing return value")
                .get_relocatable()
                .expect("Box Pointer is not Relocatable");
            let type_size = type_sizes.type_size(&info.ty);
            let data = vm
                .get_continuous_range(ptr, type_size)
                .expect("Failed to extract value from nullable ptr");
            let mut data_iter = data.iter().peekable();
            serialize_output_inner(
                &mut data_iter,
                output_string,
                vm,
                &info.ty,
                sierra_program_registry,
                type_sizes,
            )
        }
        cairo_lang_sierra::extensions::core::CoreTypeConcrete::Const(_) => {
            unimplemented!("Not supported in the current version")
        },
        cairo_lang_sierra::extensions::core::CoreTypeConcrete::Felt252(_)
        // Only unsigned integer values implement Into<Bytes31>
        | cairo_lang_sierra::extensions::core::CoreTypeConcrete::Bytes31(_)
        | cairo_lang_sierra::extensions::core::CoreTypeConcrete::Uint8(_)
        | cairo_lang_sierra::extensions::core::CoreTypeConcrete::Uint16(_)
        | cairo_lang_sierra::extensions::core::CoreTypeConcrete::Uint32(_)
        | cairo_lang_sierra::extensions::core::CoreTypeConcrete::Uint64(_)
        | cairo_lang_sierra::extensions::core::CoreTypeConcrete::Uint128(_) => {
            maybe_add_whitespace(output_string);
            let val = return_values_iter
                .next()
                .expect("Missing return value")
                .get_int()
                .expect("Value is not an integer");
            output_string.push_str(&val.to_string());
        }
        cairo_lang_sierra::extensions::core::CoreTypeConcrete::Sint8(_)
        | cairo_lang_sierra::extensions::core::CoreTypeConcrete::Sint16(_)
        | cairo_lang_sierra::extensions::core::CoreTypeConcrete::Sint32(_)
        | cairo_lang_sierra::extensions::core::CoreTypeConcrete::Sint64(_)
        | cairo_lang_sierra::extensions::core::CoreTypeConcrete::Sint128(_) => {
            maybe_add_whitespace(output_string);
            let val = return_values_iter
                .next()
                .expect("Missing return value")
                .get_int()
                .expect("Value is not an integer");
            output_string.push_str(&signed_felt(val).to_string());
        }
        cairo_lang_sierra::extensions::core::CoreTypeConcrete::NonZero(info) => {
            serialize_output_inner(
                return_values_iter,
                output_string,
                vm,
                &info.ty,
                sierra_program_registry,
                type_sizes,
            )
        }
        cairo_lang_sierra::extensions::core::CoreTypeConcrete::Nullable(info) => {
            // As this represents a pointer, we need to extract it's values
            let ptr = match return_values_iter.next().expect("Missing return value") {
                MaybeRelocatable::RelocatableValue(ptr) => *ptr,
                MaybeRelocatable::Int(felt) if felt.is_zero() => {
                    // Nullable is Null
                    maybe_add_whitespace(output_string);
                    output_string.push_str("null");
                    return;
                }
                _ => panic!("Invalid Nullable"),
            };
            let type_size = type_sizes.type_size(&info.ty);
            let data = vm
                .get_continuous_range(ptr, type_size)
                .expect("Failed to extract value from nullable ptr");
            let mut data_iter = data.iter().peekable();
            serialize_output_inner(
                &mut data_iter,
                output_string,
                vm,
                &info.ty,
                sierra_program_registry,
                type_sizes,
            )
        }
        cairo_lang_sierra::extensions::core::CoreTypeConcrete::Enum(info) => {
            // First we check if it is a Panic enum, as we already handled panics when fetching return values,
            // we can ignore them and move on to the non-panic variant
            if let GenericArg::UserType(user_type) = &info.info.long_id.generic_args[0] {
                if user_type
                    .debug_name
                    .as_ref()
                    .is_some_and(|n| n.starts_with("core::panics::PanicResult"))
                {
                    return serialize_output_inner(
                        return_values_iter,
                        output_string,
                        vm,
                        &info.variants[0],
                        sierra_program_registry,
                        type_sizes,
                    );
                }
            }
            let num_variants = &info.variants.len();
            let casm_variant_idx: usize = return_values_iter
                .next()
                .expect("Missing return value")
                .get_int()
                .expect("Enum tag is not integer")
                .to_usize()
                .expect("Invalid enum tag");
            // Convert casm variant idx to sierra variant idx
            let variant_idx = if *num_variants > 2 {
                num_variants - 1 - (casm_variant_idx >> 1)
            } else {
                casm_variant_idx
            };
            let variant_type_id = &info.variants[variant_idx];

            // Handle core::bool separately
            if let GenericArg::UserType(user_type) = &info.info.long_id.generic_args[0] {
                if user_type
                    .debug_name
                    .as_ref()
                    .is_some_and(|n| n == "core::bool")
                {
                    // Sanity checks
                    assert!(
                        *num_variants == 2
                            && variant_idx < 2
                            && type_sizes
                                .get(&info.variants[0])
                                .is_some_and(|size| size.is_zero())
                            && type_sizes
                                .get(&info.variants[1])
                                .is_some_and(|size| size.is_zero()),
                        "Malformed bool enum"
                    );

                    let boolean_string = match variant_idx {
                        0 => "false",
                        _ => "true",
                    };
                    maybe_add_whitespace(output_string);
                    output_string.push_str(boolean_string);
                    return;
                }
            }
            // TODO: Something similar to the bool handling could be done for unit enum variants if we could get the type info with the variant names

            // Space is always allocated for the largest enum member, padding with zeros in front for the smaller variants
            let mut max_variant_size = 0;
            for variant in &info.variants {
                let variant_size = type_sizes.get(variant).unwrap();
                max_variant_size = std::cmp::max(max_variant_size, *variant_size)
            }
            for _ in 0..max_variant_size - type_sizes.get(variant_type_id).unwrap() {
                // Remove padding
                assert_eq!(
                    return_values_iter.next(),
                    Some(&MaybeRelocatable::from(0)),
                    "Malformed enum"
                );
            }
            serialize_output_inner(
                return_values_iter,
                output_string,
                vm,
                variant_type_id,
                sierra_program_registry,
                type_sizes,
            )
        }
        cairo_lang_sierra::extensions::core::CoreTypeConcrete::Struct(info) => {
            for member_type_id in &info.members {
                serialize_output_inner(
                    return_values_iter,
                    output_string,
                    vm,
                    member_type_id,
                    sierra_program_registry,
                    type_sizes,
                )
            }
        }
        cairo_lang_sierra::extensions::core::CoreTypeConcrete::Felt252Dict(info) => {
            // Process Dictionary
            let dict_ptr = return_values_iter
                .next()
                .expect("Missing return val")
                .get_relocatable()
                .expect("Dict Ptr not Relocatable");
            if !(dict_ptr.offset
                == vm
                    .get_segment_size(dict_ptr.segment_index as usize)
                    .unwrap_or_default()
                && dict_ptr.offset % 3 == 0)
            {
                panic!("Return value is not a valid Felt252Dict")
            }
            // Fetch dictionary values type id
            let value_type_id = &info.ty;
            // Fetch the dictionary's memory
            let dict_mem = vm
                .get_continuous_range((dict_ptr.segment_index, 0).into(), dict_ptr.offset)
                .expect("Malformed dictionary memory");
            // Serialize the dictionary
            output_string.push('{');
            // The dictionary's memory is made up of (key, prev_value, next_value) tuples
            // The prev value is not relevant to the user so we can skip over it for calrity
            for (key, _, value) in dict_mem.iter().tuples() {
                maybe_add_whitespace(output_string);
                // Serialize the key wich should always be a Felt value
                output_string.push_str(&key.to_string());
                output_string.push(':');
                // Serialize the value
                // We create a peekable array here in order to use the serialize_output_inner as the value could be a span
                let value_vec = vec![value.clone()];
                let mut value_iter = value_vec.iter().peekable();
                serialize_output_inner(
                    &mut value_iter,
                    output_string,
                    vm,
                    value_type_id,
                    sierra_program_registry,
                    type_sizes,
                );
            }
            output_string.push('}');
        }
        cairo_lang_sierra::extensions::core::CoreTypeConcrete::SquashedFelt252Dict(info) => {
            // Process Dictionary
            let dict_start = return_values_iter
                .next()
                .expect("Missing return val")
                .get_relocatable()
                .expect("Squashed dict_start ptr not Relocatable");
            let dict_end = return_values_iter
                .next()
                .expect("Missing return val")
                .get_relocatable()
                .expect("Squashed dict_end ptr not Relocatable");
            let dict_size = (dict_end - dict_start).unwrap();
            if dict_size % 3 != 0 {
                panic!("Return value is not a valid SquashedFelt252Dict")
            }
            // Fetch dictionary values type id
            let value_type_id = &info.ty;
            // Fetch the dictionary's memory
            let dict_mem = vm
                .get_continuous_range(dict_start, dict_size)
                .expect("Malformed squashed dictionary memory");
            // Serialize the dictionary
            output_string.push('{');
            // The dictionary's memory is made up of (key, prev_value, next_value) tuples
            // The prev value is not relevant to the user so we can skip over it for calrity
            for (key, _, value) in dict_mem.iter().tuples() {
                maybe_add_whitespace(output_string);
                // Serialize the key wich should always be a Felt value
                output_string.push_str(&key.to_string());
                output_string.push(':');
                // Serialize the value
                // We create a peekable array here in order to use the serialize_output_inner as the value could be a span
                let value_vec = vec![value.clone()];
                let mut value_iter = value_vec.iter().peekable();
                serialize_output_inner(
                    &mut value_iter,
                    output_string,
                    vm,
                    value_type_id,
                    sierra_program_registry,
                    type_sizes,
                );
            }
            output_string.push('}');
        }
        cairo_lang_sierra::extensions::core::CoreTypeConcrete::Span(_) => unimplemented!("Span types get resolved to Array in the current version"),
        cairo_lang_sierra::extensions::core::CoreTypeConcrete::Snapshot(info) => {
            serialize_output_inner(
                return_values_iter,
                output_string,
                vm,
                &info.ty,
                sierra_program_registry,
                type_sizes,
            )
        }
        _ => panic!("Unexpected return type")
    }
}

fn maybe_add_whitespace(string: &mut String) {
    if !string.is_empty() && !string.ends_with('[') && !string.ends_with('{') {
        string.push(' ');
    }
}

#[cfg(test)]
mod tests {
    use std::path::Path;

    use super::*;
    use cairo_lang_compiler::{compile_cairo_project_at_path, CompilerConfig};
    use cairo_vm::types::relocatable::Relocatable;
    use rstest::rstest;

    fn compile_to_sierra(filename: &str) -> SierraProgram {
        let compiler_config = CompilerConfig {
            replace_ids: true,
            ..CompilerConfig::default()
        };

        compile_cairo_project_at_path(Path::new(filename), compiler_config).unwrap()
    }

    fn main_hash_panic_result(sierra_program: &SierraProgram) -> bool {
        let main_func = find_function(sierra_program, "::main").unwrap();
        main_func
            .signature
            .ret_types
            .last()
            .and_then(|rt| {
                rt.debug_name
                    .as_ref()
                    .map(|n| n.as_ref().starts_with("core::panics::PanicResult::"))
            })
            .unwrap_or_default()
    }

    #[rstest]
    #[case("../cairo_programs/cairo-1-programs/array_append.cairo")]
    #[case("../cairo_programs/cairo-1-programs/array_get.cairo")]
    #[case("../cairo_programs/cairo-1-programs/dictionaries.cairo")]
    #[case("../cairo_programs/cairo-1-programs/enum_flow.cairo")]
    #[case("../cairo_programs/cairo-1-programs/enum_match.cairo")]
    #[case("../cairo_programs/cairo-1-programs/factorial.cairo")]
    #[case("../cairo_programs/cairo-1-programs/fibonacci.cairo")]
    #[case("../cairo_programs/cairo-1-programs/hello.cairo")]
    #[case("../cairo_programs/cairo-1-programs/pedersen_example.cairo")]
    #[case("../cairo_programs/cairo-1-programs/poseidon.cairo")]
    #[case("../cairo_programs/cairo-1-programs/print.cairo")]
    #[case("../cairo_programs/cairo-1-programs/array_append.cairo")]
    #[case("../cairo_programs/cairo-1-programs/recursion.cairo")]
    #[case("../cairo_programs/cairo-1-programs/sample.cairo")]
    #[case("../cairo_programs/cairo-1-programs/simple_struct.cairo")]
    #[case("../cairo_programs/cairo-1-programs/simple.cairo")]
    #[case("../cairo_programs/cairo-1-programs/struct_span_return.cairo")]
    fn check_append_ret_values_to_output_segment(
        #[case] filename: &str,
        #[values(true, false)] proof_mode: bool,
    ) {
        // Compile to sierra
        let sierra_program = compile_to_sierra(filename);
        // Set proof_mode
        let cairo_run_config = Cairo1RunConfig {
            proof_mode,
            layout: LayoutName::all_cairo,
            append_return_values: !proof_mode, // This is so we can test appending return values when not running in proof_mode
            finalize_builtins: true,
            ..Default::default()
        };
        // Run program
        let (runner, vm, return_values, _) =
            cairo_run_program(&sierra_program, cairo_run_config).unwrap();
        // When the return type is a PanicResult, we remove the panic wrapper when returning the ret values
        // And handle the panics returning an error, so we need to add it here
        let return_values = if main_hash_panic_result(&sierra_program) {
            let mut rv = vec![Felt252::ZERO.into(), Felt252::ZERO.into()];
            rv.extend_from_slice(&return_values);
            rv
        } else {
            return_values
        };
        // Check that the output segment contains the return values
        // The output builtin will always be the first builtin, so we know it's segment is 2
        let output_builtin_segment = vm
            .get_continuous_range((2, 0).into(), return_values.len())
            .unwrap();
        assert_eq!(output_builtin_segment, return_values, "{}", filename);
        // Just for consistency, we will check that there are no values in the output segment after the return values
        assert!(vm
            .get_maybe(&Relocatable::from((2_isize, return_values.len())))
            .is_none());

        // Check that cairo_pie can be outputted when not running in proof_mode
        if !proof_mode {
            assert!(runner.get_cairo_pie(&vm).is_ok())
        }
    }
}<|MERGE_RESOLUTION|>--- conflicted
+++ resolved
@@ -77,13 +77,9 @@
     pub trace_enabled: bool,
     /// Relocate cairo memory at the end of the run
     pub relocate_mem: bool,
-<<<<<<< HEAD
     /// Cairo layout chosen for the run
-    pub layout: &'a str,
+    pub layout: LayoutName,
     /// Run in proof_mode
-=======
-    pub layout: LayoutName,
->>>>>>> 1ac1dcbe
     pub proof_mode: bool,
     /// Should be true if either air_public_input or cairo_pie_output are needed
     /// Sets builtins stop_ptr by calling `final_stack` on each builtin
