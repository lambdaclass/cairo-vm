use cairo_lang_casm::{
    casm, casm_extend, hints::Hint, inline::CasmContext, instructions::Instruction,
};
use cairo_lang_sierra::{
    extensions::{
        bitwise::BitwiseType,
        core::{CoreLibfunc, CoreType},
        ec::EcOpType,
        gas::{CostTokenType, GasBuiltinType},
        pedersen::PedersenType,
        poseidon::PoseidonType,
        range_check::RangeCheckType,
        segment_arena::SegmentArenaType,
        starknet::syscalls::SystemType,
        ConcreteType, NamedType,
    },
    ids::ConcreteTypeId,
    program::{Function, GenericArg, Program as SierraProgram},
    program_registry::ProgramRegistry,
};
use cairo_lang_sierra_ap_change::calc_ap_changes;
use cairo_lang_sierra_gas::{gas_info::GasInfo, objects::CostInfoProvider};
use cairo_lang_sierra_to_casm::{
    compiler::CairoProgram,
    metadata::{calc_metadata, Metadata, MetadataComputationConfig, MetadataError},
};
use cairo_lang_sierra_type_size::get_type_size_map;
use cairo_lang_utils::{casts::IntoOrPanic, unordered_hash_map::UnorderedHashMap};
use cairo_vm::{
    hint_processor::cairo_1_hint_processor::hint_processor::Cairo1HintProcessor,
    math_utils::signed_felt,
    serde::deserialize_program::{
        ApTracking, BuiltinName, FlowTrackingData, HintParams, ReferenceManager,
    },
    types::{program::Program, relocatable::MaybeRelocatable},
    vm::{
        errors::{runner_errors::RunnerError, vm_errors::VirtualMachineError},
        runners::{
            builtin_runner::{
                BITWISE_BUILTIN_NAME, EC_OP_BUILTIN_NAME, HASH_BUILTIN_NAME, OUTPUT_BUILTIN_NAME,
                POSEIDON_BUILTIN_NAME, RANGE_CHECK_BUILTIN_NAME, SIGNATURE_BUILTIN_NAME,
            },
            cairo_runner::{CairoRunner, RunResources, RunnerMode},
        },
        vm_core::VirtualMachine,
    },
    Felt252,
};
use itertools::{chain, Itertools};
use num_traits::{cast::ToPrimitive, Zero};
use std::{collections::HashMap, iter::Peekable};

use crate::{Error, FuncArg};

#[derive(Debug)]
pub struct Cairo1RunConfig<'a> {
    pub args: &'a [FuncArg],
    // Serializes program output into a user-friendly format
    pub serialize_output: bool,
    pub trace_enabled: bool,
    pub relocate_mem: bool,
    pub layout: &'a str,
    pub proof_mode: bool,
    // Should be true if either air_public_input or cairo_pie_output are needed
    // Sets builtins stop_ptr by calling `final_stack` on each builtin
    pub finalize_builtins: bool,
    // Appends return values to the output segment. This is performed by default when running in proof_mode
    pub append_return_values: bool,
}

impl Default for Cairo1RunConfig<'_> {
    fn default() -> Self {
        Self {
            args: Default::default(),
            serialize_output: false,
            trace_enabled: false,
            relocate_mem: false,
            layout: "plain",
            proof_mode: false,
            finalize_builtins: false,
            append_return_values: false,
        }
    }
}

// Runs a Cairo 1 program
// Returns the runner & VM after execution + the return values + the serialized return values (if serialize_output is enabled)
pub fn cairo_run_program(
    sierra_program: &SierraProgram,
    cairo_run_config: Cairo1RunConfig,
) -> Result<
    (
        CairoRunner,
        VirtualMachine,
        Vec<MaybeRelocatable>,
        Option<String>,
    ),
    Error,
> {
    let metadata = create_metadata(sierra_program, Some(Default::default()))?;
    let sierra_program_registry = ProgramRegistry::<CoreType, CoreLibfunc>::new(sierra_program)?;
    let type_sizes =
        get_type_size_map(sierra_program, &sierra_program_registry).unwrap_or_default();
    let casm_program =
        cairo_lang_sierra_to_casm::compiler::compile(sierra_program, &metadata, true)?;

    let main_func = find_function(sierra_program, "::main")?;

    let initial_gas = 9999999999999_usize;

    // Modified entry code to be compatible with custom cairo1 Proof Mode.
    // This adds code that's needed for dictionaries, adjusts ap for builtin pointers, adds initial gas for the gas builtin if needed, and sets up other necessary code for cairo1
    let (entry_code, builtins) = create_entry_code(
        &sierra_program_registry,
        &casm_program,
        &type_sizes,
        main_func,
        initial_gas,
        &cairo_run_config,
    )?;

    // Fetch return type data
    let return_type_id = main_func
        .signature
        .ret_types
        .last()
        .ok_or(Error::NoRetTypesInSignature)?;
    let return_type_size = type_sizes
        .get(return_type_id)
        .cloned()
        .ok_or_else(|| Error::NoTypeSizeForId(return_type_id.clone()))?;

    // This footer is used by lib funcs
    let libfunc_footer = create_code_footer();
    let builtin_count: i16 = builtins.len().into_or_panic();

    // This is the program we are actually running/proving
    // With (embedded proof mode), cairo1 header and the libfunc footer
    let instructions = chain!(
        entry_code.instructions.iter(),
        casm_program.instructions.iter(),
        libfunc_footer.iter(),
    );

    let (processor_hints, program_hints) = build_hints_vec(instructions.clone());

    let mut hint_processor = Cairo1HintProcessor::new(&processor_hints, RunResources::default());

    let data: Vec<MaybeRelocatable> = instructions
        .flat_map(|inst| inst.assemble().encode())
        .map(|x| Felt252::from(&x))
        .map(MaybeRelocatable::from)
        .collect();

    let data_len = data.len();

    let program = if cairo_run_config.proof_mode {
        Program::new_for_proof(
            builtins.clone(),
            data,
            0,
            // Proof mode is on top
            // `jmp rel 0` is the last line of the entry code.
            entry_code.current_code_offset - 2,
            program_hints,
            ReferenceManager {
                references: Vec::new(),
            },
            HashMap::new(),
            vec![],
            None,
        )?
    } else {
        Program::new(
            builtins.clone(),
            data,
            Some(0),
            program_hints,
            ReferenceManager {
                references: Vec::new(),
            },
            HashMap::new(),
            vec![],
            None,
        )?
    };

    let runner_mode = if cairo_run_config.proof_mode {
        RunnerMode::ProofModeCairo1
    } else {
        RunnerMode::ExecutionMode
    };

    let mut runner = CairoRunner::new_v2(&program, cairo_run_config.layout, runner_mode)?;
    let mut vm = VirtualMachine::new(cairo_run_config.trace_enabled);
    let end = runner.initialize(&mut vm, cairo_run_config.proof_mode)?;

    additional_initialization(&mut vm, data_len)?;

    // Run it until the end / infinite loop in proof_mode
    runner.run_until_pc(end, &mut vm, &mut hint_processor)?;
    if cairo_run_config.proof_mode {
        runner.run_for_steps(1, &mut vm, &mut hint_processor)?;
    }

    runner.end_run(false, false, &mut vm, &mut hint_processor)?;

    let skip_output = cairo_run_config.proof_mode || cairo_run_config.append_return_values;
    // Fetch return values
    let return_values = fetch_return_values(
        return_type_size,
        return_type_id,
        &vm,
        builtin_count,
        skip_output,
    )?;

    let serialized_output = if cairo_run_config.serialize_output {
        Some(serialize_output(
            &return_values,
            &mut vm,
            return_type_id,
            &sierra_program_registry,
            &type_sizes,
        ))
    } else {
        None
    };

    // Set stop pointers for builtins so we can obtain the air public input
    if cairo_run_config.finalize_builtins {
        if skip_output {
            // Set stop pointer for each builtin
            vm.builtins_final_stack_from_stack_pointer_dict(
                &builtins
                    .iter()
                    .enumerate()
                    .map(|(i, builtin)| {
                        (
                            builtin.name(),
                            (vm.get_ap() - (builtins.len() - 1 - i)).unwrap(),
                        )
                    })
                    .collect(),
                false,
            )?;
        } else {
            finalize_builtins(
                &main_func.signature.ret_types,
                &type_sizes,
                &mut vm,
                builtin_count,
            )?;
        }

        // Build execution public memory
        if cairo_run_config.proof_mode {
            runner.finalize_segments(&mut vm)?;
        }
    }

    runner.relocate(&mut vm, true)?;

    Ok((runner, vm, return_values, serialized_output))
}

fn additional_initialization(vm: &mut VirtualMachine, data_len: usize) -> Result<(), Error> {
    // Create the builtin cost segment
    let builtin_cost_segment = vm.add_memory_segment();
    for token_type in CostTokenType::iter_precost() {
        vm.insert_value(
            (builtin_cost_segment + (token_type.offset_in_builtin_costs() as usize))
                .map_err(VirtualMachineError::Math)?,
            Felt252::default(),
        )?
    }
    // Put a pointer to the builtin cost segment at the end of the program (after the
    // additional `ret` statement).
    vm.insert_value(
        (vm.get_pc() + data_len).map_err(VirtualMachineError::Math)?,
        builtin_cost_segment,
    )?;

    Ok(())
}

#[allow(clippy::type_complexity)]
fn build_hints_vec<'b>(
    instructions: impl Iterator<Item = &'b Instruction>,
) -> (Vec<(usize, Vec<Hint>)>, HashMap<usize, Vec<HintParams>>) {
    let mut hints: Vec<(usize, Vec<Hint>)> = Vec::new();
    let mut program_hints: HashMap<usize, Vec<HintParams>> = HashMap::new();

    let mut hint_offset = 0;

    for instruction in instructions {
        if !instruction.hints.is_empty() {
            hints.push((hint_offset, instruction.hints.clone()));
            program_hints.insert(
                hint_offset,
                vec![HintParams {
                    code: hint_offset.to_string(),
                    accessible_scopes: Vec::new(),
                    flow_tracking_data: FlowTrackingData {
                        ap_tracking: ApTracking::default(),
                        reference_ids: HashMap::new(),
                    },
                }],
            );
        }
        hint_offset += instruction.body.op_size();
    }
    (hints, program_hints)
}

/// Finds first function ending with `name_suffix`.
fn find_function<'a>(
    sierra_program: &'a SierraProgram,
    name_suffix: &'a str,
) -> Result<&'a Function, RunnerError> {
    sierra_program
        .funcs
        .iter()
        .find(|f| {
            if let Some(name) = &f.id.debug_name {
                name.ends_with(name_suffix)
            } else {
                false
            }
        })
        .ok_or_else(|| RunnerError::MissingMain)
}

/// Creates a list of instructions that will be appended to the program's bytecode.
fn create_code_footer() -> Vec<Instruction> {
    casm! {
        // Add a `ret` instruction used in libfuncs that retrieve the current value of the `fp`
        // and `pc` registers.
        ret;
    }
    .instructions
}

/// Returns the instructions to add to the beginning of the code to successfully call the main
/// function, as well as the builtins required to execute the program.
fn create_entry_code(
    sierra_program_registry: &ProgramRegistry<CoreType, CoreLibfunc>,
    casm_program: &CairoProgram,
    type_sizes: &UnorderedHashMap<ConcreteTypeId, i16>,
    func: &Function,
    initial_gas: usize,
    config: &Cairo1RunConfig,
) -> Result<(CasmContext, Vec<BuiltinName>), Error> {
    let copy_to_output_builtin = config.proof_mode || config.append_return_values;
    let signature = &func.signature;
    // The builtins in the formatting expected by the runner.
    let (builtins, builtin_offset) =
        get_function_builtins(&signature.param_types, copy_to_output_builtin);
    let mut ctx = casm! {};
    // Load all vecs to memory.
    // Load all array args content to memory.
    let mut array_args_data = vec![];
    let mut ap_offset: i16 = 0;
    for arg in config.args {
        let FuncArg::Array(values) = arg else {
            continue;
        };
        array_args_data.push(ap_offset);
        casm_extend! {ctx,
            %{ memory[ap + 0] = segments.add() %}
            ap += 1;
        }
        for (i, v) in values.iter().enumerate() {
            let arr_at = (i + 1) as i16;
            casm_extend! {ctx,
                [ap + 0] = (v.to_bigint());
                [ap + 0] = [[ap - arr_at] + (i as i16)], ap++;
            };
        }
        ap_offset += (1 + values.len()) as i16;
    }
    let mut array_args_data_iter = array_args_data.iter();
    let after_arrays_data_offset = ap_offset;
    let mut arg_iter = config.args.iter().enumerate();
    let mut param_index = 0;
    let mut expected_arguments_size = 0;
    if signature.param_types.iter().any(|ty| {
        get_info(sierra_program_registry, ty)
            .map(|x| x.long_id.generic_id == SegmentArenaType::ID)
            .unwrap_or_default()
    }) {
        casm_extend! {ctx,
            // SegmentArena segment.
            %{ memory[ap + 0] = segments.add() %}
            // Infos segment.
            %{ memory[ap + 1] = segments.add() %}
            ap += 2;
            [ap + 0] = 0, ap++;
            // Write Infos segment, n_constructed (0), and n_destructed (0) to the segment.
            [ap - 2] = [[ap - 3]];
            [ap - 1] = [[ap - 3] + 1];
            [ap - 1] = [[ap - 3] + 2];
        }
        ap_offset += 3;
    }

    for ty in &signature.param_types {
        let info = get_info(sierra_program_registry, ty)
            .ok_or_else(|| Error::NoInfoForType(ty.clone()))?;
        let generic_ty = &info.long_id.generic_id;
        if let Some(offset) = builtin_offset.get(generic_ty) {
            casm_extend!(ctx, [ap + 0] = [fp - *offset], ap++;);
            ap_offset += 1;
        } else if generic_ty == &SystemType::ID {
            casm_extend! {ctx,
                %{ memory[ap + 0] = segments.add() %}
                ap += 1;
            }
            ap_offset += 1;
        } else if generic_ty == &GasBuiltinType::ID {
            casm_extend!(ctx, [ap + 0] = initial_gas, ap++;);
            ap_offset += 1;
        } else if generic_ty == &SegmentArenaType::ID {
            let offset = -ap_offset + after_arrays_data_offset;
            casm_extend!(ctx, [ap + 0] = [ap + offset] + 3, ap++;);
            ap_offset += 1;
        } else {
            let ty_size = type_sizes[ty];
            let param_ap_offset_end = ap_offset + ty_size;
            expected_arguments_size += ty_size;
            while ap_offset < param_ap_offset_end {
                let Some((arg_index, arg)) = arg_iter.next() else {
                    break;
                };
                match arg {
                    FuncArg::Single(value) => {
                        casm_extend! {ctx,
                            [ap + 0] = (value.to_bigint()), ap++;
                        }
                        ap_offset += 1;
                    }
                    FuncArg::Array(values) => {
                        let offset = -ap_offset + array_args_data_iter.next().unwrap();
                        casm_extend! {ctx,
                            [ap + 0] = [ap + (offset)], ap++;
                            [ap + 0] = [ap - 1] + (values.len()), ap++;
                        }
                        ap_offset += 2;
                        if ap_offset > param_ap_offset_end {
                            return Err(Error::ArgumentUnaligned {
                                param_index,
                                arg_index,
                            });
                        }
                    }
                }
            }
            param_index += 1;
        };
    }
    let actual_args_size = config
        .args
        .iter()
        .map(|arg| match arg {
            FuncArg::Single(_) => 1,
            FuncArg::Array(_) => 2,
        })
        .sum::<i16>();
    if expected_arguments_size != actual_args_size {
        return Err(Error::ArgumentsSizeMismatch {
            expected: expected_arguments_size,
            actual: actual_args_size,
        });
    }

    let before_final_call = ctx.current_code_offset;

    let return_type_id = signature
        .ret_types
        .last()
        .ok_or(Error::NoRetTypesInSignature)?;
    let return_type_size = type_sizes
        .get(return_type_id)
        .cloned()
        .ok_or_else(|| Error::NoTypeSizeForId(return_type_id.clone()))?;
    let builtin_count: i16 = builtins.len().into_or_panic();
    let builtin_locations: Vec<i16> = builtins
        .iter()
        .enumerate()
        .map(|(i, name)| {
            let fp_loc = i.into_or_panic::<i16>() - builtin_count - 2;
            let generic = match name {
                BuiltinName::range_check => RangeCheckType::ID,
                BuiltinName::pedersen => PedersenType::ID,
                BuiltinName::bitwise => BitwiseType::ID,
                BuiltinName::ec_op => EcOpType::ID,
                BuiltinName::poseidon => PoseidonType::ID,
                BuiltinName::segment_arena => SegmentArenaType::ID,
                BuiltinName::keccak
                | BuiltinName::ecdsa
                | BuiltinName::output
<<<<<<< HEAD
                | BuiltinName::range_check96 => return fp_loc,
=======
                | BuiltinName::add_mod
                | BuiltinName::mul_mod => return fp_loc,
>>>>>>> 15f9dc05
            };
            signature
                .ret_types
                .iter()
                .position(|ty| {
                    sierra_program_registry
                        .get_type(ty)
                        .unwrap()
                        .info()
                        .long_id
                        .generic_id
                        == generic
                })
                .map(|i| (signature.ret_types.len() - i).into_or_panic())
                .unwrap_or(fp_loc)
        })
        .collect();
    if copy_to_output_builtin {
        assert!(
            builtins.iter().contains(&BuiltinName::output),
            "Output builtin is required for proof mode or append_return_values"
        );
    }

    let final_call_size =
        // The call.
        2
        // The copying of the return values to the output segment. 
        + if copy_to_output_builtin { return_type_size.into_or_panic::<usize>() + 1 } else { 0 }
        // Rewriting the builtins to top of the stack.
        + builtins.len()
        // The return or infinite loop.
        + if config.proof_mode { 2 } else { 1 };
    let offset = final_call_size
        + casm_program.debug_info.sierra_statement_info[func.entry_point.0].code_offset;

    casm_extend!(ctx, call rel offset;);

    if copy_to_output_builtin {
        let Some(output_builtin_idx) = builtins.iter().position(|b| b == &BuiltinName::output)
        else {
            panic!("Output builtin is required for proof mode or append_return_values.");
        };
        let output_fp_offset: i16 = builtin_locations[output_builtin_idx];
        for (i, j) in (1..return_type_size + 1).rev().enumerate() {
            casm_extend! {ctx,
                // [ap -j] is where each return value is located in memory
                // [[fp + output_fp_offet] + 0] is the base of the output segment
                [ap - j] = [[fp + output_fp_offset] + i as i16];
            };
        }
    }
    let mut ret_builtin_offset = return_type_size - 1;
    for (builtin, location) in builtins.iter().zip(builtin_locations) {
        if builtin == &BuiltinName::output && copy_to_output_builtin {
            casm_extend!(ctx, [ap + 0] = [fp + location] + return_type_size, ap++;);
        } else if location < 0 {
            casm_extend!(ctx, [ap + 0] = [fp + location], ap++;);
        } else {
            casm_extend!(ctx, [ap + 0] = [ap - (ret_builtin_offset + location)], ap++;);
        }
        ret_builtin_offset += 1;
    }

    if config.proof_mode {
        casm_extend!(ctx, jmp rel 0;);
    } else {
        casm_extend!(ctx, ret;);
    }

    assert_eq!(before_final_call + final_call_size, ctx.current_code_offset);

    Ok((ctx, builtins))
}

fn get_info<'a>(
    sierra_program_registry: &'a ProgramRegistry<CoreType, CoreLibfunc>,
    ty: &'a cairo_lang_sierra::ids::ConcreteTypeId,
) -> Option<&'a cairo_lang_sierra::extensions::types::TypeInfo> {
    sierra_program_registry
        .get_type(ty)
        .ok()
        .map(|ctc| ctc.info())
}

/// Creates the metadata required for a Sierra program lowering to casm.
fn create_metadata(
    sierra_program: &cairo_lang_sierra::program::Program,
    metadata_config: Option<MetadataComputationConfig>,
) -> Result<Metadata, VirtualMachineError> {
    if let Some(metadata_config) = metadata_config {
        calc_metadata(sierra_program, metadata_config).map_err(|err| match err {
            MetadataError::ApChangeError(_) => VirtualMachineError::Unexpected,
            MetadataError::CostError(_) => VirtualMachineError::Unexpected,
        })
    } else {
        Ok(Metadata {
            ap_change_info: calc_ap_changes(sierra_program, |_, _| 0)
                .map_err(|_| VirtualMachineError::Unexpected)?,
            gas_info: GasInfo {
                variable_values: Default::default(),
                function_costs: Default::default(),
            },
        })
    }
}

fn get_function_builtins(
    params: &[cairo_lang_sierra::ids::ConcreteTypeId],
    append_output: bool,
) -> (
    Vec<BuiltinName>,
    HashMap<cairo_lang_sierra::ids::GenericTypeId, i16>,
) {
    let mut builtins = Vec::new();
    let mut builtin_offset: HashMap<cairo_lang_sierra::ids::GenericTypeId, i16> = HashMap::new();
    let mut current_offset = 3;
    for (debug_name, builtin_name, sierra_id) in [
        ("Poseidon", BuiltinName::poseidon, PoseidonType::ID),
        ("EcOp", BuiltinName::ec_op, EcOpType::ID),
        ("Bitwise", BuiltinName::bitwise, BitwiseType::ID),
        ("RangeCheck", BuiltinName::range_check, RangeCheckType::ID),
        ("Pedersen", BuiltinName::pedersen, PedersenType::ID),
    ] {
        if params
            .iter()
            .any(|id| id.debug_name.as_deref() == Some(debug_name))
        {
            builtins.push(builtin_name);
            builtin_offset.insert(sierra_id, current_offset);
            current_offset += 1;
        }
    }
    // Force an output builtin so that we can write the program output into it's segment
    if append_output {
        builtins.push(BuiltinName::output);
    }
    builtins.reverse();
    (builtins, builtin_offset)
}

fn fetch_return_values(
    return_type_size: i16,
    return_type_id: &ConcreteTypeId,
    vm: &VirtualMachine,
    builtin_count: i16,
    fetch_from_output: bool,
) -> Result<Vec<MaybeRelocatable>, Error> {
    let mut return_values = if fetch_from_output {
        let output_builtin_end = vm
            .get_relocatable((vm.get_ap() + (-builtin_count as i32)).unwrap())
            .unwrap();
        let output_builtin_base = (output_builtin_end + (-return_type_size as i32)).unwrap();
        vm.get_continuous_range(output_builtin_base, return_type_size.into_or_panic())?
    } else {
        vm.get_continuous_range(
            (vm.get_ap() - (return_type_size + builtin_count) as usize).unwrap(),
            return_type_size as usize,
        )?
    };
    // Check if this result is a Panic result
    if return_type_id
        .debug_name
        .as_ref()
        .ok_or_else(|| Error::TypeIdNoDebugName(return_type_id.clone()))?
        .starts_with("core::panics::PanicResult::")
    {
        // Check the failure flag (aka first return value)
        if return_values.first() != Some(&MaybeRelocatable::from(0)) {
            // In case of failure, extract the error from the return values (aka last two values)
            let panic_data_end = return_values
                .last()
                .ok_or(Error::FailedToExtractReturnValues)?
                .get_relocatable()
                .ok_or(Error::FailedToExtractReturnValues)?;
            let panic_data_start = return_values
                .get(return_values.len() - 2)
                .ok_or(Error::FailedToExtractReturnValues)?
                .get_relocatable()
                .ok_or(Error::FailedToExtractReturnValues)?;
            let panic_data = vm.get_integer_range(
                panic_data_start,
                (panic_data_end - panic_data_start).map_err(VirtualMachineError::Math)?,
            )?;
            return Err(Error::RunPanic(
                panic_data.iter().map(|c| *c.as_ref()).collect(),
            ));
        } else {
            if return_values.len() < 3 {
                return Err(Error::FailedToExtractReturnValues);
            }
            return_values = return_values[2..].to_vec()
        }
    }
    Ok(return_values)
}

// Calculates builtins' final_stack setting each stop_ptr
// Calling this function is a must if either air_public_input or cairo_pie are needed
fn finalize_builtins(
    main_ret_types: &[ConcreteTypeId],
    type_sizes: &UnorderedHashMap<ConcreteTypeId, i16>,
    vm: &mut VirtualMachine,
    builtin_count: i16,
) -> Result<(), Error> {
    // Set stop pointers for builtins so we can obtain the air public input
    // Cairo 1 programs have other return values aside from the used builtin's final pointers, so we need to hand-pick them
    let ret_types_sizes = main_ret_types
        .iter()
        .map(|id| type_sizes.get(id).cloned().unwrap_or_default());
    let ret_types_and_sizes = main_ret_types.iter().zip(ret_types_sizes.clone());

    let full_ret_types_size: i16 = ret_types_sizes.sum();
    let mut stack_pointer = (vm.get_ap()
        - (full_ret_types_size as usize + builtin_count as usize).saturating_sub(1))
    .map_err(VirtualMachineError::Math)?;

    // Calculate the stack_ptr for each return builtin in the return values
    let mut builtin_name_to_stack_pointer = HashMap::new();
    for (id, size) in ret_types_and_sizes {
        if let Some(ref name) = id.debug_name {
            let builtin_name = match &*name.to_string() {
                "RangeCheck" => RANGE_CHECK_BUILTIN_NAME,
                "Poseidon" => POSEIDON_BUILTIN_NAME,
                "EcOp" => EC_OP_BUILTIN_NAME,
                "Bitwise" => BITWISE_BUILTIN_NAME,
                "Pedersen" => HASH_BUILTIN_NAME,
                "Output" => OUTPUT_BUILTIN_NAME,
                "Ecdsa" => SIGNATURE_BUILTIN_NAME,
                _ => {
                    stack_pointer.offset += size as usize;
                    continue;
                }
            };
            builtin_name_to_stack_pointer.insert(builtin_name, stack_pointer);
        }
        stack_pointer.offset += size as usize;
    }

    // Set stop pointer for each builtin
    vm.builtins_final_stack_from_stack_pointer_dict(&builtin_name_to_stack_pointer, false)?;
    Ok(())
}

fn serialize_output(
    return_values: &[MaybeRelocatable],
    vm: &mut VirtualMachine,
    return_type_id: &ConcreteTypeId,
    sierra_program_registry: &ProgramRegistry<CoreType, CoreLibfunc>,
    type_sizes: &UnorderedHashMap<ConcreteTypeId, i16>,
) -> String {
    let mut output_string = String::new();
    let mut return_values_iter = return_values.iter().peekable();
    serialize_output_inner(
        &mut return_values_iter,
        &mut output_string,
        vm,
        return_type_id,
        sierra_program_registry,
        type_sizes,
    );
    output_string
}

fn serialize_output_inner<'a>(
    return_values_iter: &mut Peekable<impl Iterator<Item = &'a MaybeRelocatable>>,
    output_string: &mut String,
    vm: &mut VirtualMachine,
    return_type_id: &ConcreteTypeId,
    sierra_program_registry: &ProgramRegistry<CoreType, CoreLibfunc>,
    type_sizes: &UnorderedHashMap<ConcreteTypeId, i16>,
) {
    match sierra_program_registry.get_type(return_type_id).unwrap() {
        cairo_lang_sierra::extensions::core::CoreTypeConcrete::Array(info) => {
            // Fetch array from memory
            let array_start = return_values_iter
                .next()
                .expect("Missing return value")
                .get_relocatable()
                .expect("Array start_ptr not Relocatable");
            // Arrays can come in two formats: either [start_ptr, end_ptr] or [end_ptr], with the start_ptr being implicit (base of the end_ptr's segment)
            let (array_start, array_size ) = match return_values_iter.peek().and_then(|mr| mr.get_relocatable()) {
                Some(array_end) if array_end.segment_index == array_start.segment_index && array_end.offset >= array_start.offset  => {
                    // Pop the value we just peeked
                    return_values_iter.next();
                    (array_start, (array_end - array_start).unwrap())
                }
                _ => ((array_start.segment_index, 0).into(), array_start.offset),
            };
            let array_data = vm.get_continuous_range(array_start, array_size).unwrap();
            let mut array_data_iter = array_data.iter().peekable();
            let array_elem_id = &info.ty;
            // Serialize array data
            maybe_add_whitespace(output_string);
            output_string.push('[');
            while array_data_iter.peek().is_some() {
                serialize_output_inner(
                    &mut array_data_iter,
                    output_string,
                    vm,
                    array_elem_id,
                    sierra_program_registry,
                    type_sizes,
                )
            }
            output_string.push(']');
        }
        cairo_lang_sierra::extensions::core::CoreTypeConcrete::Box(info) => {
            // As this represents a pointer, we need to extract it's values
            let ptr = return_values_iter
                .next()
                .expect("Missing return value")
                .get_relocatable()
                .expect("Box Pointer is not Relocatable");
            let type_size = type_sizes.type_size(&info.ty);
            let data = vm
                .get_continuous_range(ptr, type_size)
                .expect("Failed to extract value from nullable ptr");
            let mut data_iter = data.iter().peekable();
            serialize_output_inner(
                &mut data_iter,
                output_string,
                vm,
                &info.ty,
                sierra_program_registry,
                type_sizes,
            )
        }
        cairo_lang_sierra::extensions::core::CoreTypeConcrete::Const(_) => {
            unimplemented!("Not supported in the current version")
        },
        cairo_lang_sierra::extensions::core::CoreTypeConcrete::Felt252(_)
        // Only unsigned integer values implement Into<Bytes31>
        | cairo_lang_sierra::extensions::core::CoreTypeConcrete::Bytes31(_)
        | cairo_lang_sierra::extensions::core::CoreTypeConcrete::Uint8(_)
        | cairo_lang_sierra::extensions::core::CoreTypeConcrete::Uint16(_)
        | cairo_lang_sierra::extensions::core::CoreTypeConcrete::Uint32(_)
        | cairo_lang_sierra::extensions::core::CoreTypeConcrete::Uint64(_)
        | cairo_lang_sierra::extensions::core::CoreTypeConcrete::Uint128(_) => {
            maybe_add_whitespace(output_string);
            let val = return_values_iter
                .next()
                .expect("Missing return value")
                .get_int()
                .expect("Value is not an integer");
            output_string.push_str(&val.to_string());
        }
        cairo_lang_sierra::extensions::core::CoreTypeConcrete::Sint8(_)
        | cairo_lang_sierra::extensions::core::CoreTypeConcrete::Sint16(_)
        | cairo_lang_sierra::extensions::core::CoreTypeConcrete::Sint32(_)
        | cairo_lang_sierra::extensions::core::CoreTypeConcrete::Sint64(_)
        | cairo_lang_sierra::extensions::core::CoreTypeConcrete::Sint128(_) => {
            maybe_add_whitespace(output_string);
            let val = return_values_iter
                .next()
                .expect("Missing return value")
                .get_int()
                .expect("Value is not an integer");
            output_string.push_str(&signed_felt(val).to_string());
        }
        cairo_lang_sierra::extensions::core::CoreTypeConcrete::NonZero(info) => {
            serialize_output_inner(
                return_values_iter,
                output_string,
                vm,
                &info.ty,
                sierra_program_registry,
                type_sizes,
            )
        }
        cairo_lang_sierra::extensions::core::CoreTypeConcrete::Nullable(info) => {
            // As this represents a pointer, we need to extract it's values
            let ptr = match return_values_iter.next().expect("Missing return value") {
                MaybeRelocatable::RelocatableValue(ptr) => *ptr,
                MaybeRelocatable::Int(felt) if felt.is_zero() => {
                    // Nullable is Null
                    maybe_add_whitespace(output_string);
                    output_string.push_str("null");
                    return;
                }
                _ => panic!("Invalid Nullable"),
            };
            let type_size = type_sizes.type_size(&info.ty);
            let data = vm
                .get_continuous_range(ptr, type_size)
                .expect("Failed to extract value from nullable ptr");
            let mut data_iter = data.iter().peekable();
            serialize_output_inner(
                &mut data_iter,
                output_string,
                vm,
                &info.ty,
                sierra_program_registry,
                type_sizes,
            )
        }
        cairo_lang_sierra::extensions::core::CoreTypeConcrete::Enum(info) => {
            // First we check if it is a Panic enum, as we already handled panics when fetching return values,
            // we can ignore them and move on to the non-panic variant
            if let GenericArg::UserType(user_type) = &info.info.long_id.generic_args[0] {
                if user_type
                    .debug_name
                    .as_ref()
                    .is_some_and(|n| n.starts_with("core::panics::PanicResult"))
                {
                    return serialize_output_inner(
                        return_values_iter,
                        output_string,
                        vm,
                        &info.variants[0],
                        sierra_program_registry,
                        type_sizes,
                    );
                }
            }
            let num_variants = &info.variants.len();
            let casm_variant_idx: usize = return_values_iter
                .next()
                .expect("Missing return value")
                .get_int()
                .expect("Enum tag is not integer")
                .to_usize()
                .expect("Invalid enum tag");
            // Convert casm variant idx to sierra variant idx
            let variant_idx = if *num_variants > 2 {
                num_variants - 1 - (casm_variant_idx >> 1)
            } else {
                casm_variant_idx
            };
            let variant_type_id = &info.variants[variant_idx];

            // Handle core::bool separately
            if let GenericArg::UserType(user_type) = &info.info.long_id.generic_args[0] {
                if user_type
                    .debug_name
                    .as_ref()
                    .is_some_and(|n| n == "core::bool")
                {
                    // Sanity checks
                    assert!(
                        *num_variants == 2
                            && variant_idx < 2
                            && type_sizes
                                .get(&info.variants[0])
                                .is_some_and(|size| size.is_zero())
                            && type_sizes
                                .get(&info.variants[1])
                                .is_some_and(|size| size.is_zero()),
                        "Malformed bool enum"
                    );

                    let boolean_string = match variant_idx {
                        0 => "false",
                        _ => "true",
                    };
                    maybe_add_whitespace(output_string);
                    output_string.push_str(boolean_string);
                    return;
                }
            }
            // TODO: Something similar to the bool handling could be done for unit enum variants if we could get the type info with the variant names

            // Space is always allocated for the largest enum member, padding with zeros in front for the smaller variants
            let mut max_variant_size = 0;
            for variant in &info.variants {
                let variant_size = type_sizes.get(variant).unwrap();
                max_variant_size = std::cmp::max(max_variant_size, *variant_size)
            }
            for _ in 0..max_variant_size - type_sizes.get(variant_type_id).unwrap() {
                // Remove padding
                assert_eq!(
                    return_values_iter.next(),
                    Some(&MaybeRelocatable::from(0)),
                    "Malformed enum"
                );
            }
            serialize_output_inner(
                return_values_iter,
                output_string,
                vm,
                variant_type_id,
                sierra_program_registry,
                type_sizes,
            )
        }
        cairo_lang_sierra::extensions::core::CoreTypeConcrete::Struct(info) => {
            for member_type_id in &info.members {
                serialize_output_inner(
                    return_values_iter,
                    output_string,
                    vm,
                    member_type_id,
                    sierra_program_registry,
                    type_sizes,
                )
            }
        }
        cairo_lang_sierra::extensions::core::CoreTypeConcrete::Felt252Dict(info) => {
            // Process Dictionary
            let dict_ptr = return_values_iter
                .next()
                .expect("Missing return val")
                .get_relocatable()
                .expect("Dict Ptr not Relocatable");
            if !(dict_ptr.offset
                == vm
                    .get_segment_size(dict_ptr.segment_index as usize)
                    .unwrap_or_default()
                && dict_ptr.offset % 3 == 0)
            {
                panic!("Return value is not a valid Felt252Dict")
            }
            // Fetch dictionary values type id
            let value_type_id = &info.ty;
            // Fetch the dictionary's memory
            let dict_mem = vm
                .get_continuous_range((dict_ptr.segment_index, 0).into(), dict_ptr.offset)
                .expect("Malformed dictionary memory");
            // Serialize the dictionary
            output_string.push('{');
            // The dictionary's memory is made up of (key, prev_value, next_value) tuples
            // The prev value is not relevant to the user so we can skip over it for calrity
            for (key, _, value) in dict_mem.iter().tuples() {
                maybe_add_whitespace(output_string);
                // Serialize the key wich should always be a Felt value
                output_string.push_str(&key.to_string());
                output_string.push(':');
                // Serialize the value
                // We create a peekable array here in order to use the serialize_output_inner as the value could be a span
                let value_vec = vec![value.clone()];
                let mut value_iter = value_vec.iter().peekable();
                serialize_output_inner(
                    &mut value_iter,
                    output_string,
                    vm,
                    value_type_id,
                    sierra_program_registry,
                    type_sizes,
                );
            }
            output_string.push('}');
        }
        cairo_lang_sierra::extensions::core::CoreTypeConcrete::SquashedFelt252Dict(info) => {
            // Process Dictionary
            let dict_start = return_values_iter
                .next()
                .expect("Missing return val")
                .get_relocatable()
                .expect("Squashed dict_start ptr not Relocatable");
            let dict_end = return_values_iter
                .next()
                .expect("Missing return val")
                .get_relocatable()
                .expect("Squashed dict_end ptr not Relocatable");
            let dict_size = (dict_end - dict_start).unwrap();
            if dict_size % 3 != 0 {
                panic!("Return value is not a valid SquashedFelt252Dict")
            }
            // Fetch dictionary values type id
            let value_type_id = &info.ty;
            // Fetch the dictionary's memory
            let dict_mem = vm
                .get_continuous_range(dict_start, dict_size)
                .expect("Malformed squashed dictionary memory");
            // Serialize the dictionary
            output_string.push('{');
            // The dictionary's memory is made up of (key, prev_value, next_value) tuples
            // The prev value is not relevant to the user so we can skip over it for calrity
            for (key, _, value) in dict_mem.iter().tuples() {
                maybe_add_whitespace(output_string);
                // Serialize the key wich should always be a Felt value
                output_string.push_str(&key.to_string());
                output_string.push(':');
                // Serialize the value
                // We create a peekable array here in order to use the serialize_output_inner as the value could be a span
                let value_vec = vec![value.clone()];
                let mut value_iter = value_vec.iter().peekable();
                serialize_output_inner(
                    &mut value_iter,
                    output_string,
                    vm,
                    value_type_id,
                    sierra_program_registry,
                    type_sizes,
                );
            }
            output_string.push('}');
        }
        cairo_lang_sierra::extensions::core::CoreTypeConcrete::Span(_) => unimplemented!("Span types get resolved to Array in the current version"),
        cairo_lang_sierra::extensions::core::CoreTypeConcrete::Snapshot(info) => {
            serialize_output_inner(
                return_values_iter,
                output_string,
                vm,
                &info.ty,
                sierra_program_registry,
                type_sizes,
            )
        }
        _ => panic!("Unexpected return type")
    }
}

fn maybe_add_whitespace(string: &mut String) {
    if !string.is_empty() && !string.ends_with('[') && !string.ends_with('{') {
        string.push(' ');
    }
}

#[cfg(test)]
mod tests {
    use std::path::Path;

    use super::*;
    use cairo_lang_compiler::{compile_cairo_project_at_path, CompilerConfig};
    use cairo_vm::types::relocatable::Relocatable;
    use rstest::rstest;

    fn compile_to_sierra(filename: &str) -> SierraProgram {
        let compiler_config = CompilerConfig {
            replace_ids: true,
            ..CompilerConfig::default()
        };

        compile_cairo_project_at_path(Path::new(filename), compiler_config).unwrap()
    }

    fn main_hash_panic_result(sierra_program: &SierraProgram) -> bool {
        let main_func = find_function(sierra_program, "::main").unwrap();
        main_func
            .signature
            .ret_types
            .last()
            .and_then(|rt| {
                rt.debug_name
                    .as_ref()
                    .map(|n| n.as_ref().starts_with("core::panics::PanicResult::"))
            })
            .unwrap_or_default()
    }

    #[rstest]
    #[case("../cairo_programs/cairo-1-programs/array_append.cairo")]
    #[case("../cairo_programs/cairo-1-programs/array_get.cairo")]
    #[case("../cairo_programs/cairo-1-programs/dictionaries.cairo")]
    #[case("../cairo_programs/cairo-1-programs/enum_flow.cairo")]
    #[case("../cairo_programs/cairo-1-programs/enum_match.cairo")]
    #[case("../cairo_programs/cairo-1-programs/factorial.cairo")]
    #[case("../cairo_programs/cairo-1-programs/fibonacci.cairo")]
    #[case("../cairo_programs/cairo-1-programs/hello.cairo")]
    #[case("../cairo_programs/cairo-1-programs/pedersen_example.cairo")]
    #[case("../cairo_programs/cairo-1-programs/poseidon.cairo")]
    #[case("../cairo_programs/cairo-1-programs/print.cairo")]
    #[case("../cairo_programs/cairo-1-programs/array_append.cairo")]
    #[case("../cairo_programs/cairo-1-programs/recursion.cairo")]
    #[case("../cairo_programs/cairo-1-programs/sample.cairo")]
    #[case("../cairo_programs/cairo-1-programs/simple_struct.cairo")]
    #[case("../cairo_programs/cairo-1-programs/simple.cairo")]
    #[case("../cairo_programs/cairo-1-programs/struct_span_return.cairo")]
    fn check_append_ret_values_to_output_segment(
        #[case] filename: &str,
        #[values(true, false)] proof_mode: bool,
    ) {
        // Compile to sierra
        let sierra_program = compile_to_sierra(filename);
        // Set proof_mode
        let cairo_run_config = Cairo1RunConfig {
            proof_mode,
            layout: "all_cairo",
            append_return_values: !proof_mode, // This is so we can test appending return values when not running in proof_mode
            finalize_builtins: true,
            ..Default::default()
        };
        // Run program
        let (runner, vm, return_values, _) =
            cairo_run_program(&sierra_program, cairo_run_config).unwrap();
        // When the return type is a PanicResult, we remove the panic wrapper when returning the ret values
        // And handle the panics returning an error, so we need to add it here
        let return_values = if main_hash_panic_result(&sierra_program) {
            let mut rv = vec![Felt252::ZERO.into(), Felt252::ZERO.into()];
            rv.extend_from_slice(&return_values);
            rv
        } else {
            return_values
        };
        // Check that the output segment contains the return values
        // The output builtin will always be the first builtin, so we know it's segment is 2
        let output_builtin_segment = vm
            .get_continuous_range((2, 0).into(), return_values.len())
            .unwrap();
        assert_eq!(output_builtin_segment, return_values, "{}", filename);
        // Just for consistency, we will check that there are no values in the output segment after the return values
        assert!(vm
            .get_maybe(&Relocatable::from((2_isize, return_values.len())))
            .is_none());

        // Check that cairo_pie can be outputted when not running in proof_mode
        if !proof_mode {
            assert!(runner.get_cairo_pie(&vm).is_ok())
        }
    }
}<|MERGE_RESOLUTION|>--- conflicted
+++ resolved
@@ -499,12 +499,9 @@
                 BuiltinName::keccak
                 | BuiltinName::ecdsa
                 | BuiltinName::output
-<<<<<<< HEAD
-                | BuiltinName::range_check96 => return fp_loc,
-=======
+                | BuiltinName::range_check96
                 | BuiltinName::add_mod
                 | BuiltinName::mul_mod => return fp_loc,
->>>>>>> 15f9dc05
             };
             signature
                 .ret_types
