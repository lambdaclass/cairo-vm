--- conflicted
+++ resolved
@@ -483,11 +483,7 @@
     // In Felts `x / y` needs to be expressed as `x * y^-1`
     #[allow(clippy::suspicious_arithmetic_impl)]
     fn div(self, rhs: Self) -> Self::Output {
-<<<<<<< HEAD
-        if rhs.to_i8().unwrap() == 0 {
-=======
         if rhs.is_zero() {
->>>>>>> a6e79155
             panic!("Can't divide Felt by zero")
         }
         let x = rhs
@@ -827,11 +823,7 @@
     use proptest::prelude::*;
 
     #[test]
-<<<<<<< HEAD
-    // Tests that the result of adding two zeros results in zero.
-=======
     // Tests that the result of adding two zeros is zero.
->>>>>>> a6e79155
     fn add_zeros() {
         let a = FeltBigInt::<FIELD_HIGH, FIELD_LOW>::new(0);
         let b = FeltBigInt::new(0);
@@ -841,11 +833,7 @@
     }
 
     #[test]
-<<<<<<< HEAD
-    // Tests that the result of performing add asign with two zeros results in zero.
-=======
     // Tests that the result of performing add assign with two zeros is zero.
->>>>>>> a6e79155
     fn add_assign_zeros() {
         let mut a = FeltBigInt::<FIELD_HIGH, FIELD_LOW>::new(0);
         let b = FeltBigInt::new(0);
@@ -855,11 +843,7 @@
         assert_eq!(a, c);
     }
     #[test]
-<<<<<<< HEAD
-    // Tests that the result of performing a bitwise "and" operation with two zeros results in zero.
-=======
     // Tests that the result of performing a bitwise "and" operation with two zeros is zero.
->>>>>>> a6e79155
     fn bit_and_zeros() {
         let a = FeltBigInt::<FIELD_HIGH, FIELD_LOW>::new(0);
         let b = FeltBigInt::new(0);
@@ -868,12 +852,7 @@
         assert_eq!(&a & &b, c);
     }
     #[test]
-<<<<<<< HEAD
-    // Tests that the result of performing a bitwise "or" operation with two zeros results in zero.
-=======
     // Tests that the result of performing a bitwise "or" operation with two zeros is zero.
->>>>>>> a6e79155
-
     fn bit_or_zeros() {
         let a = FeltBigInt::<FIELD_HIGH, FIELD_LOW>::new(0);
         let b = FeltBigInt::new(0);
@@ -881,28 +860,6 @@
 
         assert_eq!(&a | &b, c);
     }
-<<<<<<< HEAD
-
-    #[test]
-    // Tests that the result of performing a bitwise "xor" operation with two zeros results in zero.
-    fn bit_xor_zeros() {
-        let a = FeltBigInt::<FIELD_HIGH, FIELD_LOW>::new(0);
-        let b = FeltBigInt::new(0);
-        let c = FeltBigInt::new(0);
-
-        assert_eq!(&a ^ &b, c);
-    }
-
-    #[test]
-    #[should_panic]
-    // Tests that the result of performing a division by zero results in panic.
-    fn div_zeros() {
-        let a = FeltBigInt::<FIELD_HIGH, FIELD_LOW>::new(0);
-        let b = FeltBigInt::<FIELD_HIGH, FIELD_LOW>::new(0);
-        let _ = a / b;
-    }
-=======
->>>>>>> a6e79155
 
     #[test]
     // Tests that the result of performing a bitwise "xor" operation with two zeros results in zero.
@@ -1048,19 +1005,20 @@
         assert_eq!(a % c, d)
     }
 
+    #[test]
+    // Converting from bytes using big endian convention.
+    fn from_bytes_be() {
+        let x = FeltBigInt::<FIELD_HIGH, FIELD_LOW>::from_bytes_be(b"Hello world!");
+        let y =
+            FeltBigInt::<FIELD_HIGH, FIELD_LOW>::parse_bytes(b"22405534230753963835153736737", 10)
+                .unwrap();
+
+        assert_eq!(x, y);
+    }
+
     proptest! {
         #[test]
-        // Property-based test that ensures, for 100 pairs of values that are randomly generated each time tests are run, that performing a subtraction returns a result that is inside of the range [0, p].
-        fn sub_bigint_felt_within_field(ref x in "([1-9][0-9]*)", ref y in "([1-9][0-9]*)") {
-            let x = FeltBigInt::<FIELD_HIGH, FIELD_LOW>::parse_bytes(x.as_bytes(), 10).unwrap();
-            let y = FeltBigInt::<FIELD_HIGH, FIELD_LOW>::parse_bytes(y.as_bytes(), 10).unwrap();
-            let p:BigUint = BigUint::parse_bytes(CAIRO_PRIME.to_string().as_bytes(), 16).unwrap();
-            let result = x - y;
-            let as_uint = &result.to_biguint();
-            prop_assert!(as_uint < &p, "{}", as_uint);
-        }
-
-        #[test]
+        #[allow(deprecated)]
         // Property-based test that ensures, for 100 pairs of values that are randomly generated each time tests are run, that performing a subtraction returns a result that is inside of the range [0, p].
         fn sub_assign_bigint_felt_within_field(ref x in "([1-9][0-9]*)", ref y in "([1-9][0-9]*)") {
             let mut x = FeltBigInt::<FIELD_HIGH, FIELD_LOW>::parse_bytes(x.as_bytes(), 10).unwrap();
@@ -1082,6 +1040,7 @@
         }
         // Tests that the result of adding two random large bigint felts falls within the range [0, p]. This test is performed 100 times each run.
         #[test]
+        #[allow(deprecated)]
         fn add_bigint_felts_within_field(ref x in "([1-9][0-9]*)", ref y in "([1-9][0-9]*)") {
             let x = FeltBigInt::<FIELD_HIGH, FIELD_LOW>::parse_bytes(x.as_bytes(), 10).unwrap();
             let y = FeltBigInt::<FIELD_HIGH, FIELD_LOW>::parse_bytes(y.as_bytes(), 10).unwrap();
@@ -1092,6 +1051,7 @@
 
         }
         #[test]
+        #[allow(deprecated)]
         // Tests that the result of performing add assign on two random large bigint felts falls within the range [0, p]. This test is performed 100 times each run.
         fn add_assign_bigint_felts_within_field(ref x in "([1-9][0-9]*)", ref y in "([1-9][0-9]*)") {
             let mut x = FeltBigInt::<FIELD_HIGH, FIELD_LOW>::parse_bytes(x.as_bytes(), 10).unwrap();
@@ -1103,6 +1063,7 @@
         }
 
         #[test]
+        #[allow(deprecated)]
         // Tests that the result of performing the bitwise "and" operation on two random large bigint felts falls within the range [0, p]. This test is performed 100 times each run.
         fn bitand_bigint_felts_within_field(ref x in "([1-9][0-9]*)", ref y in "([1-9][0-9]*)") {
             let x = FeltBigInt::<FIELD_HIGH, FIELD_LOW>::parse_bytes(x.as_bytes(), 10).unwrap();
@@ -1112,7 +1073,9 @@
             let as_uint = result.to_biguint();
             prop_assert!(as_uint < p, "{}", as_uint);
         }
-        #[test]
+
+        #[test]
+        #[allow(deprecated)]
         // Tests that the result of performing the bitwise "or" operation on two random large bigint felts falls within the range [0, p]. This test is performed 100 times each run.
         fn bitor_bigint_felts_within_field(ref x in "([1-9][0-9]*)", ref y in "([1-9][0-9]*)") {
             let x = FeltBigInt::<FIELD_HIGH, FIELD_LOW>::parse_bytes(x.as_bytes(), 10).unwrap();
@@ -1122,7 +1085,9 @@
             let as_uint = result.to_biguint();
             prop_assert!(as_uint < p, "{}", as_uint);
         }
-        #[test]
+
+        #[test]
+        #[allow(deprecated)]
         // Tests that the result of performing the bitwise "xor" operation on two random large bigint felts falls within the range [0, p]. This test is performed 100 times each run.
         fn bitxor_bigint_felts_within_field(ref x in "([1-9][0-9]*)", ref y in "([1-9][0-9]*)") {
             let x = FeltBigInt::<FIELD_HIGH, FIELD_LOW>::parse_bytes(x.as_bytes(), 10).unwrap();
@@ -1132,7 +1097,9 @@
             let as_uint = result.to_biguint();
             prop_assert!(as_uint < p, "{}", as_uint);
         }
-        #[test]
+
+        #[test]
+        #[allow(deprecated)]
         // Tests that the result dividing two random large bigint felts falls within the range [0, p]. This test is performed 100 times each run.
         fn div_bigint_felts_within_field(ref x in "([1-9][0-9]*)", ref y in "([1-9][0-9]*)") {
             let x = FeltBigInt::<FIELD_HIGH, FIELD_LOW>::parse_bytes(x.as_bytes(), 10).unwrap();
@@ -1142,7 +1109,9 @@
             let as_uint = result.to_biguint();
             prop_assert!(as_uint < p, "{}", as_uint);
         }
-        #[test]
+
+        #[test]
+        #[allow(deprecated)]
         // Tests that the result multiplying two random large bigint felts falls within the range [0, p]. This test is performed 100 times each run.
         fn mul_bigint_felts_within_field(ref x in "([1-9][0-9]*)", ref y in "([1-9][0-9]*)") {
             let x = FeltBigInt::<FIELD_HIGH, FIELD_LOW>::parse_bytes(x.as_bytes(), 10).unwrap();
@@ -1152,7 +1121,9 @@
             let as_uint = result.to_biguint();
             prop_assert!(as_uint < p, "{}", as_uint);
         }
-        #[test]
+
+        #[test]
+        #[allow(deprecated)]
         // Tests that the result of performing a multiplication with assignment between two random large bigint felts falls within the range [0, p]. This test is performed 100 times each run.
         fn mul_assign_bigint_felts_within_field(ref x in "([1-9][0-9]*)", ref y in "([1-9][0-9]*)") {
             let mut x = FeltBigInt::<FIELD_HIGH, FIELD_LOW>::parse_bytes(x.as_bytes(), 10).unwrap();
@@ -1162,7 +1133,9 @@
             let as_uint = x.to_biguint();
             prop_assert!(as_uint < p, "{}", as_uint);
         }
-        #[test]
+
+        #[test]
+        #[allow(deprecated)]
         // Tests that the result of applying the negative operation to a large bigint felt falls within the range [0, p]. This test is performed 100 times each run.
         fn neg_bigint_felt_within_field(ref x in "([1-9][0-9]*)") {
             let x = FeltBigInt::<FIELD_HIGH, FIELD_LOW>::parse_bytes(x.as_bytes(), 10).unwrap();
@@ -1173,6 +1146,7 @@
         }
 
         #[test]
+        #[allow(deprecated)]
          // Property-based test that ensures, for 100 {value}s that are randomly generated each time tests are run, that performing a bit shift to the left by an amount {y} of bits (between 0 and 999) returns a result that is inside of the range [0, p].
          fn shift_left_bigint_felt_within_field(ref x in "([1-9][0-9]*)", ref y in "[0-9]{1,3}") {
             let x = FeltBigInt::<FIELD_HIGH, FIELD_LOW>::parse_bytes(x.as_bytes(), 10).unwrap();
@@ -1184,6 +1158,7 @@
         }
 
         #[test]
+        #[allow(deprecated)]
         // Property-based test that ensures, for 100 {value}s that are randomly generated each time tests are run, that performing a bit shift to the right by an amount {y} of bits (between 0 and 999) returns a result that is inside of the range [0, p].
         fn shift_right_bigint_felt_within_field(ref x in "([1-9][0-9]*)", ref y in "[0-9]{1,3}") {
            let x = FeltBigInt::<FIELD_HIGH, FIELD_LOW>::parse_bytes(x.as_bytes(), 10).unwrap();
@@ -1192,20 +1167,22 @@
            let result = x >> y;
            let as_uint = &result.to_biguint();
            prop_assert!(as_uint < &p, "{}", as_uint);
-       }
-
-       #[test]
-       // Property-based test that ensures, for 100 {value}s that are randomly generated each time tests are run, that performing a bit shift to the right with assignment by an amount {y} of bits (between 0 and 999) returns a result that is inside of the range [0, p].
-       fn shift_right_assign_bigint_felt_within_field(ref x in "([1-9][0-9]*)", ref y in "[0-9]{1,3}") {
-          let mut x = FeltBigInt::<FIELD_HIGH, FIELD_LOW>::parse_bytes(x.as_bytes(), 10).unwrap();
-          let y = y.parse::<u32>().unwrap();
-          let p:BigUint = BigUint::parse_bytes(CAIRO_PRIME.to_string().as_bytes(), 16).unwrap();
-          x >>= y.try_into().unwrap();
-          let as_uint = &x.to_biguint();
-          prop_assert!(as_uint < &p, "{}", as_uint);
-        }
-
-        #[test]
+        }
+
+        #[test]
+        #[allow(deprecated)]
+        // Property-based test that ensures, for 100 {value}s that are randomly generated each time tests are run, that performing a bit shift to the right with assignment by an amount {y} of bits (between 0 and 999) returns a result that is inside of the range [0, p].
+        fn shift_right_assign_bigint_felt_within_field(ref x in "([1-9][0-9]*)", ref y in "[0-9]{1,3}") {
+            let mut x = FeltBigInt::<FIELD_HIGH, FIELD_LOW>::parse_bytes(x.as_bytes(), 10).unwrap();
+            let y = y.parse::<u32>().unwrap();
+            let p:BigUint = BigUint::parse_bytes(CAIRO_PRIME.to_string().as_bytes(), 16).unwrap();
+            x >>= y.try_into().unwrap();
+            let as_uint = &x.to_biguint();
+            prop_assert!(as_uint < &p, "{}", as_uint);
+        }
+
+        #[test]
+        #[allow(deprecated)]
         // Property-based test that ensures, vectors of three of values that are randomly generated each time tests are run, that performing an iterative sum returns a result that is inside of the range [0, p]. The test is performed 100 times each run.
         fn sum_bigint_felt_within_field(ref x in "([1-9][0-9]*)", ref y in "([1-9][0-9]*)", ref z in "([1-9][0-9]*)") {
             let x = FeltBigInt::<FIELD_HIGH, FIELD_LOW>::parse_bytes(x.as_bytes(), 10).unwrap();
@@ -1217,146 +1194,9 @@
             let as_uint = result.to_biguint();
             prop_assert!(&as_uint < &p, "{}", as_uint);
         }
-    }
-
-    #[test]
-    // Converting from bytes using big endian convention.
-    fn from_bytes_be() {
-        let x = FeltBigInt::<FIELD_HIGH, FIELD_LOW>::from_bytes_be(b"Hello world!");
-        let y =
-            FeltBigInt::<FIELD_HIGH, FIELD_LOW>::parse_bytes(b"22405534230753963835153736737", 10)
-                .unwrap();
-
-        assert_eq!(x, y);
-    }
-
-    proptest! {
-        // Tests that the result of adding two random large bigint felts falls within the range [0, p). This test is performed 100 times each run.
-        #[test]
-        fn add_bigint_felts_within_field(ref x in "([1-9][0-9]*)", ref y in "([1-9][0-9]*)") {
-            let x = FeltBigInt::<FIELD_HIGH, FIELD_LOW>::parse_bytes(x.as_bytes(), 10).unwrap();
-            let y = FeltBigInt::<FIELD_HIGH, FIELD_LOW>::parse_bytes(y.as_bytes(), 10).unwrap();
-            let p = &CAIRO_PRIME;
-            let result = x + y;
-            let as_uint = &result.to_biguint();
-            prop_assert!(as_uint < &p, "{}", as_uint);
-
-        }
-        #[test]
-        // Tests that the result of performing add assign on two random large bigint felts falls within the range [0, p). This test is performed 100 times each run.
-        fn add_assign_bigint_felts_within_field(ref x in "([1-9][0-9]*)", ref y in "([1-9][0-9]*)") {
-            let mut x = FeltBigInt::<FIELD_HIGH, FIELD_LOW>::parse_bytes(x.as_bytes(), 10).unwrap();
-            let y = FeltBigInt::<FIELD_HIGH, FIELD_LOW>::parse_bytes(y.as_bytes(), 10).unwrap();
-            let p = &CAIRO_PRIME;
-            x += y;
-            let as_uint = &x.to_biguint();
-            prop_assert!(as_uint < &p, "{}", as_uint);
-        }
-
-        #[test]
-        // Tests that the result of performing the bitwise "and" operation on two random large bigint felts falls within the range [0, p). This test is performed 100 times each run.
-        fn bitand_bigint_felts_within_field(ref x in "([1-9][0-9]*)", ref y in "([1-9][0-9]*)") {
-            let x = FeltBigInt::<FIELD_HIGH, FIELD_LOW>::parse_bytes(x.as_bytes(), 10).unwrap();
-            let y = FeltBigInt::<FIELD_HIGH, FIELD_LOW>::parse_bytes(y.as_bytes(), 10).unwrap();
-            let p:BigUint = BigUint::parse_bytes(CAIRO_PRIME.to_string().as_bytes(), 16).unwrap();
-            let result = &x & &y;
-            let as_uint = result.to_biguint();
-            prop_assert!(as_uint < p, "{}", as_uint);
-        }
-        #[test]
-        // Tests that the result of performing the bitwise "or" operation on two random large bigint felts falls within the range [0, p). This test is performed 100 times each run.
-        fn bitor_bigint_felts_within_field(ref x in "([1-9][0-9]*)", ref y in "([1-9][0-9]*)") {
-            let x = FeltBigInt::<FIELD_HIGH, FIELD_LOW>::parse_bytes(x.as_bytes(), 10).unwrap();
-            let y = FeltBigInt::<FIELD_HIGH, FIELD_LOW>::parse_bytes(y.as_bytes(), 10).unwrap();
-            let p:BigUint = BigUint::parse_bytes(CAIRO_PRIME.to_string().as_bytes(), 16).unwrap();
-            let result = &x | &y;
-            let as_uint = result.to_biguint();
-            prop_assert!(as_uint < p, "{}", as_uint);
-        }
-        #[test]
-        // Tests that the result of performing the bitwise "xor" operation on two random large bigint felts falls within the range [0, p). This test is performed 100 times each run.
-        fn bitxor_bigint_felts_within_field(ref x in "([1-9][0-9]*)", ref y in "([1-9][0-9]*)") {
-            let x = FeltBigInt::<FIELD_HIGH, FIELD_LOW>::parse_bytes(x.as_bytes(), 10).unwrap();
-            let y = FeltBigInt::<FIELD_HIGH, FIELD_LOW>::parse_bytes(y.as_bytes(), 10).unwrap();
-            let p:BigUint = BigUint::parse_bytes(CAIRO_PRIME.to_string().as_bytes(), 16).unwrap();
-            let result = &x ^ &y;
-            let as_uint = result.to_biguint();
-            prop_assert!(as_uint < p, "{}", as_uint);
-        }
-        #[test]
-        // Tests that the result dividing two random large bigint felts falls within the range [0, p). This test is performed 100 times each run.
-        fn div_bigint_felts_within_field(ref x in "([1-9][0-9]*)", ref y in "([1-9][0-9]*)") {
-            let x = FeltBigInt::<FIELD_HIGH, FIELD_LOW>::parse_bytes(x.as_bytes(), 10).unwrap();
-            let y = FeltBigInt::<FIELD_HIGH, FIELD_LOW>::parse_bytes(y.as_bytes(), 10).unwrap();
-            let p:BigUint = BigUint::parse_bytes(CAIRO_PRIME.to_string().as_bytes(), 16).unwrap();
-            let result = &x / &y;
-            let as_uint = result.to_biguint();
-            prop_assert!(as_uint < p, "{}", as_uint);
-        }
-        #[test]
-        // Tests that the result multiplying two random large bigint felts falls within the range [0, p). This test is performed 100 times each run.
-        fn mul_bigint_felts_within_field(ref x in "([1-9][0-9]*)", ref y in "([1-9][0-9]*)") {
-            let x = FeltBigInt::<FIELD_HIGH, FIELD_LOW>::parse_bytes(x.as_bytes(), 10).unwrap();
-            let y = FeltBigInt::<FIELD_HIGH, FIELD_LOW>::parse_bytes(y.as_bytes(), 10).unwrap();
-            let p:BigUint = BigUint::parse_bytes(CAIRO_PRIME.to_string().as_bytes(), 16).unwrap();
-            let result = &x * &y;
-            let as_uint = result.to_biguint();
-            prop_assert!(as_uint < p, "{}", as_uint);
-        }
-        #[test]
-        // Tests that the result of performing a multiplication with assignment between two random large bigint felts falls within the range [0, p). This test is performed 100 times each run.
-        fn mul_assign_bigint_felts_within_field(ref x in "([1-9][0-9]*)", ref y in "([1-9][0-9]*)") {
-            let mut x = FeltBigInt::<FIELD_HIGH, FIELD_LOW>::parse_bytes(x.as_bytes(), 10).unwrap();
-            let y = FeltBigInt::<FIELD_HIGH, FIELD_LOW>::parse_bytes(y.as_bytes(), 10).unwrap();
-            let p:BigUint = BigUint::parse_bytes(CAIRO_PRIME.to_string().as_bytes(), 16).unwrap();
-            x *= &y;
-            let as_uint = x.to_biguint();
-            prop_assert!(as_uint < p, "{}", as_uint);
-        }
-        #[test]
-        // Tests that the result of applying the negative operation to a large bigint felt falls within the range [0, p). This test is performed 100 times each run.
-        fn neg_bigint_felt_within_field(ref x in "([1-9][0-9]*)") {
-            let x = FeltBigInt::<FIELD_HIGH, FIELD_LOW>::parse_bytes(x.as_bytes(), 10).unwrap();
-            let p:BigUint = BigUint::parse_bytes(CAIRO_PRIME.to_string().as_bytes(), 16).unwrap();
-            let result = -x;
-            let as_uint = &result.to_biguint();
-            prop_assert!(as_uint < &p, "{}", as_uint);
-        }
-
-        #[test]
-         // Property-based test that ensures, for 100 {value}s that are randomly generated each time tests are run, that performing a bit shift to the left by an amount {y} of bits (between 0 and 999) returns a result that is inside of the range [0, p).
-         fn shift_left_bigint_felt_within_field(ref x in "([1-9][0-9]*)", ref y in "[0-9]{1,3}") {
-            let x = FeltBigInt::<FIELD_HIGH, FIELD_LOW>::parse_bytes(x.as_bytes(), 10).unwrap();
-            let y = y.parse::<u32>().unwrap();
-            let p:BigUint = BigUint::parse_bytes(CAIRO_PRIME.to_string().as_bytes(), 16).unwrap();
-            let result = x << y;
-            let as_uint = &result.to_biguint();
-            prop_assert!(as_uint < &p, "{}", as_uint);
-        }
-
-        #[test]
-        // Property-based test that ensures, for 100 {value}s that are randomly generated each time tests are run, that performing a bit shift to the right by an amount {y} of bits (between 0 and 999) returns a result that is inside of the range [0, p).
-        fn shift_right_bigint_felt_within_field(ref x in "([1-9][0-9]*)", ref y in "[0-9]{1,3}") {
-           let x = FeltBigInt::<FIELD_HIGH, FIELD_LOW>::parse_bytes(x.as_bytes(), 10).unwrap();
-           let y = y.parse::<u32>().unwrap();
-           let p:BigUint = BigUint::parse_bytes(CAIRO_PRIME.to_string().as_bytes(), 16).unwrap();
-           let result = x >> y;
-           let as_uint = &result.to_biguint();
-           prop_assert!(as_uint < &p, "{}", as_uint);
-       }
-
-       #[test]
-       // Property-based test that ensures, for 100 {value}s that are randomly generated each time tests are run, that performing a bit shift to the right with assignment by an amount {y} of bits (between 0 and 999) returns a result that is inside of the range [0, p).
-       fn shift_right_assign_bigint_felt_within_field(ref x in "([1-9][0-9]*)", ref y in "[0-9]{1,3}") {
-          let mut x = FeltBigInt::<FIELD_HIGH, FIELD_LOW>::parse_bytes(x.as_bytes(), 10).unwrap();
-          let y = y.parse::<u32>().unwrap();
-          let p:BigUint = BigUint::parse_bytes(CAIRO_PRIME.to_string().as_bytes(), 16).unwrap();
-          x >>= y.try_into().unwrap();
-          let as_uint = &x.to_biguint();
-          prop_assert!(as_uint < &p, "{}", as_uint);
-        }
-
-        #[test]
+
+        #[test]
+        #[allow(deprecated)]
         // Property-based test that ensures, for 100 pairs of values that are randomly generated each time tests are run, that performing a subtraction returns a result that is inside of the range [0, p).
         fn sub_bigint_felt_within_field(ref x in "([1-9][0-9]*)", ref y in "([1-9][0-9]*)") {
             let x = FeltBigInt::<FIELD_HIGH, FIELD_LOW>::parse_bytes(x.as_bytes(), 10).unwrap();
@@ -1366,29 +1206,5 @@
             let as_uint = &result.to_biguint();
             prop_assert!(as_uint < &p, "{}", as_uint);
         }
-
-        #[test]
-        // Property-based test that ensures, for 100 pairs of values that are randomly generated each time tests are run, that performing a subtraction returns a result that is inside of the range [0, p).
-        fn sub_assign_bigint_felt_within_field(ref x in "([1-9][0-9]*)", ref y in "([1-9][0-9]*)") {
-            let mut x = FeltBigInt::<FIELD_HIGH, FIELD_LOW>::parse_bytes(x.as_bytes(), 10).unwrap();
-            let y = FeltBigInt::<FIELD_HIGH, FIELD_LOW>::parse_bytes(y.as_bytes(), 10).unwrap();
-            let p:BigUint = BigUint::parse_bytes(CAIRO_PRIME.to_string().as_bytes(), 16).unwrap();
-            x -= y;
-            let as_uint = &x.to_biguint();
-            prop_assert!(as_uint < &p, "{}", as_uint);
-        }
-
-        #[test]
-        // Property-based test that ensures, vectors of three of values that are randomly generated each time tests are run, that performing an iterative sum returns a result that is inside of the range [0, p). The test is performed 100 times each run.
-            fn sum_bigint_felt_within_field(ref x in "([1-9][0-9]*)", ref y in "([1-9][0-9]*)", ref z in "([1-9][0-9]*)") {
-            let x = FeltBigInt::<FIELD_HIGH, FIELD_LOW>::parse_bytes(x.as_bytes(), 10).unwrap();
-            let y = FeltBigInt::<FIELD_HIGH, FIELD_LOW>::parse_bytes(y.as_bytes(), 10).unwrap();
-            let z = FeltBigInt::<FIELD_HIGH, FIELD_LOW>::parse_bytes(z.as_bytes(), 10).unwrap();
-            let p:BigUint = BigUint::parse_bytes(CAIRO_PRIME.to_string().as_bytes(), 16).unwrap();
-            let v = vec![x.clone(), y, z];
-            let result: FeltBigInt<FIELD_HIGH, FIELD_LOW> = v.into_iter().sum();
-            let as_uint = result.to_biguint();
-            prop_assert!(&as_uint < &p, "{}", as_uint);
-        }
     }
 }