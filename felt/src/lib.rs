--- conflicted
+++ resolved
@@ -918,11 +918,8 @@
     use crate::arbitrary::nonzero_felt252;
     use core::cmp;
 
-<<<<<<< HEAD
     use proptest::prelude::*;
 
-=======
->>>>>>> 105870a3
     proptest! {
         #[test]
         #[cfg_attr(target_arch = "wasm32", wasm_bindgen_test)]
@@ -1317,12 +1314,8 @@
         // See: https://github.com/lambdaclass/cairo-rs/issues/1076
         // WIP fix: https://github.com/lambdaclass/cairo-rs/pull/1150
         #[test]
-<<<<<<< HEAD
-        fn felt_is_always_positive(x in any::<Felt252>()) {
-=======
         #[ignore]
         fn non_zero_felt_is_always_positive(x in nonzero_felt252()) {
->>>>>>> 105870a3
             prop_assert!(x.is_positive())
         }
 
@@ -1331,10 +1324,7 @@
         // See: https://github.com/lambdaclass/cairo-rs/issues/1076
         // WIP fix: https://github.com/lambdaclass/cairo-rs/pull/1150
         #[test]
-<<<<<<< HEAD
-=======
         #[ignore]
->>>>>>> 105870a3
         fn felt_is_never_negative(x in any::<Felt252>()) {
             prop_assert!(!x.is_negative())
         }
@@ -1344,12 +1334,8 @@
         // See: https://github.com/lambdaclass/cairo-rs/issues/1076
         // WIP fix: https://github.com/lambdaclass/cairo-rs/pull/1150
         #[test]
-<<<<<<< HEAD
-        fn felt_signum_is_always_one(ref x in any::<Felt252>()) {
-=======
         #[ignore]
         fn non_zero_felt_signum_is_always_one(ref x in nonzero_felt252()) {
->>>>>>> 105870a3
             let one = Felt252::one();
             prop_assert_eq!(x.signum(), one)
         }
@@ -1366,10 +1352,7 @@
         // See: https://github.com/lambdaclass/cairo-rs/issues/1076
         // WIP fix: https://github.com/lambdaclass/cairo-rs/pull/1150
         #[test]
-<<<<<<< HEAD
-=======
         #[ignore]
->>>>>>> 105870a3
         fn abs(x in any::<Felt252>()) {
             prop_assert_eq!(&x, &x.abs())
         }
@@ -1398,16 +1381,8 @@
         // See: https://github.com/lambdaclass/cairo-rs/issues/1076
         // WIP fix: https://github.com/lambdaclass/cairo-rs/pull/1150
         #[test]
-<<<<<<< HEAD
-        fn sqrt_is_inv_square(x in any::<Felt252>()) {
-            // In the regular use case the number upon which sqrt is called will always be a felt (aka a numer lower than cairo_prime)
-            // In order to get a number for which we know its root it is not a good enough solution to square the felt (as we might get something bigger than cairo prime)
-            // We can instead use the square root (using the biguint implementation), to guarantee that its square will be inside the felt range
-            let x = Felt252::from(x.to_biguint().sqrt());
-=======
         #[ignore]
         fn sqrt_is_inv_square(x in any::<Felt252>()) {
->>>>>>> 105870a3
             prop_assert_eq!((&x * &x).sqrt(), x);
         }
 
