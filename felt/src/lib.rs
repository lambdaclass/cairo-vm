<<<<<<< HEAD
=======
mod bigint_felt;

use bigint_felt::FeltBigInt;
>>>>>>> fd084803
use num_bigint::{BigInt, U64Digits};
use num_traits::{Bounded, FromPrimitive, Num, One, Pow, Signed, ToPrimitive, Zero};
use std::{
    convert::Into,
    fmt::{Debug, Display},
    iter::Sum,
    ops::{
        Add, AddAssign, BitAnd, BitOr, BitXor, Div, Mul, MulAssign, Neg, Rem, Shl, Shr, ShrAssign,
        Sub, SubAssign,
    },
};

#[cfg(feature = "ibig-felt")]
mod ibig_felt;

#[cfg(feature = "ibig-felt")]
use crate::ibig_felt::FeltIBig;

#[cfg(feature = "ibig-felt")]
pub type Felt = FeltIBig;

#[cfg(feature = "bigint-felt")]
mod bigint_felt;

#[cfg(feature = "bigint-felt")]
use crate::bigint_felt::FeltBigInt;

#[cfg(feature = "bigint-felt")]
pub type Felt = FeltBigInt;

pub const PRIME_STR: &str = "0x800000000000011000000000000000000000000000000000000000000000001";
pub const FIELD: (u128, u128) = ((1 << 123) + (17 << 64), 1);

#[derive(Clone, Debug, PartialEq)]
pub struct ParseFeltError;

pub trait NewFelt<B = Self> {
    fn new<T: Into<B>>(value: T) -> Self;
}

pub trait FeltOps {
    fn modpow(&self, exponent: &Felt, modulus: &Felt) -> Self;
    fn mod_floor(&self, other: &Felt) -> Self;
    fn div_floor(&self, other: &Felt) -> Self;
    fn div_mod_floor(&self, other: &Felt) -> (Felt, Felt);
    fn iter_u64_digits(&self) -> U64Digits;
    fn to_signed_bytes_le(&self) -> Vec<u8>;
    fn to_bytes_be(&self) -> Vec<u8>;
    fn parse_bytes(buf: &[u8], radix: u32) -> Option<Felt>;
    fn from_bytes_be(bytes: &[u8]) -> Self;
    fn to_str_radix(&self, radix: u32) -> String;
    fn div_rem(&self, other: &Felt) -> (Felt, Felt);
    fn to_bigint(&self) -> BigInt;
    fn to_bigint_unsigned(&self) -> BigInt;
    fn mul_inverse(&self) -> Self;
    fn sqrt(&self) -> Self;
}

pub trait FeltOps {
    fn modpow(&self, exponent: &Felt, modulus: &Felt) -> Self;
    fn mod_floor(&self, other: &Felt) -> Self;
    fn div_floor(&self, other: &Felt) -> Self;
    fn div_mod_floor(&self, other: &Felt) -> (Felt, Felt);
    fn iter_u64_digits(&self) -> U64Digits;
    fn to_signed_bytes_le(&self) -> Vec<u8>;
    fn to_bytes_be(&self) -> Vec<u8>;
    fn parse_bytes(buf: &[u8], radix: u32) -> Option<Felt>;
    fn from_bytes_be(bytes: &[u8]) -> Self;
    fn to_str_radix(&self, radix: u32) -> String;
    fn div_rem(&self, other: &Felt) -> (Felt, Felt);
    fn to_bigint(&self) -> BigInt;
    fn to_bigint_unsigned(&self) -> BigInt;
    fn mul_inverse(&self) -> Self;
    fn sqrt(&self) -> Self;
}

macro_rules! assert_felt_impl {
    ($type:ty) => {
        const _: () = {
            fn assert_new_felt<T: NewFelt>() {}
            fn assert_felt_ops<T: FeltOps>() {}
            fn assert_add<T: Add>() {}
            fn assert_add_ref<'a, T: Add<&'a $type>>() {}
            fn assert_add_u32<T: Add<u32>>() {}
            fn assert_add_usize<T: Add<usize>>() {}
            fn assert_add_ref_usize<T: Add<usize>>() {}
            fn assert_add_assign<T: AddAssign>() {}
            fn assert_add_assign_ref<'a, T: AddAssign<&'a $type>>() {}
            fn assert_sum<T: Sum<$type>>() {}
            fn assert_neg<T: Neg>() {}
            fn assert_sub<T: Sub>() {}
            fn assert_sub_ref<'a, T: Sub<&'a $type>>() {}
            fn assert_sub_assign<T: SubAssign>() {}
            fn assert_sub_assign_ref<'a, T: SubAssign<&'a $type>>() {}
            fn assert_sub_u32<T: Sub<u32>>() {}
            fn assert_sub_usize<T: Sub<usize>>() {}
            fn assert_mul<T: Mul>() {}
            fn assert_mul_ref<'a, T: Mul<&'a $type>>() {}
            fn assert_mul_assign_ref<'a, T: MulAssign<&'a $type>>() {}
            fn assert_pow<T: Pow<u32>>() {}
            fn assert_div<T: Div>() {}
            fn assert_ref_div<T: Div<$type>>() {}
            fn assert_rem<T: Rem>() {}
            fn assert_rem_ref<'a, T: Rem<&'a $type>>() {}
            fn assert_zero<T: Zero>() {}
            fn assert_one<T: One>() {}
            fn assert_bounded<T: Bounded>() {}
            fn assert_num<T: Num>() {}
            fn assert_signed<T: Signed>() {}
            fn assert_shl_u32<T: Shl<u32>>() {}
            fn assert_shl_usize<T: Shl<usize>>() {}
            fn assert_shr_u32<T: Shr<u32>>() {}
            fn assert_shr_assign_usize<T: ShrAssign<usize>>() {}
            fn assert_bitand_ref<T: BitAnd>() {}
            fn assert_bitand<'a, T: BitAnd<&'a $type>>() {}
            fn assert_ref_bitand<T: BitAnd<$type>>() {}
            fn assert_bitor<T: BitOr>() {}
            fn assert_bitxor<T: BitXor>() {}
<<<<<<< HEAD
            fn assert_sum<T: Sum<$type>>() {}
            fn assert_pow<T: Pow<u32>>() {}
            fn assert_pow_ref<T: Pow<u32>>() {}
            fn assert_num<T: Num>() {}
            fn assert_zero<T: Zero>() {}
            fn assert_one<T: One>() {}
            fn assert_bounded<T: Bounded>() {}
            fn assert_signed<T: Signed>() {}
=======
>>>>>>> fd084803
            fn assert_from_primitive<T: FromPrimitive>() {}
            fn assert_to_primitive<T: ToPrimitive>() {}
            fn assert_display<T: Display>() {}
            fn assert_debug<T: Debug>() {}

            // RFC 2056
            #[allow(dead_code)]
            fn assert_all() {
                assert_new_felt::<$type>();
<<<<<<< HEAD
                //                assert_felt_ops::<$type>();
=======
                assert_felt_ops::<$type>();
>>>>>>> fd084803
                assert_add::<$type>();
                assert_add::<&$type>();
                assert_add_ref::<$type>();
                assert_add_u32::<$type>();
                assert_add_usize::<$type>();
                assert_add_ref_usize::<&$type>();
                assert_add_assign::<$type>();
                assert_add_assign_ref::<$type>();
                assert_sum::<$type>();
                assert_neg::<$type>();
                assert_neg::<&$type>();
                assert_sub::<$type>();
                assert_sub::<&$type>();
                assert_sub_ref::<$type>();
                assert_sub_assign::<$type>();
                assert_sub_assign_ref::<$type>();
                assert_sub_u32::<$type>();
                assert_sub_usize::<$type>();
                assert_mul::<$type>();
                assert_mul::<&$type>();
                assert_mul_ref::<$type>();
<<<<<<< HEAD
                assert_mul_assign::<$type>();
                assert_div::<$type>();
                assert_div_ref::<&$type>();
                assert_neg::<$type>();
                assert_bitand::<$type>();
                assert_bitand_ref::<&$type>();
                assert_bitor::<&$type>();
                assert_bitxor::<&$type>();
                assert_sum::<$type>();
=======
                assert_mul_assign_ref::<$type>();
>>>>>>> fd084803
                assert_pow::<$type>();
                assert_pow::<&$type>();
                assert_div::<$type>();
                assert_div::<&$type>();
                assert_ref_div::<&$type>();
                assert_rem::<$type>();
                assert_rem_ref::<$type>();
                assert_zero::<$type>();
                assert_one::<$type>();
                assert_bounded::<$type>();
                assert_num::<$type>();
                assert_signed::<$type>();
                assert_shl_u32::<$type>();
                assert_shl_u32::<&$type>();
                assert_shl_usize::<$type>();
                assert_shl_usize::<&$type>();
                assert_shr_u32::<$type>();
<<<<<<< HEAD
=======
                assert_shr_u32::<&$type>();
                assert_shr_assign_usize::<$type>();
                assert_bitand_ref::<&$type>();
                assert_bitand::<$type>();
                assert_ref_bitand::<&$type>();
                assert_bitor::<&$type>();
                assert_bitxor::<&$type>();
                assert_from_primitive::<$type>();
                assert_to_primitive::<$type>();
>>>>>>> fd084803
                assert_display::<$type>();
                assert_debug::<$type>();
            }
        };
    };
}

assert_felt_impl!(Felt);
// assert_felt_impl!(FeltIBig);

pub trait NewStr {
    fn new_str(num: &str, base: u8) -> Self;
}

macro_rules! assert_felt_test_impl {
    ($type:ty) => {
        const _: () = {
            fn assert_new_str<T: NewStr>() {}
            fn assert_all() {
                assert_new_str::<$type>();
            }
        };
    };
}

assert_felt_test_impl!(Felt);

#[macro_use]
pub mod felt_test_utils {
    macro_rules! _felt {
        ($val: expr) => {
            Felt::new($val)
        };
    }
    //pub use felt;

    macro_rules! _felt_str {
        ($val: expr) => {
            Felt::new_str($val, 10)
        };
        ($val: expr, $opt: expr) => {
            Felt::new_str($val, $opt)
        };
    }
    //pub use felt_str;
}<|MERGE_RESOLUTION|>--- conflicted
+++ resolved
@@ -1,9 +1,3 @@
-<<<<<<< HEAD
-=======
-mod bigint_felt;
-
-use bigint_felt::FeltBigInt;
->>>>>>> fd084803
 use num_bigint::{BigInt, U64Digits};
 use num_traits::{Bounded, FromPrimitive, Num, One, Pow, Signed, ToPrimitive, Zero};
 use std::{
@@ -90,19 +84,25 @@
             fn assert_add_u32<T: Add<u32>>() {}
             fn assert_add_usize<T: Add<usize>>() {}
             fn assert_add_ref_usize<T: Add<usize>>() {}
-            fn assert_add_assign<T: AddAssign>() {}
-            fn assert_add_assign_ref<'a, T: AddAssign<&'a $type>>() {}
+            fn assert_add_assign<'a, T: AddAssign<&'a $type>>() {}
+            fn assert_neg<T: Neg>() {}
+            fn assert_sub<T: Sub<$type, Output = $type>>() {}
+            fn assert_sub_ref<'a, T: Sub<&'a $type, Output = $type>>() {}
+            fn assert_sub_assign<'a, T: SubAssign<&'a $type>>() {}
+            fn assert_mul<T: Mul<$type, Output = $type>>() {}
+            fn assert_mul_ref<'a, T: Mul<&'a $type, Output = $type>>() {}
+            fn assert_mul_assign<'a, T: MulAssign<&'a $type>>() {}
+            fn assert_div<T: Div>() {}
+            fn assert_div_ref<T: Div>() {}
+            fn assert_shl_u32<T: Shl<u32>>() {}
+            fn assert_shl_usize<T: Shl<usize>>() {}
+            fn assert_shl_ref_usize<T: Shl<usize>>() {}
+            fn assert_shr_u32<T: Shr<u32>>() {}
+            fn assert_bitand<'a, T: BitAnd<&'a $type, Output = $type>>() {}
+            fn assert_bitand_ref<T: BitAnd>() {}
+            fn assert_bitor<T: BitOr>() {}
+            fn assert_bitxor<T: BitXor>() {}
             fn assert_sum<T: Sum<$type>>() {}
-            fn assert_neg<T: Neg>() {}
-            fn assert_sub<T: Sub>() {}
-            fn assert_sub_ref<'a, T: Sub<&'a $type>>() {}
-            fn assert_sub_assign<T: SubAssign>() {}
-            fn assert_sub_assign_ref<'a, T: SubAssign<&'a $type>>() {}
-            fn assert_sub_u32<T: Sub<u32>>() {}
-            fn assert_sub_usize<T: Sub<usize>>() {}
-            fn assert_mul<T: Mul>() {}
-            fn assert_mul_ref<'a, T: Mul<&'a $type>>() {}
-            fn assert_mul_assign_ref<'a, T: MulAssign<&'a $type>>() {}
             fn assert_pow<T: Pow<u32>>() {}
             fn assert_div<T: Div>() {}
             fn assert_ref_div<T: Div<$type>>() {}
@@ -122,17 +122,6 @@
             fn assert_ref_bitand<T: BitAnd<$type>>() {}
             fn assert_bitor<T: BitOr>() {}
             fn assert_bitxor<T: BitXor>() {}
-<<<<<<< HEAD
-            fn assert_sum<T: Sum<$type>>() {}
-            fn assert_pow<T: Pow<u32>>() {}
-            fn assert_pow_ref<T: Pow<u32>>() {}
-            fn assert_num<T: Num>() {}
-            fn assert_zero<T: Zero>() {}
-            fn assert_one<T: One>() {}
-            fn assert_bounded<T: Bounded>() {}
-            fn assert_signed<T: Signed>() {}
-=======
->>>>>>> fd084803
             fn assert_from_primitive<T: FromPrimitive>() {}
             fn assert_to_primitive<T: ToPrimitive>() {}
             fn assert_display<T: Display>() {}
@@ -142,11 +131,7 @@
             #[allow(dead_code)]
             fn assert_all() {
                 assert_new_felt::<$type>();
-<<<<<<< HEAD
-                //                assert_felt_ops::<$type>();
-=======
                 assert_felt_ops::<$type>();
->>>>>>> fd084803
                 assert_add::<$type>();
                 assert_add::<&$type>();
                 assert_add_ref::<$type>();
@@ -168,19 +153,6 @@
                 assert_mul::<$type>();
                 assert_mul::<&$type>();
                 assert_mul_ref::<$type>();
-<<<<<<< HEAD
-                assert_mul_assign::<$type>();
-                assert_div::<$type>();
-                assert_div_ref::<&$type>();
-                assert_neg::<$type>();
-                assert_bitand::<$type>();
-                assert_bitand_ref::<&$type>();
-                assert_bitor::<&$type>();
-                assert_bitxor::<&$type>();
-                assert_sum::<$type>();
-=======
-                assert_mul_assign_ref::<$type>();
->>>>>>> fd084803
                 assert_pow::<$type>();
                 assert_pow::<&$type>();
                 assert_div::<$type>();
@@ -198,8 +170,6 @@
                 assert_shl_usize::<$type>();
                 assert_shl_usize::<&$type>();
                 assert_shr_u32::<$type>();
-<<<<<<< HEAD
-=======
                 assert_shr_u32::<&$type>();
                 assert_shr_assign_usize::<$type>();
                 assert_bitand_ref::<&$type>();
@@ -209,7 +179,6 @@
                 assert_bitxor::<&$type>();
                 assert_from_primitive::<$type>();
                 assert_to_primitive::<$type>();
->>>>>>> fd084803
                 assert_display::<$type>();
                 assert_debug::<$type>();
             }
@@ -217,42 +186,4 @@
     };
 }
 
-assert_felt_impl!(Felt);
-// assert_felt_impl!(FeltIBig);
-
-pub trait NewStr {
-    fn new_str(num: &str, base: u8) -> Self;
-}
-
-macro_rules! assert_felt_test_impl {
-    ($type:ty) => {
-        const _: () = {
-            fn assert_new_str<T: NewStr>() {}
-            fn assert_all() {
-                assert_new_str::<$type>();
-            }
-        };
-    };
-}
-
-assert_felt_test_impl!(Felt);
-
-#[macro_use]
-pub mod felt_test_utils {
-    macro_rules! _felt {
-        ($val: expr) => {
-            Felt::new($val)
-        };
-    }
-    //pub use felt;
-
-    macro_rules! _felt_str {
-        ($val: expr) => {
-            Felt::new_str($val, 10)
-        };
-        ($val: expr, $opt: expr) => {
-            Felt::new_str($val, $opt)
-        };
-    }
-    //pub use felt_str;
-}+assert_felt_impl!(Felt);