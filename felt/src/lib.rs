--- conflicted
+++ resolved
@@ -1456,18 +1456,9 @@
         }
 
         #[test]
-<<<<<<< HEAD
-        fn add_to_u64(x in any::<u64>(), ref bigint in any::<[u8; 32]>()) {
-            let big = &Felt252::from_bytes_be(bigint);
-            let sum = (big + x).to_u64();
-            prop_assert_eq!(x + big, sum);
-        }
-
-        #[test]
-        fn add_to_u64_i128_range(x in any::<u64>(), bigint in any::<i128>()) {
-            let big = &Felt252::from(bigint);
-            let sum = (big + x).to_u64();
-            prop_assert_eq!(x + big, sum);
+        fn add_to_u64(x in any::<u64>(), ref felt in any::<Felt252>()) {
+            let sum = (felt + x).to_u64();
+            prop_assert_eq!(x + felt, sum);
         }
 
         #[test]
@@ -1487,9 +1478,10 @@
         #[test]
         fn add_u32_in_range(ref x in FELT_PATTERN, y in any::<u32>()) {
             let x = Felt252::parse_bytes(x.as_bytes(), 10).unwrap();
-=======
+        }
+
+        #[test]
         fn add_u32_in_range(x in any::<Felt252>(), y in any::<u32>()) {
->>>>>>> 105870a3
             let p = BigUint::parse_bytes(PRIME_STR[2..].as_bytes(), 16).unwrap();
             let x_add_y = (x + y).to_biguint();
             prop_assert!(x_add_y < p, "{}", x_add_y);
