#![cfg_attr(not(feature = "std"), no_std)]
#[allow(unused_imports)]
#[macro_use]
#[cfg(all(not(feature = "std"), feature = "alloc"))]
pub extern crate alloc;

mod bigint_felt;

use bigint_felt::{FeltBigInt, FIELD_HIGH, FIELD_LOW};
use num_bigint::{BigInt, BigUint, U64Digits};
use num_integer::Integer;
use num_traits::{Bounded, FromPrimitive, Num, One, Pow, Signed, ToPrimitive, Zero};
use serde::{Deserialize, Serialize};

use core::{
    convert::Into,
    fmt,
    iter::Sum,
    ops::{
        Add, AddAssign, BitAnd, BitOr, BitXor, Div, Mul, MulAssign, Neg, Rem, Shl, Shr, ShrAssign,
        Sub, SubAssign,
    },
};

#[cfg(all(not(feature = "std"), feature = "alloc"))]
use alloc::{string::String, vec::Vec};

pub const PRIME_STR: &str = "0x800000000000011000000000000000000000000000000000000000000000001"; // in decimal, this is equal to 3618502788666131213697322783095070105623107215331596699973092056135872020481

pub(crate) trait FeltOps {
    fn new<T: Into<FeltBigInt<FIELD_HIGH, FIELD_LOW>>>(value: T) -> Self;

    fn modpow(
        &self,
        exponent: &FeltBigInt<FIELD_HIGH, FIELD_LOW>,
        modulus: &FeltBigInt<FIELD_HIGH, FIELD_LOW>,
    ) -> Self;

    fn iter_u64_digits(&self) -> U64Digits;

    #[cfg(any(feature = "std", feature = "alloc"))]
    fn to_signed_bytes_le(&self) -> Vec<u8>;

    #[cfg(any(feature = "std", feature = "alloc"))]
    fn to_bytes_be(&self) -> Vec<u8>;

    fn parse_bytes(buf: &[u8], radix: u32) -> Option<FeltBigInt<FIELD_HIGH, FIELD_LOW>>;

    fn from_bytes_be(bytes: &[u8]) -> Self;

    #[cfg(any(feature = "std", feature = "alloc"))]
    fn to_str_radix(&self, radix: u32) -> String;

    #[deprecated]
    /// Converts [`Felt252`] into a [`BigInt`] number in the range: `(- FIELD / 2, FIELD / 2)`.
    ///
    /// # Examples
    ///
    /// ```
    /// # use crate::cairo_felt::Felt252;
    /// # use num_bigint::BigInt;
    /// # use num_traits::Bounded;
    /// let positive = Felt252::new(5);
    /// assert_eq!(positive.to_bigint(), Into::<num_bigint::BigInt>::into(5));
    ///
    /// let negative = Felt252::max_value();
    /// assert_eq!(negative.to_bigint(), Into::<num_bigint::BigInt>::into(-1));
    /// ```
    fn to_bigint(&self) -> BigInt;

    #[deprecated]
    /// Converts [`Felt252`] into a [`BigUint`] number.
    ///
    /// # Examples
    ///
    /// ```
    /// # use crate::cairo_felt::Felt252;
    /// # use num_bigint::BigUint;
    /// # use num_traits::{Num, Bounded};
    /// let positive = Felt252::new(5);
    /// assert_eq!(positive.to_biguint(), Into::<num_bigint::BigUint>::into(5_u32));
    ///
    /// let negative = Felt252::max_value();
    /// assert_eq!(negative.to_biguint(), BigUint::from_str_radix("800000000000011000000000000000000000000000000000000000000000000", 16).unwrap());
    /// ```
    fn to_biguint(&self) -> BigUint;

    fn sqrt(&self) -> Self;

    fn bits(&self) -> u64;

    fn prime() -> BigUint;
}

#[macro_export]
macro_rules! felt_str {
    ($val: expr) => {
        $crate::Felt252::parse_bytes($val.as_bytes(), 10_u32).expect("Couldn't parse bytes")
    };
    ($val: expr, $opt: expr) => {
        $crate::Felt252::parse_bytes($val.as_bytes(), $opt as u32).expect("Couldn't parse bytes")
    };
}

#[derive(Clone, Debug, PartialEq, Eq)]
pub struct ParseFeltError;

#[derive(Eq, Hash, PartialEq, PartialOrd, Ord, Clone, Deserialize, Default, Serialize)]
pub struct Felt252 {
    value: FeltBigInt<FIELD_HIGH, FIELD_LOW>,
}

macro_rules! from_num {
    ($type:ty) => {
        impl From<$type> for Felt252 {
            fn from(value: $type) -> Self {
                Self {
                    value: value.into(),
                }
            }
        }
    };
}

from_num!(i8);
from_num!(i16);
from_num!(i32);
from_num!(i64);
from_num!(i128);
from_num!(isize);
from_num!(u8);
from_num!(u16);
from_num!(u32);
from_num!(u64);
from_num!(u128);
from_num!(usize);
from_num!(BigInt);
from_num!(&BigInt);
from_num!(BigUint);
from_num!(&BigUint);

impl Felt252 {
    pub fn new<T: Into<Felt252>>(value: T) -> Self {
        value.into()
    }
    pub fn modpow(&self, exponent: &Felt252, modulus: &Felt252) -> Self {
        Self {
            value: self.value.modpow(&exponent.value, &modulus.value),
        }
    }
    pub fn iter_u64_digits(&self) -> U64Digits {
        self.value.iter_u64_digits()
    }

    pub fn to_le_bytes(&self) -> [u8; 32] {
        let mut res = [0u8; 32];
        let mut iter = self.iter_u64_digits();
        let (d0, d1, d2, d3) = (
            iter.next().unwrap_or_default().to_le_bytes(),
            iter.next().unwrap_or_default().to_le_bytes(),
            iter.next().unwrap_or_default().to_le_bytes(),
            iter.next().unwrap_or_default().to_le_bytes(),
        );
        res[..8].copy_from_slice(&d0);
        res[8..16].copy_from_slice(&d1);
        res[16..24].copy_from_slice(&d2);
        res[24..].copy_from_slice(&d3);
        res
    }

    pub fn to_be_bytes(&self) -> [u8; 32] {
        let mut bytes = self.to_le_bytes();
        bytes.reverse();
        bytes
    }

    #[cfg(any(feature = "std", feature = "alloc"))]
    pub fn to_signed_bytes_le(&self) -> Vec<u8> {
        self.value.to_signed_bytes_le()
    }
    #[cfg(any(feature = "std", feature = "alloc"))]
    pub fn to_bytes_be(&self) -> Vec<u8> {
        self.value.to_bytes_be()
    }
    pub fn parse_bytes(buf: &[u8], radix: u32) -> Option<Self> {
        Some(Self {
            value: FeltBigInt::parse_bytes(buf, radix)?,
        })
    }
    pub fn from_bytes_be(bytes: &[u8]) -> Self {
        Self {
            value: FeltBigInt::from_bytes_be(bytes),
        }
    }
    #[cfg(any(feature = "std", feature = "alloc"))]
    pub fn to_str_radix(&self, radix: u32) -> String {
        self.value.to_str_radix(radix)
    }
    pub fn to_bigint(&self) -> BigInt {
        #[allow(deprecated)]
        self.value.to_bigint()
    }
    pub fn to_biguint(&self) -> BigUint {
        #[allow(deprecated)]
        self.value.to_biguint()
    }
    pub fn sqrt(&self) -> Self {
        Self {
            value: self.value.sqrt(),
        }
    }
    pub fn bits(&self) -> u64 {
        self.value.bits()
    }

    pub fn prime() -> BigUint {
        FeltBigInt::prime()
    }
}

impl Add for Felt252 {
    type Output = Self;
    fn add(self, rhs: Self) -> Self {
        Self {
            value: self.value + rhs.value,
        }
    }
}

impl<'a> Add for &'a Felt252 {
    type Output = Felt252;
    fn add(self, rhs: Self) -> Self::Output {
        Self::Output {
            value: &self.value + &rhs.value,
        }
    }
}

impl<'a> Add<&'a Felt252> for Felt252 {
    type Output = Self;
    fn add(self, rhs: &Self) -> Self::Output {
        Self::Output {
            value: self.value + &rhs.value,
        }
    }
}

impl Add<u32> for Felt252 {
    type Output = Self;
    fn add(self, rhs: u32) -> Self {
        Self {
            value: self.value + rhs,
        }
    }
}

impl Add<usize> for Felt252 {
    type Output = Self;
    fn add(self, rhs: usize) -> Self {
        Self {
            value: self.value + rhs,
        }
    }
}

impl<'a> Add<usize> for &'a Felt252 {
    type Output = Felt252;
    fn add(self, rhs: usize) -> Self::Output {
        Self::Output {
            value: &self.value + rhs,
        }
    }
}

impl AddAssign for Felt252 {
    fn add_assign(&mut self, rhs: Self) {
        self.value += rhs.value;
    }
}

impl<'a> AddAssign<&'a Felt252> for Felt252 {
    fn add_assign(&mut self, rhs: &Self) {
        self.value += &rhs.value;
    }
}

impl Sum for Felt252 {
    fn sum<I: Iterator<Item = Self>>(iter: I) -> Self {
        iter.fold(Felt252::zero(), |mut acc, x| {
            acc += x;
            acc
        })
    }
}

impl Neg for Felt252 {
    type Output = Self;
    fn neg(self) -> Self {
        Self {
            value: self.value.neg(),
        }
    }
}

impl<'a> Neg for &'a Felt252 {
    type Output = Felt252;
    fn neg(self) -> Self::Output {
        Self::Output {
            value: (&self.value).neg(),
        }
    }
}

impl Sub for Felt252 {
    type Output = Self;
    fn sub(self, rhs: Self) -> Self {
        Self {
            value: self.value - rhs.value,
        }
    }
}

impl<'a> Sub for &'a Felt252 {
    type Output = Felt252;
    fn sub(self, rhs: Self) -> Self::Output {
        Self::Output {
            value: &self.value - &rhs.value,
        }
    }
}

impl<'a> Sub<&'a Felt252> for Felt252 {
    type Output = Self;
    fn sub(self, rhs: &Self) -> Self {
        Self {
            value: self.value - &rhs.value,
        }
    }
}

impl Sub<&Felt252> for usize {
    type Output = Felt252;
    fn sub(self, rhs: &Self::Output) -> Self::Output {
        Self::Output {
            value: self - &rhs.value,
        }
    }
}

impl SubAssign for Felt252 {
    fn sub_assign(&mut self, rhs: Self) {
        self.value -= rhs.value
    }
}

impl<'a> SubAssign<&'a Felt252> for Felt252 {
    fn sub_assign(&mut self, rhs: &Self) {
        self.value -= &rhs.value;
    }
}

impl Sub<u32> for Felt252 {
    type Output = Self;
    fn sub(self, rhs: u32) -> Self {
        Self {
            value: self.value - rhs,
        }
    }
}

impl<'a> Sub<u32> for &'a Felt252 {
    type Output = Felt252;
    fn sub(self, rhs: u32) -> Self::Output {
        Self::Output {
            value: &self.value - rhs,
        }
    }
}

impl Sub<usize> for Felt252 {
    type Output = Self;
    fn sub(self, rhs: usize) -> Self {
        Self {
            value: self.value - rhs,
        }
    }
}

impl Mul for Felt252 {
    type Output = Self;
    fn mul(self, rhs: Self) -> Self {
        Self {
            value: self.value * rhs.value,
        }
    }
}

impl<'a> Mul for &'a Felt252 {
    type Output = Felt252;
    fn mul(self, rhs: Self) -> Self::Output {
        Self::Output {
            value: &self.value * &rhs.value,
        }
    }
}

impl<'a> Mul<&'a Felt252> for Felt252 {
    type Output = Self;
    fn mul(self, rhs: &Self) -> Self {
        Self {
            value: self.value * &rhs.value,
        }
    }
}

impl<'a> MulAssign<&'a Felt252> for Felt252 {
    fn mul_assign(&mut self, rhs: &Self) {
        self.value *= &rhs.value;
    }
}

impl Pow<u32> for Felt252 {
    type Output = Self;
    fn pow(self, rhs: u32) -> Self {
        Self {
            value: self.value.pow(rhs),
        }
    }
}

impl<'a> Pow<u32> for &'a Felt252 {
    type Output = Felt252;
    fn pow(self, rhs: u32) -> Self::Output {
        Self::Output {
            value: (&self.value).pow(rhs),
        }
    }
}

<<<<<<< HEAD
impl<'a> Pow<Felt> for &'a Felt {
    type Output = Felt;
    fn pow(self, rhs: Felt) -> Self::Output {
        Self::Output {
            value: (&self.value).pow(rhs.value),
        }
    }
}

impl Div for Felt {
=======
impl<'a> Pow<&'a Felt252> for &'a Felt252 {
    type Output = Felt252;
    fn pow(self, rhs: &'a Felt252) -> Self::Output {
        Self::Output {
            value: (&self.value).pow(&rhs.value),
        }
    }
}

impl Div for Felt252 {
>>>>>>> 2a29461d
    type Output = Self;
    fn div(self, rhs: Self) -> Self {
        Self {
            value: self.value / rhs.value,
        }
    }
}

impl<'a> Div for &'a Felt252 {
    type Output = Felt252;
    fn div(self, rhs: Self) -> Self::Output {
        Self::Output {
            value: &self.value / &rhs.value,
        }
    }
}

impl<'a> Div<Felt252> for &'a Felt252 {
    type Output = Felt252;
    fn div(self, rhs: Self::Output) -> Self::Output {
        Self::Output {
            value: &self.value / rhs.value,
        }
    }
}

impl Rem for Felt252 {
    type Output = Self;
    fn rem(self, rhs: Self) -> Self {
        Self {
            value: self.value % rhs.value,
        }
    }
}

impl<'a> Rem<&'a Felt252> for Felt252 {
    type Output = Self;
    fn rem(self, rhs: &Self) -> Self {
        Self {
            value: self.value % &rhs.value,
        }
    }
}

impl Zero for Felt252 {
    fn zero() -> Self {
        Self {
            value: FeltBigInt::zero(),
        }
    }

    fn is_zero(&self) -> bool {
        self.value.is_zero()
    }
}

impl One for Felt252 {
    fn one() -> Self {
        Self {
            value: FeltBigInt::one(),
        }
    }

    fn is_one(&self) -> bool {
        self.value.is_one()
    }
}

impl Bounded for Felt252 {
    fn min_value() -> Self {
        Self {
            value: FeltBigInt::min_value(),
        }
    }

    fn max_value() -> Self {
        Self {
            value: FeltBigInt::max_value(),
        }
    }
}

impl Num for Felt252 {
    type FromStrRadixErr = ParseFeltError;
    fn from_str_radix(string: &str, radix: u32) -> Result<Self, Self::FromStrRadixErr> {
        Ok(Self {
            value: FeltBigInt::from_str_radix(string, radix)?,
        })
    }
}

impl Integer for Felt252 {
    fn div_floor(&self, rhs: &Self) -> Self {
        Self {
            value: self.value.div_floor(&rhs.value),
        }
    }

    fn div_rem(&self, other: &Self) -> (Self, Self) {
        let (div, rem) = self.value.div_rem(&other.value);
        (Self { value: div }, Self { value: rem })
    }

    fn divides(&self, other: &Self) -> bool {
        self.value.divides(&other.value)
    }

    fn gcd(&self, other: &Self) -> Self {
        Self {
            value: self.value.gcd(&other.value),
        }
    }

    fn is_even(&self) -> bool {
        self.value.is_even()
    }

    fn is_multiple_of(&self, other: &Self) -> bool {
        self.value.is_multiple_of(&other.value)
    }

    fn is_odd(&self) -> bool {
        self.value.is_odd()
    }

    fn lcm(&self, other: &Self) -> Self {
        Self {
            value: self.value.lcm(&other.value),
        }
    }

    fn mod_floor(&self, rhs: &Self) -> Self {
        Self {
            value: self.value.mod_floor(&rhs.value),
        }
    }
}

impl Signed for Felt252 {
    fn abs(&self) -> Self {
        Self {
            value: self.value.abs(),
        }
    }

    fn abs_sub(&self, other: &Self) -> Self {
        Self {
            value: self.value.abs_sub(&other.value),
        }
    }

    fn signum(&self) -> Self {
        Self {
            value: self.value.signum(),
        }
    }

    fn is_positive(&self) -> bool {
        self.value.is_positive()
    }

    fn is_negative(&self) -> bool {
        self.value.is_negative()
    }
}

impl Shl<u32> for Felt252 {
    type Output = Self;
    fn shl(self, rhs: u32) -> Self {
        Self {
            value: self.value << rhs,
        }
    }
}

impl<'a> Shl<u32> for &'a Felt252 {
    type Output = Felt252;
    fn shl(self, rhs: u32) -> Self::Output {
        Self::Output {
            value: &self.value << rhs,
        }
    }
}

impl Shl<usize> for Felt252 {
    type Output = Self;
    fn shl(self, rhs: usize) -> Self {
        Self {
            value: self.value << rhs,
        }
    }
}

impl<'a> Shl<usize> for &'a Felt252 {
    type Output = Felt252;
    fn shl(self, rhs: usize) -> Self::Output {
        Self::Output {
            value: &self.value << rhs,
        }
    }
}

impl Shr<u32> for Felt252 {
    type Output = Self;
    fn shr(self, rhs: u32) -> Self {
        Self {
            value: self.value >> rhs,
        }
    }
}

impl<'a> Shr<u32> for &'a Felt252 {
    type Output = Felt252;
    fn shr(self, rhs: u32) -> Self::Output {
        Self::Output {
            value: &self.value >> rhs,
        }
    }
}

impl ShrAssign<usize> for Felt252 {
    fn shr_assign(&mut self, rhs: usize) {
        self.value >>= rhs
    }
}

impl<'a> BitAnd for &'a Felt252 {
    type Output = Felt252;
    fn bitand(self, rhs: Self) -> Self::Output {
        Self::Output {
            value: &self.value & &rhs.value,
        }
    }
}

impl<'a> BitAnd<&'a Felt252> for Felt252 {
    type Output = Self;
    fn bitand(self, rhs: &Self) -> Self {
        Self {
            value: self.value & &rhs.value,
        }
    }
}

impl<'a> BitAnd<Felt252> for &'a Felt252 {
    type Output = Felt252;
    fn bitand(self, rhs: Self::Output) -> Self::Output {
        Self::Output {
            value: &self.value & rhs.value,
        }
    }
}

impl<'a> BitOr for &'a Felt252 {
    type Output = Felt252;
    fn bitor(self, rhs: Self) -> Self::Output {
        Self::Output {
            value: &self.value | &rhs.value,
        }
    }
}

impl<'a> BitXor for &'a Felt252 {
    type Output = Felt252;
    fn bitxor(self, rhs: Self) -> Self::Output {
        Self::Output {
            value: &self.value ^ &rhs.value,
        }
    }
}

impl ToPrimitive for Felt252 {
    fn to_u128(&self) -> Option<u128> {
        self.value.to_u128()
    }

    fn to_u64(&self) -> Option<u64> {
        self.value.to_u64()
    }

    fn to_i64(&self) -> Option<i64> {
        self.value.to_i64()
    }
}

impl FromPrimitive for Felt252 {
    fn from_u64(n: u64) -> Option<Self> {
        FeltBigInt::from_u64(n).map(|n| Self { value: n })
    }

    fn from_i64(n: i64) -> Option<Self> {
        FeltBigInt::from_i64(n).map(|n| Self { value: n })
    }
}

impl fmt::Display for Felt252 {
    fn fmt(&self, f: &mut fmt::Formatter) -> fmt::Result {
        write!(f, "{}", self.value)
    }
}

impl fmt::Debug for Felt252 {
    fn fmt(&self, f: &mut fmt::Formatter<'_>) -> fmt::Result {
        write!(f, "{}", self.value)
    }
}

macro_rules! assert_felt_methods {
    ($type:ty) => {
        const _: () = {
            fn assert_felt_ops<T: FeltOps>() {}
            fn assertion() {
                assert_felt_ops::<$type>();
            }
        };
    };
}

macro_rules! assert_felt_impl {
    ($type:ty) => {
        const _: () = {
            fn assert_add<T: Add>() {}
            fn assert_add_ref<'a, T: Add<&'a $type>>() {}
            fn assert_add_u32<T: Add<u32>>() {}
            fn assert_add_usize<T: Add<usize>>() {}
            fn assert_add_assign<T: AddAssign>() {}
            fn assert_add_assign_ref<'a, T: AddAssign<&'a $type>>() {}
            fn assert_sum<T: Sum<$type>>() {}
            fn assert_neg<T: Neg>() {}
            fn assert_sub<T: Sub>() {}
            fn assert_sub_ref<'a, T: Sub<&'a $type>>() {}
            fn assert_sub_assign<T: SubAssign>() {}
            fn assert_sub_assign_ref<'a, T: SubAssign<&'a $type>>() {}
            fn assert_sub_u32<T: Sub<u32>>() {}
            fn assert_sub_usize<T: Sub<usize>>() {}
            fn assert_mul<T: Mul>() {}
            fn assert_mul_ref<'a, T: Mul<&'a $type>>() {}
            fn assert_mul_assign_ref<'a, T: MulAssign<&'a $type>>() {}
            fn assert_pow_u32<T: Pow<u32>>() {}
<<<<<<< HEAD
            fn assert_pow_felt<T: Pow<$type>>() {}
=======
            fn assert_pow_felt<'a, T: Pow<&'a $type>>() {}
>>>>>>> 2a29461d
            fn assert_div<T: Div>() {}
            fn assert_ref_div<T: Div<$type>>() {}
            fn assert_rem<T: Rem>() {}
            fn assert_rem_ref<'a, T: Rem<&'a $type>>() {}
            fn assert_zero<T: Zero>() {}
            fn assert_one<T: One>() {}
            fn assert_bounded<T: Bounded>() {}
            fn assert_num<T: Num>() {}
            fn assert_integer<T: Integer>() {}
            fn assert_signed<T: Signed>() {}
            fn assert_shl_u32<T: Shl<u32>>() {}
            fn assert_shl_usize<T: Shl<usize>>() {}
            fn assert_shr_u32<T: Shr<u32>>() {}
            fn assert_shr_assign_usize<T: ShrAssign<usize>>() {}
            fn assert_bitand<T: BitAnd>() {}
            fn assert_bitand_ref<'a, T: BitAnd<&'a $type>>() {}
            fn assert_ref_bitand<T: BitAnd<$type>>() {}
            fn assert_bitor<T: BitOr>() {}
            fn assert_bitxor<T: BitXor>() {}
            fn assert_from_primitive<T: FromPrimitive>() {}
            fn assert_to_primitive<T: ToPrimitive>() {}
            fn assert_display<T: fmt::Display>() {}
            fn assert_debug<T: fmt::Debug>() {}

            #[allow(dead_code)]
            fn assert_all() {
                assert_add::<$type>();
                assert_add::<&$type>();
                assert_add_ref::<$type>();
                assert_add_u32::<$type>();
                assert_add_usize::<$type>();
                assert_add_usize::<&$type>();
                assert_add_assign::<$type>();
                assert_add_assign_ref::<$type>();
                assert_sum::<$type>();
                assert_neg::<$type>();
                assert_neg::<&$type>();
                assert_sub::<$type>();
                assert_sub::<&$type>();
                assert_sub_ref::<$type>();
                assert_sub_assign::<$type>();
                assert_sub_assign_ref::<$type>();
                assert_sub_u32::<$type>();
                assert_sub_u32::<&$type>();
                assert_sub_usize::<$type>();
                assert_mul::<$type>();
                assert_mul::<&$type>();
                assert_mul_ref::<$type>();
                assert_mul_assign_ref::<$type>();
                assert_pow_u32::<$type>();
<<<<<<< HEAD
                assert_pow_u32::<&$type>();
=======
>>>>>>> 2a29461d
                assert_pow_felt::<&$type>();
                assert_div::<$type>();
                assert_div::<&$type>();
                assert_ref_div::<&$type>();
                assert_rem::<$type>();
                assert_rem_ref::<$type>();
                assert_zero::<$type>();
                assert_one::<$type>();
                assert_bounded::<$type>();
                assert_num::<$type>();
                assert_integer::<$type>();
                assert_signed::<$type>();
                assert_shl_u32::<$type>();
                assert_shl_u32::<&$type>();
                assert_shl_usize::<$type>();
                assert_shl_usize::<&$type>();
                assert_shr_u32::<$type>();
                assert_shr_u32::<&$type>();
                assert_shr_assign_usize::<$type>();
                assert_bitand::<&$type>();
                assert_bitand_ref::<$type>();
                assert_ref_bitand::<&$type>();
                assert_bitor::<&$type>();
                assert_bitxor::<&$type>();
                assert_from_primitive::<$type>();
                assert_to_primitive::<$type>();
                assert_display::<$type>();
                assert_debug::<$type>();
            }
        };
    };
}

assert_felt_methods!(FeltBigInt<FIELD_HIGH, FIELD_LOW>);
assert_felt_impl!(FeltBigInt<FIELD_HIGH, FIELD_LOW>);
assert_felt_impl!(Felt252);

#[cfg(test)]
mod test {
    use super::*;
    use core::cmp;
    use proptest::prelude::*;

    const FELT_PATTERN: &str = "(0|[1-9][0-9]*)";
    const FELT_NON_ZERO_PATTERN: &str = "[1-9][0-9]*";

    proptest! {
        #[test]
        #[allow(deprecated)]
        #[cfg_attr(target_arch = "wasm32", wasm_bindgen_test)]
        // Property-based test that ensures, for 100 felt values that are randomly generated each time tests are run, that a new felt doesn't fall outside the range [0, p].
        // In this and some of the following tests, The value of {x} can be either [0] or a very large number, in order to try to overflow the value of {p} and thus ensure the modular arithmetic is working correctly.
        fn new_in_range(ref x in any::<[u8; 40]>()) {
            let x = &Felt252::from_bytes_be(x);
            let p = &BigUint::parse_bytes(PRIME_STR[2..].as_bytes(), 16).unwrap();
            prop_assert!(&x.to_biguint() < p);
        }

        #[test]
        #[cfg_attr(target_arch = "wasm32", wasm_bindgen_test)]
        fn to_be_bytes(ref x in any::<[u8; 40]>()) {
            let x = &Felt252::from_bytes_be(x);
            let bytes = x.to_be_bytes();
            let y = &Felt252::from_bytes_be(&bytes);
            prop_assert_eq!(x, y);
        }

        #[test]
        #[cfg_attr(target_arch = "wasm32", wasm_bindgen_test)]
        fn to_le_bytes(ref x in any::<[u8; 40]>()) {
            let x = &Felt252::from_bytes_be(x);
            let mut bytes = x.to_le_bytes();
            // Convert to big endian for test
            bytes.reverse();
            let y = &Felt252::from_bytes_be(&bytes);
            prop_assert_eq!(x, y);
        }

        #[test]
        #[cfg_attr(target_arch = "wasm32", wasm_bindgen_test)]
        fn to_u128_ok(x in any::<u128>()) {
            let y = &Felt252::from(x);
            let y = y.to_u128();
            prop_assert_eq!(Some(x), y);
        }

        #[test]
        #[cfg_attr(target_arch = "wasm32", wasm_bindgen_test)]
        fn to_u128_out_of_range(ref x in any::<[u8; 31]>()) {
            let y = &Felt252::from_bytes_be(x) + &Felt252::from(u128::MAX);
            let y = y.to_u128();
            prop_assert_eq!(None, y);
        }

        #[test]
        #[cfg_attr(target_arch = "wasm32", wasm_bindgen_test)]
        // Property-based test that ensures, for 100 felt values that are randomly generated each time tests are run, that a felt created using Felt252::from_bytes_be doesn't fall outside the range [0, p].
        // In this and some of the following tests, The value of {x} can be either [0] or a very large number, in order to try to overflow the value of {p} and thus ensure the modular arithmetic is working correctly.
        fn from_bytes_be_in_range(ref x in FELT_PATTERN) {
            let x = &Felt252::from_bytes_be(x.as_bytes());
            let max_felt = &Felt252::max_value();
            prop_assert!(x <= max_felt);
        }

        #[test]
        #[allow(deprecated)]
        #[cfg_attr(target_arch = "wasm32", wasm_bindgen_test)]
        // Property-based test that ensures, for 100 felt values that are randomly generated each time tests are run, that the negative of a felt doesn't fall outside the range [0, p].
        fn neg_in_range(ref x in FELT_PATTERN) {
            let x = Felt252::parse_bytes(x.as_bytes(), 10).unwrap();
            let p = &BigUint::parse_bytes(PRIME_STR[2..].as_bytes(), 16).unwrap();

            let neg = -x.clone();
            let as_uint = &neg.to_biguint();
            prop_assert!(as_uint < p);

            // test reference variant
            let neg = -&x;
            let as_uint = &neg.to_biguint();
            prop_assert!(as_uint < p);
        }

        #[test]
        #[allow(deprecated)]
        #[cfg_attr(target_arch = "wasm32", wasm_bindgen_test)]
        // Property-based test that ensures, for 100 {x} and {y} values that are randomly generated each time tests are run, that a subtraction between two felts {x} and {y} and doesn't fall outside the range [0, p]. The values of {x} and {y} can be either [0] or a very large number.
        fn sub(ref x in any::<[u8; 32]>(), ref y in any::<[u8; 32]>()) {
            let (x, y) = (&Felt252::from_bytes_be(x), &Felt252::from_bytes_be(y));
            let (x_int, y_int) = (&x.to_biguint(), &y.to_biguint());
            let p = &BigUint::parse_bytes(PRIME_STR[2..].as_bytes(), 16).unwrap();

            let sub_xy = x - y;
            prop_assert!(&sub_xy.to_biguint() < p);
            prop_assert_eq!(Felt252::from(p + x_int - y_int), sub_xy);

            let sub_yx = y - x;
            prop_assert!(&sub_yx.to_biguint() < p);
            prop_assert_eq!(Felt252::from(p + y_int - x_int), sub_yx);
        }

        #[test]
        #[allow(deprecated)]
        #[cfg_attr(target_arch = "wasm32", wasm_bindgen_test)]
        // Property-based test that ensures, for 100 {x} and {y} values that are randomly generated each time tests are run, that a subtraction with assignment between two felts {x} and {y} and doesn't fall outside the range [0, p]. The values of {x} and {y} can be either [0] or a very large number.
        fn sub_assign_in_range(ref x in FELT_PATTERN, ref y in FELT_PATTERN) {
            let mut x = Felt252::parse_bytes(x.as_bytes(), 10).unwrap();
            let y = Felt252::parse_bytes(y.as_bytes(), 10).unwrap();
            let p = &BigUint::parse_bytes(PRIME_STR[2..].as_bytes(), 16).unwrap();

            x -= y.clone();
            let as_uint = &x.to_biguint();
            prop_assert!(as_uint < p, "{}", as_uint);

            // test reference variant
            x -= &y;
            let as_uint = &x.to_biguint();
            prop_assert!(as_uint < p, "{}", as_uint);
        }

        #[test]
        #[allow(deprecated)]
        #[cfg_attr(target_arch = "wasm32", wasm_bindgen_test)]
        // Property-based test that ensures, for 100 {x} and {y} values that are randomly generated each time tests are run, that a multiplication between two felts {x} and {y} and doesn't fall outside the range [0, p]. The values of {x} and {y} can be either [0] or a very large number.
        fn mul(ref x in any::<[u8; 32]>(), ref y in any::<[u8; 32]>()) {
            let xy_int = &BigUint::from_bytes_be(x) * &BigUint::from_bytes_be(y);

            let x = &Felt252::from_bytes_be(x);
            let y = &Felt252::from_bytes_be(y);
            let p = &BigUint::parse_bytes(PRIME_STR[2..].as_bytes(), 16).unwrap();

            let (xy, yx) = (x * y, y * x);
            prop_assert_eq!(&xy, &yx);
            prop_assert_eq!(xy.to_biguint(), xy_int.mod_floor(p));
            prop_assert!(&xy.to_biguint() < p);
        }

        #[test]
        #[allow(deprecated)]
        #[cfg_attr(target_arch = "wasm32", wasm_bindgen_test)]
        // Property-based test that ensures, for 100 pairs of {x} and {y} values that are randomly generated each time tests are run, that a multiplication with assignment between two felts {x} and {y} and doesn't fall outside the range [0, p]. The values of {x} and {y} can be either [0] or a very large number.
        fn mul_assign_in_range(ref x in FELT_PATTERN, ref y in FELT_PATTERN) {
            let mut x = Felt252::parse_bytes(x.as_bytes(), 10).unwrap();
            let y = &Felt252::parse_bytes(y.as_bytes(), 10).unwrap();
            let p = &BigUint::parse_bytes(PRIME_STR[2..].as_bytes(), 16).unwrap();

            x *= y;
            let as_uint = &x.to_biguint();
            prop_assert!(as_uint < p, "{}", as_uint);
        }

        #[test]
        #[allow(deprecated)]
        #[cfg_attr(target_arch = "wasm32", wasm_bindgen_test)]
        // Property-based test that ensures, for 100 pairs of {x} and {y} values that are randomly generated each time tests are run, that the result of the division of {x} by {y} is the inverse multiplicative of {x} --that is, multiplying the result by {y} returns the original number {x}. The values of {x} and {y} can be either [0] or a very large number.
        fn div_is_mul_inv(ref x in FELT_PATTERN, ref y in FELT_NON_ZERO_PATTERN) {
            let x = &Felt252::parse_bytes(x.as_bytes(), 10).unwrap();
            let y = &Felt252::parse_bytes(y.as_bytes(), 10).unwrap();
            let p = &BigUint::parse_bytes(PRIME_STR[2..].as_bytes(), 16).unwrap();
            prop_assume!(!y.is_zero());

            let q = x / y;
            let as_uint = &q.to_biguint();
            prop_assert!(as_uint < p, "{}", as_uint);
            prop_assert_eq!(&(q * y), x);
        }

        #[test]
        #[allow(deprecated)]
        #[cfg_attr(target_arch = "wasm32", wasm_bindgen_test)]
         // Property-based test that ensures, for 100 {value}s that are randomly generated each time tests are run, that performing a bit shift to the left by {shift_amount} of bits (between 0 and 999) returns a result that is inside of the range [0, p].
        fn shift_left_in_range(ref value in FELT_PATTERN, ref shift_amount in "[0-9]{1,3}"){
            let value = Felt252::parse_bytes(value.as_bytes(), 10).unwrap();
            let p = &BigUint::parse_bytes(PRIME_STR[2..].as_bytes(), 16).unwrap();

            let shift_amount:u32 = shift_amount.parse::<u32>().unwrap();
            let result = (value.clone() << shift_amount).to_biguint();
            prop_assert!(&result < p);

            let result = (&value << shift_amount).to_biguint();
            prop_assert!(&result < p);
        }

        #[test]
        #[allow(deprecated)]
        #[cfg_attr(target_arch = "wasm32", wasm_bindgen_test)]
         // Property-based test that ensures, for 100 {value}s that are randomly generated each time tests are run, that performing a bit shift to the right by {shift_amount} of bits (between 0 and 999) returns a result that is inside of the range [0, p].
        fn shift_right_in_range(ref value in FELT_PATTERN, ref shift_amount in "[0-9]{1,3}"){
            let value = Felt252::parse_bytes(value.as_bytes(), 10).unwrap();
            let shift_amount:u32 = shift_amount.parse::<u32>().unwrap();
            let result = (value >> shift_amount).to_biguint();
            let p = &BigUint::parse_bytes(PRIME_STR[2..].as_bytes(), 16).unwrap();
            prop_assert!(&result < p);
        }

        #[test]
        #[allow(deprecated)]
        #[cfg_attr(target_arch = "wasm32", wasm_bindgen_test)]
        // Property-based test that ensures, for 100 {value}s that are randomly generated each time tests are run, that performing a bit shift to the right by {shift_amount} of bits (between 0 and 999), with assignment, returns a result that is inside of the range [0, p].
        // "With assignment" means that the result of the operation is autommatically assigned to the variable value, replacing its previous content.
        fn shift_right_assign_in_range(ref value in FELT_PATTERN, ref shift_amount in "[0-9]{1,3}"){
            let mut value = Felt252::parse_bytes(value.as_bytes(), 10).unwrap();
            let shift_amount:usize = shift_amount.parse::<usize>().unwrap();
            let p = BigUint::parse_bytes(PRIME_STR[2..].as_bytes(), 16).unwrap();
            value >>= shift_amount;
            prop_assert!(value.to_biguint() < p);
        }

        #[test]
        #[allow(deprecated)]
        #[cfg_attr(target_arch = "wasm32", wasm_bindgen_test)]
        // Property based test that ensures, for 100 pairs of values {x} and {y} generated at random each time tests are run, that performing a BitAnd operation between them returns a result that is inside of the range [0, p].
        fn bitand_in_range(ref x in FELT_PATTERN, ref y in FELT_PATTERN){
            let x = Felt252::parse_bytes(x.as_bytes(), 10).unwrap();
            let y = Felt252::parse_bytes(y.as_bytes(), 10).unwrap();
            let p = BigUint::parse_bytes(PRIME_STR[2..].as_bytes(), 16).unwrap();
            let result = &x & &y;
            result.to_biguint();
            prop_assert!(result.to_biguint() < p);
        }

        #[test]
        #[allow(deprecated)]
        #[cfg_attr(target_arch = "wasm32", wasm_bindgen_test)]
        // Property based test that ensures, for 100 pairs of values {x} and {y} generated at random each time tests are run, that performing a BitOr operation between them returns a result that is inside of the range [0, p].
        fn bitor_in_range(ref x in FELT_PATTERN, ref y in FELT_PATTERN){
            let x = Felt252::parse_bytes(x.as_bytes(), 10).unwrap();
            let y = Felt252::parse_bytes(y.as_bytes(), 10).unwrap();
            let p = BigUint::parse_bytes(PRIME_STR[2..].as_bytes(), 16).unwrap();
            let result = &x | &y;
            prop_assert!(result.to_biguint() < p);
        }

        #[test]
        #[allow(deprecated)]
        #[cfg_attr(target_arch = "wasm32", wasm_bindgen_test)]
        // Property based test that ensures, for 100 pairs of values {x} and {y} generated at random each time tests are run, that performing a BitXor operation between them returns a result that is inside of the range [0, p].
        fn bitxor_in_range(ref x in FELT_PATTERN, ref y in FELT_PATTERN){
            let x = Felt252::parse_bytes(x.as_bytes(), 10).unwrap();
            let y = Felt252::parse_bytes(y.as_bytes(), 10).unwrap();
            let p = BigUint::parse_bytes(PRIME_STR[2..].as_bytes(), 16).unwrap();
            let result = &x ^ &y;
            prop_assert!(result.to_biguint() < p);
        }

        #[test]
        #[allow(deprecated)]
        #[cfg_attr(target_arch = "wasm32", wasm_bindgen_test)]
         // Property-based test that ensures, for 100 values {x} that are randomly generated each time tests are run, that raising {x} to the {y}th power returns a result that is inside of the range [0, p].
        fn pow_in_range(ref x in FELT_PATTERN, ref y in "[0-9]{1,2}"){
            let base = Felt252::parse_bytes(x.as_bytes(), 10).unwrap();
            let exponent:u32 = y.parse()?;
            let p = &BigUint::parse_bytes(PRIME_STR[2..].as_bytes(), 16).unwrap();

            let result = Pow::pow(base.clone(), exponent);
            let as_uint = &result.to_biguint();
            prop_assert!(as_uint < p, "{}", as_uint);

            // test reference variant
            let result = Pow::pow(&base, exponent);
            let as_uint = &result.to_biguint();
            prop_assert!(as_uint < p, "{}", as_uint);
        }

        #[test]
<<<<<<< HEAD
        // Test for sqrt of a quadratic residue. Result should be the minimum root.
        fn sqrt_felt_test(ref x in "([1-9][0-9]*)") {
            println!("{x}");
            let x = &Felt::parse_bytes(x.as_bytes(), 10).unwrap();
            let x_sq = x * x;
            let sqrt = x_sq.sqrt();

            if &sqrt != x {
                assert_eq!(Felt::max_value() - sqrt + 1_usize, *x);
            } else {
                assert_eq!(&sqrt, x);
            }
        }

        #[test]
=======
        #[allow(deprecated)]
        #[cfg_attr(target_arch = "wasm32", wasm_bindgen_test)]
         // Property-based test that ensures, for 100 values {x} that are randomly generated each time tests are run, that raising {x} to the {y}th power returns a result that is inside of the range [0, p].
        fn pow_felt_in_range(ref x in FELT_PATTERN, ref y in FELT_PATTERN){
            let base = Felt252::parse_bytes(x.as_bytes(), 10).unwrap();
            let exponent = Felt252::parse_bytes(y.as_bytes(), 10).unwrap();
            let p = BigUint::parse_bytes(PRIME_STR[2..].as_bytes(), 16).unwrap();

            let result = Pow::pow(&base, &exponent);
            let as_uint = result.to_biguint();
            prop_assert!(as_uint < p, "{}", as_uint);

            // test reference variant
            let result: Felt252 = Pow::pow(&base, &exponent);
            let as_uint = result.to_biguint();
            prop_assert!(as_uint < p, "{}", as_uint);
        }

        #[test]
        #[cfg_attr(target_arch = "wasm32", wasm_bindgen_test)]
>>>>>>> 2a29461d
        // Property based test that ensures, for 100 pairs of values {x} and {y} generated at random each time tests are run, that performing a Sum operation between them returns a result that is inside of the range [0, p].
        fn sum_in_range(ref x in FELT_NON_ZERO_PATTERN, ref y in "[0-9][0-9]*"){
            let x = &Felt252::parse_bytes(x.as_bytes(), 10).unwrap();
            let y = &Felt252::parse_bytes(y.as_bytes(), 10).unwrap();
            let p = &BigUint::parse_bytes(PRIME_STR[2..].as_bytes(), 16).unwrap();

            let result = x + y;
            let as_uint = &result.to_biguint();
            prop_assert!(as_uint < p, "{}", as_uint);
        }

        #[test]
        #[cfg_attr(target_arch = "wasm32", wasm_bindgen_test)]
        // Property test to check that the remainder of a division between 100 pairs of values {x} and {y},generated at random each time tests are run, falls in the range [0, p]. x and y can either take the value of 0 or a large integer.
        // In Cairo, the result of x / y is defined to always satisfy the equation (x / y) * y == x, so the remainder is 0 most of the time.
        fn rem_in_range(ref x in FELT_PATTERN, ref y in FELT_PATTERN) {
            let x = Felt252::parse_bytes(x.as_bytes(), 10).unwrap();
            let y = Felt252::parse_bytes(y.as_bytes(), 10).unwrap();
            let p = &BigUint::parse_bytes(PRIME_STR[2..].as_bytes(), 16).unwrap();

            let result = x.clone() % y.clone();
            let as_uint = &result.to_biguint();
            prop_assert!(as_uint < p, "{}", as_uint);

            // test reference variant
            let result = x % &y;
            let as_uint = &result.to_biguint();
            prop_assert!(as_uint < p, "{}", as_uint);
        }

        #[test]
        #[cfg_attr(target_arch = "wasm32", wasm_bindgen_test)]
        // Property based test that ensures, for 100 Felt252s {x} generated at random each time tests are run, that converting them into the u64 type returns a result that is inside of the range [0, p].
        fn from_u64_and_to_u64_primitive(x in any::<u64>()) {
           let x_felt:Felt252 = Felt252::from_u64(x).unwrap();
           let x_u64:u64 = Felt252::to_u64(&x_felt).unwrap();

            prop_assert_eq!(x, x_u64);
        }

        #[test]
        #[cfg_attr(target_arch = "wasm32", wasm_bindgen_test)]
        fn from_i64_and_to_i64_primitive(x in any::<u32>()) {
            let x: i64 = x as i64;
            let x_felt:Felt252 = Felt252::from_i64(x).unwrap();
            let x_i64:i64 = Felt252::to_i64(&x_felt).unwrap();
            prop_assert_eq!(x, x_i64);
        }

        #[test]
        // Property test to check that lcm(x, y) works. Since we're operating in a prime field, lcm
        // will just be the smaller number.
        fn lcm_doesnt_panic(ref x in FELT_PATTERN, ref y in FELT_PATTERN) {
            let x = Felt252::parse_bytes(x.as_bytes(), 10).unwrap();
            let y = Felt252::parse_bytes(y.as_bytes(), 10).unwrap();
            let lcm = x.lcm(&y);
            prop_assert!(lcm == cmp::max(x, y));
        }

        #[test]
        #[cfg_attr(target_arch = "wasm32", wasm_bindgen_test)]
        // Property test to check that is_multiple_of(x, y) works. Since we're operating in a prime field, is_multiple_of
        // will always be true
        fn is_multiple_of_doesnt_panic(ref x in FELT_PATTERN, ref y in FELT_PATTERN) {
                 let x = Felt252::parse_bytes(x.as_bytes(), 10).unwrap();
                 let y = Felt252::parse_bytes(y.as_bytes(), 10).unwrap();
                 prop_assert!(x.is_multiple_of(&y));
        }

        #[test]
        fn divides_doesnt_panic(ref x in FELT_PATTERN, ref y in FELT_PATTERN) {
            let x = Felt252::parse_bytes(x.as_bytes(), 10).unwrap();
            let y = Felt252::parse_bytes(y.as_bytes(), 10).unwrap();
            prop_assert!(x.divides(&y));
        }

        #[test]
        fn gcd_doesnt_panic(ref x in FELT_PATTERN, ref y in FELT_PATTERN) {
            let x = Felt252::parse_bytes(x.as_bytes(), 10).unwrap();
            let y = Felt252::parse_bytes(y.as_bytes(), 10).unwrap();
            let gcd1 = x.gcd(&y);
            let gcd2 = y.gcd(&x);
            prop_assert_eq!(gcd1, gcd2);
        }

        #[test]
        fn is_even(ref x in FELT_PATTERN) {
            let x = Felt252::parse_bytes(x.as_bytes(), 10).unwrap();
            prop_assert_eq!(x.is_even(), x.to_biguint().is_even());
        }

        #[test]
        fn is_odd(ref x in FELT_PATTERN) {
            let x = Felt252::parse_bytes(x.as_bytes(), 10).unwrap();
            prop_assert_eq!(x.is_odd(), x.to_biguint().is_odd());
        }

        /// Tests the additive identity of the implementation of Zero trait for felts
        ///
        /// ```{.text}
        /// x + 0 = x       ∀ x
        /// 0 + x = x       ∀ x
        /// ```
        #[test]
        fn zero_additive_identity(ref x in FELT_PATTERN) {
            let x = Felt252::parse_bytes(x.as_bytes(), 10).unwrap();
            let zero = Felt252::zero();
            prop_assert_eq!(&x, &(&x + &zero));
            prop_assert_eq!(&x, &(&zero + &x));
        }

        /// Tests the multiplicative identity of the implementation of One trait for felts
        ///
        /// ```{.text}
        /// x * 1 = x       ∀ x
        /// 1 * x = x       ∀ x
        /// ```
        #[test]
        fn one_multiplicative_identity(ref x in FELT_PATTERN) {
            let x = Felt252::parse_bytes(x.as_bytes(), 10).unwrap();
            let one = Felt252::one();
            prop_assert_eq!(&x, &(&x * &one));
            prop_assert_eq!(&x, &(&one * &x));
        }

        #[test]
        fn non_zero_felt_is_always_positive(ref x in FELT_NON_ZERO_PATTERN) {
            let x = Felt252::parse_bytes(x.as_bytes(), 10).unwrap();
            prop_assert!(x.is_positive())
        }

        #[test]
        fn felt_is_never_negative(ref x in FELT_PATTERN) {
            let x = Felt252::parse_bytes(x.as_bytes(), 10).unwrap();
            prop_assert!(!x.is_negative())
        }

        #[test]
        fn non_zero_felt_signum_is_always_one(ref x in FELT_NON_ZERO_PATTERN) {
            let x = Felt252::parse_bytes(x.as_bytes(), 10).unwrap();
            let one = Felt252::one();
            prop_assert_eq!(x.signum(), one)
        }

        #[test]
        fn sub_abs(ref x in FELT_PATTERN, ref y in FELT_PATTERN) {
            let x = Felt252::parse_bytes(x.as_bytes(), 10).unwrap();
            let y = Felt252::parse_bytes(y.as_bytes(), 10).unwrap();

            let expected_abs_sub = if x > y {&x - &y} else {&y - &x};

            prop_assert_eq!(&x.abs_sub(&y), &expected_abs_sub)
        }

        #[test]
        fn abs(ref x in FELT_PATTERN) {
            let x = Felt252::parse_bytes(x.as_bytes(), 10).unwrap();
            prop_assert_eq!(&x, &x.abs())
        }

        #[test]
        fn modpow_in_range(ref x in FELT_PATTERN, ref y in FELT_PATTERN) {
            let x = Felt252::parse_bytes(x.as_bytes(), 10).unwrap();
            let y = &Felt252::parse_bytes(y.as_bytes(), 10).unwrap();
            let p = BigUint::parse_bytes(PRIME_STR[2..].as_bytes(), 16).unwrap();

            let p_felt = Felt252::max_value();

            let modpow = x.modpow(y, &p_felt).to_biguint();
            prop_assert!(modpow < p, "{}", modpow);
        }

        #[test]
        fn sqrt_in_range(ref x in FELT_PATTERN) {
            let x = Felt252::parse_bytes(x.as_bytes(), 10).unwrap();
            let p = BigUint::parse_bytes(PRIME_STR[2..].as_bytes(), 16).unwrap();

            let sqrt = x.sqrt().to_biguint();
            prop_assert!(sqrt < p, "{}", sqrt);
        }

        #[test]
        fn sqrt_is_inv_square(ref x in FELT_PATTERN) {
            let x = Felt252::parse_bytes(x.as_bytes(), 10).unwrap();
            prop_assert_eq!((&x * &x).sqrt(), x);
        }

        #[test]
        fn add_u32_in_range(ref x in FELT_PATTERN, y in any::<u32>()) {
            let x = Felt252::parse_bytes(x.as_bytes(), 10).unwrap();
            let p = BigUint::parse_bytes(PRIME_STR[2..].as_bytes(), 16).unwrap();
            let x_add_y = (x + y).to_biguint();
            prop_assert!(x_add_y < p, "{}", x_add_y);
        }

        #[test]
        fn add_u32_is_inv_sub(ref x in FELT_PATTERN, y in any::<u32>()) {
            let x = &Felt252::parse_bytes(x.as_bytes(), 10).unwrap();
            let expected_y = (x.clone() + y - x).to_u32().unwrap();
            prop_assert_eq!(expected_y, y, "{}", expected_y);
        }

        #[test]
        fn sub_u32_in_range(ref x in FELT_PATTERN, y in any::<u32>()) {
            let x = Felt252::parse_bytes(x.as_bytes(), 10).unwrap();
            let p = BigUint::parse_bytes(PRIME_STR[2..].as_bytes(), 16).unwrap();
            let x_sub_y = (x - y).to_biguint();
            prop_assert!(x_sub_y < p, "{}", x_sub_y);
        }

        #[test]
        fn sub_u32_is_inv_add(ref x in FELT_NON_ZERO_PATTERN, y in any::<u32>()) {
            let x = Felt252::parse_bytes(x.as_bytes(), 10).unwrap();
            prop_assert_eq!(x.clone() - y + y, x)
        }

        #[test]
        fn sub_usize_in_range(ref x in FELT_PATTERN, y in any::<usize>()) {
            let x = Felt252::parse_bytes(x.as_bytes(), 10).unwrap();
            let p = BigUint::parse_bytes(PRIME_STR[2..].as_bytes(), 16).unwrap();
            let x_sub_y = (x - y).to_biguint();
            prop_assert!(x_sub_y < p, "{}", x_sub_y);
        }

        #[test]
        fn sub_usize_is_inv_add(ref x in FELT_PATTERN, y in any::<usize>()) {
            let x = Felt252::parse_bytes(x.as_bytes(), 10).unwrap();
            prop_assert_eq!(x.clone() - y + y, x)
        }

        #[test]
        fn add_in_range(ref x in FELT_PATTERN, ref y in FELT_PATTERN) {
            let x = &Felt252::parse_bytes(x.as_bytes(), 10).unwrap();
            let y = &Felt252::parse_bytes(y.as_bytes(), 10).unwrap();
            let p = &BigUint::parse_bytes(PRIME_STR[2..].as_bytes(), 16).unwrap();

            let sub = x + y;
            let as_uint = &sub.to_biguint();
            prop_assert!(as_uint < p, "{}", as_uint);
        }

        #[test]
        fn add_is_inv_sub(ref x in FELT_PATTERN, ref y in FELT_PATTERN) {
            let x = &Felt252::parse_bytes(x.as_bytes(), 10).unwrap();
            let y = &Felt252::parse_bytes(y.as_bytes(), 10).unwrap();

            let expected_y = x + y - x;
            prop_assert_eq!(&expected_y, y, "{}", y);
        }

        #[test]
        fn add_assign_in_range(ref x in FELT_PATTERN, ref y in FELT_PATTERN) {
            let mut x = Felt252::parse_bytes(x.as_bytes(), 10).unwrap();
            let y = Felt252::parse_bytes(y.as_bytes(), 10).unwrap();
            let p = &BigUint::parse_bytes(PRIME_STR[2..].as_bytes(), 16).unwrap();

            x += y.clone();
            let as_uint = &x.to_biguint();
            prop_assert!(as_uint < p, "{}", as_uint);

            // test reference variant
            x += &y;
            let as_uint = &x.to_biguint();
            prop_assert!(as_uint < p, "{}", as_uint);
        }
    }

    #[test]
    #[cfg_attr(target_arch = "wasm32", wasm_bindgen_test)]
    // Checks that the result of adding two zeroes is zero
    fn sum_zeros_in_range() {
        let x = Felt252::new(0);
        let y = Felt252::new(0);
        let z = Felt252::new(0);
        assert_eq!(x + y, z)
    }

    #[test]
    #[cfg_attr(target_arch = "wasm32", wasm_bindgen_test)]
    // Checks that the result of multiplying two zeroes is zero
    fn mul_zeros_in_range() {
        let x = Felt252::new(0);
        let y = Felt252::new(0);
        let z = Felt252::new(0);
        assert_eq!(x * y, z)
    }

    #[test]
    #[cfg_attr(target_arch = "wasm32", wasm_bindgen_test)]
    // Checks that the result of performing a bit and operation between zeroes is zero
    fn bit_and_zeros_in_range() {
        let x = Felt252::new(0);
        let y = Felt252::new(0);
        let z = Felt252::new(0);
        assert_eq!(&x & &y, z)
    }

    #[test]
    #[cfg_attr(target_arch = "wasm32", wasm_bindgen_test)]
    // Checks that the result of perfforming a bit or operation between zeroes is zero
    fn bit_or_zeros_in_range() {
        let x = Felt252::new(0);
        let y = Felt252::new(0);
        let z = Felt252::new(0);
        assert_eq!(&x | &y, z)
    }

    #[test]
    #[cfg_attr(target_arch = "wasm32", wasm_bindgen_test)]
    // Checks that the result of perfforming a bit xor operation between zeroes is zero
    fn bit_xor_zeros_in_range() {
        let x = Felt252::new(0);
        let y = Felt252::new(0);
        let z = Felt252::new(0);
        assert_eq!(&x ^ &y, z)
    }

    #[test]
    #[cfg_attr(target_arch = "wasm32", wasm_bindgen_test)]
    // Tests that the maximum value a Felt252 can take is equal to (prime - 1)
    fn upper_bound() {
        let prime = &BigUint::parse_bytes(PRIME_STR[2..].as_bytes(), 16).unwrap();
        let unit = BigUint::one();
        let felt_max_value = Felt252::max_value().to_biguint();
        assert_eq!(prime - unit, felt_max_value)
    }

    #[test]
    #[cfg_attr(target_arch = "wasm32", wasm_bindgen_test)]
    // Tests that the minimum value a Felt252 can take is equal to zero.
    fn lower_bound() {
        let zero = BigUint::zero();
        let felt_min_value = Felt252::min_value().to_biguint();
        assert_eq!(zero, felt_min_value)
    }

    #[test]
    fn zero_value() {
        let zero = BigUint::zero();
        let felt_zero = Felt252::zero().to_biguint();
        assert_eq!(zero, felt_zero)
    }

    #[test]
    fn is_zero() {
        let felt_zero = Felt252::zero();
        let felt_non_zero = Felt252::new(3);
        assert!(felt_zero.is_zero());
        assert!(!felt_non_zero.is_zero())
    }

    #[test]
    fn one_value() {
        let one = BigUint::one();
        let felt_one = Felt252::one().to_biguint();
        assert_eq!(one, felt_one)
    }

    #[test]
    fn is_one() {
        let felt_one = Felt252::one();
        let felt_non_one = Felt252::new(8);
        assert!(felt_one.is_one());
        assert!(!felt_non_one.is_one())
    }

    #[test]
    fn signum_of_zero_is_zero() {
        let zero = Felt252::zero();
        assert_eq!(&zero.signum(), &zero)
    }
}<|MERGE_RESOLUTION|>--- conflicted
+++ resolved
@@ -437,18 +437,6 @@
     }
 }
 
-<<<<<<< HEAD
-impl<'a> Pow<Felt> for &'a Felt {
-    type Output = Felt;
-    fn pow(self, rhs: Felt) -> Self::Output {
-        Self::Output {
-            value: (&self.value).pow(rhs.value),
-        }
-    }
-}
-
-impl Div for Felt {
-=======
 impl<'a> Pow<&'a Felt252> for &'a Felt252 {
     type Output = Felt252;
     fn pow(self, rhs: &'a Felt252) -> Self::Output {
@@ -459,7 +447,6 @@
 }
 
 impl Div for Felt252 {
->>>>>>> 2a29461d
     type Output = Self;
     fn div(self, rhs: Self) -> Self {
         Self {
@@ -799,11 +786,7 @@
             fn assert_mul_ref<'a, T: Mul<&'a $type>>() {}
             fn assert_mul_assign_ref<'a, T: MulAssign<&'a $type>>() {}
             fn assert_pow_u32<T: Pow<u32>>() {}
-<<<<<<< HEAD
-            fn assert_pow_felt<T: Pow<$type>>() {}
-=======
             fn assert_pow_felt<'a, T: Pow<&'a $type>>() {}
->>>>>>> 2a29461d
             fn assert_div<T: Div>() {}
             fn assert_ref_div<T: Div<$type>>() {}
             fn assert_rem<T: Rem>() {}
@@ -854,10 +837,6 @@
                 assert_mul_ref::<$type>();
                 assert_mul_assign_ref::<$type>();
                 assert_pow_u32::<$type>();
-<<<<<<< HEAD
-                assert_pow_u32::<&$type>();
-=======
->>>>>>> 2a29461d
                 assert_pow_felt::<&$type>();
                 assert_div::<$type>();
                 assert_div::<&$type>();
@@ -1162,23 +1141,6 @@
         }
 
         #[test]
-<<<<<<< HEAD
-        // Test for sqrt of a quadratic residue. Result should be the minimum root.
-        fn sqrt_felt_test(ref x in "([1-9][0-9]*)") {
-            println!("{x}");
-            let x = &Felt::parse_bytes(x.as_bytes(), 10).unwrap();
-            let x_sq = x * x;
-            let sqrt = x_sq.sqrt();
-
-            if &sqrt != x {
-                assert_eq!(Felt::max_value() - sqrt + 1_usize, *x);
-            } else {
-                assert_eq!(&sqrt, x);
-            }
-        }
-
-        #[test]
-=======
         #[allow(deprecated)]
         #[cfg_attr(target_arch = "wasm32", wasm_bindgen_test)]
          // Property-based test that ensures, for 100 values {x} that are randomly generated each time tests are run, that raising {x} to the {y}th power returns a result that is inside of the range [0, p].
@@ -1199,7 +1161,6 @@
 
         #[test]
         #[cfg_attr(target_arch = "wasm32", wasm_bindgen_test)]
->>>>>>> 2a29461d
         // Property based test that ensures, for 100 pairs of values {x} and {y} generated at random each time tests are run, that performing a Sum operation between them returns a result that is inside of the range [0, p].
         fn sum_in_range(ref x in FELT_NON_ZERO_PATTERN, ref y in "[0-9][0-9]*"){
             let x = &Felt252::parse_bytes(x.as_bytes(), 10).unwrap();
