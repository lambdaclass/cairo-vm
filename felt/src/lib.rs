#![cfg_attr(not(feature = "std"), no_std)]

#[allow(unused_imports)]
#[macro_use]
#[cfg(all(not(feature = "std"), feature = "alloc"))]
pub extern crate alloc;

<<<<<<< HEAD
#[cfg(all(test, not(feature = "lambdaworks-felt")))]
mod arbitrary_bigint_felt;
#[cfg(all(test, feature = "lambdaworks-felt"))]
mod arbitrary_lambdaworks;
=======
>>>>>>> 16abcb4f
#[cfg(not(feature = "lambdaworks-felt"))]
mod bigint_felt;
#[cfg(not(feature = "lambdaworks-felt"))]
mod lib_bigint_felt;
#[cfg(feature = "lambdaworks-felt")]
mod lib_lambdaworks;

use core::fmt;

#[cfg(feature = "lambdaworks-felt")]
pub use lib_lambdaworks::Felt252;

#[cfg(not(feature = "lambdaworks-felt"))]
pub use lib_bigint_felt::Felt252;

pub const PRIME_STR: &str = "0x800000000000011000000000000000000000000000000000000000000000001"; // in decimal, this is equal to 3618502788666131213697322783095070105623107215331596699973092056135872020481
pub const FIELD_HIGH: u128 = (1 << 123) + (17 << 64); // this is equal to 10633823966279327296825105735305134080
pub const FIELD_LOW: u128 = 1;

#[derive(Clone, Debug, PartialEq, Eq)]
pub struct ParseFeltError;

impl fmt::Display for ParseFeltError {
    fn fmt(&self, f: &mut fmt::Formatter) -> fmt::Result {
        write!(f, "{ParseFeltError:?}")
    }
<<<<<<< HEAD
}
=======
}

#[cfg(any(feature = "arbitrary", test))]
#[cfg_attr(feature = "lambdaworks-felt", path = "arbitrary_lambdaworks.rs")]
#[cfg_attr(not(feature = "lambdaworks-felt"), path = "arbitrary_bigint_felt.rs")]
/// [`proptest::arbitrary::Arbitrary`] implementation for [`Felt252`], and [`Strategy`] generating functions.
///
/// Not to be confused with [`arbitrary::Arbitrary`], which is also enabled by the _arbitrary_ feature.
pub mod arbitrary;
>>>>>>> 16abcb4f
<|MERGE_RESOLUTION|>--- conflicted
+++ resolved
@@ -5,13 +5,6 @@
 #[cfg(all(not(feature = "std"), feature = "alloc"))]
 pub extern crate alloc;
 
-<<<<<<< HEAD
-#[cfg(all(test, not(feature = "lambdaworks-felt")))]
-mod arbitrary_bigint_felt;
-#[cfg(all(test, feature = "lambdaworks-felt"))]
-mod arbitrary_lambdaworks;
-=======
->>>>>>> 16abcb4f
 #[cfg(not(feature = "lambdaworks-felt"))]
 mod bigint_felt;
 #[cfg(not(feature = "lambdaworks-felt"))]
@@ -38,9 +31,6 @@
     fn fmt(&self, f: &mut fmt::Formatter) -> fmt::Result {
         write!(f, "{ParseFeltError:?}")
     }
-<<<<<<< HEAD
-}
-=======
 }
 
 #[cfg(any(feature = "arbitrary", test))]
@@ -49,5 +39,4 @@
 /// [`proptest::arbitrary::Arbitrary`] implementation for [`Felt252`], and [`Strategy`] generating functions.
 ///
 /// Not to be confused with [`arbitrary::Arbitrary`], which is also enabled by the _arbitrary_ feature.
-pub mod arbitrary;
->>>>>>> 16abcb4f
+pub mod arbitrary;