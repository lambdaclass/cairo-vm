[package]
name = "cairo-felt"
version = "0.8.0"
edition = "2021"
license = "Apache-2.0"
description = "Field elements representation for the Cairo VM"

[features]
default = ["std"]
std = []
alloc = []
lambdaworks-felt = ["dep:lambdaworks-math"]

[dependencies]
num-integer = { version = "0.1.45", default-features = false }
num-bigint = { version = "0.4", features = ["serde"], default-features = false }
num-traits = { version = "0.2.15", default-features = false }
lazy_static = { version = "1.4.0", default-features = false, features = [
    "spin_no_std",
] }
serde = { version = "1.0", features = ["derive"], default-features = false }
<<<<<<< HEAD
lambdaworks-math = { git = "https://github.com/lambdaclass/lambdaworks.git", rev = "0a0c7e1", default-features = false, optional = true }
=======
lambdaworks-math = { version = "0.1.1", default-features = false, optional = true }
>>>>>>> fde54b44

[dev-dependencies]
proptest = "1.1.0"
rstest = { version = "0.17.0", default-features = false }<|MERGE_RESOLUTION|>--- conflicted
+++ resolved
@@ -19,11 +19,7 @@
     "spin_no_std",
 ] }
 serde = { version = "1.0", features = ["derive"], default-features = false }
-<<<<<<< HEAD
-lambdaworks-math = { git = "https://github.com/lambdaclass/lambdaworks.git", rev = "0a0c7e1", default-features = false, optional = true }
-=======
 lambdaworks-math = { version = "0.1.1", default-features = false, optional = true }
->>>>>>> fde54b44
 
 [dev-dependencies]
 proptest = "1.1.0"
