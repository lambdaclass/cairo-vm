[toolchain]
<<<<<<< HEAD
channel = "1.72.1"
=======
channel = "1.74.1"
>>>>>>> ab6c7c79
components = ["rustfmt", "clippy"]
profile = "minimal"<|MERGE_RESOLUTION|>--- conflicted
+++ resolved
@@ -1,8 +1,4 @@
 [toolchain]
-<<<<<<< HEAD
-channel = "1.72.1"
-=======
 channel = "1.74.1"
->>>>>>> ab6c7c79
 components = ["rustfmt", "clippy"]
 profile = "minimal"