# Cleopatra Cairo VM

Cleaopatra is a Rust implementation of the Cairo VM. The VM is fully functional but we don't support hints yet. We are working on it.

## Running Cleopatra
Compile with `cargo build --release`, once  the binary is built, it can be found in `target/release/` under the name `cleopatra-run`.
<<<<<<< HEAD
To run a compiled json program through the VM, call the executable giving it the path and name to the file to be executed.
=======
To run a compiled json program through the VM, call the executable giving it the path and name to the file to be executed. E.g.7   g it the path and name to the file to be executed.

>>>>>>> 19c06ef1
Full compilation and execution example:
```bash
git clone https://github.com/lambdaclass/cleopatra_cairo.git
cd cleopatra_cairo

cargo build --release
./target/release/cleopatra-run tests/support/fibonacci_compiled.json
```

## Testing
Run the test suite with cargo:
```bash
cargo test
```

## Code Coverage
Track of the project's code coverage: [Codecov](https://app.codecov.io/gh/lambdaclass/cleopatra_cairo).

## Cleopatra benchmarks:
Running a [Cairo program](./benches/fibonacci.cairo) that gets the 100th Fibonacci number we got the following benchmarks:
* Execution time with [Criterion](./docs/benchmarks/cairo_run_criterion_benchmark.pdf)
* [Flamegraph](./docs/benchmarks/flamegraph.svg) 

## Cairo

* From Cairo Documentation: [How Cairo Works](https://www.cairo-lang.org/docs/how_cairo_works/index.html#how-cairo-works)
* [Cairo – a Turing-complete STARK-friendly CPU architecturer](https://eprint.iacr.org/2021/1063)
* [A Verified Algebraic Representation of Cairo Program Execution](https://arxiv.org/pdf/2109.14534.pdf)
* [Cairo Verifier](https://github.com/patrickbiel01/Cairo_Verifier) in Rust

## Original Cairo VM Internals

We wrote a document explaining how the Cairo VM works. It can be found [here](./docs/cleopatra_cairo_vm/README.md).

## Compilers and interpreters

These is a list of recommended books to learn how to implement a compiler or an interpreter.

* [How I wrote my own "proper" programming language - Mukul Rathi](https://mukulrathi.com/create-your-own-programming-language/intro-to-compiler/)
* [Introduction to Compilers and Language Design - Douglas Thain](http://compilerbook.org)
* [Beautiful Racket - Matthew Flatt](https://beautifulracket.com)
* [Crafting interpreters - Robert Nystrom](https://craftinginterpreters.com)
* [Engineering a Compiler - Keith D. Cooper, Linda Torczon](https://www.goodreads.com/en/book/show/1997607.Engineering_a_Compiler)

## Computational integrity and Zero Knowledge Proofs

### Basics
* [Intro to zero knowledge proofs](https://www.youtube.com/watch?v=HUs1bH85X9I)
* [Security and Privacy for Crypto with Zero-Knowledge Proofs](https://www.youtube.com/watch?v=3NL0ThdvWMU)
* [A Hands-On Tutorial for Zero-Knowledge Proofs Series](http://www.shirpeled.com/2018/09/a-hands-on-tutorial-for-zero-knowledge.html)

### ZK SNARKs
* [What are zk-SNARKs?](https://z.cash/technology/zksnarks/)
* [Vitalik's introduction to how zk-SNARKs are possible](https://vitalik.ca/general/2021/01/26/snarks.html)
* [Vitalik's post on quadratic arithmetic programs](https://medium.com/@VitalikButerin/quadratic-arithmetic-programs-from-zero-to-hero-f6d558cea649)
* [Why and How zk-SNARK Works - Maksym Petkus](https://arxiv.org/abs/1906.07221)
* [Comparing General Purpose zk-SNARKs](https://medium.com/coinmonks/comparing-general-purpose-zk-snarks-51ce124c60bd)
* [Dark forest's intro + circuits PART 1](https://blog.zkga.me/intro-to-zksnarks)
* [Dark forest's intro + circuits PART 2](https://blog.zkga.me/df-init-circuit)

### ZK STARKs

Introduction:
* [Cryptography Stack Exchange Answer](https://crypto.stackexchange.com/questions/56327/what-are-zk-starks)
* [Hasu gets STARK-pilled - with Eli Ben-Sasson](https://youtu.be/-6BtBUbiUIU)
* [Cairo for Blockchain Developers](https://www.cairo-lang.org/cairo-for-blockchain-developers/)
* [Why STARKs are the key to unlocking blockchain scalability](https://twitter.com/0xalec/status/1529915544324800512?s=12&t=FX6TgXCZY1iWcWmbc7oqSw)
* STARKs whitepaper: [Scalable, transparent, and post-quantum secure computational integrity](https://eprint.iacr.org/2018/046)
* STARKs vs. SNARKs: [A Cambrian Explosion of Crypto Proofs](https://nakamoto.com/cambrian-explosion-of-crypto-proofs/)

Vitalik Buterin's blog series on zk-STARKs:
* [STARKs, part 1: Proofs with Polynomials](https://vitalik.ca/general/2017/11/09/starks_part_1.html)
* [STARKs, part 2: Thank Goodness it's FRI-day](https://vitalik.ca/general/2017/11/22/starks_part_2.html)
* [STARKs, part 3: Into the Weeds](https://vitalik.ca/general/2018/07/21/starks_part_3.html)

Alan Szepieniec's STARK tutorial:
* [Anatomy of a STARK](https://aszepieniec.github.io/stark-anatomy/)

StarkWare's STARK Math blog series:
* [STARK Math: The Journey Begins](https://medium.com/starkware/stark-math-the-journey-begins-51bd2b063c71)
* [Arithmetization I](https://medium.com/starkware/arithmetization-i-15c046390862)
* [Arithmetization II](https://medium.com/starkware/arithmetization-ii-403c3b3f4355)
* [Low Degree Testing](https://medium.com/starkware/low-degree-testing-f7614f5172db)
* [A Framework for Efficient STARKs](https://medium.com/starkware/a-framework-for-efficient-starks-19608ba06fbe)<|MERGE_RESOLUTION|>--- conflicted
+++ resolved
@@ -4,12 +4,8 @@
 
 ## Running Cleopatra
 Compile with `cargo build --release`, once  the binary is built, it can be found in `target/release/` under the name `cleopatra-run`.
-<<<<<<< HEAD
 To run a compiled json program through the VM, call the executable giving it the path and name to the file to be executed.
-=======
-To run a compiled json program through the VM, call the executable giving it the path and name to the file to be executed. E.g.7   g it the path and name to the file to be executed.
 
->>>>>>> 19c06ef1
 Full compilation and execution example:
 ```bash
 git clone https://github.com/lambdaclass/cleopatra_cairo.git
