--- conflicted
+++ resolved
@@ -201,18 +201,14 @@
 * [Low Degree Testing](https://medium.com/starkware/low-degree-testing-f7614f5172db)
 * [A Framework for Efficient STARKs](https://medium.com/starkware/a-framework-for-efficient-starks-19608ba06fbe)
 
-<<<<<<< HEAD
-### Possible changes for the future
+## Possible changes for the future
+
 * Make the alloc functionality an internal feature of the VM rather than a hint.
 
 ### Changelog
+
 Keep track of the latest changes [here](CHANGELOG.md).
-=======
-## Possible changes for the future
-
-* Make the alloc functionality an internal feature of the VM rather than a hint.
 
 ## License
 
-[MIT](/LICENSE)
->>>>>>> 12fe3a52
+[MIT](/LICENSE)