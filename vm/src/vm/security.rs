use crate::stdlib::prelude::*;

use num_traits::ToPrimitive;

use super::{
    errors::{runner_errors::RunnerError, vm_errors::VirtualMachineError},
    runners::cairo_runner::CairoRunner,
};
use crate::types::relocatable::MaybeRelocatable;

/// Verify that the completed run in a runner is safe to be relocated and be
/// used by other Cairo programs.
///
/// Checks include:
///   - (Only if `verify_builtins` is set to true) All accesses to the builtin segments must be within the range defined by
///     the builtins themselves.
///   - There must not be accesses to the program segment outside the program
///     data range. This check will use the `program_segment_size` instead of the program data length if available.
///   - All addresses in memory must be real (not temporary)
///
/// Note: Each builtin is responsible for checking its own segments' data.
pub fn verify_secure_runner(
    runner: &CairoRunner,
    verify_builtins: bool,
    program_segment_size: Option<usize>,
) -> Result<(), VirtualMachineError> {
    let builtins_segment_info = match verify_builtins {
        true => runner.get_builtin_segments_info()?,
        false => Vec::new(),
    };
    // Check builtin segment out of bounds.
    for (index, stop_ptr) in builtins_segment_info {
        let current_size = runner
            .vm
            .segments
            .memory
            .data
            .get(index)
            .map(|segment| segment.len());
        // + 1 here accounts for maximum segment offset being segment.len() -1
        if current_size >= Some(stop_ptr + 1) {
            return Err(VirtualMachineError::OutOfBoundsBuiltinSegmentAccess);
        }
    }
    // Check out of bounds for program segment.
    let program_segment_index = runner
        .program_base
        .and_then(|rel| rel.segment_index.to_usize())
        .ok_or(RunnerError::NoProgBase)?;
    let program_segment_size =
        program_segment_size.unwrap_or(runner.program.shared_program_data.data.len());
    let program_length = runner
        .vm
        .segments
        .memory
        .data
        .get(program_segment_index)
        .map(|segment| segment.len());
    // + 1 here accounts for maximum segment offset being segment.len() -1
    if program_length >= Some(program_segment_size + 1) {
        return Err(VirtualMachineError::OutOfBoundsProgramSegmentAccess);
    }
    // Check that the addresses in memory are valid
    // This means that every temporary address has been properly relocated to a real address
    // Asumption: If temporary memory is empty, this means no temporary memory addresses were generated and all addresses in memory are real
<<<<<<< HEAD
    if !runner.vm.segments.memory.temp_data.is_empty() {
        for value in runner.vm.segments.memory.data.iter().flatten() {
            match value.as_ref().map(|x| x.get_value()) {
=======
    if !vm.segments.memory.temp_data.is_empty() {
        for value in vm.segments.memory.data.iter().flatten() {
            match value.get_value() {
>>>>>>> bc5a14e9
                Some(MaybeRelocatable::RelocatableValue(addr)) if addr.segment_index < 0 => {
                    return Err(VirtualMachineError::InvalidMemoryValueTemporaryAddress(
                        Box::new(addr),
                    ))
                }
                _ => {}
            }
        }
    }
    for builtin in runner.vm.builtin_runners.iter() {
        builtin.run_security_checks(&runner.vm)?;
    }

    Ok(())
}

#[cfg(test)]
mod test {
    use super::*;
    use crate::hint_processor::builtin_hint_processor::builtin_hint_processor_definition::BuiltinHintProcessor;

    use crate::types::builtin_name::BuiltinName;
    use crate::types::relocatable::Relocatable;

    use crate::Felt252;
    use crate::{relocatable, types::program::Program, utils::test_utils::*};
    use assert_matches::assert_matches;

    #[cfg(target_arch = "wasm32")]
    use wasm_bindgen_test::*;

    #[test]
    #[cfg_attr(target_arch = "wasm32", wasm_bindgen_test)]
    fn verify_secure_runner_without_program_base() {
        let program = program!();

        let runner = cairo_runner!(program);

        assert_matches!(
            verify_secure_runner(&runner, true, None),
            Err(VirtualMachineError::RunnerError(RunnerError::NoProgBase))
        );
    }

    #[test]
    #[cfg_attr(target_arch = "wasm32", wasm_bindgen_test)]
    fn verify_secure_runner_empty_memory() {
        let program = program!(main = Some(0),);
        let mut runner = cairo_runner!(program);

        runner.initialize(false).unwrap();
        runner.vm.segments.compute_effective_sizes();
        assert_matches!(verify_secure_runner(&runner, true, None), Ok(()));
    }

    #[test]
    #[cfg_attr(target_arch = "wasm32", wasm_bindgen_test)]
    fn verify_secure_runner_program_access_out_of_bounds() {
        let program = program!(main = Some(0),);
        let mut runner = cairo_runner!(program);

        runner.initialize(false).unwrap();

        runner.vm.segments = segments![((0, 0), 100)];
        runner.vm.segments.segment_used_sizes = Some(vec![1]);

        assert_matches!(
            verify_secure_runner(&runner, true, None),
            Err(VirtualMachineError::OutOfBoundsProgramSegmentAccess)
        );
    }

    #[test]
    #[cfg_attr(target_arch = "wasm32", wasm_bindgen_test)]
    fn verify_secure_runner_program_with_program_size() {
        let program = program!(main = Some(0),);
        let mut runner = cairo_runner!(program);

        runner.initialize(false).unwrap();

        runner.vm.segments = segments![((0, 0), 100)];
        runner.vm.segments.segment_used_sizes = Some(vec![1]);

        assert_matches!(verify_secure_runner(&runner, true, Some(1)), Ok(()));
    }

    #[test]
    #[cfg_attr(target_arch = "wasm32", wasm_bindgen_test)]
    fn verify_secure_runner_builtin_access_out_of_bounds() {
        let program = program!(main = Some(0), builtins = vec![BuiltinName::range_check],);
        let mut runner = cairo_runner!(program);

        runner.initialize(false).unwrap();
        runner.vm.builtin_runners[0].set_stop_ptr(0);
        runner.vm.segments.memory = memory![((2, 0), 1)];
        runner.vm.segments.segment_used_sizes = Some(vec![0, 0, 0, 0]);

        assert_matches!(
            verify_secure_runner(&runner, true, None),
            Err(VirtualMachineError::OutOfBoundsBuiltinSegmentAccess)
        );
    }

    #[test]
    #[cfg_attr(target_arch = "wasm32", wasm_bindgen_test)]
    fn verify_secure_runner_builtin_access_correct() {
        let program = program!(main = Some(0), builtins = vec![BuiltinName::range_check],);
        let mut runner = cairo_runner!(program);

        runner.initialize(false).unwrap();
        let mut hint_processor = BuiltinHintProcessor::new_empty();
        runner.end_run(false, false, &mut hint_processor).unwrap();
        runner.vm.builtin_runners[0].set_stop_ptr(1);

        runner.vm.segments.memory = memory![((2, 0), 1)];
        runner.vm.segments.segment_used_sizes = Some(vec![0, 0, 1, 0]);

        assert_matches!(verify_secure_runner(&runner, true, None), Ok(()));
    }

    #[test]
    #[cfg_attr(target_arch = "wasm32", wasm_bindgen_test)]
    fn verify_secure_runner_success() {
        let program = program!(
            data = vec![
                Felt252::ZERO.into(),
                Felt252::ZERO.into(),
                Felt252::ZERO.into(),
                Felt252::ZERO.into(),
            ],
            main = Some(0),
        );

        let mut runner = cairo_runner!(program);

        runner.initialize(false).unwrap();
        runner.vm.segments.memory = memory![
            ((0, 0), (1, 0)),
            ((0, 1), (2, 1)),
            ((0, 2), (3, 2)),
            ((0, 3), (4, 3))
        ];
        runner.vm.segments.segment_used_sizes = Some(vec![5, 1, 2, 3, 4]);

        assert_matches!(verify_secure_runner(&runner, true, None), Ok(()));
    }

    #[test]
    #[cfg_attr(target_arch = "wasm32", wasm_bindgen_test)]
    fn verify_secure_runner_temporary_memory_properly_relocated() {
        let program = program!(
            data = vec![
                Felt252::ZERO.into(),
                Felt252::ZERO.into(),
                Felt252::ZERO.into(),
                Felt252::ZERO.into(),
            ],
            main = Some(0),
        );

        let mut runner = cairo_runner!(program);

        runner.initialize(false).unwrap();
        runner.vm.segments.memory = memory![
            ((0, 1), (1, 0)),
            ((0, 2), (2, 1)),
            ((0, 3), (3, 2)),
            ((-1, 0), (1, 2))
        ];
        runner.vm.segments.segment_used_sizes = Some(vec![5, 1, 2, 3, 4]);

        assert_matches!(verify_secure_runner(&runner, true, None), Ok(()));
    }

    #[test]
    #[cfg_attr(target_arch = "wasm32", wasm_bindgen_test)]
    fn verify_secure_runner_temporary_memory_not_fully_relocated() {
        let program = program!(
            data = vec![
                Felt252::ZERO.into(),
                Felt252::ZERO.into(),
                Felt252::ZERO.into(),
                Felt252::ZERO.into(),
            ],
            main = Some(0),
        );

        let mut runner = cairo_runner!(program);

        runner.initialize(false).unwrap();
        runner.vm.segments.memory = memory![
            ((0, 0), (1, 0)),
            ((0, 1), (2, 1)),
            ((0, 2), (-3, 2)),
            ((0, 3), (4, 3)),
            ((-1, 0), (1, 2))
        ];
        runner.vm.segments.segment_used_sizes = Some(vec![5, 1, 2, 3, 4]);

        assert_matches!(
            verify_secure_runner(&runner, true, None),
            Err(VirtualMachineError::InvalidMemoryValueTemporaryAddress(
                bx
            )) if *bx == relocatable!(-3, 2)
        );
    }
}<|MERGE_RESOLUTION|>--- conflicted
+++ resolved
@@ -63,15 +63,9 @@
     // Check that the addresses in memory are valid
     // This means that every temporary address has been properly relocated to a real address
     // Asumption: If temporary memory is empty, this means no temporary memory addresses were generated and all addresses in memory are real
-<<<<<<< HEAD
     if !runner.vm.segments.memory.temp_data.is_empty() {
         for value in runner.vm.segments.memory.data.iter().flatten() {
-            match value.as_ref().map(|x| x.get_value()) {
-=======
-    if !vm.segments.memory.temp_data.is_empty() {
-        for value in vm.segments.memory.data.iter().flatten() {
             match value.get_value() {
->>>>>>> bc5a14e9
                 Some(MaybeRelocatable::RelocatableValue(addr)) if addr.segment_index < 0 => {
                     return Err(VirtualMachineError::InvalidMemoryValueTemporaryAddress(
                         Box::new(addr),
