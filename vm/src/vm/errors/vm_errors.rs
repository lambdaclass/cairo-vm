// The `(*.0).0` syntax of thiserror falsely triggers this clippy warning
#![allow(clippy::explicit_auto_deref)]

use crate::stdlib::prelude::*;
use crate::types::builtin_name::BuiltinName;

use thiserror_no_std::Error;

use crate::Felt252;
use crate::{
    types::{
        errors::math_errors::MathError,
        relocatable::{MaybeRelocatable, Relocatable},
    },
    vm::errors::{
        exec_scope_errors::ExecScopeError, hint_errors::HintError, memory_errors::MemoryError,
        runner_errors::RunnerError, trace_errors::TraceError,
    },
};

pub const HINT_ERROR_STR: &str = "Got an exception while executing a hint: ";

#[derive(Debug, Error)]
pub enum VirtualMachineError {
    #[error(transparent)]
    RunnerError(#[from] RunnerError),
    #[error(transparent)]
    Memory(#[from] MemoryError),
    #[error(transparent)]
    Math(#[from] MathError),
    #[error(transparent)]
    TracerError(#[from] TraceError),
    #[error(transparent)]
    MainScopeError(#[from] ExecScopeError),
    #[error(transparent)]
    Other(anyhow::Error),
    #[error("Instruction should be an int")]
    InvalidInstructionEncoding,
    #[error("Invalid op1_register value: {0}")]
    InvalidOp1Reg(u128),
    #[error("In immediate mode, off2 should be 1")]
    ImmShouldBe1,
    #[error("op0 must be known in double dereference")]
    UnknownOp0,
    #[error("Invalid ap_update value: {0}")]
    InvalidApUpdate(u128),
    #[error("Invalid pc_update value: {0}")]
    InvalidPcUpdate(u128),
    #[error("Res.UNCONSTRAINED cannot be used with ApUpdate.ADD")]
    UnconstrainedResAdd,
    #[error("Res.UNCONSTRAINED cannot be used with PcUpdate.JUMP")]
    UnconstrainedResJump,
    #[error("Res.UNCONSTRAINED cannot be used with PcUpdate.JUMP_REL")]
    UnconstrainedResJumpRel,
    #[error("Res.UNCONSTRAINED cannot be used with Opcode.ASSERT_EQ")]
    UnconstrainedResAssertEq,
    #[error("A relocatable value as Res cannot be used with PcUpdate.JUMP_REL")]
    JumpRelNotInt,
    #[error(
        "Failed to compute Res.MUL: Could not complete computation of non pure values {} * {}", (*.0).0, (*.0).1
    )]
    ComputeResRelocatableMul(Box<(MaybeRelocatable, MaybeRelocatable)>),
    #[error(
        "Failed to compute operand, attempted to use {0} for an OpcodeExtension that is neither Stone nor QM31Operation"
    )]
    InvalidTypedOperationOpcodeExtension(Box<str>),
    #[error("Couldn't compute operand {}. Unknown value for memory cell {}", (*.0).0, (*.0).1)]
    FailedToComputeOperands(Box<(String, Relocatable)>),
    #[error("An ASSERT_EQ instruction failed: {} != {}.", (*.0).0, (*.0).1)]
    DiffAssertValues(Box<(MaybeRelocatable, MaybeRelocatable)>),
    #[error("Call failed to write return-pc (inconsistent op0): {} != {}. Did you forget to increment ap?", (*.0).0, (*.0).1)]
    CantWriteReturnPc(Box<(MaybeRelocatable, MaybeRelocatable)>),
    #[error("Call failed to write return-fp (inconsistent dst): {} != {}. Did you forget to increment ap?", (*.0).0, (*.0).1)]
    CantWriteReturnFp(Box<(MaybeRelocatable, MaybeRelocatable)>),
    #[error("Couldn't get or load dst")]
    NoDst,
    #[error("Invalid res value: {0}")]
    InvalidRes(u128),
    #[error("Invalid opcode value: {0}")]
    InvalidOpcode(u128),
    #[error("Invalid opcode extension value: {0}")]
    InvalidOpcodeExtension(u128),
    #[error("This is not implemented")]
    NotImplemented,
    #[error("Inconsistent auto-deduction for {}, expected {}, got {:?}", (*.0).0, (*.0).1, (*.0).2)]
    InconsistentAutoDeduction(Box<(BuiltinName, MaybeRelocatable, Option<MaybeRelocatable>)>),
    #[error("Invalid hint encoding at pc: {0}")]
    InvalidHintEncoding(Box<MaybeRelocatable>),
    #[error("Expected output builtin to be present")]
    NoOutputBuiltin,
    #[error("Expected range_check builtin to be present")]
    NoRangeCheckBuiltin,
    #[error("Expected ecdsa builtin to be present")]
    NoSignatureBuiltin,
    #[error("Expected {0} to be present")]
    NoModBuiltin(BuiltinName),
    #[error("Div out of range: 0 < {} <= {}", (*.0).0, (*.0).1)]
    OutOfValidRange(Box<(Felt252, Felt252)>),
    #[error("Failed to compare {} and {}, cant compare a relocatable to an integer value", (*.0).0, (*.0).1)]
    DiffTypeComparison(Box<(MaybeRelocatable, MaybeRelocatable)>),
    #[error("Failed to compare {} and  {}, cant compare two relocatable values of different segment indexes", (*.0).0, (*.0).1)]
    DiffIndexComp(Box<(Relocatable, Relocatable)>),
    #[error("Couldn't convert usize to u32")]
    NoneInMemoryRange,
    #[error("Expected integer, found: {0:?}")]
    ExpectedIntAtRange(Box<Option<MaybeRelocatable>>),
    #[error("Could not convert slice to array")]
    SliceToArrayError,
    #[error("Failed to compile hint: {0}")]
    CompileHintFail(Box<str>),
    #[error("op1_addr is Op1Addr.IMM, but no immediate was given")]
    NoImm,
    #[error("Execution reached the end of the program. Requested remaining steps: {0}.")]
    EndOfProgram(usize),
    #[error("Could not reach the end of the program. Executed steps: {0}.")]
    StepsLimit(u64),
    #[error("Could not reach the end of the program. RunResources has no remaining steps.")]
    UnfinishedExecution,
    #[error("Current run is not finished")]
    RunNotFinished,
    #[error("Invalid argument count, expected {} but got {}", (*.0).0, (*.0).1)]
    InvalidArgCount(Box<(usize, usize)>),
    #[error("Couldn't parse prime: {0}")]
    CouldntParsePrime(Box<str>),
    #[error("{HINT_ERROR_STR}{}", (*.0).1)]
    Hint(Box<(usize, HintError)>),
    #[error("Unexpected Failure")]
    Unexpected,
    #[error("Out of bounds access to builtin segment")]
    OutOfBoundsBuiltinSegmentAccess,
    #[error("Out of bounds access to program segment")]
    OutOfBoundsProgramSegmentAccess,
    #[error("Security Error: Invalid Memory Value: temporary address not relocated: {0}")]
    InvalidMemoryValueTemporaryAddress(Box<Relocatable>),
    #[error("accessed_addresses is None.")]
    MissingAccessedAddresses,
    #[error("Failed to write the output builtin content")]
    FailedToWriteOutput,
    #[error("Failed to find index {0} in the vm's relocation table")]
    RelocationNotFound(usize),
    #[error("{} batch size is not {}", (*.0).0, (*.0).1)]
    ModBuiltinBatchSize(Box<(BuiltinName, usize)>),
<<<<<<< HEAD
    #[error("Initial FP should have been initialized")]
    MissingInitialFp,
    #[error("Return FP address should be in memory: {0}")]
    MissingReturnFp(Box<Relocatable>),
    #[error("Return FP { } should equal expected final FP { }", (*.0).0, (*.0).1)]
    MismatchReturnFP(Box<(Relocatable, Relocatable)>),
    #[error("Return FP { } offset should equal expected final FP { } offset", (*.0).0, (*.0).1)]
    MismatchReturnFPOffset(Box<(Relocatable, Relocatable)>),
    #[error("Return FP felt { } should equal expected final FP { } offset", (*.0).0, (*.0).1)]
    MismatchReturnFPFelt(Box<(Felt252, Relocatable)>),
=======
    #[error("Blake2s opcode invalid operand: op{0} does not point to {1} u32 numbers.")]
    Blake2sInvalidOperand(u8, u8),
    #[error("Blake2s opcode invalid flags {0}")]
    InvalidBlake2sFlags(u128),
    #[error("QM31 add mul opcode invalid flags {0}")]
    InvalidQM31AddMulFlags(u128),
>>>>>>> 4505c25b
}

#[cfg(test)]
mod tests {
    use super::*;

    #[test]
    // Test to catch possible enum size regressions
    fn test_vm_error_size() {
        let size = crate::stdlib::mem::size_of::<VirtualMachineError>();
        assert!(size <= 32, "{size}")
    }
}<|MERGE_RESOLUTION|>--- conflicted
+++ resolved
@@ -140,7 +140,6 @@
     RelocationNotFound(usize),
     #[error("{} batch size is not {}", (*.0).0, (*.0).1)]
     ModBuiltinBatchSize(Box<(BuiltinName, usize)>),
-<<<<<<< HEAD
     #[error("Initial FP should have been initialized")]
     MissingInitialFp,
     #[error("Return FP address should be in memory: {0}")]
@@ -151,14 +150,12 @@
     MismatchReturnFPOffset(Box<(Relocatable, Relocatable)>),
     #[error("Return FP felt { } should equal expected final FP { } offset", (*.0).0, (*.0).1)]
     MismatchReturnFPFelt(Box<(Felt252, Relocatable)>),
-=======
     #[error("Blake2s opcode invalid operand: op{0} does not point to {1} u32 numbers.")]
     Blake2sInvalidOperand(u8, u8),
     #[error("Blake2s opcode invalid flags {0}")]
     InvalidBlake2sFlags(u128),
     #[error("QM31 add mul opcode invalid flags {0}")]
     InvalidQM31AddMulFlags(u128),
->>>>>>> 4505c25b
 }
 
 #[cfg(test)]
