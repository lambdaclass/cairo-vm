--- conflicted
+++ resolved
@@ -126,15 +126,12 @@
     MissingBuiltin(BuiltinName),
     #[error("The stop pointer of the missing builtin {0} must be 0")]
     MissingBuiltinStopPtrNotZero(BuiltinName),
-<<<<<<< HEAD
     #[error("The number of steps in the Cairo PIE's execution resources does not match the number of steps in the RunResources")]
     PieNStepsVsRunResourcesNStepsMismatch,
     #[error("A Cairo PIE can not be ran in proof_mode")]
     CairoPieProofMode,
-=======
     #[error("{0}: Invalid additional data")]
     InvalidAdditionalData(BuiltinName),
->>>>>>> 8e7936be
 }
 
 #[cfg(test)]
