--- conflicted
+++ resolved
@@ -2,11 +2,8 @@
 #![allow(clippy::explicit_auto_deref)]
 
 use crate::stdlib::{collections::HashSet, prelude::*};
-<<<<<<< HEAD
 use crate::types::builtin_name::BuiltinName;
-=======
 use crate::types::layout_name::LayoutName;
->>>>>>> 932986c3
 use thiserror_no_std::Error;
 
 use super::{memory_errors::MemoryError, trace_errors::TraceError};
@@ -44,13 +41,7 @@
     #[error("EcOpBuiltin: point {0:?} is not on the curve")]
     PointNotOnCurve(Box<(Felt252, Felt252)>),
     #[error("Builtin(s) {:?} not present in layout {}", (*.0).0, (*.0).1)]
-<<<<<<< HEAD
-    NoBuiltinForInstance(Box<(HashSet<BuiltinName>, String)>),
-    #[error("Invalid layout {0}")]
-    InvalidLayoutName(Box<str>),
-=======
-    NoBuiltinForInstance(Box<(HashSet<&'static str>, LayoutName)>),
->>>>>>> 932986c3
+    NoBuiltinForInstance(Box<(HashSet<BuiltinName>, LayoutName)>),
     #[error("end_run called twice.")]
     EndRunCalledTwice,
     #[error("end_run must be called before finalize_segments.")]
