use crate::stdlib::{borrow::Cow, collections::HashMap, fmt, prelude::*};

use crate::types::errors::math_errors::MathError;
use crate::vm::runners::cairo_pie::CairoPieMemory;
use crate::Felt252;
use crate::{
    types::relocatable::{MaybeRelocatable, Relocatable},
    utils::from_relocatable_to_indexes,
    vm::errors::memory_errors::MemoryError,
};
use bitvec::prelude as bv;
use core::cmp::Ordering;
use num_traits::ToPrimitive;

pub struct ValidationRule(
    #[allow(clippy::type_complexity)]
    pub  Box<dyn Fn(&Memory, Relocatable) -> Result<Vec<Relocatable>, MemoryError>>,
);

/// [`MemoryCell`] represents an optimized storage layout for the VM memory.
/// It's specified to have both size an alignment of 32 bytes to optimize cache access.
/// Typical cache sizes are 64 bytes, a few cases might be 128 bytes, meaning 32 bytes aligned to
/// 32 bytes boundaries will never get split into two separate lines, avoiding double stalls and
/// reducing false sharing and evictions.
/// The trade off is extra computation for conversion to our "in-flight" `MaybeRelocatable` and
/// `Felt252` as well as some extra copies. Empirically, this seems to be offset by the improved
/// locality of the bigger structure for Lambdaworks. There is a big hit from the conversions when
/// using the `BigUint` implementation, since those force allocations on the heap, but since that's
/// dropped in later versions anyway it's not a priority. For Lambdaworks the new copies are mostly
/// to the stack, which is typically already in the cache.
/// The layout uses the 4 MSB in the first `u64` as flags:
/// - BIT63: NONE flag, 1 when the cell is actually empty.
/// - BIT62: ACCESS flag, 1 when the cell has been accessed in a way observable to Cairo.
/// - BIT61: RELOCATABLE flag, 1 when the contained value is a `Relocatable`, 0 when it is a
///   `Felt252`.
///   `Felt252` values are stored in big-endian order to keep the flag bits free.
///   `Relocatable` values are stored as native endian, with the 3rd word storing the segment index
///   and the 4th word storing the offset.
#[derive(Copy, Clone, Eq, Ord, PartialEq, PartialOrd, Debug)]
#[repr(align(32))]
pub(crate) struct MemoryCell([u64; 4]);

impl MemoryCell {
    pub const NONE_MASK: u64 = 1 << 63;
    pub const ACCESS_MASK: u64 = 1 << 62;
    pub const RELOCATABLE_MASK: u64 = 1 << 61;
    pub const NONE: Self = Self([Self::NONE_MASK, 0, 0, 0]);

    pub fn new(value: MaybeRelocatable) -> Self {
        value.into()
    }

    pub fn is_none(&self) -> bool {
        self.0[0] & Self::NONE_MASK == Self::NONE_MASK
    }

    pub fn is_some(&self) -> bool {
        !self.is_none()
    }

    pub fn mark_accessed(&mut self) {
        self.0[0] |= Self::ACCESS_MASK;
    }

    pub fn is_accessed(&self) -> bool {
        self.0[0] & Self::ACCESS_MASK == Self::ACCESS_MASK
    }

    pub fn get_value(&self) -> Option<MaybeRelocatable> {
        self.is_some().then(|| (*self).into())
    }
}

impl From<MaybeRelocatable> for MemoryCell {
    fn from(value: MaybeRelocatable) -> Self {
        match value {
            MaybeRelocatable::Int(x) => Self(x.to_raw()),
            MaybeRelocatable::RelocatableValue(x) => Self([
                Self::RELOCATABLE_MASK,
                0,
                // NOTE: hack around signedness
                usize::from_ne_bytes(x.segment_index.to_ne_bytes()) as u64,
                x.offset as u64,
            ]),
        }
    }
}

impl From<MemoryCell> for MaybeRelocatable {
    fn from(cell: MemoryCell) -> Self {
        debug_assert!(cell.is_some());
        let flags = cell.0[0];
        match flags & MemoryCell::RELOCATABLE_MASK {
            MemoryCell::RELOCATABLE_MASK => Self::from((
                // NOTE: hack around signedness
                isize::from_ne_bytes((cell.0[2] as usize).to_ne_bytes()),
                cell.0[3] as usize,
            )),
            _ => {
                let mut value = cell.0;
                // Remove all flag bits
                value[0] &= 0x0fffffffffffffff;
                Self::Int(Felt252::from_raw(value))
            }
        }
    }
}

pub struct AddressSet(Vec<bv::BitVec>);

impl AddressSet {
    pub(crate) fn new() -> Self {
        Self(Vec::new())
    }

    pub(crate) fn contains(&self, addr: &Relocatable) -> bool {
        let segment = addr.segment_index;
        if segment.is_negative() {
            return false;
        }

        self.0
            .get(segment as usize)
            .and_then(|segment| segment.get(addr.offset))
            .map(|bit| *bit)
            .unwrap_or(false)
    }

    pub(crate) fn extend(&mut self, addresses: &[Relocatable]) {
        for addr in addresses {
            let segment = addr.segment_index;
            if segment.is_negative() {
                continue;
            }
            let segment = segment as usize;
            if segment >= self.0.len() {
                self.0.resize(segment + 1, bv::BitVec::new());
            }

            let offset = addr.offset;
            if offset >= self.0[segment].len() {
                self.0[segment].resize(offset + 1, false);
            }
            self.0[segment].replace(offset, true);
        }
    }
}

#[cfg(test)]
impl AddressSet {
    pub(crate) fn len(&self) -> usize {
        self.0
            .iter()
            .map(|segment| segment.iter().map(|bit| *bit as usize).sum::<usize>())
            .sum()
    }
}

pub struct Memory {
    pub(crate) data: Vec<Vec<MemoryCell>>,
    /// Temporary segments are used when it's necessary to write data, but we
    /// don't know yet where it will be located. These segments will eventually
    /// be relocated to the main memory according to the `relocation_rules`. For
    /// example, dictionaries are required to be contiguous, so each is stored in a
    /// temporary segment and eventually relocated to a single segment.
    pub(crate) temp_data: Vec<Vec<MemoryCell>>,
    // relocation_rules's keys map to temp_data's indices and therefore begin at
    // zero; that is, segment_index = -1 maps to key 0, -2 to key 1...
    #[cfg(not(feature = "extensive_hints"))]
    pub(crate) relocation_rules: HashMap<usize, Relocatable>,
    #[cfg(feature = "extensive_hints")]
    pub(crate) relocation_rules: HashMap<usize, MaybeRelocatable>,
    pub validated_addresses: AddressSet,
    validation_rules: Vec<Option<ValidationRule>>,
}

impl Memory {
    pub fn new() -> Memory {
        Memory {
            data: Vec::new(),
            temp_data: Vec::new(),
            relocation_rules: HashMap::new(),
            validated_addresses: AddressSet::new(),
            validation_rules: Vec::with_capacity(7),
        }
    }

    fn get_segment(&mut self, key: Relocatable) -> Result<&mut Vec<MemoryCell>, MemoryError> {
        let (value_index, _) = from_relocatable_to_indexes(key);
        let data = if key.segment_index.is_negative() {
            &mut self.temp_data
        } else {
            &mut self.data
        };
        let data_len = data.len();
        data.get_mut(value_index)
            .ok_or_else(|| MemoryError::UnallocatedSegment(Box::new((value_index, data_len))))
    }

    /// Inserts a value into a memory address
    /// Will return an Error if the segment index given by the address corresponds to a non-allocated segment,
    /// or if the inserted value is inconsistent with the current value at the memory cell
    /// If the address isnt contiguous with previously inserted data, memory gaps will be represented by None values
    pub fn insert<V>(&mut self, key: Relocatable, val: V) -> Result<(), MemoryError>
    where
        MaybeRelocatable: From<V>,
    {
        let val = MaybeRelocatable::from(val);
        let segment = self.get_segment(key)?;
        let (_, value_offset) = from_relocatable_to_indexes(key);

        //Check if the element is inserted next to the last one on the segment
        //Forgoing this check would allow data to be inserted in a different index
        let (len, capacity) = (segment.len(), segment.capacity());
        if len <= value_offset {
            let new_len = value_offset
                .checked_add(1)
                .ok_or(MemoryError::VecCapacityExceeded)?;
            segment
                .try_reserve(new_len.saturating_sub(capacity))
                .map_err(|_| MemoryError::VecCapacityExceeded)?;
            segment.resize(new_len, MemoryCell::NONE);
        }
        // At this point there's *something* in there

        match segment[value_offset].get_value() {
            None => segment[value_offset] = MemoryCell::new(val),
            Some(current_cell) => {
                if current_cell != val {
                    //Existing memory cannot be changed
                    return Err(MemoryError::InconsistentMemory(Box::new((
                        key,
                        current_cell,
                        val,
                    ))));
                }
            }
        };
        self.validate_memory_cell(key)
    }

    pub(crate) fn delete_unaccessed(&mut self, addr: Relocatable) -> Result<(), MemoryError> {
        let (_, offset) = from_relocatable_to_indexes(addr);
        let segment = self.get_segment(addr)?;

        // Make sure the offset exists.
        if offset >= segment.len() {
            return Err(MemoryError::UnsetUnallocatedCell(addr));
        }

        // Ensure the cell has not been accessed.
        if segment[offset].is_accessed() {
            return Err(MemoryError::UnsetAccessedCell(addr));
        }

        // Unset the cell.
        segment[offset] = MemoryCell::NONE;
        Ok(())
    }

    /// Retrieve a value from memory (either normal or temporary) and apply relocation rules
    pub(crate) fn get<'a, 'b: 'a, K: 'a>(&'b self, key: &'a K) -> Option<Cow<'b, MaybeRelocatable>>
    where
        Relocatable: TryFrom<&'a K>,
    {
        let relocatable: Relocatable = key.try_into().ok()?;

        let data = if relocatable.segment_index.is_negative() {
            &self.temp_data
        } else {
            &self.data
        };
        let (i, j) = from_relocatable_to_indexes(relocatable);
        let value = data.get(i)?.get(j)?.get_value()?;
        Some(Cow::Owned(self.relocate_value(&value).ok()?.into_owned()))
    }

    // Version of Memory.relocate_value() that doesn't require a self reference
    #[cfg(not(feature = "extensive_hints"))]
    fn relocate_address(
        addr: Relocatable,
        relocation_rules: &HashMap<usize, Relocatable>,
    ) -> Result<MaybeRelocatable, MemoryError> {
        if addr.segment_index < 0 {
            // Adjust the segment index to begin at zero, as per the struct field's
            // comment.
            if let Some(x) = relocation_rules.get(&(-(addr.segment_index + 1) as usize)) {
                return Ok((*x + addr.offset)?.into());
            }
        }
        Ok(addr.into())
    }
    #[cfg(feature = "extensive_hints")]
    fn relocate_address(
        addr: Relocatable,
        relocation_rules: &HashMap<usize, MaybeRelocatable>,
    ) -> Result<MaybeRelocatable, MemoryError> {
        if addr.segment_index < 0 {
            // Adjust the segment index to begin at zero, as per the struct field's
            // comment.
            if let Some(x) = relocation_rules.get(&(-(addr.segment_index + 1) as usize)) {
                return Ok(match x {
                    MaybeRelocatable::RelocatableValue(r) => (*r + addr.offset)?.into(),
                    MaybeRelocatable::Int(i) => i.into(),
                });
            }
        }
        Ok(addr.into())
    }

    /// Relocates the memory according to the relocation rules and clears `self.relocaction_rules`.
    pub fn relocate_memory(&mut self) -> Result<(), MemoryError> {
        if self.relocation_rules.is_empty() || self.temp_data.is_empty() {
            return Ok(());
        }
        // Relocate temporary addresses in memory
        for segment in self.data.iter_mut().chain(self.temp_data.iter_mut()) {
            for cell in segment.iter_mut() {
                let value = cell.get_value();
                match value {
                    Some(MaybeRelocatable::RelocatableValue(addr)) if addr.segment_index < 0 => {
                        let mut new_cell = MemoryCell::new(Memory::relocate_address(
                            addr,
                            &self.relocation_rules,
                        )?);
                        if cell.is_accessed() {
                            new_cell.mark_accessed();
                        }
                        *cell = new_cell;
                    }
                    _ => {}
                }
            }
        }
        // Move relocated temporary memory into the real memory
        for index in (0..self.temp_data.len()).rev() {
            if let Some(base_addr) = self.relocation_rules.get(&index) {
                let data_segment = self.temp_data.remove(index);

                #[cfg(feature = "extensive_hints")]
                let base_addr = match base_addr {
                    MaybeRelocatable::RelocatableValue(addr) => addr,
                    MaybeRelocatable::Int(_) => {
                        continue;
                    }
                };

                // Insert the to-be relocated segment into the real memory
                let mut addr = *base_addr;
                if let Some(s) = self.data.get_mut(addr.segment_index as usize) {
                    s.reserve_exact(data_segment.len())
                }
                for cell in data_segment {
                    if let Some(v) = cell.get_value() {
                        // Rely on Memory::insert to catch memory inconsistencies
                        self.insert(addr, v)?;
                        // If the cell is accessed, mark the relocated one as accessed too
                        if cell.is_accessed() {
                            self.mark_as_accessed(addr)
                        }
                    }
                    addr = (addr + 1)?;
                }
            }
        }
        self.relocation_rules.clear();
        Ok(())
    }
    /// Add a new relocation rule.
    ///
    /// When using feature "extensive_hints" the destination is allowed to be an Integer (via
    /// MaybeRelocatable). Relocating memory to anything other than a `Relocatable` is generally
    /// not useful, but it does make the implementation consistent with the pythonic version.
    ///
    /// Will return an error if any of the following conditions are not met:
    ///   - Source address's segment must be negative (temporary).
    ///   - Source address's offset must be zero.
    ///   - There shouldn't already be relocation at the source segment.
    #[cfg(not(feature = "extensive_hints"))]
    pub(crate) fn add_relocation_rule(
        &mut self,
        src_ptr: Relocatable,
        dst_ptr: Relocatable,
    ) -> Result<(), MemoryError> {
        if src_ptr.segment_index >= 0 {
            return Err(MemoryError::AddressNotInTemporarySegment(
                src_ptr.segment_index,
            ));
        }
        if src_ptr.offset != 0 {
            return Err(MemoryError::NonZeroOffset(src_ptr.offset));
        }

        // Adjust the segment index to begin at zero, as per the struct field's
        // comment.
        let segment_index = -(src_ptr.segment_index + 1) as usize;
        if self.relocation_rules.contains_key(&segment_index) {
            return Err(MemoryError::DuplicatedRelocation(src_ptr.segment_index));
        }

        self.relocation_rules.insert(segment_index, dst_ptr);
        Ok(())
    }
    #[cfg(feature = "extensive_hints")]
    pub(crate) fn add_relocation_rule(
        &mut self,
        src_ptr: Relocatable,
        dst: MaybeRelocatable,
    ) -> Result<(), MemoryError> {
        if src_ptr.segment_index >= 0 {
            return Err(MemoryError::AddressNotInTemporarySegment(
                src_ptr.segment_index,
            ));
        }
        if src_ptr.offset != 0 {
            return Err(MemoryError::NonZeroOffset(src_ptr.offset));
        }

        // Adjust the segment index to begin at zero, as per the struct field's
        // comment.
        let segment_index = -(src_ptr.segment_index + 1) as usize;
        if self.relocation_rules.contains_key(&segment_index) {
            return Err(MemoryError::DuplicatedRelocation(src_ptr.segment_index));
        }

        self.relocation_rules.insert(segment_index, dst);
        Ok(())
    }

    /// Gets the value from memory address as a Felt252 value.
    /// Returns an Error if the value at the memory address is missing or not a Felt252.
    pub fn get_integer(&self, key: Relocatable) -> Result<Cow<Felt252>, MemoryError> {
        match self
            .get(&key)
            .ok_or_else(|| MemoryError::UnknownMemoryCell(Box::new(key)))?
        {
            Cow::Borrowed(MaybeRelocatable::Int(int)) => Ok(Cow::Borrowed(int)),
            Cow::Owned(MaybeRelocatable::Int(int)) => Ok(Cow::Owned(int)),
            _ => Err(MemoryError::ExpectedInteger(Box::new(key))),
        }
    }

    /// Gets a u32 value from memory address.
    /// Returns an Error if the value at the memory address is missing or not a u32.
    pub fn get_u32(&self, key: Relocatable) -> Result<u32, MemoryError> {
        let felt = self.get_integer(key)?.into_owned();
        felt.to_u32()
            .ok_or_else(|| MemoryError::Math(MathError::Felt252ToU32Conversion(Box::new(felt))))
    }

    /// Gets the value from memory address as a usize.
    /// Returns an Error if the value at the memory address is missing not a Felt252, or can't be converted to usize.
    pub fn get_usize(&self, key: Relocatable) -> Result<usize, MemoryError> {
        let felt = self.get_integer(key)?.into_owned();
        felt.to_usize()
            .ok_or_else(|| MemoryError::Math(MathError::Felt252ToUsizeConversion(Box::new(felt))))
    }

    /// Gets the value from memory address as a Relocatable value.
    /// Returns an Error if the value at the memory address is missing or not a Relocatable.
    pub fn get_relocatable(&self, key: Relocatable) -> Result<Relocatable, MemoryError> {
        match self
            .get(&key)
            .ok_or_else(|| MemoryError::UnknownMemoryCell(Box::new(key)))?
        {
            Cow::Borrowed(MaybeRelocatable::RelocatableValue(rel)) => Ok(*rel),
            Cow::Owned(MaybeRelocatable::RelocatableValue(rel)) => Ok(rel),
            _ => Err(MemoryError::ExpectedRelocatable(Box::new(key))),
        }
    }

    /// Gets the value from memory address as a MaybeRelocatable value.
    /// Returns an Error if the value at the memory address is missing or not a MaybeRelocatable.
    pub fn get_maybe_relocatable(&self, key: Relocatable) -> Result<MaybeRelocatable, MemoryError> {
        match self
            .get(&key)
            .ok_or_else(|| MemoryError::UnknownMemoryCell(Box::new(key)))?
        {
            // Note: the `Borrowed` variant will never occur.
            Cow::Borrowed(maybe_rel) => Ok(maybe_rel.clone()),
            Cow::Owned(maybe_rel) => Ok(maybe_rel),
        }
    }

    /// Inserts a value into memory
    /// Returns an error if the memory cell asignment is invalid
    pub fn insert_value<T: Into<MaybeRelocatable>>(
        &mut self,
        key: Relocatable,
        val: T,
    ) -> Result<(), MemoryError> {
        self.insert(key, &val.into())
    }

    pub fn add_validation_rule(&mut self, segment_index: usize, rule: ValidationRule) {
        if segment_index >= self.validation_rules.len() {
            // Fill gaps
            self.validation_rules
                .resize_with(segment_index + 1, || None);
        }
        self.validation_rules.insert(segment_index, Some(rule));
    }

    fn validate_memory_cell(&mut self, addr: Relocatable) -> Result<(), MemoryError> {
        if let Some(Some(rule)) = addr
            .segment_index
            .to_usize()
            .and_then(|x| self.validation_rules.get(x))
        {
            if !self.validated_addresses.contains(&addr) {
                self.validated_addresses
                    .extend(rule.0(self, addr)?.as_slice());
            }
        }
        Ok(())
    }

    ///Applies validation_rules to the current memory
    pub fn validate_existing_memory(&mut self) -> Result<(), MemoryError> {
        for (index, rule) in self.validation_rules.iter().enumerate() {
            if index >= self.data.len() {
                continue;
            }
            let Some(rule) = rule else {
                continue;
            };
            for offset in 0..self.data[index].len() {
                let addr = Relocatable::from((index as isize, offset));
                if !self.validated_addresses.contains(&addr) {
                    self.validated_addresses
                        .extend(rule.0(self, addr)?.as_slice());
                }
            }
        }
        Ok(())
    }

    /// Compares two ranges of values in memory of length `len`
    /// Returns the ordering and the first relative position at which they differ
    /// Special cases:
    /// - `lhs` exists in memory but `rhs` doesn't -> (Ordering::Greater, 0)
    /// - `rhs` exists in memory but `lhs` doesn't -> (Ordering::Less, 0)
    /// - None of `lhs` or `rhs` exist in memory -> (Ordering::Equal, 0)
    ///   Everything else behaves much like `memcmp` in C.
    ///   This is meant as an optimization for hints to avoid allocations.
    pub(crate) fn memcmp(
        &self,
        lhs: Relocatable,
        rhs: Relocatable,
        len: usize,
    ) -> (Ordering, usize) {
        let get_segment = |idx: isize| {
            if idx.is_negative() {
                self.temp_data.get(-(idx + 1) as usize)
            } else {
                self.data.get(idx as usize)
            }
        };
        match (
            get_segment(lhs.segment_index),
            get_segment(rhs.segment_index),
        ) {
            (None, None) => {
                return (Ordering::Equal, 0);
            }
            (Some(_), None) => {
                return (Ordering::Greater, 0);
            }
            (None, Some(_)) => {
                return (Ordering::Less, 0);
            }
            (Some(lhs_segment), Some(rhs_segment)) => {
                let (lhs_start, rhs_start) = (lhs.offset, rhs.offset);
                for i in 0..len {
                    let (lhs, rhs) = (
                        lhs_segment.get(lhs_start + i),
                        rhs_segment.get(rhs_start + i),
                    );
                    let ord = lhs.cmp(&rhs);
                    if ord == Ordering::Equal {
                        continue;
                    }
                    return (ord, i);
                }
            }
        };
        (Ordering::Equal, len)
    }

    /// Compares two ranges of values in memory of length `len`
    /// Returns the ordering and the first relative position at which they differ
    /// Special cases:
    /// - `lhs` exists in memory but `rhs` doesn't -> (Ordering::Greater, 0)
    /// - `rhs` exists in memory but `lhs` doesn't -> (Ordering::Less, 0)
    /// - None of `lhs` or `rhs` exist in memory -> (Ordering::Equal, 0)
    ///   Everything else behaves much like `memcmp` in C.
    ///   This is meant as an optimization for hints to avoid allocations.
    pub(crate) fn mem_eq(&self, lhs: Relocatable, rhs: Relocatable, len: usize) -> bool {
        if lhs == rhs {
            return true;
        }
        let get_segment = |idx: isize| {
            if idx.is_negative() {
                self.temp_data.get(-(idx + 1) as usize)
            } else {
                self.data.get(idx as usize)
            }
        };
        match (
            get_segment(lhs.segment_index).and_then(|s| s.get(lhs.offset..)),
            get_segment(rhs.segment_index).and_then(|s| s.get(rhs.offset..)),
        ) {
            (Some(lhs), Some(rhs)) => {
                let (lhs_len, rhs_len) = (lhs.len().min(len), rhs.len().min(len));
                if lhs_len != rhs_len {
                    return false;
                }
                lhs[..lhs_len] == rhs[..rhs_len]
            }
            (None, None) => true,
            _ => false,
        }
    }

    /// Gets a range of memory values from addr to addr + size
    /// The outputed range may contain gaps if the original memory has them
    pub fn get_range(&self, addr: Relocatable, size: usize) -> Vec<Option<Cow<MaybeRelocatable>>> {
        let mut values = Vec::new();

        for i in 0..size {
            values.push((addr + i).ok().and_then(|x| self.get(&x)));
        }

        values
    }

    /// Gets a range of memory values from addr to addr + size
    /// Fails if there if any of the values inside the range is missing (memory gap)
    pub fn get_continuous_range(
        &self,
        addr: Relocatable,
        size: usize,
    ) -> Result<Vec<MaybeRelocatable>, MemoryError> {
        let mut values = Vec::with_capacity(size);

        for i in 0..size {
            values.push(match self.get(&(addr + i)?) {
                Some(elem) => elem.into_owned(),
                None => return Err(MemoryError::GetRangeMemoryGap(Box::new((addr, size)))),
            });
        }

        Ok(values)
    }

    /// Gets a range of Felt252 memory values from addr to addr + size
    /// Fails if there if any of the values inside the range is missing (memory gap),
    /// or is not a Felt252
    pub fn get_integer_range(
        &self,
        addr: Relocatable,
        size: usize,
    ) -> Result<Vec<Cow<Felt252>>, MemoryError> {
        let mut values = Vec::new();

        for i in 0..size {
            values.push(self.get_integer((addr + i)?)?);
        }

        Ok(values)
    }

    /// Gets a range of u32 memory values from addr to addr + size
    /// Fails if any of the values inside the range is missing (memory gap) or is not a u32
    pub fn get_u32_range(&self, addr: Relocatable, size: usize) -> Result<Vec<u32>, MemoryError> {
        let mut values = Vec::new();

        for i in 0..size {
            values.push(self.get_u32((addr + i)?)?);
        }

        Ok(values)
    }

    fn get_cell(&self, addr: Relocatable) -> Option<&MemoryCell> {
        let (i, j) = from_relocatable_to_indexes(addr);
        let data = if addr.segment_index < 0 {
            &self.temp_data
        } else {
            &self.data
        };
        data.get(i)?.get(j)
    }

<<<<<<< HEAD
=======
    #[cfg(test)]
    pub(crate) fn get_cell_for_testing(&self, addr: Relocatable) -> Option<&MemoryCell> {
        self.get_cell(addr)
    }

>>>>>>> 08edc6f5
    pub fn is_accessed(&self, addr: &Relocatable) -> Result<bool, MemoryError> {
        Ok(self
            .get_cell(*addr)
            .ok_or(MemoryError::UnknownMemoryCell(Box::new(*addr)))?
            .is_accessed())
    }

    pub fn mark_as_accessed(&mut self, addr: Relocatable) {
        let (i, j) = from_relocatable_to_indexes(addr);
        let data = if addr.segment_index < 0 {
            &mut self.temp_data
        } else {
            &mut self.data
        };
        let cell = data.get_mut(i).and_then(|x| x.get_mut(j));
        if let Some(cell) = cell {
            cell.mark_accessed()
        }
    }

    pub fn get_amount_of_accessed_addresses_for_segment(
        &self,
        segment_index: usize,
    ) -> Option<usize> {
        let segment = self.data.get(segment_index)?;
        Some(
            segment
                .iter()
                .filter(|x| x.is_some() && x.is_accessed())
                .count(),
        )
    }

    // Inserts a value into memory & inmediately marks it as accessed if insertion was succesful
    // Used by ModBuiltinRunner, as it accesses memory outside of it's segment when operating
    pub(crate) fn insert_as_accessed<V>(
        &mut self,
        key: Relocatable,
        val: V,
    ) -> Result<(), MemoryError>
    where
        MaybeRelocatable: From<V>,
    {
        self.insert(key, val)?;
        self.mark_as_accessed(key);
        Ok(())
    }
}

impl From<&Memory> for CairoPieMemory {
    fn from(mem: &Memory) -> CairoPieMemory {
        let mut pie_memory = Vec::default();
        for (i, segment) in mem.data.iter().enumerate() {
            for (j, cell) in segment.iter().enumerate() {
                if let Some(value) = cell.get_value() {
                    pie_memory.push(((i, j), value))
                }
            }
        }
        CairoPieMemory(pie_memory)
    }
}

impl fmt::Display for Memory {
    fn fmt(&self, f: &mut fmt::Formatter) -> fmt::Result {
        for (i, segment) in self.temp_data.iter().enumerate() {
            for (j, cell) in segment.iter().enumerate() {
                if let Some(elem) = cell.get_value() {
                    let temp_segment = i + 1;
                    writeln!(f, "(-{temp_segment},{j}) : {elem}")?;
                }
            }
        }
        for (i, segment) in self.data.iter().enumerate() {
            for (j, cell) in segment.iter().enumerate() {
                if let Some(elem) = cell.get_value() {
                    writeln!(f, "({i},{j}) : {elem}")?;
                }
            }
        }
        Ok(())
    }
}

/// Applies `relocation_rules` to a value
pub(crate) trait RelocateValue<'a, Input: 'a, Output: 'a> {
    fn relocate_value(&self, value: Input) -> Result<Output, MemoryError>;
}

#[cfg(not(feature = "extensive_hints"))]
impl RelocateValue<'_, Relocatable, Relocatable> for Memory {
    fn relocate_value(&self, addr: Relocatable) -> Result<Relocatable, MemoryError> {
        if addr.segment_index < 0 {
            // Adjust the segment index to begin at zero, as per the struct field's
            // comment.
            if let Some(x) = self
                .relocation_rules
                .get(&(-(addr.segment_index + 1) as usize))
            {
                return (*x + addr.offset).map_err(MemoryError::Math);
            }
        }
        Ok(addr)
    }
}
#[cfg(feature = "extensive_hints")]
impl RelocateValue<'_, Relocatable, MaybeRelocatable> for Memory {
    fn relocate_value(&self, addr: Relocatable) -> Result<MaybeRelocatable, MemoryError> {
        if addr.segment_index < 0 {
            // Adjust the segment index to begin at zero, as per the struct field's
            // comment.
            if let Some(x) = self
                .relocation_rules
                .get(&(-(addr.segment_index + 1) as usize))
            {
                return Ok(match x {
                    MaybeRelocatable::RelocatableValue(r) => {
                        (*r + addr.offset).map_err(MemoryError::Math)?.into()
                    }
                    MaybeRelocatable::Int(i) => i.into(),
                });
            }
        }
        Ok(addr.into())
    }
}

impl<'a> RelocateValue<'a, &'a Felt252, &'a Felt252> for Memory {
    fn relocate_value(&self, value: &'a Felt252) -> Result<&'a Felt252, MemoryError> {
        Ok(value)
    }
}

impl<'a> RelocateValue<'a, &'a MaybeRelocatable, Cow<'a, MaybeRelocatable>> for Memory {
    fn relocate_value(
        &self,
        value: &'a MaybeRelocatable,
    ) -> Result<Cow<'a, MaybeRelocatable>, MemoryError> {
        Ok(match value {
            MaybeRelocatable::Int(_) => Cow::Borrowed(value),
            MaybeRelocatable::RelocatableValue(addr) => {
                #[cfg(not(feature = "extensive_hints"))]
                let v = self.relocate_value(*addr)?.into();
                #[cfg(feature = "extensive_hints")]
                let v = self.relocate_value(*addr)?;

                Cow::Owned(v)
            }
        })
    }
}

impl Default for Memory {
    fn default() -> Self {
        Self::new()
    }
}

#[cfg(test)]
mod memory_tests {

    use super::*;
    use crate::{
        felt_hex, relocatable,
        utils::test_utils::*,
        vm::{
            runners::builtin_runner::{
                RangeCheckBuiltinRunner, SignatureBuiltinRunner, RC_N_PARTS_STANDARD,
            },
            vm_memory::memory_segments::MemorySegmentManager,
        },
    };
    use assert_matches::assert_matches;

    use crate::vm::errors::memory_errors::MemoryError;

    use crate::utils::test_utils::memory_from_memory;
    use crate::utils::test_utils::memory_inner;

    #[cfg(target_arch = "wasm32")]
    use wasm_bindgen_test::*;

    #[test]
    #[cfg_attr(target_arch = "wasm32", wasm_bindgen_test)]
    fn insert_and_get_succesful() {
        let key = Relocatable::from((0, 0));
        let val = MaybeRelocatable::from(Felt252::from(5_u64));
        let mut memory = Memory::new();
        memory.data.push(Vec::new());
        memory.insert(key, &val).unwrap();
        assert_eq!(
            memory.get(&key).unwrap().as_ref(),
            &MaybeRelocatable::from(Felt252::from(5_u64))
        );
    }

    #[test]
    #[cfg_attr(target_arch = "wasm32", wasm_bindgen_test)]
    fn get_valuef_from_temp_segment() {
        let mut memory = Memory::new();
        memory.temp_data = vec![vec![
            MemoryCell::NONE,
            MemoryCell::NONE,
            MemoryCell::new(mayberelocatable!(8)),
        ]];
        assert_eq!(
            memory.get(&mayberelocatable!(-1, 2)).unwrap().as_ref(),
            &mayberelocatable!(8),
        );
    }

    #[test]
    #[cfg_attr(target_arch = "wasm32", wasm_bindgen_test)]
    fn insert_value_in_temp_segment() {
        let key = Relocatable::from((-1, 3));
        let val = MaybeRelocatable::from(Felt252::from(8_u64));
        let mut memory = Memory::new();
        memory.temp_data.push(Vec::new());
        memory.insert(key, &val).unwrap();
        assert_eq!(
            memory.temp_data[0][3],
            MemoryCell::new(MaybeRelocatable::from(Felt252::from(8_u64)))
        );
    }

    #[test]
    #[cfg_attr(target_arch = "wasm32", wasm_bindgen_test)]
    fn insert_and_get_from_temp_segment_succesful() {
        let key = Relocatable::from((-1, 0));
        let val = MaybeRelocatable::from(Felt252::from(5_u64));
        let mut memory = Memory::new();
        memory.temp_data.push(Vec::new());
        memory.insert(key, &val).unwrap();
        assert_eq!(
            memory.get(&key).unwrap().as_ref(),
            &MaybeRelocatable::from(Felt252::from(5_u64)),
        );
    }

    #[test]
    #[cfg_attr(target_arch = "wasm32", wasm_bindgen_test)]
    fn insert_and_get_from_temp_segment_failed() {
        let key = relocatable!(-1, 1);
        let mut memory = Memory::new();
        memory.temp_data = vec![vec![
            MemoryCell::NONE,
            MemoryCell::new(mayberelocatable!(8)),
        ]];
        assert_eq!(
            memory.insert(key, &mayberelocatable!(5)),
            Err(MemoryError::InconsistentMemory(Box::new((
                relocatable!(-1, 1),
                mayberelocatable!(8),
                mayberelocatable!(5)
            ))))
        );
    }

    #[test]
    #[cfg_attr(target_arch = "wasm32", wasm_bindgen_test)]
    fn get_non_allocated_memory() {
        let key = Relocatable::from((0, 0));
        let memory = Memory::new();
        assert_eq!(memory.get(&key), None);
    }

    #[test]
    #[cfg_attr(target_arch = "wasm32", wasm_bindgen_test)]
    fn get_non_existant_element() {
        let key = Relocatable::from((0, 0));
        let memory = Memory::new();
        assert_eq!(memory.get(&key), None);
    }

    #[test]
    #[cfg_attr(target_arch = "wasm32", wasm_bindgen_test)]
    fn insert_non_allocated_memory() {
        let key = Relocatable::from((0, 0));
        let val = MaybeRelocatable::from(Felt252::from(5_u64));
        let mut memory = Memory::new();
        let error = memory.insert(key, &val);
        assert_eq!(
            error,
            Err(MemoryError::UnallocatedSegment(Box::new((0, 0))))
        );
    }

    #[test]
    #[cfg_attr(target_arch = "wasm32", wasm_bindgen_test)]
    fn insert_inconsistent_memory() {
        let key = Relocatable::from((0, 0));
        let val_a = MaybeRelocatable::from(Felt252::from(5_u64));
        let val_b = MaybeRelocatable::from(Felt252::from(6_u64));
        let mut memory = Memory::new();
        memory.data.push(Vec::new());
        memory
            .insert(key, &val_a)
            .expect("Unexpected memory insert fail");
        let error = memory.insert(key, &val_b);
        assert_eq!(
            error,
            Err(MemoryError::InconsistentMemory(Box::new((
                key, val_a, val_b
            ))))
        );
    }

    #[test]
    #[cfg_attr(target_arch = "wasm32", wasm_bindgen_test)]
    fn insert_non_contiguous_element() {
        let key_a = Relocatable::from((0, 0));
        let key_b = Relocatable::from((0, 2));
        let val = MaybeRelocatable::from(Felt252::from(5_u64));
        let mut memory = Memory::new();
        memory.data.push(Vec::new());
        memory.insert(key_a, &val).unwrap();
        memory.insert(key_b, &val).unwrap();
        assert_eq!(memory.get(&key_b).unwrap().as_ref(), &val);
    }

    #[test]
    #[cfg_attr(target_arch = "wasm32", wasm_bindgen_test)]
    fn insert_non_contiguous_element_memory_gaps_none() {
        let key_a = Relocatable::from((0, 0));
        let key_b = Relocatable::from((0, 5));
        let val = MaybeRelocatable::from(Felt252::from(5_u64));
        let mut memory = Memory::new();
        memory.data.push(Vec::new());
        memory.insert(key_a, &val).unwrap();
        memory.insert(key_b, &val).unwrap();
        assert_eq!(memory.get(&key_b).unwrap().as_ref(), &val);
        assert_eq!(memory.get(&MaybeRelocatable::from((0, 1))), None);
        assert_eq!(memory.get(&MaybeRelocatable::from((0, 2))), None);
        assert_eq!(memory.get(&MaybeRelocatable::from((0, 3))), None);
        assert_eq!(memory.get(&MaybeRelocatable::from((0, 4))), None);
    }

    #[test]
    #[cfg_attr(target_arch = "wasm32", wasm_bindgen_test)]
    fn validate_existing_memory_for_range_check_within_bounds() {
        let mut builtin = RangeCheckBuiltinRunner::<RC_N_PARTS_STANDARD>::new(Some(8), true);
        let mut segments = MemorySegmentManager::new();
        builtin.initialize_segments(&mut segments);
        builtin.add_validation_rule(&mut segments.memory);
        for _ in 0..3 {
            segments.add();
        }

        segments
            .memory
            .insert(
                Relocatable::from((0, 0)),
                &MaybeRelocatable::from(Felt252::from(45_u64)),
            )
            .unwrap();
        segments.memory.validate_existing_memory().unwrap();
        assert!(segments
            .memory
            .validated_addresses
            .contains(&Relocatable::from((0, 0))));
    }

    #[test]
    #[cfg_attr(target_arch = "wasm32", wasm_bindgen_test)]
    fn validate_existing_memory_for_range_check_outside_bounds() {
        let mut builtin = RangeCheckBuiltinRunner::<RC_N_PARTS_STANDARD>::new(Some(8), true);
        let mut segments = MemorySegmentManager::new();
        segments.add();
        builtin.initialize_segments(&mut segments);
        segments
            .memory
            .insert(
                Relocatable::from((1, 0)),
                &MaybeRelocatable::from(Felt252::from(-10)),
            )
            .unwrap();
        builtin.add_validation_rule(&mut segments.memory);
        let error = segments.memory.validate_existing_memory();
        assert_eq!(
            error,
            Err(MemoryError::RangeCheckNumOutOfBounds(Box::new((
                Felt252::from(-10),
                Felt252::TWO.pow(128_u128)
            ))))
        );
    }

    #[test]
    #[cfg_attr(target_arch = "wasm32", wasm_bindgen_test)]
    fn validate_existing_memory_for_invalid_signature() {
        let mut builtin = SignatureBuiltinRunner::new(Some(512), true);
        let mut segments = MemorySegmentManager::new();
        builtin.initialize_segments(&mut segments);
        segments.memory = memory![
            (
                (0, 0),
                (
                    "874739451078007766457464989774322083649278607533249481151382481072868806602",
                    10
                )
            ),
            (
                (0, 1),
                (
                    "-1472574760335685482768423018116732869320670550222259018541069375211356613248",
                    10
                )
            )
        ];
        builtin.add_validation_rule(&mut segments.memory);
        let error = segments.memory.validate_existing_memory();
        assert_eq!(
            error,
            Err(MemoryError::SignatureNotFound(Box::new((0, 0).into())))
        );
    }

    #[test]
    #[cfg_attr(target_arch = "wasm32", wasm_bindgen_test)]
    fn validate_existing_memory_for_valid_signature() {
        let mut builtin = SignatureBuiltinRunner::new(Some(512), true);

        let signature_r =
            felt_hex!("0x411494b501a98abd8262b0da1351e17899a0c4ef23dd2f96fec5ba847310b20");
        let signature_s =
            felt_hex!("0x405c3191ab3883ef2b763af35bc5f5d15b3b4e99461d70e84c654a351a7c81b");

        builtin
            .add_signature(Relocatable::from((1, 0)), &(signature_r, signature_s))
            .unwrap();

        let mut segments = MemorySegmentManager::new();

        segments.memory = memory![
            (
                (1, 0),
                (
                    "874739451078007766457464989774322083649278607533249481151382481072868806602",
                    10
                )
            ),
            ((1, 1), 2)
        ];

        builtin.initialize_segments(&mut segments);

        builtin.add_validation_rule(&mut segments.memory);

        let result = segments.memory.validate_existing_memory();

        assert_eq!(result, Ok(()))
    }

    #[test]
    #[cfg_attr(target_arch = "wasm32", wasm_bindgen_test)]
    fn validate_existing_memory_for_range_check_relocatable_value() {
        let mut builtin = RangeCheckBuiltinRunner::<RC_N_PARTS_STANDARD>::new(Some(8), true);
        let mut segments = MemorySegmentManager::new();
        builtin.initialize_segments(&mut segments);
        segments.memory = memory![((0, 0), (0, 4))];
        builtin.add_validation_rule(&mut segments.memory);
        let error = segments.memory.validate_existing_memory();
        assert_eq!(
            error,
            Err(MemoryError::RangeCheckFoundNonInt(Box::new(relocatable!(
                0, 0
            ))))
        );
    }

    #[test]
    #[cfg_attr(target_arch = "wasm32", wasm_bindgen_test)]
    fn validate_existing_memory_for_range_check_out_of_bounds_diff_segment() {
        let mut builtin = RangeCheckBuiltinRunner::<RC_N_PARTS_STANDARD>::new(Some(8), true);
        let mut segments = MemorySegmentManager::new();
        segments.memory = Memory::new();
        segments.add();
        builtin.initialize_segments(&mut segments);
        segments
            .memory
            .insert(
                Relocatable::from((0, 0)),
                &MaybeRelocatable::from(Felt252::from(-45_i128)),
            )
            .unwrap();
        builtin.add_validation_rule(&mut segments.memory);
        assert_eq!(segments.memory.validate_existing_memory(), Ok(()));
    }

    #[test]
    #[cfg_attr(target_arch = "wasm32", wasm_bindgen_test)]
    fn get_integer_valid() {
        let memory = memory![((0, 0), 10)];
        assert_eq!(
            memory
                .get_integer(Relocatable::from((0, 0)))
                .unwrap()
                .as_ref(),
            &Felt252::from(10)
        );
    }

    #[test]
    #[cfg_attr(target_arch = "wasm32", wasm_bindgen_test)]
    fn get_integer_invalid_expected_integer() {
        let mut segments = MemorySegmentManager::new();
        segments.add();
        segments
            .memory
            .insert(Relocatable::from((0, 0)), &MaybeRelocatable::from((0, 10)))
            .unwrap();
        assert_matches!(
            segments.memory.get_integer(Relocatable::from((0, 0))),
            Err(MemoryError::ExpectedInteger(
                bx
            )) if *bx == Relocatable::from((0, 0))
        );
    }

    #[test]
    #[cfg_attr(target_arch = "wasm32", wasm_bindgen_test)]
    fn get_u32_too_big() {
        let mut segments = MemorySegmentManager::new();
        segments.add();
        segments
            .memory
            .insert(Relocatable::from((0, 0)), &Felt252::from(1_u64 << 32))
            .unwrap();
        assert_matches!(
            segments.memory.get_u32(Relocatable::from((0, 0))),
            Err(MemoryError::Math(MathError::Felt252ToU32Conversion(
                bx
            ))) if *bx == Felt252::from(1_u64 << 32)
        );
    }

    #[test]
    #[cfg_attr(target_arch = "wasm32", wasm_bindgen_test)]
    fn get_maybe_relocatable_valid_relocatable() {
        let memory = memory![((0, 0), (1, 0))];
        assert_eq!(
            memory
                .get_maybe_relocatable(Relocatable::from((0, 0)))
                .unwrap(),
            Relocatable::from((1, 0)).into()
        );
    }

    #[test]
    fn get_maybe_relocatable_valid_integer() {
        let memory = memory![((0, 0), 10)];
        assert_eq!(
            memory
                .get_maybe_relocatable(Relocatable::from((0, 0)))
                .unwrap(),
            10.into()
        );
    }

    #[test]
    #[cfg_attr(target_arch = "wasm32", wasm_bindgen_test)]
    fn default_memory() {
        let mem: Memory = Default::default();
        assert_eq!(mem.data.len(), 0);
    }

    #[test]
    #[cfg_attr(target_arch = "wasm32", wasm_bindgen_test)]
    fn insert_and_get_temporary_succesful() {
        let mut memory = Memory::new();
        memory.temp_data.push(Vec::new());

        let key = Relocatable::from((-1, 0));
        let val = MaybeRelocatable::from(Felt252::from(5));
        memory.insert(key, &val).unwrap();

        assert_eq!(memory.get(&key).unwrap().as_ref(), &val);
    }

    #[test]
    #[cfg_attr(target_arch = "wasm32", wasm_bindgen_test)]
    fn add_relocation_rule() {
        let mut memory = Memory::new();

        assert_eq!(
            memory.add_relocation_rule((-1, 0).into(), (1, 2).into()),
            Ok(()),
        );
        assert_eq!(
            memory.add_relocation_rule((-2, 0).into(), (-1, 1).into()),
            Ok(()),
        );
        assert_eq!(
            memory.add_relocation_rule((5, 0).into(), (0, 0).into()),
            Err(MemoryError::AddressNotInTemporarySegment(5)),
        );
        assert_eq!(
            memory.add_relocation_rule((-3, 6).into(), (0, 0).into()),
            Err(MemoryError::NonZeroOffset(6)),
        );
        assert_eq!(
            memory.add_relocation_rule((-1, 0).into(), (0, 0).into()),
            Err(MemoryError::DuplicatedRelocation(-1)),
        );
    }

    #[test]
    #[cfg_attr(target_arch = "wasm32", wasm_bindgen_test)]
    fn relocate_value_bigint() {
        let mut memory = Memory::new();
        memory
            .add_relocation_rule((-1, 0).into(), (2, 0).into())
            .unwrap();
        memory
            .add_relocation_rule((-2, 0).into(), (2, 2).into())
            .unwrap();

        // Test when value is Some(BigInt):
        assert_eq!(
            memory
                .relocate_value(&MaybeRelocatable::Int(Felt252::from(0)))
                .unwrap(),
            Cow::Owned(MaybeRelocatable::Int(Felt252::from(0))),
        );
    }

    #[test]
    #[cfg_attr(target_arch = "wasm32", wasm_bindgen_test)]
    fn relocate_value_mayberelocatable() {
        let mut memory = Memory::new();
        memory
            .add_relocation_rule((-1, 0).into(), (2, 0).into())
            .unwrap();
        memory
            .add_relocation_rule((-2, 0).into(), (2, 2).into())
            .unwrap();

        // Test when value is Some(MaybeRelocatable) with segment_index >= 0:
        assert_eq!(
            memory
                .relocate_value(&MaybeRelocatable::RelocatableValue((0, 0).into()))
                .unwrap(),
            Cow::Owned(MaybeRelocatable::RelocatableValue((0, 0).into())),
        );
        assert_eq!(
            memory
                .relocate_value(&MaybeRelocatable::RelocatableValue((5, 0).into()))
                .unwrap(),
            Cow::Owned(MaybeRelocatable::RelocatableValue((5, 0).into())),
        );
    }

    #[test]
    #[cfg_attr(target_arch = "wasm32", wasm_bindgen_test)]
    fn relocate_value_mayberelocatable_temporary_segment_no_rules() {
        let mut memory = Memory::new();
        memory
            .add_relocation_rule((-1, 0).into(), (2, 0).into())
            .unwrap();
        memory
            .add_relocation_rule((-2, 0).into(), (2, 2).into())
            .unwrap();

        // Test when value is Some(MaybeRelocatable) with segment_index < 0 and
        // there are no applicable relocation rules:
        assert_eq!(
            memory
                .relocate_value(&MaybeRelocatable::RelocatableValue((-5, 0).into()))
                .unwrap(),
            Cow::Owned(MaybeRelocatable::RelocatableValue((-5, 0).into())),
        );
    }

    #[test]
    #[cfg_attr(target_arch = "wasm32", wasm_bindgen_test)]
    fn relocate_value_mayberelocatable_temporary_segment_rules() {
        let mut memory = Memory::new();
        memory
            .add_relocation_rule((-1, 0).into(), (2, 0).into())
            .unwrap();
        memory
            .add_relocation_rule((-2, 0).into(), (2, 2).into())
            .unwrap();

        // Test when value is Some(MaybeRelocatable) with segment_index < 0 and
        // there are applicable relocation rules:
        assert_eq!(
            memory
                .relocate_value(&MaybeRelocatable::RelocatableValue((-1, 0).into()))
                .unwrap(),
            Cow::Owned(MaybeRelocatable::RelocatableValue((2, 0).into())),
        );
        assert_eq!(
            memory
                .relocate_value(&MaybeRelocatable::RelocatableValue((-2, 0).into()))
                .unwrap(),
            Cow::Owned(MaybeRelocatable::RelocatableValue((2, 2).into())),
        );
        assert_eq!(
            memory
                .relocate_value(&MaybeRelocatable::RelocatableValue((-1, 5).into()))
                .unwrap(),
            Cow::Owned(MaybeRelocatable::RelocatableValue((2, 5).into())),
        );
        assert_eq!(
            memory
                .relocate_value(&MaybeRelocatable::RelocatableValue((-2, 5).into()))
                .unwrap(),
            Cow::Owned(MaybeRelocatable::RelocatableValue((2, 7).into())),
        );
    }

    #[test]
    #[cfg_attr(target_arch = "wasm32", wasm_bindgen_test)]
    fn get_range_for_continuous_memory() {
        let memory = memory![((1, 0), 2), ((1, 1), 3), ((1, 2), 4)];

        let value1 = MaybeRelocatable::from(Felt252::from(2));
        let value2 = MaybeRelocatable::from(Felt252::from(3));
        let value3 = MaybeRelocatable::from(Felt252::from(4));

        let expected_vec = vec![
            Some(Cow::Borrowed(&value1)),
            Some(Cow::Borrowed(&value2)),
            Some(Cow::Borrowed(&value3)),
        ];
        assert_eq!(memory.get_range(Relocatable::from((1, 0)), 3), expected_vec);
    }

    #[test]
    #[cfg_attr(target_arch = "wasm32", wasm_bindgen_test)]
    fn get_range_for_non_continuous_memory() {
        let memory = memory![((1, 0), 2), ((1, 1), 3), ((1, 3), 4)];

        let value1 = MaybeRelocatable::from(Felt252::from(2));
        let value2 = MaybeRelocatable::from(Felt252::from(3));
        let value3 = MaybeRelocatable::from(Felt252::from(4));

        let expected_vec = vec![
            Some(Cow::Borrowed(&value1)),
            Some(Cow::Borrowed(&value2)),
            None,
            Some(Cow::Borrowed(&value3)),
        ];
        assert_eq!(memory.get_range(Relocatable::from((1, 0)), 4), expected_vec);
    }

    #[test]
    #[cfg_attr(target_arch = "wasm32", wasm_bindgen_test)]
    fn get_continuous_range_for_continuous_memory() {
        let memory = memory![((1, 0), 2), ((1, 1), 3), ((1, 2), 4)];

        let value1 = MaybeRelocatable::from(Felt252::from(2));
        let value2 = MaybeRelocatable::from(Felt252::from(3));
        let value3 = MaybeRelocatable::from(Felt252::from(4));

        let expected_vec = vec![value1, value2, value3];
        assert_eq!(
            memory.get_continuous_range(Relocatable::from((1, 0)), 3),
            Ok(expected_vec)
        );
    }

    #[test]
    #[cfg_attr(target_arch = "wasm32", wasm_bindgen_test)]
    fn get_continuous_range_for_non_continuous_memory() {
        let memory = memory![((1, 0), 2), ((1, 1), 3), ((1, 3), 4)];

        assert_eq!(
            memory.get_continuous_range(Relocatable::from((1, 0)), 3),
            Err(MemoryError::GetRangeMemoryGap(Box::new(((1, 0).into(), 3))))
        );
    }

    #[test]
    #[cfg_attr(target_arch = "wasm32", wasm_bindgen_test)]
    fn get_u32_range_ok() {
        let memory = memory![((0, 0), 0), ((0, 1), 1), ((0, 2), 4294967295), ((0, 3), 3)];
        let expected_vector = vec![1, 4294967295];
        assert_eq!(memory.get_u32_range((0, 1).into(), 2), Ok(expected_vector));
    }

    #[test]
    #[cfg_attr(target_arch = "wasm32", wasm_bindgen_test)]
    fn get_u32_range_relocatable() {
        let memory = memory![((0, 0), 0), ((0, 1), 1), ((0, 2), (0, 0)), ((0, 3), 3)];
        assert_matches!(memory.get_u32_range((0, 1).into(), 2), Err(MemoryError::ExpectedInteger(bx)) if *bx == (0, 2).into());
    }

    #[test]
    #[cfg_attr(target_arch = "wasm32", wasm_bindgen_test)]
    fn get_u32_range_over_32_bits() {
        let memory = memory![((0, 0), 0), ((0, 1), 1), ((0, 2), 4294967296), ((0, 3), 3)];
        assert_matches!(memory.get_u32_range((0, 1).into(), 2), Err(MemoryError::Math(MathError::Felt252ToU32Conversion(bx))) if *bx == Felt252::from(4294967296_u64));
    }

    #[test]
    #[cfg_attr(target_arch = "wasm32", wasm_bindgen_test)]
    fn get_u32_range_memory_gap() {
        let memory = memory![((0, 0), 0), ((0, 1), 1), ((0, 3), 3)];
        assert_matches!(memory.get_u32_range((0, 1).into(), 3), Err(MemoryError::UnknownMemoryCell(bx)) if *bx == (0, 2).into());
    }

    /// Test that relocate_memory() works when there are no relocation rules.
    #[test]
    #[cfg_attr(target_arch = "wasm32", wasm_bindgen_test)]
    fn relocate_memory_empty_relocation_rules() {
        let mut memory = memory![((0, 0), 1), ((0, 1), 2), ((0, 2), 3)];

        assert_eq!(memory.relocate_memory(), Ok(()));
        check_memory!(memory, ((0, 0), 1), ((0, 1), 2), ((0, 2), 3));
    }

    #[test]
    #[cfg_attr(target_arch = "wasm32", wasm_bindgen_test)]
    fn relocate_memory_new_segment_with_gap() {
        let mut memory = memory![
            ((0, 0), 1),
            ((0, 1), (-1, 0)),
            ((0, 2), 3),
            ((1, 0), (-1, 1)),
            ((1, 1), 5),
            ((1, 2), (-1, 2)),
            ((-1, 0), 7),
            ((-1, 1), 8),
            ((-1, 2), 9)
        ];
        memory
            .add_relocation_rule((-1, 0).into(), (2, 1).into())
            .unwrap();
        memory.data.push(vec![]);

        assert_eq!(memory.relocate_memory(), Ok(()));
        check_memory!(
            memory,
            ((0, 0), 1),
            ((0, 1), (2, 1)),
            ((0, 2), 3),
            ((1, 0), (2, 2)),
            ((1, 1), 5),
            ((1, 2), (2, 3)),
            ((2, 1), 7),
            ((2, 2), 8),
            ((2, 3), 9)
        );
        assert!(memory.temp_data.is_empty());
    }

    #[test]
    #[cfg_attr(target_arch = "wasm32", wasm_bindgen_test)]
    fn relocate_memory_new_segment() {
        let mut memory = memory![
            ((0, 0), 1),
            ((0, 1), (-1, 0)),
            ((0, 2), 3),
            ((1, 0), (-1, 1)),
            ((1, 1), 5),
            ((1, 2), (-1, 2)),
            ((-1, 0), 7),
            ((-1, 1), 8),
            ((-1, 2), 9)
        ];
        memory
            .add_relocation_rule((-1, 0).into(), (2, 0).into())
            .unwrap();
        memory.data.push(vec![]);

        assert_eq!(memory.relocate_memory(), Ok(()));

        check_memory!(
            memory,
            ((0, 0), 1),
            ((0, 1), (2, 0)),
            ((0, 2), 3),
            ((1, 0), (2, 1)),
            ((1, 1), 5),
            ((1, 2), (2, 2)),
            ((2, 0), 7),
            ((2, 1), 8),
            ((2, 2), 9)
        );
        assert!(memory.temp_data.is_empty());
    }

    #[test]
    #[cfg_attr(target_arch = "wasm32", wasm_bindgen_test)]
    fn relocate_memory_new_segment_unallocated() {
        let mut memory = memory![
            ((0, 0), 1),
            ((0, 1), (-1, 0)),
            ((0, 2), 3),
            ((1, 0), (-1, 1)),
            ((1, 1), 5),
            ((1, 2), (-1, 2)),
            ((-1, 0), 7),
            ((-1, 1), 8),
            ((-1, 2), 9)
        ];
        memory
            .add_relocation_rule((-1, 0).into(), (2, 0).into())
            .unwrap();

        assert_eq!(
            memory.relocate_memory(),
            Err(MemoryError::UnallocatedSegment(Box::new((2, 2))))
        );
    }

    #[test]
    #[cfg_attr(target_arch = "wasm32", wasm_bindgen_test)]
    fn relocate_memory_into_existing_segment() {
        let mut memory = memory![
            ((0, 0), 1),
            ((0, 1), (-1, 0)),
            ((0, 2), 3),
            ((1, 0), (-1, 1)),
            ((1, 1), 5),
            ((1, 2), (-1, 2)),
            ((-1, 0), 7),
            ((-1, 1), 8),
            ((-1, 2), 9)
        ];
        memory
            .add_relocation_rule((-1, 0).into(), (1, 3).into())
            .unwrap();

        assert_eq!(memory.relocate_memory(), Ok(()));

        check_memory!(
            memory,
            ((0, 0), 1),
            ((0, 1), (1, 3)),
            ((0, 2), 3),
            ((1, 0), (1, 4)),
            ((1, 1), 5),
            ((1, 2), (1, 5)),
            ((1, 3), 7),
            ((1, 4), 8),
            ((1, 5), 9)
        );
        assert!(memory.temp_data.is_empty());
    }

    #[test]
    #[cfg_attr(target_arch = "wasm32", wasm_bindgen_test)]
    fn relocate_memory_into_existing_segment_inconsistent_memory() {
        let mut memory = memory![
            ((0, 0), 1),
            ((0, 1), (-1, 0)),
            ((0, 2), 3),
            ((1, 0), (-1, 1)),
            ((1, 1), 5),
            ((1, 2), (-1, 2)),
            ((-1, 0), 7),
            ((-1, 1), 8),
            ((-1, 2), 9)
        ];
        memory
            .add_relocation_rule((-1, 0).into(), (1, 0).into())
            .unwrap();

        assert_eq!(
            memory.relocate_memory(),
            Err(MemoryError::InconsistentMemory(Box::new((
                (1, 0).into(),
                (1, 1).into(),
                7.into(),
            ))))
        );
    }

    #[test]
    #[cfg_attr(target_arch = "wasm32", wasm_bindgen_test)]
    fn relocate_memory_new_segment_2_temporary_segments_one_relocated() {
        let mut memory = memory![
            ((0, 0), 1),
            ((0, 1), (-1, 0)),
            ((0, 2), 3),
            ((1, 0), (-1, 1)),
            ((1, 1), 5),
            ((1, 2), (-1, 2)),
            ((-1, 0), 7),
            ((-1, 1), 8),
            ((-1, 2), 9),
            ((-2, 0), 10),
            ((-2, 1), 11)
        ];
        memory
            .add_relocation_rule((-1, 0).into(), (2, 0).into())
            .unwrap();
        memory.data.push(vec![]);

        assert_eq!(memory.relocate_memory(), Ok(()));
        check_memory!(
            memory,
            ((0, 0), 1),
            ((0, 1), (2, 0)),
            ((0, 2), 3),
            ((1, 0), (2, 1)),
            ((1, 1), 5),
            ((1, 2), (2, 2)),
            ((2, 0), 7),
            ((2, 1), 8),
            ((2, 2), 9),
            ((-1, 0), 10),
            ((-1, 1), 11)
        );
    }

    #[test]
    #[cfg_attr(target_arch = "wasm32", wasm_bindgen_test)]
    fn relocate_memory_new_segment_2_temporary_segments_relocated() {
        let mut memory = memory![
            ((0, 0), 1),
            ((0, 1), (-1, 0)),
            ((0, 2), 3),
            ((1, 0), (-1, 1)),
            ((1, 1), 5),
            ((1, 2), (-1, 2)),
            ((-1, 0), 7),
            ((-1, 1), 8),
            ((-1, 2), 9),
            ((-2, 0), 10),
            ((-2, 1), 11)
        ];
        memory.data.push(vec![]);
        memory
            .add_relocation_rule((-1, 0).into(), (2, 0).into())
            .unwrap();
        memory.data.push(vec![]);
        memory
            .add_relocation_rule((-2, 0).into(), (3, 0).into())
            .unwrap();

        assert_eq!(memory.relocate_memory(), Ok(()));

        check_memory!(
            memory,
            ((0, 0), 1),
            ((0, 1), (2, 0)),
            ((0, 2), 3),
            ((1, 0), (2, 1)),
            ((1, 1), 5),
            ((1, 2), (2, 2)),
            ((2, 0), 7),
            ((2, 1), 8),
            ((2, 2), 9),
            ((3, 0), 10),
            ((3, 1), 11)
        );
        assert!(memory.temp_data.is_empty());
    }

    #[test]
    #[cfg_attr(target_arch = "wasm32", wasm_bindgen_test)]
    fn test_memory_display() {
        let memory = memory![
            ((0, 0), 1),
            ((0, 1), (-1, 0)),
            ((0, 2), 3),
            ((1, 0), (-1, 1)),
            ((1, 1), 5),
            ((1, 2), (-1, 2)),
            ((-1, 0), (-1, 0)),
            ((-1, 1), 8),
            ((-1, 2), 9)
        ];

        assert_eq!(
            format!("{}", memory),
            "(-1,0) : -1:0\n(-1,1) : 8\n(-1,2) : 9\n(0,0) : 1\n(0,1) : -1:0\n(0,2) : 3\n(1,0) : -1:1\n(1,1) : 5\n(1,2) : -1:2\n");
    }

    #[test]
    #[cfg_attr(target_arch = "wasm32", wasm_bindgen_test)]
    fn relocate_memory_into_existing_segment_temporary_values_in_temporary_memory() {
        let mut memory = memory![
            ((0, 0), 1),
            ((0, 1), (-1, 0)),
            ((0, 2), 3),
            ((1, 0), (-1, 1)),
            ((1, 1), 5),
            ((1, 2), (-1, 2)),
            ((-1, 0), (-1, 0)),
            ((-1, 1), 8),
            ((-1, 2), 9)
        ];
        memory
            .add_relocation_rule((-1, 0).into(), (1, 3).into())
            .unwrap();

        assert_eq!(memory.relocate_memory(), Ok(()));
        check_memory!(
            memory,
            ((0, 0), 1),
            ((0, 1), (1, 3)),
            ((0, 2), 3),
            ((1, 0), (1, 4)),
            ((1, 1), 5),
            ((1, 2), (1, 5)),
            ((1, 3), (1, 3)),
            ((1, 4), 8),
            ((1, 5), 9)
        );
        assert!(memory.temp_data.is_empty());
    }

    #[test]
    #[cfg_attr(target_arch = "wasm32", wasm_bindgen_test)]
    fn relocate_address_with_rules() {
        let mut memory = Memory::new();
        memory
            .add_relocation_rule((-1, 0).into(), (2, 0).into())
            .unwrap();
        memory
            .add_relocation_rule((-2, 0).into(), (2, 2).into())
            .unwrap();

        assert_eq!(
            Memory::relocate_address((-1, 0).into(), &memory.relocation_rules).unwrap(),
            MaybeRelocatable::RelocatableValue((2, 0).into()),
        );
        assert_eq!(
            Memory::relocate_address((-2, 1).into(), &memory.relocation_rules).unwrap(),
            MaybeRelocatable::RelocatableValue((2, 3).into()),
        );
    }

    #[test]
    #[cfg_attr(target_arch = "wasm32", wasm_bindgen_test)]
    fn relocate_address_no_rules() {
        let memory = Memory::new();
        assert_eq!(
            Memory::relocate_address((-1, 0).into(), &memory.relocation_rules).unwrap(),
            MaybeRelocatable::RelocatableValue((-1, 0).into()),
        );
        assert_eq!(
            Memory::relocate_address((-2, 1).into(), &memory.relocation_rules).unwrap(),
            MaybeRelocatable::RelocatableValue((-2, 1).into()),
        );
    }

    #[test]
    #[cfg_attr(target_arch = "wasm32", wasm_bindgen_test)]
    fn relocate_address_real_addr() {
        let memory = Memory::new();
        assert_eq!(
            Memory::relocate_address((1, 0).into(), &memory.relocation_rules).unwrap(),
            MaybeRelocatable::RelocatableValue((1, 0).into()),
        );
        assert_eq!(
            Memory::relocate_address((1, 1).into(), &memory.relocation_rules).unwrap(),
            MaybeRelocatable::RelocatableValue((1, 1).into()),
        );
    }

    #[test]
    #[cfg_attr(target_arch = "wasm32", wasm_bindgen_test)]
    #[cfg(feature = "extensive_hints")]
    fn relocate_address_to_integer() {
        let mut memory = Memory::new();
        memory
            .add_relocation_rule((-1, 0).into(), 0.into())
            .unwrap();
        memory
            .add_relocation_rule((-2, 0).into(), 42.into())
            .unwrap();

        assert_eq!(
            Memory::relocate_address((-1, 0).into(), &memory.relocation_rules).unwrap(),
            MaybeRelocatable::Int(0.into()),
        );
        assert_eq!(
            Memory::relocate_address((-2, 0).into(), &memory.relocation_rules).unwrap(),
            MaybeRelocatable::Int(42.into()),
        );
    }

    #[test]
    #[cfg_attr(target_arch = "wasm32", wasm_bindgen_test)]
    #[cfg(feature = "extensive_hints")]
    fn relocate_address_integer_no_duplicates() {
        let mut memory = Memory::new();
        memory
            .add_relocation_rule((-1, 0).into(), 1.into())
            .unwrap();
        assert_eq!(
            memory.add_relocation_rule((-1, 0).into(), 42.into()),
            Err(MemoryError::DuplicatedRelocation(-1))
        );
        assert_eq!(
            memory.add_relocation_rule((-1, 0).into(), (2, 0).into()),
            Err(MemoryError::DuplicatedRelocation(-1))
        );

        assert_eq!(
            Memory::relocate_address((-1, 0).into(), &memory.relocation_rules).unwrap(),
            MaybeRelocatable::Int(1.into()),
        );

        memory
            .add_relocation_rule((-2, 0).into(), (3, 0).into())
            .unwrap();
        assert_eq!(
            memory.add_relocation_rule((-2, 0).into(), 1.into()),
            Err(MemoryError::DuplicatedRelocation(-2))
        );

        assert_eq!(
            Memory::relocate_address((-2, 0).into(), &memory.relocation_rules).unwrap(),
            MaybeRelocatable::RelocatableValue((3, 0).into()),
        );
    }

    #[test]
    fn mark_address_as_accessed() {
        let mut memory = memory![((0, 0), 0)];
        assert!(!memory.data[0][0].is_accessed());
        memory.mark_as_accessed(relocatable!(0, 0));
        assert!(memory.data[0][0].is_accessed());
    }

    #[test]
    fn get_amount_of_accessed_addresses_for_segment_valid() {
        let mut memory = memory![((0, 0), 0)];
        assert_eq!(
            memory.get_amount_of_accessed_addresses_for_segment(0),
            Some(0)
        );
        memory.mark_as_accessed(relocatable!(0, 0));
        assert_eq!(
            memory.get_amount_of_accessed_addresses_for_segment(0),
            Some(1)
        );
    }

    #[test]
    fn get_amount_of_accessed_addresses_for_segment_invalid_segment() {
        let memory = memory![((0, 0), 0)];
        assert_eq!(memory.get_amount_of_accessed_addresses_for_segment(1), None);
    }

    #[test]
    fn memory_cell_new_is_not_accessed() {
        let cell = MemoryCell::new(mayberelocatable!(1));
        assert!(!cell.is_accessed())
    }

    #[test]
    fn memory_cell_mark_accessed() {
        let mut cell = MemoryCell::new(mayberelocatable!(1));
        cell.mark_accessed();
        assert!(cell.is_accessed())
    }

    #[test]
    fn memory_cell_get_value() {
        let cell = MemoryCell::new(mayberelocatable!(1));
        assert_eq!(cell.get_value(), Some(mayberelocatable!(1)));
    }

    use core::cmp::Ordering::*;

    fn check_memcmp(
        lhs: (isize, usize),
        rhs: (isize, usize),
        len: usize,
        ord: Ordering,
        pos: usize,
    ) {
        let mem = memory![
            ((-2, 0), 1),
            ((-2, 1), (1, 1)),
            ((-2, 3), 0),
            ((-2, 4), 0),
            ((-1, 0), 1),
            ((-1, 1), (1, 1)),
            ((-1, 3), 0),
            ((-1, 4), 3),
            ((0, 0), 1),
            ((0, 1), (1, 1)),
            ((0, 3), 0),
            ((0, 4), 0),
            ((1, 0), 1),
            ((1, 1), (1, 1)),
            ((1, 3), 0),
            ((1, 4), 3)
        ];
        assert_eq!((ord, pos), mem.memcmp(lhs.into(), rhs.into(), len));
    }

    #[test]
    fn insert_alloc_fails_gracefully() {
        let mut mem = memory![((0, 0), 1)];
        let err = mem.insert((0, usize::MAX >> 1).into(), Felt252::ONE);
        assert_eq!(err, Err(MemoryError::VecCapacityExceeded));
    }

    #[test]
    fn insert_overflow_fails_gracefully() {
        let mut mem = memory![((0, 0), 1)];
        let err = mem.insert((0, usize::MAX).into(), Felt252::ONE);
        assert_eq!(err, Err(MemoryError::VecCapacityExceeded));
    }

    #[test]
    fn memcmp() {
        check_memcmp((0, 0), (0, 0), 3, Equal, 3);
        check_memcmp((0, 0), (1, 0), 3, Equal, 3);
        check_memcmp((0, 0), (1, 0), 5, Less, 4);
        check_memcmp((1, 0), (0, 0), 5, Greater, 4);
        check_memcmp((2, 2), (2, 5), 8, Equal, 0);
        check_memcmp((0, 0), (2, 5), 8, Greater, 0);
        check_memcmp((2, 5), (0, 0), 8, Less, 0);
        check_memcmp((-2, 0), (-2, 0), 3, Equal, 3);
        check_memcmp((-2, 0), (-1, 0), 3, Equal, 3);
        check_memcmp((-2, 0), (-1, 0), 5, Less, 4);
        check_memcmp((-1, 0), (-2, 0), 5, Greater, 4);
        check_memcmp((-3, 2), (-3, 5), 8, Equal, 0);
        check_memcmp((-2, 0), (-3, 5), 8, Greater, 0);
        check_memcmp((-3, 5), (-2, 0), 8, Less, 0);
    }

    #[test]
    fn cairo_pie_memory_from_memory() {
        let memory = memory![((8, 9), 3), ((1, 2), 5), ((7, 6), (1, 2))];

        assert_eq!(
            CairoPieMemory::from(&memory),
            CairoPieMemory(vec![
                ((1, 2), MaybeRelocatable::from(5)),
                ((7, 6), MaybeRelocatable::from((1, 2))),
                ((8, 9), MaybeRelocatable::from(3))
            ])
        )
    }
}<|MERGE_RESOLUTION|>--- conflicted
+++ resolved
@@ -692,14 +692,11 @@
         data.get(i)?.get(j)
     }
 
-<<<<<<< HEAD
-=======
     #[cfg(test)]
     pub(crate) fn get_cell_for_testing(&self, addr: Relocatable) -> Option<&MemoryCell> {
         self.get_cell(addr)
     }
 
->>>>>>> 08edc6f5
     pub fn is_accessed(&self, addr: &Relocatable) -> Result<bool, MemoryError> {
         Ok(self
             .get_cell(*addr)
