use crate::air_private_input::{PrivateInput, PrivateInputEcOp};
use crate::stdlib::prelude::*;
use crate::stdlib::{cell::RefCell, collections::HashMap};
use crate::types::instance_definitions::ec_op_instance_def::{
    CELLS_PER_EC_OP, INPUT_CELLS_PER_EC_OP, SCALAR_HEIGHT,
};
use crate::types::relocatable::{MaybeRelocatable, Relocatable};
use crate::vm::errors::memory_errors::MemoryError;
use crate::vm::errors::runner_errors::RunnerError;
use crate::vm::vm_memory::memory::Memory;
use crate::vm::vm_memory::memory_segments::MemorySegmentManager;
use crate::Felt252;
use num_integer::{div_ceil, Integer};
use starknet_types_core::curve::ProjectivePoint;

#[derive(Debug, Clone)]
pub struct EcOpBuiltinRunner {
    ratio: Option<u32>,
    pub base: usize,
    pub(crate) stop_ptr: Option<usize>,
    pub(crate) included: bool,
    cache: RefCell<HashMap<Relocatable, Felt252>>,
}

impl EcOpBuiltinRunner {
    pub(crate) fn new(ratio: Option<u32>, included: bool) -> Self {
        EcOpBuiltinRunner {
            base: 0,
            ratio,
            stop_ptr: None,
            included,
            cache: RefCell::new(HashMap::new()),
        }
    }
    ///Returns True if the point (x, y) is on the elliptic curve defined as
    ///y^2 = x^3 + alpha * x + beta (mod p)
    ///or False otherwise.
    fn point_on_curve(x: &Felt252, y: &Felt252, alpha: &Felt252, beta: &Felt252) -> bool {
        y.pow(2_u32) == (x.pow(3_u32) + alpha * x) + beta
    }

    ///Returns the result of the EC operation P + m * Q.
    /// where P = (p_x, p_y), Q = (q_x, q_y) are points on the elliptic curve defined as
    /// y^2 = x^3 + alpha * x + beta (mod prime).
    /// Mimics the operation of the AIR, so that this function fails whenever the builtin AIR
    /// would not yield a correct result, i.e. when any part of the computation attempts to add
    /// two points with the same x coordinate.
    fn ec_op_impl(
        partial_sum: (Felt252, Felt252),
        doubled_point: (Felt252, Felt252),
        m: &Felt252,
        height: u32,
    ) -> Result<(Felt252, Felt252), RunnerError> {
        let slope = m.to_biguint();
        let mut partial_sum_b = ProjectivePoint::from_affine(partial_sum.0, partial_sum.1)
            .map_err(|_| RunnerError::PointNotOnCurve(Box::new(partial_sum)))?;
        let mut doubled_point_b = ProjectivePoint::from_affine(doubled_point.0, doubled_point.1)
            .map_err(|_| RunnerError::PointNotOnCurve(Box::new(doubled_point)))?;
        for i in 0..(height as u64).min(slope.bits()) {
            if partial_sum_b.x() * doubled_point_b.z() == partial_sum_b.z() * doubled_point_b.x() {
                return Err(RunnerError::EcOpSameXCoordinate(
                    Self::format_ec_op_error(partial_sum_b, slope, doubled_point_b)
                        .into_boxed_str(),
                ));
            };
            if slope.bit(i) {
                partial_sum_b += &doubled_point_b;
            }
            doubled_point_b = doubled_point_b.double();
        }
        partial_sum_b
            .to_affine()
            .map(|p| (p.x(), p.y()))
            .map_err(|_| RunnerError::InvalidPoint)
    }

    pub fn initialize_segments(&mut self, segments: &mut MemorySegmentManager) {
        self.base = segments.add().segment_index as usize // segments.add() always returns a positive index
    }

    pub fn initial_stack(&self) -> Vec<MaybeRelocatable> {
        if self.included {
            vec![MaybeRelocatable::from((self.base as isize, 0))]
        } else {
            vec![]
        }
    }

    pub fn base(&self) -> usize {
        self.base
    }

    pub fn ratio(&self) -> Option<u32> {
        self.ratio
    }

    pub fn deduce_memory_cell(
        &self,
        address: Relocatable,
        memory: &Memory,
    ) -> Result<Option<MaybeRelocatable>, RunnerError> {
        //Constant values declared here
        const EC_POINT_INDICES: [(usize, usize); 3] = [(0, 1), (2, 3), (5, 6)];
        const OUTPUT_INDICES: (usize, usize) = EC_POINT_INDICES[2];
        let alpha: Felt252 = Felt252::ONE;
        let beta_low: Felt252 = Felt252::from(0x609ad26c15c915c1f4cdfcb99cee9e89_u128);
        let beta_high: Felt252 = Felt252::from(0x6f21413efbe40de150e596d72f7a8c5_u128);
        let beta: Felt252 = (beta_high * (Felt252::ONE + Felt252::from(u128::MAX))) + beta_low;

        let index = address.offset.mod_floor(&(CELLS_PER_EC_OP as usize));
        //Index should be an output cell
        if index != OUTPUT_INDICES.0 && index != OUTPUT_INDICES.1 {
            return Ok(None);
        }
        let instance = Relocatable::from((address.segment_index, address.offset - index));
        let x_addr = (instance + (&Felt252::from(INPUT_CELLS_PER_EC_OP)))
            .map_err(|_| RunnerError::Memory(MemoryError::ExpectedInteger(Box::new(instance))))?;

        if let Some(number) = self.cache.borrow().get(&address).cloned() {
            return Ok(Some(MaybeRelocatable::Int(number)));
        }

        //All input cells should be filled, and be integer values
        //If an input cell is not filled, return None
<<<<<<< HEAD
        let mut input_cells = Vec::<Felt252>::with_capacity(self.n_input_cells as usize);
        for i in 0..self.n_input_cells as usize {
=======
        let mut input_cells = Vec::<&Felt252>::with_capacity(INPUT_CELLS_PER_EC_OP as usize);
        for i in 0..INPUT_CELLS_PER_EC_OP as usize {
>>>>>>> 95d2c88f
            match memory.get(&(instance + i)?) {
                None => return Ok(None),
                Some(addr) => {
                    input_cells.push(match addr.as_ref() {
                        MaybeRelocatable::Int(num) => *num,
                        _ => {
                            return Err(RunnerError::Memory(MemoryError::ExpectedInteger(
                                Box::new((instance + i)?),
                            )))
                        }
                    });
                }
            };
        }
        //Assert that m is under the limit defined by scalar_limit.
        /*if input_cells[M_INDEX].as_ref() >= &self.ec_op_builtin.scalar_limit {
            return Err(RunnerError::EcOpBuiltinScalarLimit(
                self.ec_op_builtin.scalar_limit.clone(),
            ));
        }*/

        // Assert that if the current address is part of a point, the point is on the curve
        for pair in &EC_POINT_INDICES[0..2] {
            if !EcOpBuiltinRunner::point_on_curve(
                &input_cells[pair.0],
                &input_cells[pair.1],
                &alpha,
                &beta,
            ) {
                return Err(RunnerError::PointNotOnCurve(Box::new((
                    input_cells[pair.0],
                    input_cells[pair.1],
                ))));
            };
        }
        let result = EcOpBuiltinRunner::ec_op_impl(
<<<<<<< HEAD
            (input_cells[0], input_cells[1]),
            (input_cells[2], input_cells[3]),
            &input_cells[4],
            self.ec_op_builtin.scalar_height,
=======
            (input_cells[0].to_owned(), input_cells[1].to_owned()),
            (input_cells[2].to_owned(), input_cells[3].to_owned()),
            input_cells[4],
            SCALAR_HEIGHT,
>>>>>>> 95d2c88f
        )?;
        self.cache.borrow_mut().insert(x_addr, result.0);
        self.cache.borrow_mut().insert(
            (x_addr + 1usize)
                .map_err(|_| RunnerError::Memory(MemoryError::ExpectedInteger(Box::new(x_addr))))?,
            result.1,
        );
        match index - INPUT_CELLS_PER_EC_OP as usize {
            0 => Ok(Some(MaybeRelocatable::Int(result.0))),
            _ => Ok(Some(MaybeRelocatable::Int(result.1))),
            //Default case corresponds to 1, as there are no other possible cases
        }
    }

    pub fn get_used_cells(&self, segments: &MemorySegmentManager) -> Result<usize, MemoryError> {
        segments
            .get_segment_used_size(self.base())
            .ok_or(MemoryError::MissingSegmentUsedSizes)
    }

    pub fn get_used_instances(
        &self,
        segments: &MemorySegmentManager,
    ) -> Result<usize, MemoryError> {
        let used_cells = self.get_used_cells(segments)?;
        Ok(div_ceil(used_cells, CELLS_PER_EC_OP as usize))
    }

    pub fn format_ec_op_error(
        p: ProjectivePoint,
        m: num_bigint::BigUint,
        q: ProjectivePoint,
    ) -> String {
        let p = p.to_affine().map(|p| (p.x(), p.y())).unwrap_or_default();
        let q = q.to_affine().map(|q| (q.x(), q.y())).unwrap_or_default();
        format!("Cannot apply EC operation: computation reached two points with the same x coordinate. \n
    Attempting to compute P + m * Q where:\n
    P = {p:?} \n
    m = {m:?}\n
    Q = {q:?}.")
    }

    pub fn air_private_input(&self, memory: &Memory) -> Vec<PrivateInput> {
        let mut private_inputs = vec![];
        if let Some(segment) = memory.data.get(self.base) {
            let segment_len = segment.len();
            for (index, off) in (0..segment_len)
                .step_by(CELLS_PER_EC_OP as usize)
                .enumerate()
            {
                // Add the input cells of each ec_op instance to the private inputs
                if let (Ok(p_x), Ok(p_y), Ok(q_x), Ok(q_y), Ok(m)) = (
                    memory.get_integer((self.base as isize, off).into()),
                    memory.get_integer((self.base as isize, off + 1).into()),
                    memory.get_integer((self.base as isize, off + 2).into()),
                    memory.get_integer((self.base as isize, off + 3).into()),
                    memory.get_integer((self.base as isize, off + 4).into()),
                ) {
                    private_inputs.push(PrivateInput::EcOp(PrivateInputEcOp {
                        index,
                        p_x: *p_x,
                        p_y: *p_y,
                        m: *m,
                        q_x: *q_x,
                        q_y: *q_y,
                    }))
                }
            }
        }
        private_inputs
    }
}

#[cfg(test)]
mod tests {
    use super::*;
    use crate::hint_processor::builtin_hint_processor::builtin_hint_processor_definition::BuiltinHintProcessor;
    use crate::serde::deserialize_program::BuiltinName;
    use crate::types::program::Program;
    use crate::utils::test_utils::*;
    use crate::vm::errors::cairo_run_errors::CairoRunError;
    use crate::vm::errors::vm_errors::VirtualMachineError;
    use crate::vm::runners::builtin_runner::EC_OP_BUILTIN_NAME;
    use crate::vm::runners::cairo_runner::CairoRunner;
    use crate::{felt_hex, felt_str, relocatable};

    use crate::vm::{
        errors::{memory_errors::MemoryError, runner_errors::RunnerError},
        runners::builtin_runner::BuiltinRunner,
        vm_core::VirtualMachine,
    };
    use EcOpBuiltinRunner;

    #[cfg(target_arch = "wasm32")]
    use wasm_bindgen_test::*;

    #[test]
    #[cfg_attr(target_arch = "wasm32", wasm_bindgen_test)]
    fn get_used_instances() {
        let builtin = EcOpBuiltinRunner::new(Some(10), true);

        let mut vm = vm!();
        vm.segments.segment_used_sizes = Some(vec![1]);

        assert_eq!(builtin.get_used_instances(&vm.segments), Ok(1));
    }

    #[test]
    #[cfg_attr(target_arch = "wasm32", wasm_bindgen_test)]
    fn final_stack() {
        let mut builtin: BuiltinRunner = EcOpBuiltinRunner::new(Some(10), true).into();

        let mut vm = vm!();

        vm.segments = segments![
            ((0, 0), (0, 0)),
            ((0, 1), (0, 1)),
            ((2, 0), (0, 0)),
            ((2, 1), (0, 0))
        ];

        vm.segments.segment_used_sizes = Some(vec![0]);

        let pointer = Relocatable::from((2, 2));

        assert_eq!(
            builtin.final_stack(&vm.segments, pointer).unwrap(),
            Relocatable::from((2, 1))
        );
    }

    #[test]
    #[cfg_attr(target_arch = "wasm32", wasm_bindgen_test)]
    fn final_stack_error_stop_pointer() {
        let mut builtin: BuiltinRunner = EcOpBuiltinRunner::new(Some(10), true).into();

        let mut vm = vm!();

        vm.segments = segments![
            ((0, 0), (0, 0)),
            ((0, 1), (0, 1)),
            ((2, 0), (0, 0)),
            ((2, 1), (0, 0))
        ];

        vm.segments.segment_used_sizes = Some(vec![994]);

        let pointer = Relocatable::from((2, 2));

        assert_eq!(
            builtin.final_stack(&vm.segments, pointer),
            Err(RunnerError::InvalidStopPointer(Box::new((
                EC_OP_BUILTIN_NAME,
                relocatable!(0, 994),
                relocatable!(0, 0)
            ))))
        );
    }

    #[test]
    #[cfg_attr(target_arch = "wasm32", wasm_bindgen_test)]
    fn final_stack_error_when_notincluded() {
        let mut builtin: BuiltinRunner = EcOpBuiltinRunner::new(Some(10), false).into();

        let mut vm = vm!();

        vm.segments = segments![
            ((0, 0), (0, 0)),
            ((0, 1), (0, 1)),
            ((2, 0), (0, 0)),
            ((2, 1), (0, 0))
        ];

        vm.segments.segment_used_sizes = Some(vec![0]);

        let pointer = Relocatable::from((2, 2));

        assert_eq!(
            builtin.final_stack(&vm.segments, pointer).unwrap(),
            Relocatable::from((2, 2))
        );
    }

    #[test]
    #[cfg_attr(target_arch = "wasm32", wasm_bindgen_test)]
    fn final_stack_error_non_relocatable() {
        let mut builtin: BuiltinRunner = EcOpBuiltinRunner::new(Some(10), true).into();

        let mut vm = vm!();

        vm.segments = segments![
            ((0, 0), (0, 0)),
            ((0, 1), (0, 1)),
            ((2, 0), (0, 0)),
            ((2, 1), 2)
        ];

        vm.segments.segment_used_sizes = Some(vec![0]);

        let pointer = Relocatable::from((2, 2));

        assert_eq!(
            builtin.final_stack(&vm.segments, pointer),
            Err(RunnerError::NoStopPointer(Box::new(EC_OP_BUILTIN_NAME)))
        );
    }

    #[test]
    #[cfg_attr(target_arch = "wasm32", wasm_bindgen_test)]
    fn get_used_cells_and_allocated_size_test() {
        let builtin: BuiltinRunner = EcOpBuiltinRunner::new(Some(10), true).into();

        let mut vm = vm!();

        vm.segments.segment_used_sizes = Some(vec![0]);

        let program = program!(
            builtins = vec![BuiltinName::pedersen],
            data = vec_data!(
                (4612671182993129469_i64),
                (5189976364521848832_i64),
                (18446744073709551615_i128),
                (5199546496550207487_i64),
                (4612389712311386111_i64),
                (5198983563776393216_i64),
                (2),
                (2345108766317314046_i64),
                (5191102247248822272_i64),
                (5189976364521848832_i64),
                (7),
                (1226245742482522112_i64),
                ((
                    "3618502788666131213697322783095070105623107215331596699973092056135872020470",
                    10
                )),
                (2345108766317314046_i64)
            ),
            main = Some(8),
        );
        let mut cairo_runner = cairo_runner!(program);

        let mut hint_processor = BuiltinHintProcessor::new_empty();

        let address = cairo_runner.initialize(&mut vm, false).unwrap();

        cairo_runner
            .run_until_pc(address, &mut vm, &mut hint_processor)
            .unwrap();

        assert_eq!(builtin.get_used_cells_and_allocated_size(&vm), Ok((0, 7)));
    }

    #[test]
    #[cfg_attr(target_arch = "wasm32", wasm_bindgen_test)]
    fn get_allocated_memory_units() {
        let builtin: BuiltinRunner = EcOpBuiltinRunner::new(Some(10), true).into();

        let mut vm = vm!();

        let program = program!(
            builtins = vec![BuiltinName::ec_op],
            data = vec_data!(
                (4612671182993129469_i64),
                (5189976364521848832_i64),
                (18446744073709551615_i128),
                (5199546496550207487_i64),
                (4612389712311386111_i64),
                (5198983563776393216_i64),
                (2),
                (2345108766317314046_i64),
                (5191102247248822272_i64),
                (5189976364521848832_i64),
                (7),
                (1226245742482522112_i64),
                ((
                    "3618502788666131213697322783095070105623107215331596699973092056135872020470",
                    10
                )),
                (2345108766317314046_i64)
            ),
            main = Some(8),
        );

        let mut cairo_runner = cairo_runner!(program);

        let mut hint_processor = BuiltinHintProcessor::new_empty();

        let address = cairo_runner.initialize(&mut vm, false).unwrap();

        cairo_runner
            .run_until_pc(address, &mut vm, &mut hint_processor)
            .unwrap();

        assert_eq!(builtin.get_allocated_memory_units(&vm), Ok(7));
    }

    #[test]
    #[cfg_attr(target_arch = "wasm32", wasm_bindgen_test)]
    fn point_is_on_curve_a() {
        let x = felt_hex!("0x1ef15c18599971b7beced415a40f0c7deacfd9b0d1819e03d723d8bc943cfca");
        let y = felt_hex!("0x5668060aa49730b7be4801df46ec62de53ecd11abe43a32873000c36e8dc1f");
        let alpha = Felt252::ONE;
        let beta = felt_hex!("0x6f21413efbe40de150e596d72f7a8c5609ad26c15c915c1f4cdfcb99cee9e89");
        assert!(EcOpBuiltinRunner::point_on_curve(&x, &y, &alpha, &beta));
    }

    #[test]
    #[cfg_attr(target_arch = "wasm32", wasm_bindgen_test)]
    fn point_is_on_curve_b() {
        let x = felt_hex!("0x6f0a1ddaf19c44781c8946db396f494a10ffab183c2d8cf6c4cd321a8d87fd9");
        let y = felt_hex!("0x4afa52a9ef8c023d3385fddb6e1d78d57b0693b9b02d45d0f939b526d474c39");
        let alpha = Felt252::ONE;
        let beta = felt_hex!("0x6f21413efbe40de150e596d72f7a8c5609ad26c15c915c1f4cdfcb99cee9e89");
        assert!(EcOpBuiltinRunner::point_on_curve(&x, &y, &alpha, &beta));
    }

    #[test]
    #[cfg_attr(target_arch = "wasm32", wasm_bindgen_test)]
    fn point_is_not_on_curve_a() {
        let x = felt_hex!("0x1ef15c1a2162fb0d2e5d83196a6fb0509632fab5d746f0c3d723d8bc943cfca");
        let y = felt_hex!("0x5668060aa49730b7be4801df46ec62de53ecd11abe43a32873000c36e8dc1f");
        let alpha = Felt252::ONE;
        let beta = felt_hex!("0x6f21413efbe40de150e596d72f7a8c5609ad26c15c915c1f4cdfcb99cee9e89");
        assert!(!EcOpBuiltinRunner::point_on_curve(&x, &y, &alpha, &beta));
    }

    #[test]
    #[cfg_attr(target_arch = "wasm32", wasm_bindgen_test)]
    fn point_is_not_on_curve_b() {
        let x = felt_hex!("0x6f0a1ddaeb88837dcc8ac9a48f894deed706bc3e8998e63535e2c91a8d87fd9");
        let y = felt_hex!("0x4afa52a9ef8c023d33ea3865fb4e0e49abfc50dd50ccea867539b526d474c39");
        let alpha = Felt252::ONE;
        let beta = felt_hex!("0x6f21413efbe40de150e596d72f7a8c5609ad26c15c915c1f4cdfcb99cee9e89");
        assert!(!EcOpBuiltinRunner::point_on_curve(&x, &y, &alpha, &beta));
    }

    #[test]
    #[cfg_attr(target_arch = "wasm32", wasm_bindgen_test)]
    fn compute_ec_op_impl_valid_a() {
        let partial_sum = (
            felt_hex!("0x6f0a1ddaf19c44781c8946db396f494a10ffab183c2d8cf6c4cd321a8d87fd9"),
            felt_hex!("0x4afa52a9ef8c023d3385fddb6e1d78d57b0693b9b02d45d0f939b526d474c39"),
        );
        let doubled_point = (
            felt_hex!("0x1ef15c18599971b7beced415a40f0c7deacfd9b0d1819e03d723d8bc943cfca"),
            felt_hex!("0x5668060aa49730b7be4801df46ec62de53ecd11abe43a32873000c36e8dc1f"),
        );
        let m = Felt252::from(34);
        let height = 256;
        let result = EcOpBuiltinRunner::ec_op_impl(partial_sum, doubled_point, &m, height);
        assert_eq!(
            result,
            Ok((
                felt_str!(
                    "1977874238339000383330315148209250828062304908491266318460063803060754089297"
                ),
                felt_str!(
                    "2969386888251099938335087541720168257053975603483053253007176033556822156706"
                )
            ))
        );
    }

    #[test]
    #[cfg_attr(target_arch = "wasm32", wasm_bindgen_test)]
    fn compute_ec_op_impl_valid_b() {
        let partial_sum = (
            felt_hex!("0x68caa9509b7c2e90b4d92661cbf7c465471c1e8598c5f989691eef6653e0f38"),
            felt_hex!("0x79a8673f498531002fc549e06ff2010ffc0c191cceb7da5532acb95cdcb591"),
        );
        let doubled_point = (
            felt_hex!("0x1ef15c18599971b7beced415a40f0c7deacfd9b0d1819e03d723d8bc943cfca"),
            felt_hex!("0x5668060aa49730b7be4801df46ec62de53ecd11abe43a32873000c36e8dc1f"),
        );
        let m = Felt252::from(34);
        let height = 256;
        let result = EcOpBuiltinRunner::ec_op_impl(partial_sum, doubled_point, &m, height);
        assert_eq!(
            result,
            Ok((
                felt_str!(
                    "2778063437308421278851140253538604815869848682781135193774472480292420096757"
                ),
                felt_str!(
                    "3598390311618116577316045819420613574162151407434885460365915347732568210029"
                )
            ))
        );
    }

    #[test]
    #[cfg_attr(target_arch = "wasm32", wasm_bindgen_test)]
    fn compute_ec_op_invalid_same_x_coordinate() {
        let partial_sum = (
            felt_hex!("0x6f0a1ddaf19c44781c8946db396f494a10ffab183c2d8cf6c4cd321a8d87fd9"),
            felt_hex!("0x4afa52a9ef8c023d3385fddb6e1d78d57b0693b9b02d45d0f939b526d474c39"),
        );
        let doubled_point = (
            felt_hex!("0x6f0a1ddaf19c44781c8946db396f494a10ffab183c2d8cf6c4cd321a8d87fd9"),
            felt_hex!("0x4afa52a9ef8c023d3385fddb6e1d78d57b0693b9b02d45d0f939b526d474c39"),
        );
        let m = Felt252::from(34);
        let height = 256;
        let result = EcOpBuiltinRunner::ec_op_impl(partial_sum, doubled_point, &m, height);
        assert_eq!(
            result,
            Err(RunnerError::EcOpSameXCoordinate(
                EcOpBuiltinRunner::format_ec_op_error(
                    ProjectivePoint::from_affine(partial_sum.0, partial_sum.1).unwrap(),
                    m.to_biguint(),
                    ProjectivePoint::from_affine(doubled_point.0, doubled_point.1).unwrap(),
                )
                .into_boxed_str()
            ))
        );
    }

    #[test]
    #[cfg_attr(target_arch = "wasm32", wasm_bindgen_test)]
    /* Data taken from this program execution:
       %builtins output ec_op
       from starkware.cairo.common.cairo_builtins import EcOpBuiltin
       from starkware.cairo.common.serialize import serialize_word
       from starkware.cairo.common.ec_point import EcPoint
       from starkware.cairo.common.ec import ec_op

       func main{output_ptr: felt*, ec_op_ptr: EcOpBuiltin*}():
           let x: EcPoint = EcPoint(2089986280348253421170679821480865132823066470938446095505822317253594081284, 1713931329540660377023406109199410414810705867260802078187082345529207694986)

           let y: EcPoint = EcPoint(874739451078007766457464989774322083649278607533249481151382481072868806602,152666792071518830868575557812948353041420400780739481342941381225525861407)
           let z: EcPoint = ec_op(x,34, y)
           serialize_word(z.x)
           return()
           end
    */
    fn deduce_memory_cell_ec_op_for_preset_memory_valid() {
        let memory = memory![
            (
                (3, 0),
                (
                    "0x68caa9509b7c2e90b4d92661cbf7c465471c1e8598c5f989691eef6653e0f38",
                    16
                )
            ),
            (
                (3, 1),
                (
                    "0x79a8673f498531002fc549e06ff2010ffc0c191cceb7da5532acb95cdcb591",
                    16
                )
            ),
            (
                (3, 2),
                (
                    "0x1ef15c18599971b7beced415a40f0c7deacfd9b0d1819e03d723d8bc943cfca",
                    16
                )
            ),
            (
                (3, 3),
                (
                    "0x5668060aa49730b7be4801df46ec62de53ecd11abe43a32873000c36e8dc1f",
                    16
                )
            ),
            ((3, 4), 34),
            (
                (3, 5),
                (
                    "2778063437308421278851140253538604815869848682781135193774472480292420096757",
                    10
                )
            )
        ];
        let builtin = EcOpBuiltinRunner::new(Some(256), true);

        let result = builtin.deduce_memory_cell(Relocatable::from((3, 6)), &memory);
        assert_eq!(
            result,
            Ok(Some(MaybeRelocatable::from(felt_str!(
                "3598390311618116577316045819420613574162151407434885460365915347732568210029"
            ))))
        );
    }

    #[test]
    #[cfg_attr(target_arch = "wasm32", wasm_bindgen_test)]
    fn deduce_memory_cell_ec_op_for_preset_memory_unfilled_input_cells() {
        let memory = memory![
            (
                (3, 1),
                (
                    "0x79a8673f498531002fc549e06ff2010ffc0c191cceb7da5532acb95cdcb591",
                    16
                )
            ),
            (
                (3, 2),
                (
                    "0x1ef15c18599971b7beced415a40f0c7deacfd9b0d1819e03d723d8bc943cfca",
                    16
                )
            ),
            (
                (3, 3),
                (
                    "0x5668060aa49730b7be4801df46ec62de53ecd11abe43a32873000c36e8dc1f",
                    16
                )
            ),
            ((3, 4), 34),
            (
                (3, 5),
                (
                    "2778063437308421278851140253538604815869848682781135193774472480292420096757",
                    10
                )
            )
        ];

        let builtin = EcOpBuiltinRunner::new(Some(256), true);
        let result = builtin.deduce_memory_cell(Relocatable::from((3, 6)), &memory);
        assert_eq!(result, Ok(None));
    }

    #[test]
    #[cfg_attr(target_arch = "wasm32", wasm_bindgen_test)]
    fn deduce_memory_cell_ec_op_for_preset_memory_addr_not_an_output_cell() {
        let memory = memory![
            (
                (3, 0),
                (
                    "0x68caa9509b7c2e90b4d92661cbf7c465471c1e8598c5f989691eef6653e0f38",
                    16
                )
            ),
            (
                (3, 1),
                (
                    "0x79a8673f498531002fc549e06ff2010ffc0c191cceb7da5532acb95cdcb591",
                    16
                )
            ),
            (
                (3, 2),
                (
                    "0x1ef15c18599971b7beced415a40f0c7deacfd9b0d1819e03d723d8bc943cfca",
                    16
                )
            ),
            (
                (3, 3),
                (
                    "0x5668060aa49730b7be4801df46ec62de53ecd11abe43a32873000c36e8dc1f",
                    16
                )
            ),
            ((3, 4), 34),
            (
                (3, 5),
                (
                    "2778063437308421278851140253538604815869848682781135193774472480292420096757",
                    10
                )
            )
        ];
        let builtin = EcOpBuiltinRunner::new(Some(256), true);

        let result = builtin.deduce_memory_cell(Relocatable::from((3, 3)), &memory);
        assert_eq!(result, Ok(None));
    }

    #[test]
    #[cfg_attr(target_arch = "wasm32", wasm_bindgen_test)]
    fn deduce_memory_cell_ec_op_for_preset_memory_non_integer_input() {
        let memory = memory![
            (
                (3, 0),
                (
                    "0x68caa9509b7c2e90b4d92661cbf7c465471c1e8598c5f989691eef6653e0f38",
                    16
                )
            ),
            (
                (3, 1),
                (
                    "0x79a8673f498531002fc549e06ff2010ffc0c191cceb7da5532acb95cdcb591",
                    16
                )
            ),
            (
                (3, 2),
                (
                    "0x1ef15c18599971b7beced415a40f0c7deacfd9b0d1819e03d723d8bc943cfca",
                    16
                )
            ),
            ((3, 3), (1, 2)),
            ((3, 4), 34),
            (
                (3, 5),
                (
                    "2778063437308421278851140253538604815869848682781135193774472480292420096757",
                    10
                )
            )
        ];
        let builtin = EcOpBuiltinRunner::new(Some(256), true);

        assert_eq!(
            builtin.deduce_memory_cell(Relocatable::from((3, 6)), &memory),
            Err(RunnerError::Memory(MemoryError::ExpectedInteger(Box::new(
                Relocatable::from((3, 3))
            ))))
        );
    }

    #[test]
    #[cfg_attr(target_arch = "wasm32", wasm_bindgen_test)]
    fn get_used_cells_missing_segment_used_sizes() {
        let builtin = BuiltinRunner::EcOp(EcOpBuiltinRunner::new(Some(256), true));
        let vm = vm!();

        assert_eq!(
            builtin.get_used_cells(&vm.segments),
            Err(MemoryError::MissingSegmentUsedSizes)
        );
    }

    #[test]
    #[cfg_attr(target_arch = "wasm32", wasm_bindgen_test)]
    fn get_used_cells_empty() {
        let builtin = BuiltinRunner::EcOp(EcOpBuiltinRunner::new(Some(256), true));
        let mut vm = vm!();

        vm.segments.segment_used_sizes = Some(vec![0]);
        assert_eq!(builtin.get_used_cells(&vm.segments), Ok(0));
    }

    #[test]
    #[cfg_attr(target_arch = "wasm32", wasm_bindgen_test)]
    fn get_used_cells() {
        let builtin = BuiltinRunner::EcOp(EcOpBuiltinRunner::new(Some(256), true));
        let mut vm = vm!();

        vm.segments.segment_used_sizes = Some(vec![4]);
        assert_eq!(builtin.get_used_cells(&vm.segments), Ok(4));
    }

    #[test]
    #[cfg_attr(target_arch = "wasm32", wasm_bindgen_test)]
    fn initial_stackincluded_test() {
        let ec_op_builtin: BuiltinRunner = EcOpBuiltinRunner::new(Some(256), true).into();
        assert_eq!(ec_op_builtin.initial_stack(), vec![mayberelocatable!(0, 0)])
    }

    #[test]
    #[cfg_attr(target_arch = "wasm32", wasm_bindgen_test)]
    fn initial_stack_notincluded_test() {
        let ec_op_builtin = EcOpBuiltinRunner::new(Some(256), false);
        assert_eq!(ec_op_builtin.initial_stack(), Vec::new())
    }

    #[test]
    #[cfg_attr(target_arch = "wasm32", wasm_bindgen_test)]
    fn catch_point_same_x() {
        let program =
            include_bytes!("../../../../../cairo_programs/bad_programs/ec_op_same_x.json");
        let cairo_run_config = crate::cairo_run::CairoRunConfig {
            layout: "all_cairo",
            ..crate::cairo_run::CairoRunConfig::default()
        };
        let result = crate::cairo_run::cairo_run(
            program,
            &cairo_run_config,
            &mut BuiltinHintProcessor::new_empty(),
        );
        assert!(result.is_err());
        // We need to check this way because CairoRunError doens't implement PartialEq
        match result {
            Err(CairoRunError::VirtualMachine(VirtualMachineError::RunnerError(
                RunnerError::EcOpSameXCoordinate(_),
            ))) => {}
            Err(_) => panic!("Wrong error returned, expected RunnerError::EcOpSameXCoordinate"),
            Ok(_) => panic!("Expected run to fail"),
        }
    }

    #[test]
    #[cfg_attr(target_arch = "wasm32", wasm_bindgen_test)]
    fn catch_point_not_in_curve() {
        let program =
            include_bytes!("../../../../../cairo_programs/bad_programs/ec_op_not_in_curve.json");
        let cairo_run_config = crate::cairo_run::CairoRunConfig {
            layout: "all_cairo",
            ..crate::cairo_run::CairoRunConfig::default()
        };
        let result = crate::cairo_run::cairo_run(
            program,
            &cairo_run_config,
            &mut BuiltinHintProcessor::new_empty(),
        );
        assert!(result.is_err());

        // We need to check this way because CairoRunError doens't implement PartialEq
        match result {
            Err(CairoRunError::VirtualMachine(VirtualMachineError::RunnerError(
                RunnerError::PointNotOnCurve(_),
            ))) => {}
            Err(_) => panic!("Wrong error returned, expected RunnerError::EcOpSameXCoordinate"),
            Ok(_) => panic!("Expected run to fail"),
        }
    }

    #[test]
    #[cfg_attr(target_arch = "wasm32", wasm_bindgen_test)]
    fn get_air_private_input() {
        let builtin: BuiltinRunner = EcOpBuiltinRunner::new(Some(256), true).into();

        let segments = segments![
            ((0, 0), 0),
            ((0, 1), 1),
            ((0, 2), 2),
            ((0, 3), 3),
            ((0, 4), 4)
        ];
        assert_eq!(
            builtin.air_private_input(&segments),
            (vec![PrivateInput::EcOp(PrivateInputEcOp {
                index: 0,
                p_x: 0.into(),
                p_y: 1.into(),
                m: 4.into(),
                q_x: 2.into(),
                q_y: 3.into(),
            })])
        );
    }
}<|MERGE_RESOLUTION|>--- conflicted
+++ resolved
@@ -122,13 +122,8 @@
 
         //All input cells should be filled, and be integer values
         //If an input cell is not filled, return None
-<<<<<<< HEAD
-        let mut input_cells = Vec::<Felt252>::with_capacity(self.n_input_cells as usize);
-        for i in 0..self.n_input_cells as usize {
-=======
-        let mut input_cells = Vec::<&Felt252>::with_capacity(INPUT_CELLS_PER_EC_OP as usize);
+        let mut input_cells = Vec::<Felt252>::with_capacity(INPUT_CELLS_PER_EC_OP as usize);
         for i in 0..INPUT_CELLS_PER_EC_OP as usize {
->>>>>>> 95d2c88f
             match memory.get(&(instance + i)?) {
                 None => return Ok(None),
                 Some(addr) => {
@@ -165,17 +160,10 @@
             };
         }
         let result = EcOpBuiltinRunner::ec_op_impl(
-<<<<<<< HEAD
-            (input_cells[0], input_cells[1]),
-            (input_cells[2], input_cells[3]),
-            &input_cells[4],
-            self.ec_op_builtin.scalar_height,
-=======
             (input_cells[0].to_owned(), input_cells[1].to_owned()),
             (input_cells[2].to_owned(), input_cells[3].to_owned()),
-            input_cells[4],
+            &input_cells[4],
             SCALAR_HEIGHT,
->>>>>>> 95d2c88f
         )?;
         self.cache.borrow_mut().insert(x_addr, result.0);
         self.cache.borrow_mut().insert(
