--- conflicted
+++ resolved
@@ -673,18 +673,8 @@
     use crate::types::program::Program;
     use crate::vm::errors::memory_errors::InsufficientAllocatedCellsError;
     use crate::vm::runners::cairo_runner::CairoRunner;
-<<<<<<< HEAD
-    use crate::{
-        types::instance_definitions::{
-            bitwise_instance_def::BitwiseInstanceDef, ec_op_instance_def::EcOpInstanceDef,
-        },
-        utils::test_utils::*,
-        vm::vm_core::VirtualMachine,
-        vm::vm_memory::memory::MemoryCell,
-    };
-=======
+    use crate::vm::vm_memory::memory::MemoryCell;
     use crate::{utils::test_utils::*, vm::vm_core::VirtualMachine};
->>>>>>> 95d2c88f
     use assert_matches::assert_matches;
 
     #[cfg(target_arch = "wasm32")]
