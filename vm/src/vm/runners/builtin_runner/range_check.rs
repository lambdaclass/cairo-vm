use crate::{
    air_private_input::{PrivateInput, PrivateInputValue},
    stdlib::{
        cmp::{max, min},
        prelude::*,
    },
};

use crate::Felt252;
use crate::{
    types::{
        instance_definitions::range_check_instance_def::CELLS_PER_RANGE_CHECK,
        relocatable::{MaybeRelocatable, Relocatable},
    },
    vm::{
        errors::memory_errors::MemoryError,
        vm_memory::{
            memory::{Memory, ValidationRule},
            memory_segments::MemorySegmentManager,
        },
    },
};

use lazy_static::lazy_static;

<<<<<<< HEAD
use super::{RANGE_CHECK_96_BUILTIN_NAME, RANGE_CHECK_BUILTIN_NAME};

=======
// NOTE: the current implementation is based on the bound 0x10000
const _INNER_RC_BOUND: u64 = 1u64 << INNER_RC_BOUND_SHIFT;
>>>>>>> 15f9dc05
const INNER_RC_BOUND_SHIFT: u64 = 16;
const INNER_RC_BOUND_MASK: u64 = u16::MAX as u64;

pub const RC_N_PARTS_STANDARD: u64 = 8;
pub const RC_N_PARTS_96: u64 = 6;

lazy_static! {
    pub static ref BOUND_STANDARD: Felt252 =
        Felt252::TWO.pow(INNER_RC_BOUND_SHIFT * RC_N_PARTS_STANDARD);
    pub static ref BOUND_96: Felt252 = Felt252::TWO.pow(INNER_RC_BOUND_SHIFT * RC_N_PARTS_96);
}

#[derive(Debug, Clone)]
pub struct RangeCheckBuiltinRunner<const N_PARTS: u64> {
    ratio: Option<u32>,
    base: usize,
    pub(crate) stop_ptr: Option<usize>,
    pub(crate) cells_per_instance: u32,
    pub(crate) n_input_cells: u32,
    pub(crate) included: bool,
    pub(crate) instances_per_component: u32,
}

impl<const N_PARTS: u64> RangeCheckBuiltinRunner<N_PARTS> {
    pub fn new(ratio: Option<u32>, included: bool) -> RangeCheckBuiltinRunner<N_PARTS> {
        RangeCheckBuiltinRunner {
            ratio,
            base: 0,
            stop_ptr: None,
            cells_per_instance: CELLS_PER_RANGE_CHECK,
            n_input_cells: CELLS_PER_RANGE_CHECK,
            included,
            instances_per_component: 1,
        }
    }

    pub fn initialize_segments(&mut self, segments: &mut MemorySegmentManager) {
        self.base = segments.add().segment_index as usize // segments.add() always returns a positive index
    }

    pub fn initial_stack(&self) -> Vec<MaybeRelocatable> {
        if self.included {
            vec![MaybeRelocatable::from((self.base as isize, 0))]
        } else {
            vec![]
        }
    }

    pub fn base(&self) -> usize {
        self.base
    }

    pub fn ratio(&self) -> Option<u32> {
        self.ratio
    }

    pub fn name(&self) -> &'static str {
        match N_PARTS {
            RC_N_PARTS_96 => RANGE_CHECK_96_BUILTIN_NAME,
            _ => RANGE_CHECK_BUILTIN_NAME,
        }
    }

    pub fn n_parts(&self) -> u64 {
        N_PARTS
    }

    pub fn bound(&self) -> &'static Felt252 {
        match N_PARTS {
            RC_N_PARTS_96 => &BOUND_96,
            _ => &BOUND_STANDARD,
        }
    }

    pub fn add_validation_rule(&self, memory: &mut Memory) {
        let rule = ValidationRule(Box::new(
            |memory: &Memory, address: Relocatable| -> Result<Vec<Relocatable>, MemoryError> {
                let num = memory
                    .get_integer(address)
                    .map_err(|_| MemoryError::RangeCheckFoundNonInt(Box::new(address)))?;
                if num.bits() as u64 <= N_PARTS * INNER_RC_BOUND_SHIFT {
                    Ok(vec![address.to_owned()])
                } else {
                    Err(MemoryError::RangeCheckNumOutOfBounds(Box::new((
                        num.into_owned(),
                        Felt252::TWO.pow((N_PARTS * INNER_RC_BOUND_SHIFT) as u128),
                    ))))
                }
            },
        ));
        memory.add_validation_rule(self.base, rule);
    }

    pub fn get_used_cells(&self, segments: &MemorySegmentManager) -> Result<usize, MemoryError> {
        segments
            .get_segment_used_size(self.base)
            .ok_or(MemoryError::MissingSegmentUsedSizes)
    }

    pub fn get_range_check_usage(&self, memory: &Memory) -> Option<(usize, usize)> {
        let range_check_segment = memory.data.get(self.base)?;
        let mut rc_bounds =
            (!range_check_segment.is_empty()).then_some((usize::MAX, usize::MIN))?;

        // Split value into n_parts parts of less than _INNER_RC_BOUND size.
        for value in range_check_segment {
            rc_bounds = value
                .as_ref()?
                .get_value()
                .get_int_ref()?
                .to_le_digits()
                // TODO: maybe skip leading zeros
                .into_iter()
                .flat_map(|digit| {
                    (0..=3)
                        .rev()
                        .map(move |i| ((digit >> (i * INNER_RC_BOUND_SHIFT)) & INNER_RC_BOUND_MASK))
                })
                .take(N_PARTS as usize)
                .fold(rc_bounds, |mm, x| {
                    (min(mm.0, x as usize), max(mm.1, x as usize))
                });
        }
        Some(rc_bounds)
    }

    pub fn get_used_instances(
        &self,
        segments: &MemorySegmentManager,
    ) -> Result<usize, MemoryError> {
        self.get_used_cells(segments)
    }

    pub fn air_private_input(&self, memory: &Memory) -> Vec<PrivateInput> {
        let mut private_inputs = vec![];
        if let Some(segment) = memory.data.get(self.base) {
            for (index, val) in segment.iter().enumerate() {
                if let Some(value) = val.as_ref().and_then(|cell| cell.get_value().get_int()) {
                    private_inputs.push(PrivateInput::Value(PrivateInputValue { index, value }))
                }
            }
        }
        private_inputs
    }
}

#[cfg(test)]
mod tests {
    use super::*;
    use crate::relocatable;
    use crate::serde::deserialize_program::BuiltinName;
    use crate::vm::errors::runner_errors::RunnerError;
    use crate::vm::runners::builtin_runner::RANGE_CHECK_BUILTIN_NAME;
    use crate::vm::vm_memory::memory::Memory;
    use crate::{
        hint_processor::builtin_hint_processor::builtin_hint_processor_definition::BuiltinHintProcessor,
        types::program::Program,
        utils::test_utils::*,
        vm::{
            runners::{builtin_runner::BuiltinRunner, cairo_runner::CairoRunner},
            vm_core::VirtualMachine,
        },
    };

    #[cfg(target_arch = "wasm32")]
    use wasm_bindgen_test::*;

    #[test]
    #[cfg_attr(target_arch = "wasm32", wasm_bindgen_test)]
    fn get_used_instances() {
        let builtin = RangeCheckBuiltinRunner::<RC_N_PARTS_STANDARD>::new(Some(10), true);

        let mut vm = vm!();
        vm.segments.segment_used_sizes = Some(vec![1]);

        assert_eq!(builtin.get_used_instances(&vm.segments), Ok(1));
    }

    #[test]
    #[cfg_attr(target_arch = "wasm32", wasm_bindgen_test)]
    fn final_stack() {
<<<<<<< HEAD
        let mut builtin = RangeCheckBuiltinRunner::<RC_N_PARTS_STANDARD>::new(Some(10), true);
=======
        let mut builtin: BuiltinRunner = RangeCheckBuiltinRunner::new(Some(10), 12, true).into();
>>>>>>> 15f9dc05

        let mut vm = vm!();

        vm.segments = segments![
            ((0, 0), (0, 0)),
            ((0, 1), (0, 1)),
            ((2, 0), (0, 0)),
            ((2, 1), (0, 0))
        ];

        vm.segments.segment_used_sizes = Some(vec![0]);

        let pointer = Relocatable::from((2, 2));

        assert_eq!(
            builtin.final_stack(&vm.segments, pointer).unwrap(),
            Relocatable::from((2, 1))
        );
    }

    #[test]
    #[cfg_attr(target_arch = "wasm32", wasm_bindgen_test)]
    fn final_stack_error_stop_pointer() {
<<<<<<< HEAD
        let mut builtin = RangeCheckBuiltinRunner::<RC_N_PARTS_STANDARD>::new(Some(10), true);
=======
        let mut builtin: BuiltinRunner = RangeCheckBuiltinRunner::new(Some(10), 12, true).into();
>>>>>>> 15f9dc05

        let mut vm = vm!();

        vm.segments = segments![
            ((0, 0), (0, 0)),
            ((0, 1), (0, 1)),
            ((2, 0), (0, 0)),
            ((2, 1), (0, 0))
        ];

        vm.segments.segment_used_sizes = Some(vec![998]);

        let pointer = Relocatable::from((2, 2));

        assert_eq!(
            builtin.final_stack(&vm.segments, pointer),
            Err(RunnerError::InvalidStopPointer(Box::new((
                RANGE_CHECK_BUILTIN_NAME,
                relocatable!(0, 998),
                relocatable!(0, 0)
            ))))
        );
    }

    #[test]
    #[cfg_attr(target_arch = "wasm32", wasm_bindgen_test)]
    fn final_stack_error_when_notincluded() {
<<<<<<< HEAD
        let mut builtin = RangeCheckBuiltinRunner::<RC_N_PARTS_STANDARD>::new(Some(10), false);
=======
        let mut builtin: BuiltinRunner = RangeCheckBuiltinRunner::new(Some(10), 12, false).into();
>>>>>>> 15f9dc05

        let mut vm = vm!();

        vm.segments = segments![
            ((0, 0), (0, 0)),
            ((0, 1), (0, 1)),
            ((2, 0), (0, 0)),
            ((2, 1), (0, 0))
        ];

        vm.segments.segment_used_sizes = Some(vec![0]);

        let pointer = Relocatable::from((2, 2));

        assert_eq!(
            builtin.final_stack(&vm.segments, pointer).unwrap(),
            Relocatable::from((2, 2))
        );
    }

    #[test]
    #[cfg_attr(target_arch = "wasm32", wasm_bindgen_test)]
    fn final_stack_error_non_relocatable() {
<<<<<<< HEAD
        let mut builtin = RangeCheckBuiltinRunner::<RC_N_PARTS_STANDARD>::new(Some(10), true);
=======
        let mut builtin: BuiltinRunner = RangeCheckBuiltinRunner::new(Some(10), 12, true).into();
>>>>>>> 15f9dc05

        let mut vm = vm!();

        vm.segments = segments![
            ((0, 0), (0, 0)),
            ((0, 1), (0, 1)),
            ((2, 0), (0, 0)),
            ((2, 1), 2)
        ];

        vm.segments.segment_used_sizes = Some(vec![0]);

        let pointer = Relocatable::from((2, 2));

        assert_eq!(
            builtin.final_stack(&vm.segments, pointer),
            Err(RunnerError::NoStopPointer(Box::new(
                RANGE_CHECK_BUILTIN_NAME
            )))
        );
    }

    #[test]
    #[cfg_attr(target_arch = "wasm32", wasm_bindgen_test)]
    fn get_used_cells_and_allocated_size_test() {
        let builtin: BuiltinRunner =
            RangeCheckBuiltinRunner::<RC_N_PARTS_STANDARD>::new(Some(10), true).into();

        let mut vm = vm!();

        vm.segments.segment_used_sizes = Some(vec![0]);

        let program = program!(
            builtins = vec![BuiltinName::range_check],
            data = vec_data!(
                (4612671182993129469_i64),
                (5189976364521848832_i64),
                (18446744073709551615_i128),
                (5199546496550207487_i64),
                (4612389712311386111_i64),
                (5198983563776393216_i64),
                (2),
                (2345108766317314046_i64),
                (5191102247248822272_i64),
                (5189976364521848832_i64),
                (7),
                (1226245742482522112_i64),
                ((
                    "3618502788666131213697322783095070105623107215331596699973092056135872020470",
                    10
                )),
                (2345108766317314046_i64)
            ),
            main = Some(8),
        );

        let mut cairo_runner = cairo_runner!(program);

        let mut hint_processor = BuiltinHintProcessor::new_empty();

        let address = cairo_runner.initialize(&mut vm, false).unwrap();

        cairo_runner
            .run_until_pc(address, &mut vm, &mut hint_processor)
            .unwrap();

        assert_eq!(builtin.get_used_cells_and_allocated_size(&vm), Ok((0, 1)));
    }

    #[test]
    #[cfg_attr(target_arch = "wasm32", wasm_bindgen_test)]
    fn get_allocated_memory_units() {
        let builtin: BuiltinRunner =
            RangeCheckBuiltinRunner::<RC_N_PARTS_STANDARD>::new(Some(10), true).into();

        let mut vm = vm!();

        let program = program!(
            builtins = vec![BuiltinName::range_check],
            data = vec_data!(
                (4612671182993129469_i64),
                (5189976364521848832_i64),
                (18446744073709551615_i128),
                (5199546496550207487_i64),
                (4612389712311386111_i64),
                (5198983563776393216_i64),
                (2),
                (2345108766317314046_i64),
                (5191102247248822272_i64),
                (5189976364521848832_i64),
                (7),
                (1226245742482522112_i64),
                ((
                    "3618502788666131213697322783095070105623107215331596699973092056135872020470",
                    10
                )),
                (2345108766317314046_i64)
            ),
            main = Some(8),
        );

        let mut cairo_runner = cairo_runner!(program);

        let mut hint_processor = BuiltinHintProcessor::new_empty();

        let address = cairo_runner.initialize(&mut vm, false).unwrap();

        cairo_runner
            .run_until_pc(address, &mut vm, &mut hint_processor)
            .unwrap();

        assert_eq!(builtin.get_allocated_memory_units(&vm), Ok(1));
    }

    #[test]
    #[cfg_attr(target_arch = "wasm32", wasm_bindgen_test)]
    fn initialize_segments_for_range_check() {
        let mut builtin = RangeCheckBuiltinRunner::<RC_N_PARTS_STANDARD>::new(Some(8), true);
        let mut segments = MemorySegmentManager::new();
        builtin.initialize_segments(&mut segments);
        assert_eq!(builtin.base, 0);
    }

    #[test]
    #[cfg_attr(target_arch = "wasm32", wasm_bindgen_test)]
    fn get_initial_stack_for_range_check_with_base() {
        let mut builtin = RangeCheckBuiltinRunner::<RC_N_PARTS_STANDARD>::new(Some(8), true);
        builtin.base = 1;
        let initial_stack = builtin.initial_stack();
        assert_eq!(
            initial_stack[0].clone(),
            MaybeRelocatable::RelocatableValue((builtin.base() as isize, 0).into())
        );
        assert_eq!(initial_stack.len(), 1);
    }

    #[test]
    #[cfg_attr(target_arch = "wasm32", wasm_bindgen_test)]
<<<<<<< HEAD
    fn get_memory_segment_addresses() {
        let builtin = RangeCheckBuiltinRunner::<RC_N_PARTS_STANDARD>::new(Some(8), true);

        assert_eq!(builtin.get_memory_segment_addresses(), (0, None),);
    }

    #[test]
    #[cfg_attr(target_arch = "wasm32", wasm_bindgen_test)]
    fn get_memory_accesses_missing_segment_used_sizes() {
        let builtin = BuiltinRunner::RangeCheck(
            RangeCheckBuiltinRunner::<RC_N_PARTS_STANDARD>::new(Some(256), true),
        );
        let vm = vm!();

        assert_eq!(
            builtin.get_memory_accesses(&vm),
            Err(MemoryError::MissingSegmentUsedSizes),
        );
    }

    #[test]
    #[cfg_attr(target_arch = "wasm32", wasm_bindgen_test)]
    fn get_memory_accesses_empty() {
        let builtin = BuiltinRunner::RangeCheck(
            RangeCheckBuiltinRunner::<RC_N_PARTS_STANDARD>::new(Some(256), true),
        );
        let mut vm = vm!();

        vm.segments.segment_used_sizes = Some(vec![0]);
        assert_eq!(builtin.get_memory_accesses(&vm), Ok(vec![]));
    }

    #[test]
    #[cfg_attr(target_arch = "wasm32", wasm_bindgen_test)]
    fn get_memory_accesses() {
        let builtin = BuiltinRunner::RangeCheck(
            RangeCheckBuiltinRunner::<RC_N_PARTS_STANDARD>::new(Some(256), true),
        );
        let mut vm = vm!();

        vm.segments.segment_used_sizes = Some(vec![4]);
        assert_eq!(
            builtin.get_memory_accesses(&vm),
            Ok(vec![
                (builtin.base() as isize, 0).into(),
                (builtin.base() as isize, 1).into(),
                (builtin.base() as isize, 2).into(),
                (builtin.base() as isize, 3).into(),
            ]),
        );
    }

    #[test]
    #[cfg_attr(target_arch = "wasm32", wasm_bindgen_test)]
=======
>>>>>>> 15f9dc05
    fn test_base() {
        let builtin = RangeCheckBuiltinRunner::<RC_N_PARTS_STANDARD>::new(Some(8), true);
        assert_eq!(builtin.base(), 0);
    }

    #[test]
    #[cfg_attr(target_arch = "wasm32", wasm_bindgen_test)]
    fn test_ratio() {
        let builtin = RangeCheckBuiltinRunner::<RC_N_PARTS_STANDARD>::new(Some(8), true);
        assert_eq!(builtin.ratio(), Some(8));
    }

    #[test]
    #[cfg_attr(target_arch = "wasm32", wasm_bindgen_test)]
    fn get_used_cells_missing_segment_used_sizes() {
        let builtin = BuiltinRunner::RangeCheck(
            RangeCheckBuiltinRunner::<RC_N_PARTS_STANDARD>::new(Some(256), true),
        );
        let vm = vm!();

        assert_eq!(
            builtin.get_used_cells(&vm.segments),
            Err(MemoryError::MissingSegmentUsedSizes)
        );
    }

    #[test]
    #[cfg_attr(target_arch = "wasm32", wasm_bindgen_test)]
    fn get_used_cells_empty() {
        let builtin = BuiltinRunner::RangeCheck(
            RangeCheckBuiltinRunner::<RC_N_PARTS_STANDARD>::new(Some(256), true),
        );
        let mut vm = vm!();

        vm.segments.segment_used_sizes = Some(vec![0]);
        assert_eq!(builtin.get_used_cells(&vm.segments), Ok(0));
    }

    #[test]
    #[cfg_attr(target_arch = "wasm32", wasm_bindgen_test)]
    fn get_used_cells() {
        let builtin = BuiltinRunner::RangeCheck(
            RangeCheckBuiltinRunner::<RC_N_PARTS_STANDARD>::new(Some(256), true),
        );
        let mut vm = vm!();

        vm.segments.segment_used_sizes = Some(vec![4]);
        assert_eq!(builtin.get_used_cells(&vm.segments), Ok(4));
    }

    #[test]
    #[cfg_attr(target_arch = "wasm32", wasm_bindgen_test)]
    fn get_range_check_usage_succesful_a() {
        let builtin = RangeCheckBuiltinRunner::<RC_N_PARTS_STANDARD>::new(Some(8), true);
        let memory = memory![((0, 0), 1), ((0, 1), 2), ((0, 2), 3), ((0, 3), 4)];
        assert_eq!(builtin.get_range_check_usage(&memory), Some((0, 4)));
    }

    #[test]
    #[cfg_attr(target_arch = "wasm32", wasm_bindgen_test)]
    fn get_range_check_usage_succesful_b() {
        let builtin = RangeCheckBuiltinRunner::<RC_N_PARTS_STANDARD>::new(Some(8), true);
        let memory = memory![
            ((0, 0), 1465218365),
            ((0, 1), 2134570341),
            ((0, 2), 31349610736_i64),
            ((0, 3), 413468326585859_i64)
        ];
        assert_eq!(builtin.get_range_check_usage(&memory), Some((0, 62821)));
    }

    #[test]
    #[cfg_attr(target_arch = "wasm32", wasm_bindgen_test)]
    fn get_range_check_usage_succesful_c() {
        let builtin = RangeCheckBuiltinRunner::<RC_N_PARTS_STANDARD>::new(Some(8), true);
        let memory = memory![
            ((0, 0), 634834751465218365_i64),
            ((0, 1), 42876922134570341_i64),
            ((0, 2), 23469831349610736_i64),
            ((0, 3), 23468413468326585859_i128),
            ((0, 4), 75346043276073460326_i128),
            ((0, 5), 87234598724867609478353436890268_i128)
        ];
        assert_eq!(builtin.get_range_check_usage(&memory), Some((0, 61576)));
    }

    #[test]
    #[cfg_attr(target_arch = "wasm32", wasm_bindgen_test)]
    fn get_range_check_empty_memory() {
        let builtin = RangeCheckBuiltinRunner::<RC_N_PARTS_STANDARD>::new(Some(8), true);
        let memory = Memory::new();
        assert_eq!(builtin.get_range_check_usage(&memory), None);
    }

    /// Test that the method get_used_perm_range_check_units works as intended.
    #[test]
    #[cfg_attr(target_arch = "wasm32", wasm_bindgen_test)]
    fn get_used_perm_range_check_units() {
        let builtin_runner: BuiltinRunner =
            RangeCheckBuiltinRunner::<RC_N_PARTS_STANDARD>::new(Some(8), true).into();
        let mut vm = vm!();

        vm.current_step = 8;
        vm.segments.segment_used_sizes = Some(vec![1]);
        assert_eq!(builtin_runner.get_used_perm_range_check_units(&vm), Ok(8));
    }

    #[test]
    #[cfg_attr(target_arch = "wasm32", wasm_bindgen_test)]
    fn get_air_private_input() {
        let builtin: BuiltinRunner =
            RangeCheckBuiltinRunner::<RC_N_PARTS_STANDARD>::new(None, true).into();

        let segments = segments![((0, 0), 0), ((0, 1), 1), ((0, 2), 2)];
        assert_eq!(
            builtin.air_private_input(&segments),
            (vec![
                PrivateInput::Value(PrivateInputValue {
                    index: 0,
                    value: 0.into(),
                }),
                PrivateInput::Value(PrivateInputValue {
                    index: 1,
                    value: 1.into(),
                }),
                PrivateInput::Value(PrivateInputValue {
                    index: 2,
                    value: 2.into(),
                }),
            ]),
        );
    }
}<|MERGE_RESOLUTION|>--- conflicted
+++ resolved
@@ -23,13 +23,8 @@
 
 use lazy_static::lazy_static;
 
-<<<<<<< HEAD
 use super::{RANGE_CHECK_96_BUILTIN_NAME, RANGE_CHECK_BUILTIN_NAME};
 
-=======
-// NOTE: the current implementation is based on the bound 0x10000
-const _INNER_RC_BOUND: u64 = 1u64 << INNER_RC_BOUND_SHIFT;
->>>>>>> 15f9dc05
 const INNER_RC_BOUND_SHIFT: u64 = 16;
 const INNER_RC_BOUND_MASK: u64 = u16::MAX as u64;
 
@@ -211,11 +206,8 @@
     #[test]
     #[cfg_attr(target_arch = "wasm32", wasm_bindgen_test)]
     fn final_stack() {
-<<<<<<< HEAD
-        let mut builtin = RangeCheckBuiltinRunner::<RC_N_PARTS_STANDARD>::new(Some(10), true);
-=======
-        let mut builtin: BuiltinRunner = RangeCheckBuiltinRunner::new(Some(10), 12, true).into();
->>>>>>> 15f9dc05
+        let mut builtin: BuiltinRunner =
+            RangeCheckBuiltinRunner::<RC_N_PARTS_STANDARD>::new(Some(10), true).into();
 
         let mut vm = vm!();
 
@@ -239,11 +231,8 @@
     #[test]
     #[cfg_attr(target_arch = "wasm32", wasm_bindgen_test)]
     fn final_stack_error_stop_pointer() {
-<<<<<<< HEAD
-        let mut builtin = RangeCheckBuiltinRunner::<RC_N_PARTS_STANDARD>::new(Some(10), true);
-=======
-        let mut builtin: BuiltinRunner = RangeCheckBuiltinRunner::new(Some(10), 12, true).into();
->>>>>>> 15f9dc05
+        let mut builtin: BuiltinRunner =
+            RangeCheckBuiltinRunner::<RC_N_PARTS_STANDARD>::new(Some(10), true).into();
 
         let mut vm = vm!();
 
@@ -271,11 +260,8 @@
     #[test]
     #[cfg_attr(target_arch = "wasm32", wasm_bindgen_test)]
     fn final_stack_error_when_notincluded() {
-<<<<<<< HEAD
-        let mut builtin = RangeCheckBuiltinRunner::<RC_N_PARTS_STANDARD>::new(Some(10), false);
-=======
-        let mut builtin: BuiltinRunner = RangeCheckBuiltinRunner::new(Some(10), 12, false).into();
->>>>>>> 15f9dc05
+        let mut builtin: BuiltinRunner =
+            RangeCheckBuiltinRunner::<RC_N_PARTS_STANDARD>::new(Some(10), false).into();
 
         let mut vm = vm!();
 
@@ -299,11 +285,8 @@
     #[test]
     #[cfg_attr(target_arch = "wasm32", wasm_bindgen_test)]
     fn final_stack_error_non_relocatable() {
-<<<<<<< HEAD
-        let mut builtin = RangeCheckBuiltinRunner::<RC_N_PARTS_STANDARD>::new(Some(10), true);
-=======
-        let mut builtin: BuiltinRunner = RangeCheckBuiltinRunner::new(Some(10), 12, true).into();
->>>>>>> 15f9dc05
+        let mut builtin: BuiltinRunner =
+            RangeCheckBuiltinRunner::<RC_N_PARTS_STANDARD>::new(Some(10), true).into();
 
         let mut vm = vm!();
 
@@ -442,63 +425,6 @@
 
     #[test]
     #[cfg_attr(target_arch = "wasm32", wasm_bindgen_test)]
-<<<<<<< HEAD
-    fn get_memory_segment_addresses() {
-        let builtin = RangeCheckBuiltinRunner::<RC_N_PARTS_STANDARD>::new(Some(8), true);
-
-        assert_eq!(builtin.get_memory_segment_addresses(), (0, None),);
-    }
-
-    #[test]
-    #[cfg_attr(target_arch = "wasm32", wasm_bindgen_test)]
-    fn get_memory_accesses_missing_segment_used_sizes() {
-        let builtin = BuiltinRunner::RangeCheck(
-            RangeCheckBuiltinRunner::<RC_N_PARTS_STANDARD>::new(Some(256), true),
-        );
-        let vm = vm!();
-
-        assert_eq!(
-            builtin.get_memory_accesses(&vm),
-            Err(MemoryError::MissingSegmentUsedSizes),
-        );
-    }
-
-    #[test]
-    #[cfg_attr(target_arch = "wasm32", wasm_bindgen_test)]
-    fn get_memory_accesses_empty() {
-        let builtin = BuiltinRunner::RangeCheck(
-            RangeCheckBuiltinRunner::<RC_N_PARTS_STANDARD>::new(Some(256), true),
-        );
-        let mut vm = vm!();
-
-        vm.segments.segment_used_sizes = Some(vec![0]);
-        assert_eq!(builtin.get_memory_accesses(&vm), Ok(vec![]));
-    }
-
-    #[test]
-    #[cfg_attr(target_arch = "wasm32", wasm_bindgen_test)]
-    fn get_memory_accesses() {
-        let builtin = BuiltinRunner::RangeCheck(
-            RangeCheckBuiltinRunner::<RC_N_PARTS_STANDARD>::new(Some(256), true),
-        );
-        let mut vm = vm!();
-
-        vm.segments.segment_used_sizes = Some(vec![4]);
-        assert_eq!(
-            builtin.get_memory_accesses(&vm),
-            Ok(vec![
-                (builtin.base() as isize, 0).into(),
-                (builtin.base() as isize, 1).into(),
-                (builtin.base() as isize, 2).into(),
-                (builtin.base() as isize, 3).into(),
-            ]),
-        );
-    }
-
-    #[test]
-    #[cfg_attr(target_arch = "wasm32", wasm_bindgen_test)]
-=======
->>>>>>> 15f9dc05
     fn test_base() {
         let builtin = RangeCheckBuiltinRunner::<RC_N_PARTS_STANDARD>::new(Some(8), true);
         assert_eq!(builtin.base(), 0);
