use crate::{
    air_public_input::{PublicInput, PublicInputError},
    stdlib::{
        any::Any,
        collections::{HashMap, HashSet},
        ops::{Add, AddAssign, Mul, MulAssign, Sub, SubAssign},
        prelude::*,
    },
    types::instance_definitions::keccak_instance_def::KeccakInstanceDef,
    vm::{
        runners::builtin_runner::SegmentArenaBuiltinRunner,
        trace::trace_entry::{relocate_trace_register, RelocatedTraceEntry},
    },
};

use crate::Felt252;
use crate::{
    hint_processor::hint_processor_definition::{HintProcessor, HintReference},
    math_utils::safe_div_usize,
    serde::deserialize_program::BuiltinName,
    types::{
        errors::{math_errors::MathError, program_errors::ProgramError},
        exec_scope::ExecutionScopes,
        instance_definitions::{
            bitwise_instance_def::BitwiseInstanceDef, ec_op_instance_def::EcOpInstanceDef,
            ecdsa_instance_def::EcdsaInstanceDef,
        },
        layout::CairoLayout,
        program::Program,
        relocatable::{relocate_address, relocate_value, MaybeRelocatable, Relocatable},
    },
    utils::is_subsequence,
    vm::{
        errors::{
            cairo_run_errors::CairoRunError,
            memory_errors::{InsufficientAllocatedCellsError, MemoryError},
            runner_errors::RunnerError,
            trace_errors::TraceError,
            vm_errors::VirtualMachineError,
            vm_exception::VmException,
        },
        security::verify_secure_runner,
        {
            runners::builtin_runner::{
                BitwiseBuiltinRunner, BuiltinRunner, EcOpBuiltinRunner, HashBuiltinRunner,
                OutputBuiltinRunner, RangeCheckBuiltinRunner, SignatureBuiltinRunner,
            },
            vm_core::VirtualMachine,
        },
    },
};
use num_integer::div_rem;
use num_traits::{ToPrimitive, Zero};
use serde::{Deserialize, Serialize};

use super::{
    builtin_runner::{KeccakBuiltinRunner, PoseidonBuiltinRunner, OUTPUT_BUILTIN_NAME},
    cairo_pie::{self, CairoPie, CairoPieMetadata, CairoPieVersion},
};

#[derive(Clone, Debug, Eq, PartialEq)]
pub enum CairoArg {
    Single(MaybeRelocatable),
    Array(Vec<MaybeRelocatable>),
    Composed(Vec<CairoArg>),
}

impl From<MaybeRelocatable> for CairoArg {
    fn from(other: MaybeRelocatable) -> Self {
        CairoArg::Single(other)
    }
}

impl From<Vec<MaybeRelocatable>> for CairoArg {
    fn from(other: Vec<MaybeRelocatable>) -> Self {
        CairoArg::Array(other)
    }
}

// ================
//   RunResources
// ================

/// Maintains the resources of a cairo run. Can be used across multiple runners.
#[derive(Clone, Default, Debug, PartialEq)]
pub struct RunResources {
    n_steps: Option<usize>,
}

pub trait ResourceTracker {
    fn consumed(&self) -> bool;

    fn consume_step(&mut self);

    fn get_n_steps(&self) -> Option<usize>;

    fn run_resources(&self) -> &RunResources;
}

impl RunResources {
    pub fn new(n_steps: usize) -> Self {
        Self {
            n_steps: Some(n_steps),
        }
    }
}

impl ResourceTracker for RunResources {
    fn consumed(&self) -> bool {
        if self.n_steps == Some(0) {
            return true;
        }
        false
    }

    fn consume_step(&mut self) {
        if let Some(n_steps) = self.n_steps {
            self.n_steps = Some(n_steps.saturating_sub(1));
        }
    }

    fn get_n_steps(&self) -> Option<usize> {
        self.n_steps
    }

    fn run_resources(&self) -> &RunResources {
        self
    }
}

#[derive(Debug)]
pub struct CairoRunner {
    pub(crate) program: Program,
    layout: CairoLayout,
    final_pc: Option<Relocatable>,
    pub program_base: Option<Relocatable>,
    execution_base: Option<Relocatable>,
    entrypoint: Option<usize>,
    initial_ap: Option<Relocatable>,
    initial_fp: Option<Relocatable>,
    initial_pc: Option<Relocatable>,
    run_ended: bool,
    segments_finalized: bool,
    execution_public_memory: Option<Vec<usize>>,
    runner_mode: RunnerMode,
    pub original_steps: Option<usize>,
    pub relocated_memory: Vec<Option<Felt252>>,
    pub exec_scopes: ExecutionScopes,
    pub relocated_trace: Option<Vec<RelocatedTraceEntry>>,
}

#[derive(Clone, Debug, PartialEq)]
pub enum RunnerMode {
    ExecutionMode,
    ProofModeCanonical,
    ProofModeCairo1,
}

impl CairoRunner {
    pub fn new_v2(
        program: &Program,
        layout: &str,
        mode: RunnerMode,
    ) -> Result<CairoRunner, RunnerError> {
        let cairo_layout = match layout {
            "plain" => CairoLayout::plain_instance(),
            "small" => CairoLayout::small_instance(),
            "dex" => CairoLayout::dex_instance(),
            "starknet" => CairoLayout::starknet_instance(),
            "starknet_with_keccak" => CairoLayout::starknet_with_keccak_instance(),
            "recursive_large_output" => CairoLayout::recursive_large_output_instance(),
            "all_cairo" => CairoLayout::all_cairo_instance(),
            "all_solidity" => CairoLayout::all_solidity_instance(),
            "dynamic" => CairoLayout::dynamic_instance(),
            name => {
                return Err(RunnerError::InvalidLayoutName(
                    name.to_string().into_boxed_str(),
                ))
            }
        };
        Ok(CairoRunner {
            program: program.clone(),
            layout: cairo_layout,
            final_pc: None,
            program_base: None,
            execution_base: None,
            entrypoint: program.shared_program_data.main,
            initial_ap: None,
            initial_fp: None,
            initial_pc: None,
            run_ended: false,
            segments_finalized: false,
            runner_mode: mode.clone(),
            original_steps: None,
            relocated_memory: Vec::new(),
            exec_scopes: ExecutionScopes::new(),
            execution_public_memory: if mode != RunnerMode::ExecutionMode {
                Some(Vec::new())
            } else {
                None
            },
            relocated_trace: None,
        })
    }

    pub fn new(
        program: &Program,
        layout: &str,
        proof_mode: bool,
    ) -> Result<CairoRunner, RunnerError> {
        if proof_mode {
            Self::new_v2(program, layout, RunnerMode::ProofModeCanonical)
        } else {
            Self::new_v2(program, layout, RunnerMode::ExecutionMode)
        }
    }

    pub fn initialize(&mut self, vm: &mut VirtualMachine) -> Result<Relocatable, RunnerError> {
        self.initialize_builtins(vm)?;
        self.initialize_segments(vm, None);
        let end = self.initialize_main_entrypoint(vm)?;
        self.initialize_vm(vm)?;
        Ok(end)
    }

    pub fn initialize_builtins(&self, vm: &mut VirtualMachine) -> Result<(), RunnerError> {
        let builtin_ordered_list = vec![
            BuiltinName::output,
            BuiltinName::pedersen,
            BuiltinName::range_check,
            BuiltinName::ecdsa,
            BuiltinName::bitwise,
            BuiltinName::ec_op,
            BuiltinName::keccak,
            BuiltinName::poseidon,
        ];
        if !is_subsequence(&self.program.builtins, &builtin_ordered_list) {
            return Err(RunnerError::DisorderedBuiltins);
        };
        let mut program_builtins: HashSet<&BuiltinName> = self.program.builtins.iter().collect();
        let mut builtin_runners = Vec::<BuiltinRunner>::new();

        if self.layout.builtins.output {
            let included = program_builtins.remove(&BuiltinName::output);
            if included || self.is_proof_mode() {
                builtin_runners.push(OutputBuiltinRunner::new(included).into());
            }
        }

        if let Some(instance_def) = self.layout.builtins.pedersen.as_ref() {
            let included = program_builtins.remove(&BuiltinName::pedersen);
            if included || self.is_proof_mode() {
                builtin_runners.push(HashBuiltinRunner::new(instance_def.ratio, included).into());
            }
        }

        if let Some(instance_def) = self.layout.builtins.range_check.as_ref() {
            let included = program_builtins.remove(&BuiltinName::range_check);
            if included || self.is_proof_mode() {
                builtin_runners.push(
                    RangeCheckBuiltinRunner::new(
                        instance_def.ratio,
                        instance_def.n_parts,
                        included,
                    )
                    .into(),
                );
            }
        }

        if let Some(instance_def) = self.layout.builtins.ecdsa.as_ref() {
            let included = program_builtins.remove(&BuiltinName::ecdsa);
            if included || self.is_proof_mode() {
                builtin_runners.push(SignatureBuiltinRunner::new(instance_def, included).into());
            }
        }

        if let Some(instance_def) = self.layout.builtins.bitwise.as_ref() {
            let included = program_builtins.remove(&BuiltinName::bitwise);
            if included || self.is_proof_mode() {
                builtin_runners.push(BitwiseBuiltinRunner::new(instance_def, included).into());
            }
        }

        if let Some(instance_def) = self.layout.builtins.ec_op.as_ref() {
            let included = program_builtins.remove(&BuiltinName::ec_op);
            if included || self.is_proof_mode() {
                builtin_runners.push(EcOpBuiltinRunner::new(instance_def, included).into());
            }
        }

        if let Some(instance_def) = self.layout.builtins.keccak.as_ref() {
            let included = program_builtins.remove(&BuiltinName::keccak);
            if included || self.is_proof_mode() {
                builtin_runners.push(KeccakBuiltinRunner::new(instance_def, included).into());
            }
        }

        if let Some(instance_def) = self.layout.builtins.poseidon.as_ref() {
            let included = program_builtins.remove(&BuiltinName::poseidon);
            if included || self.is_proof_mode() {
                builtin_runners
                    .push(PoseidonBuiltinRunner::new(instance_def.ratio, included).into());
            }
        }
        if !program_builtins.is_empty() {
            return Err(RunnerError::NoBuiltinForInstance(Box::new((
                program_builtins.iter().map(|n| n.name()).collect(),
                self.layout._name.clone(),
            ))));
        }

        vm.builtin_runners = builtin_runners;
        Ok(())
    }

    fn is_proof_mode(&self) -> bool {
        self.runner_mode == RunnerMode::ProofModeCanonical
            || self.runner_mode == RunnerMode::ProofModeCairo1
    }

    // Initialize all the builtins. Values used are the original one from the CairoFunctionRunner
    // Values extracted from here: https://github.com/starkware-libs/cairo-lang/blob/4fb83010ab77aa7ead0c9df4b0c05e030bc70b87/src/starkware/cairo/common/cairo_function_runner.py#L28
    fn initialize_all_builtins(
        &self,
        vm: &mut VirtualMachine,
        add_segment_arena_builtin: bool,
    ) -> Result<(), RunnerError> {
        let starknet_preset_builtins = vec![
            BuiltinName::pedersen,
            BuiltinName::range_check,
            BuiltinName::output,
            BuiltinName::ecdsa,
            BuiltinName::bitwise,
            BuiltinName::ec_op,
            BuiltinName::keccak,
            BuiltinName::poseidon,
        ];

        fn initialize_builtin(
            name: BuiltinName,
            vm: &mut VirtualMachine,
            add_segment_arena_builtin: bool,
        ) {
            match name {
                BuiltinName::pedersen => vm
                    .builtin_runners
                    .push(HashBuiltinRunner::new(Some(32), true).into()),
                BuiltinName::range_check => vm
                    .builtin_runners
                    .push(RangeCheckBuiltinRunner::new(Some(1), 8, true).into()),
                BuiltinName::output => vm
                    .builtin_runners
                    .push(OutputBuiltinRunner::new(true).into()),
                BuiltinName::ecdsa => vm.builtin_runners.push(
                    SignatureBuiltinRunner::new(&EcdsaInstanceDef::new(Some(1)), true).into(),
                ),
                BuiltinName::bitwise => vm.builtin_runners.push(
                    BitwiseBuiltinRunner::new(&BitwiseInstanceDef::new(Some(1)), true).into(),
                ),
                BuiltinName::ec_op => vm
                    .builtin_runners
                    .push(EcOpBuiltinRunner::new(&EcOpInstanceDef::new(Some(1)), true).into()),
                BuiltinName::keccak => vm.builtin_runners.push(
                    KeccakBuiltinRunner::new(&KeccakInstanceDef::new(Some(1), vec![200; 8]), true)
                        .into(),
                ),
                BuiltinName::poseidon => vm
                    .builtin_runners
                    .push(PoseidonBuiltinRunner::new(Some(1), true).into()),
                BuiltinName::segment_arena => {
                    if add_segment_arena_builtin {
                        vm.builtin_runners
                            .push(SegmentArenaBuiltinRunner::new(true).into())
                    }
                }
            }
        }

        for builtin_name in &self.program.builtins {
            initialize_builtin(*builtin_name, vm, add_segment_arena_builtin);
        }
        for builtin_name in starknet_preset_builtins {
            if !self.program.builtins.contains(&builtin_name) {
                initialize_builtin(builtin_name, vm, add_segment_arena_builtin)
            }
        }
        Ok(())
    }

    ///Creates the necessary segments for the program, execution, and each builtin on the MemorySegmentManager and stores the first adress of each of this new segments as each owner's base
    pub fn initialize_segments(
        &mut self,
        vm: &mut VirtualMachine,
        program_base: Option<Relocatable>,
    ) {
        self.program_base = match program_base {
            Some(base) => Some(base),
            None => Some(vm.segments.add()),
        };
        self.execution_base = Some(vm.segments.add());
        for builtin_runner in vm.builtin_runners.iter_mut() {
            builtin_runner.initialize_segments(&mut vm.segments);
        }
    }

    fn initialize_state(
        &mut self,
        vm: &mut VirtualMachine,
        entrypoint: usize,
        stack: Vec<MaybeRelocatable>,
    ) -> Result<(), RunnerError> {
        if let Some(prog_base) = self.program_base {
            let initial_pc = Relocatable {
                segment_index: prog_base.segment_index,
                offset: prog_base.offset + entrypoint,
            };
            self.initial_pc = Some(initial_pc);
            vm.segments
                .load_data(prog_base, &self.program.shared_program_data.data)
                .map_err(RunnerError::MemoryInitializationError)?;

            // Mark all addresses from the program segment as accessed
            let base = self
                .program_base
                .unwrap_or_else(|| Relocatable::from((0, 0)));
            for i in 0..self.program.shared_program_data.data.len() {
                vm.segments.memory.mark_as_accessed((base + i)?);
            }
        }
        if let Some(exec_base) = self.execution_base {
            vm.segments
                .load_data(exec_base, &stack)
                .map_err(RunnerError::MemoryInitializationError)?;
        } else {
            return Err(RunnerError::NoProgBase);
        }
        Ok(())
    }

    pub fn initialize_function_entrypoint(
        &mut self,
        vm: &mut VirtualMachine,
        entrypoint: usize,
        mut stack: Vec<MaybeRelocatable>,
        return_fp: MaybeRelocatable,
    ) -> Result<Relocatable, RunnerError> {
        let end = vm.segments.add();
        stack.append(&mut vec![
            return_fp,
            MaybeRelocatable::RelocatableValue(end),
        ]);
        if let Some(base) = &self.execution_base {
            self.initial_fp = Some(Relocatable {
                segment_index: base.segment_index,
                offset: base.offset + stack.len(),
            });
            self.initial_ap = self.initial_fp;
        } else {
            return Err(RunnerError::NoExecBase);
        }
        self.initialize_state(vm, entrypoint, stack)?;
        self.final_pc = Some(end);
        Ok(end)
    }

    ///Initializes state for running a program from the main() entrypoint.
    ///If self.is_proof_mode() == True, the execution starts from the start label rather then the main() function.
    ///Returns the value of the program counter after returning from main.
    fn initialize_main_entrypoint(
        &mut self,
        vm: &mut VirtualMachine,
    ) -> Result<Relocatable, RunnerError> {
        let mut stack = Vec::new();

        for builtin_runner in vm.builtin_runners.iter() {
            stack.append(&mut builtin_runner.initial_stack());
        }
<<<<<<< HEAD
        //Different process if proof_mode is enabled
        if self.proof_mode {
            // Add the dummy last fp and pc to the public memory, so that the verifier can enforce [fp - 2] = fp.
            let mut stack_prefix = vec![
                Into::<MaybeRelocatable>::into(
                    self.execution_base
                        .as_ref()
                        .ok_or(RunnerError::NoExecBase)?
                        + 2,
                ),
                MaybeRelocatable::from(Felt252::ZERO),
            ];
            stack_prefix.extend(stack);
            self.execution_public_memory = Some(Vec::from_iter(0..stack_prefix.len()));
            self.initialize_state(
                vm,
                self.program
                    .shared_program_data
                    .start
                    .ok_or(RunnerError::NoProgramStart)?,
                stack_prefix,
            )?;
=======

        if self.is_proof_mode() {
            // In canonical proof mode, add the dummy last fp and pc to the public memory, so that the verifier can enforce

            // canonical offset should be 2 for Cairo 0
            let mut target_offset = 2;

            // Cairo1 is not adding data to check [fp - 2] = fp, and has a different initialization of the stack. This should be updated.
            // Cairo0 remains canonical

            if matches!(self.runner_mode, RunnerMode::ProofModeCairo1) {
                target_offset = stack.len() + 2;

                // This values shouldn't be needed with a canonical proof mode
                let return_fp = vm.segments.add();
                let end = vm.segments.add();
                stack.append(&mut vec![
                    MaybeRelocatable::RelocatableValue(return_fp),
                    MaybeRelocatable::RelocatableValue(end),
                ]);

                self.initialize_state(
                    vm,
                    self.program
                        .shared_program_data
                        .start
                        .ok_or(RunnerError::NoProgramStart)?,
                    stack,
                )?;
            } else {
                let mut stack_prefix = vec![
                    Into::<MaybeRelocatable>::into(
                        self.execution_base
                            .as_ref()
                            .ok_or(RunnerError::NoExecBase)?
                            + target_offset,
                    ),
                    MaybeRelocatable::from(Felt252::zero()),
                ];
                stack_prefix.extend(stack.clone());

                self.execution_public_memory = Some(Vec::from_iter(0..stack_prefix.len()));

                self.initialize_state(
                    vm,
                    self.program
                        .shared_program_data
                        .start
                        .ok_or(RunnerError::NoProgramStart)?,
                    stack_prefix.clone(),
                )?;
            }

>>>>>>> 070aeb9d
            self.initial_fp = Some(
                self.execution_base
                    .as_ref()
                    .ok_or(RunnerError::NoExecBase)?
                    + target_offset,
            );

            self.initial_ap = self.initial_fp;
            return Ok(self.program_base.as_ref().ok_or(RunnerError::NoProgBase)?
                + self
                    .program
                    .shared_program_data
                    .end
                    .ok_or(RunnerError::NoProgramEnd)?);
        }

        let return_fp = vm.segments.add();
        if let Some(main) = &self.entrypoint {
            let main_clone = *main;
            Ok(self.initialize_function_entrypoint(
                vm,
                main_clone,
                stack,
                MaybeRelocatable::RelocatableValue(return_fp),
            )?)
        } else {
            Err(RunnerError::MissingMain)
        }
    }

    pub fn initialize_vm(&mut self, vm: &mut VirtualMachine) -> Result<(), RunnerError> {
        vm.run_context.pc = *self.initial_pc.as_ref().ok_or(RunnerError::NoPC)?;
        vm.run_context.ap = self.initial_ap.as_ref().ok_or(RunnerError::NoAP)?.offset;
        vm.run_context.fp = self.initial_fp.as_ref().ok_or(RunnerError::NoFP)?.offset;
        for builtin in vm.builtin_runners.iter() {
            builtin.add_validation_rule(&mut vm.segments.memory);
        }

        vm.segments
            .memory
            .validate_existing_memory()
            .map_err(RunnerError::MemoryValidationError)
    }

    pub fn get_initial_fp(&self) -> Option<Relocatable> {
        self.initial_fp
    }

    /// Gets the data used by the HintProcessor to execute each hint
    pub fn get_hint_data(
        &self,
        references: &[HintReference],
        hint_executor: &mut dyn HintProcessor,
    ) -> Result<Vec<Box<dyn Any>>, VirtualMachineError> {
        self.program
            .shared_program_data
            .hints_collection
            .iter_hints()
            .map(|hint| {
                hint_executor
                    .compile_hint(
                        &hint.code,
                        &hint.flow_tracking_data.ap_tracking,
                        &hint.flow_tracking_data.reference_ids,
                        references,
                    )
                    .map_err(|_| VirtualMachineError::CompileHintFail(hint.code.clone().into()))
            })
            .collect()
    }

    pub fn get_constants(&self) -> &HashMap<String, Felt252> {
        &self.program.constants
    }

    pub fn get_program_builtins(&self) -> &Vec<BuiltinName> {
        &self.program.builtins
    }

    pub fn run_until_pc(
        &mut self,
        address: Relocatable,
        vm: &mut VirtualMachine,
        hint_processor: &mut dyn HintProcessor,
    ) -> Result<(), VirtualMachineError> {
        let references = &self.program.shared_program_data.reference_manager;
        #[cfg(not(feature = "extensive_hints"))]
        let hint_data = self.get_hint_data(references, hint_processor)?;
        #[cfg(feature = "extensive_hints")]
        let mut hint_data = self.get_hint_data(references, hint_processor)?;
        #[cfg(feature = "extensive_hints")]
        let mut hint_ranges = self
            .program
            .shared_program_data
            .hints_collection
            .hints_ranges
            .clone();
        #[cfg(feature = "hooks")]
        vm.execute_before_first_step(self, &hint_data)?;
        while vm.run_context.pc != address && !hint_processor.consumed() {
            vm.step(
                hint_processor,
                &mut self.exec_scopes,
                #[cfg(feature = "extensive_hints")]
                &mut hint_data,
                #[cfg(not(feature = "extensive_hints"))]
                self.program
                    .shared_program_data
                    .hints_collection
                    .get_hint_range_for_pc(vm.run_context.pc.offset)
                    .and_then(|range| {
                        range.and_then(|(start, length)| hint_data.get(start..start + length.get()))
                    })
                    .unwrap_or(&[]),
                #[cfg(feature = "extensive_hints")]
                &mut hint_ranges,
                &self.program.constants,
            )?;

            hint_processor.consume_step();
        }

        if vm.run_context.pc != address {
            return Err(VirtualMachineError::UnfinishedExecution);
        }

        Ok(())
    }

    /// Execute an exact number of steps on the program from the actual position.
    pub fn run_for_steps(
        &mut self,
        steps: usize,
        vm: &mut VirtualMachine,
        hint_processor: &mut dyn HintProcessor,
    ) -> Result<(), VirtualMachineError> {
        let references = &self.program.shared_program_data.reference_manager;
        #[cfg(not(feature = "extensive_hints"))]
        let hint_data = self.get_hint_data(references, hint_processor)?;
        #[cfg(feature = "extensive_hints")]
        let mut hint_data = self.get_hint_data(references, hint_processor)?;
        #[cfg(feature = "extensive_hints")]
        let mut hint_ranges = self
            .program
            .shared_program_data
            .hints_collection
            .hints_ranges
            .clone();
        #[cfg(not(feature = "extensive_hints"))]
        let hint_data = &self
            .program
            .shared_program_data
            .hints_collection
            .get_hint_range_for_pc(vm.run_context.pc.offset)
            .and_then(|range| {
                range.and_then(|(start, length)| hint_data.get(start..start + length.get()))
            })
            .unwrap_or(&[]);

        for remaining_steps in (1..=steps).rev() {
            if self.final_pc.as_ref() == Some(&vm.run_context.pc) {
                return Err(VirtualMachineError::EndOfProgram(remaining_steps));
            }

            vm.step(
                hint_processor,
                &mut self.exec_scopes,
                #[cfg(feature = "extensive_hints")]
                &mut hint_data,
                #[cfg(not(feature = "extensive_hints"))]
                hint_data,
                #[cfg(feature = "extensive_hints")]
                &mut hint_ranges,
                &self.program.constants,
            )?;
        }

        Ok(())
    }

    /// Execute steps until a number of steps since the start of the program is reached.
    pub fn run_until_steps(
        &mut self,
        steps: usize,
        vm: &mut VirtualMachine,
        hint_processor: &mut dyn HintProcessor,
    ) -> Result<(), VirtualMachineError> {
        self.run_for_steps(steps.saturating_sub(vm.current_step), vm, hint_processor)
    }

    /// Execute steps until the step counter reaches a power of two.
    pub fn run_until_next_power_of_2(
        &mut self,
        vm: &mut VirtualMachine,
        hint_processor: &mut dyn HintProcessor,
    ) -> Result<(), VirtualMachineError> {
        self.run_until_steps(vm.current_step.next_power_of_two(), vm, hint_processor)
    }

    pub fn get_perm_range_check_limits(&self, vm: &VirtualMachine) -> Option<(isize, isize)> {
        let runner_usages = vm
            .builtin_runners
            .iter()
            .filter_map(|runner| runner.get_range_check_usage(&vm.segments.memory))
            .map(|(rc_min, rc_max)| (rc_min as isize, rc_max as isize));
        let rc_bounds = vm.rc_limits.iter().copied().chain(runner_usages);
        rc_bounds.reduce(|(min1, max1), (min2, max2)| (min1.min(min2), max1.max(max2)))
    }

    /// Checks that there are enough trace cells to fill the entire range check
    /// range.
    pub fn check_range_check_usage(&self, vm: &VirtualMachine) -> Result<(), VirtualMachineError> {
        let Some((rc_min, rc_max)) = self.get_perm_range_check_limits(vm) else {
            return Ok(());
        };

        let rc_units_used_by_builtins: usize = vm
            .builtin_runners
            .iter()
            .map(|runner| runner.get_used_perm_range_check_units(vm))
            .sum::<Result<usize, MemoryError>>()
            .map_err(Into::<VirtualMachineError>::into)?;

        let unused_rc_units =
            (self.layout.rc_units as usize - 3) * vm.current_step - rc_units_used_by_builtins;
        if unused_rc_units < (rc_max - rc_min) as usize {
            return Err(MemoryError::InsufficientAllocatedCells(
                InsufficientAllocatedCellsError::RangeCheckUnits(Box::new((
                    unused_rc_units,
                    (rc_max - rc_min) as usize,
                ))),
            )
            .into());
        }

        Ok(())
    }

    /// Count the number of holes present in the segments.
    pub fn get_memory_holes(&self, vm: &VirtualMachine) -> Result<usize, MemoryError> {
        vm.segments.get_memory_holes(vm.builtin_runners.len())
    }

    /// Check if there are enough trace cells to fill the entire diluted checks.
    pub fn check_diluted_check_usage(
        &self,
        vm: &VirtualMachine,
    ) -> Result<(), VirtualMachineError> {
        let diluted_pool_instance = match &self.layout.diluted_pool_instance_def {
            Some(x) => x,
            None => return Ok(()),
        };

        let mut used_units_by_builtins = 0;
        for builtin_runner in &vm.builtin_runners {
            let used_units = builtin_runner.get_used_diluted_check_units(
                diluted_pool_instance.spacing,
                diluted_pool_instance.n_bits,
            );

            let multiplier = safe_div_usize(
                vm.current_step,
                builtin_runner.ratio().unwrap_or(1) as usize,
            )?;
            used_units_by_builtins += used_units * multiplier;
        }

        let diluted_units = diluted_pool_instance.units_per_step as usize * vm.current_step;
        let unused_diluted_units = diluted_units.saturating_sub(used_units_by_builtins);

        let diluted_usage_upper_bound = 1usize << diluted_pool_instance.n_bits;
        if unused_diluted_units < diluted_usage_upper_bound {
            return Err(MemoryError::InsufficientAllocatedCells(
                InsufficientAllocatedCellsError::DilutedCells(Box::new((
                    unused_diluted_units,
                    diluted_usage_upper_bound,
                ))),
            )
            .into());
        }

        Ok(())
    }

    pub fn end_run(
        &mut self,
        disable_trace_padding: bool,
        disable_finalize_all: bool,
        vm: &mut VirtualMachine,
        hint_processor: &mut dyn HintProcessor,
    ) -> Result<(), VirtualMachineError> {
        if self.run_ended {
            return Err(RunnerError::EndRunCalledTwice.into());
        }

        vm.segments.memory.relocate_memory()?;
        vm.end_run(&self.exec_scopes)?;

        if disable_finalize_all {
            return Ok(());
        }

        vm.segments.compute_effective_sizes();
        if self.is_proof_mode() && !disable_trace_padding {
            self.run_until_next_power_of_2(vm, hint_processor)?;
            loop {
                match self.check_used_cells(vm) {
                    Ok(_) => break,
                    Err(e) => match e {
                        VirtualMachineError::Memory(MemoryError::InsufficientAllocatedCells(_)) => {
                        }
                        e => return Err(e),
                    },
                }

                self.run_for_steps(1, vm, hint_processor)?;
                self.run_until_next_power_of_2(vm, hint_processor)?;
            }
        }

        self.run_ended = true;
        Ok(())
    }

    ///Relocates the VM's trace, turning relocatable registers to numbered ones
    pub fn relocate_trace(
        &mut self,
        vm: &VirtualMachine,
        relocation_table: &Vec<usize>,
    ) -> Result<(), TraceError> {
        if self.relocated_trace.is_some() {
            return Err(TraceError::AlreadyRelocated);
        }

        let trace = vm.trace.as_ref().ok_or(TraceError::TraceNotEnabled)?.iter();
        let mut relocated_trace = Vec::<RelocatedTraceEntry>::with_capacity(trace.len());
        let segment_1_base = relocation_table
            .get(1)
            .ok_or(TraceError::NoRelocationFound)?;

        for entry in trace {
            relocated_trace.push(RelocatedTraceEntry {
                pc: relocate_trace_register(entry.pc, relocation_table)?,
                ap: entry.ap + segment_1_base,
                fp: entry.fp + segment_1_base,
            })
        }
        self.relocated_trace = Some(relocated_trace);
        Ok(())
    }

    /// Relocates the VM's memory, turning bidimensional indexes into contiguous numbers, and values
    /// into Felt252s. Uses the relocation_table to asign each index a number according to the value
    /// on its segment number.
    fn relocate_memory(
        &mut self,
        vm: &VirtualMachine,
        relocation_table: &Vec<usize>,
    ) -> Result<(), MemoryError> {
        if !(self.relocated_memory.is_empty()) {
            return Err(MemoryError::Relocation);
        }
        //Relocated addresses start at 1
        self.relocated_memory.push(None);
        for (index, segment) in vm.segments.memory.data.iter().enumerate() {
            for (seg_offset, cell) in segment.iter().enumerate() {
                match cell {
                    Some(cell) => {
                        let relocated_addr = relocate_address(
                            Relocatable::from((index as isize, seg_offset)),
                            relocation_table,
                        )?;
                        let value = relocate_value(cell.get_value().clone(), relocation_table)?;
                        if self.relocated_memory.len() <= relocated_addr {
                            self.relocated_memory.resize(relocated_addr + 1, None);
                        }
                        self.relocated_memory[relocated_addr] = Some(value);
                    }
                    None => self.relocated_memory.push(None),
                }
            }
        }
        Ok(())
    }

    pub fn relocate(
        &mut self,
        vm: &mut VirtualMachine,
        relocate_mem: bool,
    ) -> Result<(), TraceError> {
        vm.segments.compute_effective_sizes();
        if !relocate_mem && vm.trace.is_none() {
            return Ok(());
        }
        // relocate_segments can fail if compute_effective_sizes is not called before.
        // The expect should be unreachable.
        let relocation_table = vm
            .segments
            .relocate_segments()
            .expect("compute_effective_sizes called but relocate_memory still returned error");

        if relocate_mem {
            if let Err(memory_error) = self.relocate_memory(vm, &relocation_table) {
                return Err(TraceError::MemoryError(memory_error));
            }
        }
        if vm.trace.is_some() {
            self.relocate_trace(vm, &relocation_table)?;
        }
        vm.relocation_table = Some(relocation_table);
        Ok(())
    }

    // Returns a map from builtin base's segment index to stop_ptr offset
    // Aka the builtin's segment number and its maximum offset
    pub fn get_builtin_segments_info(
        &self,
        vm: &VirtualMachine,
    ) -> Result<Vec<(usize, usize)>, RunnerError> {
        let mut builtin_segment_info = Vec::new();

        for builtin in &vm.builtin_runners {
            let (index, stop_ptr) = builtin.get_memory_segment_addresses();

            builtin_segment_info.push((
                index,
                stop_ptr.ok_or_else(|| RunnerError::NoStopPointer(Box::new(builtin.name())))?,
            ));
        }

        Ok(builtin_segment_info)
    }

    // Returns a map from builtin's name wihout the "_builtin" suffix to its base's segment index and stop_ptr offset
    // Aka the builtin's segment number and its maximum offset
    pub fn get_builtin_segment_info_for_pie(
        &self,
        vm: &VirtualMachine,
    ) -> Result<HashMap<String, cairo_pie::SegmentInfo>, RunnerError> {
        let mut builtin_segment_info = HashMap::new();

        for builtin in &vm.builtin_runners {
            let (index, stop_ptr) = builtin.get_memory_segment_addresses();

            builtin_segment_info.insert(
                builtin
                    .name()
                    .strip_suffix("_builtin")
                    .unwrap_or_default()
                    .to_string(),
                (
                    index as isize,
                    stop_ptr.ok_or_else(|| RunnerError::NoStopPointer(Box::new(builtin.name())))?,
                )
                    .into(),
            );
        }

        Ok(builtin_segment_info)
    }

    pub fn get_execution_resources(
        &self,
        vm: &VirtualMachine,
    ) -> Result<ExecutionResources, RunnerError> {
        let n_steps = match self.original_steps {
            Some(x) => x,
            None => vm
                .trace
                .as_ref()
                .map(|x| x.len())
                .unwrap_or(vm.current_step),
        };
        let n_memory_holes = self.get_memory_holes(vm)?;

        let mut builtin_instance_counter = HashMap::new();
        for builtin_runner in &vm.builtin_runners {
            builtin_instance_counter.insert(
                builtin_runner.name().to_string(),
                builtin_runner.get_used_instances(&vm.segments)?,
            );
        }

        Ok(ExecutionResources {
            n_steps,
            n_memory_holes,
            builtin_instance_counter,
        })
    }

    // Finalizes the segments.
    //     Note:
    //     1.  end_run() must precede a call to this method.
    //     2.  Call read_return_values() *before* finalize_segments(), otherwise the return values
    //         will not be included in the public memory.
    pub fn finalize_segments(&mut self, vm: &mut VirtualMachine) -> Result<(), RunnerError> {
        if self.segments_finalized {
            return Ok(());
        }
        if !self.run_ended {
            return Err(RunnerError::FinalizeNoEndRun);
        }
        let size = self.program.shared_program_data.data.len();
        let mut public_memory = Vec::with_capacity(size);
        for i in 0..size {
            public_memory.push((i, 0_usize))
        }
        vm.segments.finalize(
            Some(size),
            self.program_base
                .as_ref()
                .ok_or(RunnerError::NoProgBase)?
                .segment_index as usize,
            Some(&public_memory),
        );
        let mut public_memory = Vec::with_capacity(size);
        let exec_base = self
            .execution_base
            .as_ref()
            .ok_or(RunnerError::NoExecBase)?;
        for elem in self
            .execution_public_memory
            .as_ref()
            .ok_or(RunnerError::FinalizeSegmentsNoProofMode)?
            .iter()
        {
            public_memory.push((elem + exec_base.offset, 0))
        }
        vm.segments
            .finalize(None, exec_base.segment_index as usize, Some(&public_memory));
        for builtin_runner in vm.builtin_runners.iter() {
            let (_, size) = builtin_runner
                .get_used_cells_and_allocated_size(vm)
                .map_err(RunnerError::FinalizeSegements)?;
            if builtin_runner.name() == OUTPUT_BUILTIN_NAME {
                let public_memory = (0..size).map(|i| (i, 0)).collect();
                vm.segments
                    .finalize(Some(size), builtin_runner.base(), Some(&public_memory))
            } else {
                vm.segments
                    .finalize(Some(size), builtin_runner.base(), None)
            }
        }
        self.segments_finalized = true;
        Ok(())
    }

    /// Runs a cairo program from a give entrypoint, indicated by its pc offset, with the given arguments.
    /// If `verify_secure` is set to true, [verify_secure_runner] will be called to run extra verifications.
    /// `program_segment_size` is only used by the [verify_secure_runner] function and will be ignored if `verify_secure` is set to false.
    #[allow(clippy::too_many_arguments)]
    pub fn run_from_entrypoint(
        &mut self,
        entrypoint: usize,
        args: &[&CairoArg],
        verify_secure: bool,
        program_segment_size: Option<usize>,
        vm: &mut VirtualMachine,
        hint_processor: &mut dyn HintProcessor,
    ) -> Result<(), CairoRunError> {
        let stack = args
            .iter()
            .map(|arg| vm.segments.gen_cairo_arg(arg))
            .collect::<Result<Vec<MaybeRelocatable>, VirtualMachineError>>()?;
        let return_fp = MaybeRelocatable::from(0);
        let end = self.initialize_function_entrypoint(vm, entrypoint, stack, return_fp)?;

        self.initialize_vm(vm)?;

        self.run_until_pc(end, vm, hint_processor)
            .map_err(|err| VmException::from_vm_error(self, vm, err))?;
        self.end_run(true, false, vm, hint_processor)?;

        if verify_secure {
            verify_secure_runner(self, false, program_segment_size, vm)?;
        }

        Ok(())
    }

    // Returns Ok(()) if there are enough allocated cells for the builtins.
    // If not, the number of steps should be increased or a different layout should be used.
    pub fn check_used_cells(&self, vm: &VirtualMachine) -> Result<(), VirtualMachineError> {
        vm.builtin_runners
            .iter()
            .map(|builtin_runner| builtin_runner.get_used_cells_and_allocated_size(vm))
            .collect::<Result<Vec<(usize, usize)>, MemoryError>>()?;
        self.check_range_check_usage(vm)?;
        self.check_memory_usage(vm)?;
        self.check_diluted_check_usage(vm)?;
        Ok(())
    }

    // Checks that there are enough trace cells to fill the entire memory range.
    pub fn check_memory_usage(&self, vm: &VirtualMachine) -> Result<(), VirtualMachineError> {
        let instance = &self.layout;

        let builtins_memory_units: usize = vm
            .builtin_runners
            .iter()
            .map(|builtin_runner| builtin_runner.get_allocated_memory_units(vm))
            .collect::<Result<Vec<usize>, MemoryError>>()?
            .iter()
            .sum();

        let builtins_memory_units = builtins_memory_units as u32;

        let vm_current_step_u32 = vm.current_step as u32;

        // Out of the memory units available per step, a fraction is used for public memory, and
        // four are used for the instruction.
        let total_memory_units = instance._memory_units_per_step * vm_current_step_u32;
        let (public_memory_units, rem) =
            div_rem(total_memory_units, instance._public_memory_fraction);
        if rem != 0 {
            return Err(MathError::SafeDivFailU32(
                total_memory_units,
                instance._public_memory_fraction,
            )
            .into());
        }

        let instruction_memory_units = 4 * vm_current_step_u32;

        let unused_memory_units = total_memory_units
            - (public_memory_units + instruction_memory_units + builtins_memory_units);
        let memory_address_holes = self.get_memory_holes(vm)?;
        if unused_memory_units < memory_address_holes as u32 {
            Err(MemoryError::InsufficientAllocatedCells(
                InsufficientAllocatedCellsError::MemoryAddresses(Box::new((
                    unused_memory_units,
                    memory_address_holes,
                ))),
            ))?
        }
        Ok(())
    }

    /// Intitializes the runner in order to run cairo 1 contract entrypoints
    /// Initializes builtins & segments
    /// All builtins are initialized regardless of use
    /// Swaps the program's builtins field with program_builtins
    /// Adds the segment_arena builtin if present in the program_builtins
    pub fn initialize_function_runner_cairo_1(
        &mut self,
        vm: &mut VirtualMachine,
        program_builtins: &[BuiltinName],
    ) -> Result<(), RunnerError> {
        self.program.builtins = program_builtins.to_vec();
        self.initialize_all_builtins(vm, true)?;
        self.initialize_segments(vm, self.program_base);
        Ok(())
    }

    /// Intitializes the runner in order to run cairo 0 contract entrypoints
    /// Initializes builtins & segments
    /// All builtins are initialized regardless of use
    pub fn initialize_function_runner(
        &mut self,
        vm: &mut VirtualMachine,
    ) -> Result<(), RunnerError> {
        self.initialize_all_builtins(vm, false)?;
        self.initialize_segments(vm, self.program_base);
        Ok(())
    }

    /// Overrides the previous entrypoint with a custom one, or "main" if none
    /// is specified.
    pub fn set_entrypoint(&mut self, new_entrypoint: Option<&str>) -> Result<(), ProgramError> {
        let new_entrypoint = new_entrypoint.unwrap_or("main");
        self.entrypoint = Some(
            self.program
                .shared_program_data
                .identifiers
                .get(&format!("__main__.{new_entrypoint}"))
                .and_then(|x| x.pc)
                .ok_or_else(|| ProgramError::EntrypointNotFound(new_entrypoint.to_string()))?,
        );

        Ok(())
    }

    pub fn read_return_values(&mut self, vm: &mut VirtualMachine) -> Result<(), RunnerError> {
        if !self.run_ended {
            return Err(RunnerError::ReadReturnValuesNoEndRun);
        }
        let mut pointer = vm.get_ap();
        for builtin_runner in vm.builtin_runners.iter_mut().rev() {
            let new_pointer = builtin_runner.final_stack(&vm.segments, pointer)?;
            pointer = new_pointer;
        }
        if self.segments_finalized {
            return Err(RunnerError::FailedAddingReturnValues);
        }
        if self.is_proof_mode() {
            let exec_base = *self
                .execution_base
                .as_ref()
                .ok_or(RunnerError::NoExecBase)?;
            let begin = pointer.offset - exec_base.offset;
            let ap = vm.get_ap();
            let end = ap.offset - exec_base.offset;
            self.execution_public_memory
                .as_mut()
                .ok_or(RunnerError::NoExecPublicMemory)?
                .extend(begin..end);
        }
        Ok(())
    }

    //NOTE: No longer needed in 0.11
    /// Add (or replace if already present) a custom hash builtin. Returns a Relocatable
    /// with the new builtin base as the segment index.
    pub fn add_additional_hash_builtin(&self, vm: &mut VirtualMachine) -> Relocatable {
        // Create, initialize and insert the new custom hash runner.
        let mut builtin: BuiltinRunner = HashBuiltinRunner::new(Some(32), true).into();
        builtin.initialize_segments(&mut vm.segments);
        let segment_index = builtin.base() as isize;
        vm.builtin_runners.push(builtin);

        Relocatable {
            segment_index,
            offset: 0,
        }
    }

    // Iterates over the program builtins in reverse, calling BuiltinRunner::final_stack on each of them and returns the final pointer
    // This method is used by cairo-vm-py to replace starknet functionality
    pub fn get_builtins_final_stack(
        &self,
        vm: &mut VirtualMachine,
        stack_ptr: Relocatable,
    ) -> Result<Relocatable, RunnerError> {
        let mut stack_ptr = Relocatable::from(&stack_ptr);
        for runner in vm
            .builtin_runners
            .iter_mut()
            .rev()
            .filter(|builtin_runner| {
                self.get_program_builtins()
                    .iter()
                    .any(|bn| bn.name() == builtin_runner.name())
            })
        {
            stack_ptr = runner.final_stack(&vm.segments, stack_ptr)?
        }
        Ok(stack_ptr)
    }

    /// Return CairoRunner.program
    pub fn get_program(&self) -> &Program {
        &self.program
    }

    // Constructs and returns a CairoPie representing the current VM run.
    pub fn get_cairo_pie(&self, vm: &VirtualMachine) -> Result<CairoPie, RunnerError> {
        let program_base = self.program_base.ok_or(RunnerError::NoProgBase)?;
        let execution_base = self.execution_base.ok_or(RunnerError::NoExecBase)?;

        let builtin_segments = self.get_builtin_segment_info_for_pie(vm)?;
        let mut known_segment_indices = HashSet::new();
        for info in builtin_segments.values() {
            known_segment_indices.insert(info.index);
        }
        let n_used_builtins = self.program.builtins_len();
        let return_fp_addr = (execution_base + n_used_builtins)?;
        let return_fp = vm.segments.memory.get_relocatable(return_fp_addr)?;
        let return_pc = vm.segments.memory.get_relocatable((return_fp_addr + 1)?)?;

        if let None | Some(false) = return_fp
            .segment_index
            .to_usize()
            .and_then(|u| vm.segments.get_segment_size(u))
            .map(|u| u.is_zero())
        {
            // return_fp negative index / no size / size is zero
            return Err(RunnerError::UnexpectedRetFpSegmentSize);
        }

        if let None | Some(false) = return_pc
            .segment_index
            .to_usize()
            .and_then(|u| vm.segments.get_segment_size(u))
            .map(|u| u.is_zero())
        {
            // return_pc negative index / no size / size is zero
            return Err(RunnerError::UnexpectedRetPcSegmentSize);
        }

        if program_base.offset != 0 {
            return Err(RunnerError::ProgramBaseOffsetNotZero);
        }
        known_segment_indices.insert(program_base.segment_index);

        if execution_base.offset != 0 {
            return Err(RunnerError::ExecBaseOffsetNotZero);
        }
        known_segment_indices.insert(execution_base.segment_index);

        if return_fp.offset != 0 {
            return Err(RunnerError::RetFpOffsetNotZero);
        }
        known_segment_indices.insert(return_fp.segment_index);

        if return_pc.offset != 0 {
            return Err(RunnerError::RetPcOffsetNotZero);
        }
        known_segment_indices.insert(return_pc.segment_index);

        // Put all the remaining segments in extra_segments.
        let mut extra_segments = Vec::default();
        for index in 0..vm.segments.num_segments() {
            if !known_segment_indices.contains(&(index as isize)) {
                extra_segments.push(
                    (
                        index as isize,
                        vm.get_segment_size(index)
                            .ok_or(MemoryError::MissingSegmentUsedSizes)?,
                    )
                        .into(),
                );
            }
        }

        let execution_size = (vm.get_ap() - execution_base)?;
        let metadata = CairoPieMetadata {
            program: self
                .get_program()
                .get_stripped_program()
                .map_err(|_| RunnerError::StrippedProgramNoMain)?,
            program_segment: (program_base.segment_index, self.program.data_len()).into(),
            execution_segment: (execution_base.segment_index, execution_size).into(),
            ret_fp_segment: (return_fp.segment_index, 0).into(),
            ret_pc_segment: (return_pc.segment_index, 0).into(),
            builtin_segments,
            extra_segments,
        };

        Ok(CairoPie {
            metadata,
            memory: (&vm.segments.memory).into(),
            execution_resources: self.get_execution_resources(vm)?,
            additional_data: vm
                .builtin_runners
                .iter()
                .map(|b| (b.name().to_string(), b.get_additional_data()))
                .collect(),
            version: CairoPieVersion { cairo_pie: () },
        })
    }

    /// Return CairoRunner.layout
    fn get_layout(&self) -> &CairoLayout {
        &self.layout
    }

    pub fn get_air_public_input(
        &self,
        vm: &VirtualMachine,
    ) -> Result<PublicInput, PublicInputError> {
        let layout_name = self.get_layout()._name.as_str();
        let dyn_layout = match layout_name {
            "dynamic" => Some(self.get_layout()),
            _ => None,
        };

        PublicInput::new(
            &self.relocated_memory,
            layout_name,
            dyn_layout,
            &vm.get_public_memory_addresses()?,
            vm.get_memory_segment_addresses()?,
            self.relocated_trace
                .as_ref()
                .ok_or(PublicInputError::EmptyTrace)?,
            self.get_perm_range_check_limits(vm)
                .ok_or(PublicInputError::NoRangeCheckLimits)?,
        )
    }
}

#[derive(Clone, Debug, Eq, PartialEq)]
pub struct SegmentInfo {
    pub index: isize,
    pub size: usize,
}

//* ----------------------
//*   ExecutionResources
//* ----------------------

#[derive(Clone, Debug, Default, Deserialize, Serialize, Eq, PartialEq)]
pub struct ExecutionResources {
    pub n_steps: usize,
    pub n_memory_holes: usize,
    pub builtin_instance_counter: HashMap<String, usize>,
}

/// Returns a copy of the execution resources where all the builtins with a usage counter
/// of 0 are omitted.
impl ExecutionResources {
    pub fn filter_unused_builtins(&self) -> ExecutionResources {
        ExecutionResources {
            n_steps: self.n_steps,
            n_memory_holes: self.n_memory_holes,
            builtin_instance_counter: self
                .clone()
                .builtin_instance_counter
                .into_iter()
                .filter(|builtin| !builtin.1.is_zero())
                .collect(),
        }
    }
}

impl Add<&ExecutionResources> for &ExecutionResources {
    type Output = ExecutionResources;

    fn add(self, rhs: &ExecutionResources) -> ExecutionResources {
        let mut new = self.clone();
        new.add_assign(rhs);
        new
    }
}

impl AddAssign<&ExecutionResources> for ExecutionResources {
    fn add_assign(&mut self, rhs: &ExecutionResources) {
        self.n_steps += rhs.n_steps;
        self.n_memory_holes += rhs.n_memory_holes;
        for (k, v) in rhs.builtin_instance_counter.iter() {
            // FIXME: remove k's clone, use &'static str
            *self.builtin_instance_counter.entry(k.clone()).or_insert(0) += v;
        }
    }
}

impl Sub<&ExecutionResources> for &ExecutionResources {
    type Output = ExecutionResources;

    fn sub(self, rhs: &ExecutionResources) -> ExecutionResources {
        let mut new = self.clone();
        new.sub_assign(rhs);
        new
    }
}

impl SubAssign<&ExecutionResources> for ExecutionResources {
    fn sub_assign(&mut self, rhs: &ExecutionResources) {
        self.n_steps -= rhs.n_steps;
        self.n_memory_holes -= rhs.n_memory_holes;
        for (k, v) in rhs.builtin_instance_counter.iter() {
            // FIXME: remove k's clone, use &'static str
            let entry = self.builtin_instance_counter.entry(k.clone()).or_insert(0);
            *entry = (*entry).saturating_sub(*v);
        }
    }
}

impl Mul<usize> for &ExecutionResources {
    type Output = ExecutionResources;

    fn mul(self, rhs: usize) -> ExecutionResources {
        let mut new = self.clone();
        new.mul_assign(rhs);
        new
    }
}

impl MulAssign<usize> for ExecutionResources {
    fn mul_assign(&mut self, rhs: usize) {
        self.n_steps *= rhs;
        self.n_memory_holes *= rhs;
        for (_builtin_name, counter) in self.builtin_instance_counter.iter_mut() {
            *counter *= rhs;
        }
    }
}

#[cfg(test)]
mod tests {
    use super::*;
    use crate::cairo_run::{cairo_run, CairoRunConfig};
    use crate::stdlib::collections::{HashMap, HashSet};
    use crate::vm::runners::builtin_runner::{
        BITWISE_BUILTIN_NAME, EC_OP_BUILTIN_NAME, HASH_BUILTIN_NAME, KECCAK_BUILTIN_NAME,
        OUTPUT_BUILTIN_NAME, POSEIDON_BUILTIN_NAME, RANGE_CHECK_BUILTIN_NAME,
        SEGMENT_ARENA_BUILTIN_NAME, SIGNATURE_BUILTIN_NAME,
    };
    use crate::vm::vm_memory::memory::MemoryCell;

    use crate::felt_hex;
    use crate::{
        hint_processor::builtin_hint_processor::builtin_hint_processor_definition::BuiltinHintProcessor,
        relocatable,
        serde::deserialize_program::{Identifier, ReferenceManager},
        types::instance_definitions::bitwise_instance_def::BitwiseInstanceDef,
        utils::test_utils::*,
        vm::trace::trace_entry::TraceEntry,
    };
    use assert_matches::assert_matches;

    #[cfg(target_arch = "wasm32")]
    use wasm_bindgen_test::*;

    #[test]
    #[cfg_attr(target_arch = "wasm32", wasm_bindgen_test)]
    fn check_memory_usage_ok_case() {
        //This test works with basic Program definition, will later be updated to use Program::new() when fully defined
        let program = program![BuiltinName::range_check, BuiltinName::output];
        let cairo_runner = cairo_runner!(program);
        let mut vm = vm!();
        vm.segments.segment_used_sizes = Some(vec![4]);

        assert_matches!(cairo_runner.check_memory_usage(&vm), Ok(()));
    }

    #[test]
    #[cfg_attr(target_arch = "wasm32", wasm_bindgen_test)]
    fn check_memory_usage_err_case() {
        let program = program!();

        let cairo_runner = cairo_runner!(program);
        let mut vm = vm!();
        vm.builtin_runners = vec![{
            let mut builtin_runner: BuiltinRunner = OutputBuiltinRunner::new(true).into();
            builtin_runner.initialize_segments(&mut vm.segments);

            builtin_runner
        }];
        vm.segments.segment_used_sizes = Some(vec![4, 12]);
        vm.segments.memory = memory![((0, 0), 0), ((0, 1), 1), ((0, 2), 1)];
        vm.segments.memory.mark_as_accessed((0, 0).into());
        assert_matches!(
            cairo_runner.check_memory_usage(&vm),
            Err(VirtualMachineError::Memory(
                MemoryError::InsufficientAllocatedCells(_)
            ))
        );
    }

    #[test]
    #[cfg_attr(target_arch = "wasm32", wasm_bindgen_test)]
    fn initialize_builtins_with_disordered_builtins() {
        //This test works with basic Program definition, will later be updated to use Program::new() when fully defined
        let program = program![BuiltinName::range_check, BuiltinName::output];
        let cairo_runner = cairo_runner!(program);
        let mut vm = vm!();
        assert!(cairo_runner.initialize_builtins(&mut vm).is_err());
    }

    #[test]
    #[cfg_attr(target_arch = "wasm32", wasm_bindgen_test)]
    fn create_cairo_runner_with_ordered_but_missing_builtins() {
        //This test works with basic Program definition, will later be updated to use Program::new() when fully defined
        let program = program![BuiltinName::output, BuiltinName::ecdsa];
        //We only check that the creation doesnt panic
        let _cairo_runner = cairo_runner!(program);
    }

    #[test]
    #[cfg_attr(target_arch = "wasm32", wasm_bindgen_test)]
    fn initialize_segments_with_base() {
        //This test works with basic Program definition, will later be updated to use Program::new() when fully defined
        let program = program![BuiltinName::output];
        let mut cairo_runner = cairo_runner!(program);
        let mut vm = vm!();
        let program_base = Some(Relocatable {
            segment_index: 5,
            offset: 9,
        });
        add_segments!(vm, 6);
        cairo_runner.initialize_builtins(&mut vm).unwrap();
        cairo_runner.initialize_segments(&mut vm, program_base);
        assert_eq!(
            cairo_runner.program_base,
            Some(Relocatable {
                segment_index: 5,
                offset: 9,
            })
        );
        assert_eq!(
            cairo_runner.execution_base,
            Some(Relocatable {
                segment_index: 6,
                offset: 0,
            })
        );
        assert_eq!(vm.builtin_runners[0].name(), OUTPUT_BUILTIN_NAME);
        assert_eq!(vm.builtin_runners[0].base(), 7);

        assert_eq!(vm.segments.num_segments(), 8);
    }

    #[test]
    #[cfg_attr(target_arch = "wasm32", wasm_bindgen_test)]
    fn initialize_segments_no_base() {
        //This test works with basic Program definition, will later be updated to use Program::new() when fully defined
        let program = program![BuiltinName::output];
        let mut cairo_runner = cairo_runner!(program);
        let mut vm = vm!();
        cairo_runner.initialize_builtins(&mut vm).unwrap();
        cairo_runner.initialize_segments(&mut vm, None);
        assert_eq!(
            cairo_runner.program_base,
            Some(Relocatable {
                segment_index: 0,
                offset: 0
            })
        );
        assert_eq!(
            cairo_runner.execution_base,
            Some(Relocatable {
                segment_index: 1,
                offset: 0
            })
        );
        assert_eq!(vm.builtin_runners[0].name(), OUTPUT_BUILTIN_NAME);
        assert_eq!(vm.builtin_runners[0].base(), 2);

        assert_eq!(vm.segments.num_segments(), 3);
    }

    #[test]
    #[cfg_attr(target_arch = "wasm32", wasm_bindgen_test)]
    fn initialize_state_empty_data_and_stack() {
        //This test works with basic Program definition, will later be updated to use Program::new() when fully defined
        let program = program![BuiltinName::output];
        let mut cairo_runner = cairo_runner!(program);
        let mut vm = vm!();
        cairo_runner.program_base = Some(relocatable!(1, 0));
        cairo_runner.execution_base = Some(relocatable!(2, 0));
        let stack = Vec::new();
        cairo_runner.initialize_builtins(&mut vm).unwrap();
        cairo_runner.initialize_state(&mut vm, 1, stack).unwrap();
        assert_eq!(
            cairo_runner.initial_pc,
            Some(Relocatable {
                segment_index: 1,
                offset: 1
            })
        );
    }

    #[test]
    #[cfg_attr(target_arch = "wasm32", wasm_bindgen_test)]
    fn initialize_state_some_data_empty_stack() {
        //This test works with basic Program definition, will later be updated to use Program::new() when fully defined
        let program = program!(
            builtins = vec![BuiltinName::output],
            data = vec_data!((4), (6)),
        );
        let mut cairo_runner = cairo_runner!(program);
        let mut vm = vm!();
        for _ in 0..2 {
            vm.segments.add();
        }
        cairo_runner.program_base = Some(Relocatable {
            segment_index: 1,
            offset: 0,
        });
        cairo_runner.execution_base = Some(relocatable!(2, 0));
        let stack = Vec::new();
        cairo_runner.initialize_state(&mut vm, 1, stack).unwrap();
        check_memory!(vm.segments.memory, ((1, 0), 4), ((1, 1), 6));
    }

    #[test]
    #[cfg_attr(target_arch = "wasm32", wasm_bindgen_test)]
    fn initialize_state_empty_data_some_stack() {
        //This test works with basic Program definition, will later be updated to use Program::new() when fully defined
        let program = program![BuiltinName::output];
        let mut cairo_runner = cairo_runner!(program);
        let mut vm = vm!();
        for _ in 0..3 {
            vm.segments.add();
        }
        cairo_runner.program_base = Some(relocatable!(1, 0));
        cairo_runner.execution_base = Some(relocatable!(2, 0));
        let stack = vec![mayberelocatable!(4), mayberelocatable!(6)];
        cairo_runner.initialize_state(&mut vm, 1, stack).unwrap();
        check_memory!(vm.segments.memory, ((2, 0), 4), ((2, 1), 6));
    }

    #[test]
    #[cfg_attr(target_arch = "wasm32", wasm_bindgen_test)]
    fn initialize_state_no_program_base() {
        //This test works with basic Program definition, will later be updated to use Program::new() when fully defined
        let program = program![BuiltinName::output];
        let mut cairo_runner = cairo_runner!(program);
        let mut vm = vm!();
        for _ in 0..2 {
            vm.segments.add();
        }
        cairo_runner.execution_base = Some(Relocatable {
            segment_index: 2,
            offset: 0,
        });
        let stack = vec![
            MaybeRelocatable::from(Felt252::from(4_i32)),
            MaybeRelocatable::from(Felt252::from(6_i32)),
        ];
        assert!(cairo_runner.initialize_state(&mut vm, 1, stack).is_err());
    }

    #[test]
    #[should_panic]
    fn initialize_state_no_execution_base() {
        //This test works with basic Program definition, will later be updated to use Program::new() when fully defined
        let program = program![BuiltinName::output];
        let mut cairo_runner = cairo_runner!(program);
        let mut vm = vm!();
        for _ in 0..2 {
            vm.segments.add();
        }
        cairo_runner.program_base = Some(relocatable!(1, 0));
        let stack = vec![
            MaybeRelocatable::from(Felt252::from(4_i32)),
            MaybeRelocatable::from(Felt252::from(6_i32)),
        ];
        cairo_runner.initialize_state(&mut vm, 1, stack).unwrap();
    }

    #[test]
    #[cfg_attr(target_arch = "wasm32", wasm_bindgen_test)]
    fn initialize_function_entrypoint_empty_stack() {
        //This test works with basic Program definition, will later be updated to use Program::new() when fully defined
        let program = program![BuiltinName::output];
        let mut cairo_runner = cairo_runner!(program);
        let mut vm = vm!();
        for _ in 0..2 {
            vm.segments.add();
        }
        cairo_runner.program_base = Some(relocatable!(0, 0));
        cairo_runner.execution_base = Some(relocatable!(1, 0));
        let stack = Vec::new();
        let return_fp = MaybeRelocatable::from(Felt252::from(9_i32));
        cairo_runner
            .initialize_function_entrypoint(&mut vm, 0, stack, return_fp)
            .unwrap();
        assert_eq!(cairo_runner.initial_fp, cairo_runner.initial_ap);
        assert_eq!(cairo_runner.initial_fp, Some(relocatable!(1, 2)));
        check_memory!(vm.segments.memory, ((1, 0), 9), ((1, 1), (2, 0)));
    }

    #[test]
    #[cfg_attr(target_arch = "wasm32", wasm_bindgen_test)]
    fn initialize_function_entrypoint_some_stack() {
        //This test works with basic Program definition, will later be updated to use Program::new() when fully defined
        let program = program![BuiltinName::output];
        let mut cairo_runner = cairo_runner!(program);
        let mut vm = vm!();
        for _ in 0..2 {
            vm.segments.add();
        }
        cairo_runner.program_base = Some(relocatable!(0, 0));
        cairo_runner.execution_base = Some(relocatable!(1, 0));
        let stack = vec![MaybeRelocatable::from(Felt252::from(7_i32))];
        let return_fp = MaybeRelocatable::from(Felt252::from(9_i32));
        cairo_runner
            .initialize_function_entrypoint(&mut vm, 1, stack, return_fp)
            .unwrap();
        assert_eq!(cairo_runner.initial_fp, cairo_runner.initial_ap);
        assert_eq!(cairo_runner.initial_fp, Some(relocatable!(1, 3)));
        check_memory!(
            vm.segments.memory,
            ((1, 0), 7),
            ((1, 1), 9),
            ((1, 2), (2, 0))
        );
    }

    #[test]
    #[should_panic]
    fn initialize_function_entrypoint_no_execution_base() {
        //This test works with basic Program definition, will later be updated to use Program::new() when fully defined
        let program = program![BuiltinName::output];
        let mut cairo_runner = cairo_runner!(program);
        let mut vm = vm!();
        let stack = vec![MaybeRelocatable::from(Felt252::from(7_i32))];
        let return_fp = MaybeRelocatable::from(Felt252::from(9_i32));
        cairo_runner
            .initialize_function_entrypoint(&mut vm, 1, stack, return_fp)
            .unwrap();
    }

    #[test]
    #[should_panic]
    fn initialize_main_entrypoint_no_main() {
        //This test works with basic Program definition, will later be updated to use Program::new() when fully defined
        let program = program![BuiltinName::output];
        let mut cairo_runner = cairo_runner!(program);
        let mut vm = vm!();
        cairo_runner.initialize_main_entrypoint(&mut vm).unwrap();
    }

    #[test]
    #[cfg_attr(target_arch = "wasm32", wasm_bindgen_test)]
    fn initialize_main_entrypoint() {
        //This test works with basic Program definition, will later be updated to use Program::new() when fully defined
        let program = program!(main = Some(1),);
        let mut cairo_runner = cairo_runner!(program);
        let mut vm = vm!();
        cairo_runner.program_base = Some(relocatable!(0, 0));
        cairo_runner.execution_base = Some(relocatable!(0, 0));
        let return_pc = cairo_runner.initialize_main_entrypoint(&mut vm).unwrap();
        assert_eq!(return_pc, Relocatable::from((1, 0)));
    }

    #[test]
    #[cfg_attr(target_arch = "wasm32", wasm_bindgen_test)]
    fn initialize_state_program_segment_accessed_addrs() {
        // This test checks that all addresses from the program segment are marked as accessed at VM state initialization.
        // The fibonacci program has 24 instructions, so there should be 24 accessed addresses,
        // from (0, 0) to (0, 23).
        let program = Program::from_bytes(
            include_bytes!("../../../../cairo_programs/fibonacci.json"),
            Some("main"),
        )
        .unwrap();

        let mut cairo_runner = cairo_runner!(program);
        let mut vm = vm!();

        cairo_runner.initialize(&mut vm).unwrap();
        assert_eq!(
            vm.segments
                .memory
                .get_amount_of_accessed_addresses_for_segment(0),
            Some(24)
        );
    }

    #[test]
    #[cfg_attr(target_arch = "wasm32", wasm_bindgen_test)]
    fn initialize_vm_no_builtins() {
        //This test works with basic Program definition, will later be updated to use Program::new() when fully defined
        let program = program!(main = Some(1),);
        let mut cairo_runner = cairo_runner!(program);
        let mut vm = vm!();
        cairo_runner.program_base = Some(relocatable!(0, 0));
        cairo_runner.initial_pc = Some(relocatable!(0, 1));
        cairo_runner.initial_ap = Some(relocatable!(1, 2));
        cairo_runner.initial_fp = Some(relocatable!(1, 2));
        cairo_runner.initialize_vm(&mut vm).unwrap();
        assert_eq!(vm.run_context.pc, relocatable!(0, 1));
        assert_eq!(vm.run_context.ap, 2);
        assert_eq!(vm.run_context.fp, 2);
    }

    #[test]
    #[cfg_attr(target_arch = "wasm32", wasm_bindgen_test)]
    fn initialize_vm_with_range_check_valid() {
        //This test works with basic Program definition, will later be updated to use Program::new() when fully defined
        let program = program!(builtins = vec![BuiltinName::range_check], main = Some(1),);
        let mut cairo_runner = cairo_runner!(program);
        let mut vm = vm!();
        cairo_runner.initial_pc = Some(relocatable!(0, 1));
        cairo_runner.initial_ap = Some(relocatable!(1, 2));
        cairo_runner.initial_fp = Some(relocatable!(1, 2));
        cairo_runner.initialize_builtins(&mut vm).unwrap();
        cairo_runner.initialize_segments(&mut vm, None);
        vm.segments = segments![((2, 0), 23), ((2, 1), 233)];
        assert_eq!(vm.builtin_runners[0].name(), RANGE_CHECK_BUILTIN_NAME);
        assert_eq!(vm.builtin_runners[0].base(), 2);
        cairo_runner.initialize_vm(&mut vm).unwrap();
        assert!(vm
            .segments
            .memory
            .validated_addresses
            .contains(&Relocatable::from((2, 0))));
        assert!(vm
            .segments
            .memory
            .validated_addresses
            .contains(&Relocatable::from((2, 1))));
        assert_eq!(vm.segments.memory.validated_addresses.len(), 2);
    }

    #[test]
    #[cfg_attr(target_arch = "wasm32", wasm_bindgen_test)]
    fn initialize_vm_with_range_check_invalid() {
        //This test works with basic Program definition, will later be updated to use Program::new() when fully defined
        let program = program!(builtins = vec![BuiltinName::range_check], main = Some(1),);
        let mut cairo_runner = cairo_runner!(program);
        let mut vm = vm!();
        cairo_runner.initial_pc = Some(relocatable!(0, 1));
        cairo_runner.initial_ap = Some(relocatable!(1, 2));
        cairo_runner.initial_fp = Some(relocatable!(1, 2));
        cairo_runner.initialize_builtins(&mut vm).unwrap();
        cairo_runner.initialize_segments(&mut vm, None);
        vm.segments = segments![((2, 1), 23), ((2, 4), (-1))];

        assert_eq!(
            cairo_runner.initialize_vm(&mut vm),
            Err(RunnerError::MemoryValidationError(
                MemoryError::RangeCheckFoundNonInt(Box::new((2, 0).into()))
            ))
        );
    }

    //Integration tests for initialization phase

    #[test]
    #[cfg_attr(target_arch = "wasm32", wasm_bindgen_test)]
    /* Program used:
    func myfunc(a: felt) -> (r: felt):
        let b = a * 2
        return(b)
    end

    func main():
        let a = 1
        let b = myfunc(a)
        return()
    end

    main = 3
    data = [5207990763031199744, 2, 2345108766317314046, 5189976364521848832, 1, 1226245742482522112, 3618502788666131213697322783095070105623107215331596699973092056135872020476, 2345108766317314046]
    */
    fn initialization_phase_no_builtins() {
        let program = program!(
            data = vec_data!(
                (5207990763031199744_u64),
                (2),
                (2345108766317314046_u64),
                (5189976364521848832_u64),
                (1),
                (1226245742482522112_u64),
                ((
                    "3618502788666131213697322783095070105623107215331596699973092056135872020476",
                    10
                )),
                (2345108766317314046_i64)
            ),
            main = Some(3),
        );
        let mut cairo_runner = cairo_runner!(program);
        let mut vm = vm!();
        cairo_runner.initialize_segments(&mut vm, None);
        cairo_runner.initialize_main_entrypoint(&mut vm).unwrap();
        cairo_runner.initialize_vm(&mut vm).unwrap();

        assert_eq!(cairo_runner.program_base, Some(relocatable!(0, 0)));
        assert_eq!(cairo_runner.execution_base, Some(relocatable!(1, 0)));
        assert_eq!(cairo_runner.final_pc, Some(relocatable!(3, 0)));

        //RunContext check
        //Registers
        assert_eq!(vm.run_context.pc, relocatable!(0, 3));
        assert_eq!(vm.run_context.ap, 2);
        assert_eq!(vm.run_context.fp, 2);
        //Memory
        check_memory!(
            vm.segments.memory,
            ((0, 0), 5207990763031199744_u64),
            ((0, 1), 2),
            ((0, 2), 2345108766317314046_u64),
            ((0, 3), 5189976364521848832_u64),
            ((0, 4), 1),
            ((0, 5), 1226245742482522112_u64),
            (
                (0, 6),
                (
                    "3618502788666131213697322783095070105623107215331596699973092056135872020476",
                    10
                )
            ),
            ((0, 7), 2345108766317314046_u64),
            ((1, 0), (2, 0)),
            ((1, 1), (3, 0))
        );
    }

    #[test]
    #[cfg_attr(target_arch = "wasm32", wasm_bindgen_test)]
    /*Program used:
    %builtins output

    from starkware.cairo.common.serialize import serialize_word

    func main{output_ptr: felt*}():
        let a = 1
        serialize_word(a)
        return()
    end

    main = 4
    data = [4612671182993129469, 5198983563776393216, 1, 2345108766317314046, 5191102247248822272, 5189976364521848832, 1, 1226245742482522112, 3618502788666131213697322783095070105623107215331596699973092056135872020474, 2345108766317314046]
    */
    fn initialization_phase_output_builtin() {
        let program = program!(
            builtins = vec![BuiltinName::output],
            data = vec_data!(
                (4612671182993129469_u64),
                (5198983563776393216_u64),
                (1),
                (2345108766317314046_u64),
                (5191102247248822272_u64),
                (5189976364521848832_u64),
                (1),
                (1226245742482522112_u64),
                ((
                    "3618502788666131213697322783095070105623107215331596699973092056135872020474",
                    10
                )),
                (2345108766317314046_u64)
            ),
            main = Some(4),
        );
        let mut cairo_runner = cairo_runner!(program);
        let mut vm = vm!();

        cairo_runner.initialize_builtins(&mut vm).unwrap();
        cairo_runner.initialize_segments(&mut vm, None);
        cairo_runner.initialize_main_entrypoint(&mut vm).unwrap();
        cairo_runner.initialize_vm(&mut vm).unwrap();

        assert_eq!(cairo_runner.program_base, Some(relocatable!(0, 0)));
        assert_eq!(cairo_runner.execution_base, Some(relocatable!(1, 0)));
        assert_eq!(cairo_runner.final_pc, Some(relocatable!(4, 0)));

        //RunContext check
        //Registers
        assert_eq!(vm.run_context.pc, relocatable!(0, 4));
        assert_eq!(vm.run_context.ap, 3);
        assert_eq!(vm.run_context.fp, 3);
        //Memory
        check_memory!(
            vm.segments.memory,
            ((0, 0), 4612671182993129469_u64),
            ((0, 1), 5198983563776393216_u64),
            ((0, 2), 1),
            ((0, 3), 2345108766317314046_u64),
            ((0, 4), 5191102247248822272_u64),
            ((0, 5), 5189976364521848832_u64),
            ((0, 6), 1),
            ((0, 7), 1226245742482522112_u64),
            (
                (0, 8),
                (
                    "3618502788666131213697322783095070105623107215331596699973092056135872020474",
                    10
                )
            ),
            ((0, 9), 2345108766317314046_u64),
            ((1, 0), (2, 0)),
            ((1, 1), (3, 0)),
            ((1, 2), (4, 0))
        );
    }

    #[test]
    #[cfg_attr(target_arch = "wasm32", wasm_bindgen_test)]
    /*Program used:
    %builtins range_check

    func check_range{range_check_ptr}(num):

        # Check that 0 <= num < 2**64.
        [range_check_ptr] = num
        assert [range_check_ptr + 1] = 2 ** 64 - 1 - num
        let range_check_ptr = range_check_ptr + 2
        return()
    end

    func main{range_check_ptr}():
        check_range(7)
        return()
    end

    main = 8
    data = [4612671182993129469, 5189976364521848832, 18446744073709551615, 5199546496550207487, 4612389712311386111, 5198983563776393216, 2, 2345108766317314046, 5191102247248822272, 5189976364521848832, 7, 1226245742482522112, 3618502788666131213697322783095070105623107215331596699973092056135872020470, 2345108766317314046]
    */
    fn initialization_phase_range_check_builtin() {
        let program = program!(
            builtins = vec![BuiltinName::range_check],
            data = vec_data!(
                (4612671182993129469_u64),
                (5189976364521848832_u64),
                (18446744073709551615_u128),
                (5199546496550207487_u64),
                (4612389712311386111_u64),
                (5198983563776393216_u64),
                (2),
                (2345108766317314046_u64),
                (5191102247248822272_u64),
                (5189976364521848832_u64),
                (7),
                (1226245742482522112_u64),
                ((
                    "3618502788666131213697322783095070105623107215331596699973092056135872020474",
                    10
                )),
                (2345108766317314046_u64)
            ),
            main = Some(8),
        );

        let mut cairo_runner = cairo_runner!(program);
        let mut vm = vm!();

        cairo_runner.initialize_builtins(&mut vm).unwrap();
        cairo_runner.initialize_segments(&mut vm, None);
        cairo_runner.initialize_main_entrypoint(&mut vm).unwrap();
        cairo_runner.initialize_vm(&mut vm).unwrap();

        assert_eq!(cairo_runner.program_base, Some(relocatable!(0, 0)));
        assert_eq!(cairo_runner.execution_base, Some(relocatable!(1, 0)));
        assert_eq!(cairo_runner.final_pc, Some(relocatable!(4, 0)));

        //RunContext check
        //Registers
        assert_eq!(vm.run_context.pc, relocatable!(0, 8));
        assert_eq!(vm.run_context.ap, 3);
        assert_eq!(vm.run_context.fp, 3);
        //Memory
        check_memory!(
            vm.segments.memory,
            ((0, 0), 4612671182993129469_u64),
            ((0, 1), 5189976364521848832_u64),
            ((0, 2), 18446744073709551615_u128),
            ((0, 3), 5199546496550207487_u64),
            ((0, 4), 4612389712311386111_u64),
            ((0, 5), 5198983563776393216_u64),
            ((0, 6), 2),
            ((0, 7), 2345108766317314046_u64),
            ((0, 8), 5191102247248822272_u64),
            ((0, 9), 5189976364521848832_u64),
            ((0, 10), 7),
            ((0, 11), 1226245742482522112_u64),
            (
                (0, 12),
                (
                    "3618502788666131213697322783095070105623107215331596699973092056135872020474",
                    10
                )
            ),
            ((0, 13), 2345108766317314046_u64),
            ((1, 0), (2, 0)),
            ((1, 1), (3, 0)),
            ((1, 2), (4, 0))
        );
    }

    //Integration tests for initialization + execution phase

    #[test]
    #[cfg_attr(target_arch = "wasm32", wasm_bindgen_test)]
    /*Program used:
    func myfunc(a: felt) -> (r: felt):
        let b = a * 2
        return(b)
    end

    func main():
        let a = 1
        let b = myfunc(a)
        return()
    end

    main = 3
    data = [5207990763031199744, 2, 2345108766317314046, 5189976364521848832, 1, 1226245742482522112, 3618502788666131213697322783095070105623107215331596699973092056135872020476, 2345108766317314046]
    */
    fn initialize_and_run_function_call() {
        //Initialization Phase
        let program = program!(
            data = vec_data!(
                (5207990763031199744_i64),
                (2),
                (2345108766317314046_i64),
                (5189976364521848832_i64),
                (1),
                (1226245742482522112_i64),
                ((
                    "3618502788666131213697322783095070105623107215331596699973092056135872020476",
                    10
                )),
                (2345108766317314046_i64)
            ),
            main = Some(3),
        );
        let mut hint_processor = BuiltinHintProcessor::new_empty();
        let mut cairo_runner = cairo_runner!(program);
        let mut vm = vm!(true);
        cairo_runner.initialize_segments(&mut vm, None);
        let end = cairo_runner.initialize_main_entrypoint(&mut vm).unwrap();
        assert_eq!(end, Relocatable::from((3, 0)));
        cairo_runner.initialize_vm(&mut vm).unwrap();
        //Execution Phase
        assert_matches!(
            cairo_runner.run_until_pc(end, &mut vm, &mut hint_processor),
            Ok(())
        );
        //Check final values against Python VM
        //Check final register values
        assert_eq!(vm.run_context.pc, Relocatable::from((3, 0)));

        assert_eq!(vm.run_context.ap, 6);

        assert_eq!(vm.run_context.fp, 0);

        //Check each TraceEntry in trace
        let trace = vm.trace.unwrap();
        assert_eq!(trace.len(), 5);
        trace_check(
            &trace,
            &[
                ((0, 3).into(), 2, 2),
                ((0, 5).into(), 3, 2),
                ((0, 0).into(), 5, 5),
                ((0, 2).into(), 6, 5),
                ((0, 7).into(), 6, 2),
            ],
        );
    }

    #[test]
    #[cfg_attr(target_arch = "wasm32", wasm_bindgen_test)]
    /*Program used:
    %builtins range_check

    func check_range{range_check_ptr}(num):

        # Check that 0 <= num < 2**64.
        [range_check_ptr] = num
        assert [range_check_ptr + 1] = 2 ** 64 - 1 - num
        let range_check_ptr = range_check_ptr + 2
        return()
    end

    func main{range_check_ptr}():
        check_range(7)
        return()
    end

    main = 8
    data = [4612671182993129469, 5189976364521848832, 18446744073709551615, 5199546496550207487, 4612389712311386111, 5198983563776393216, 2, 2345108766317314046, 5191102247248822272, 5189976364521848832, 7, 1226245742482522112, 3618502788666131213697322783095070105623107215331596699973092056135872020470, 2345108766317314046]
    */
    fn initialize_and_run_range_check_builtin() {
        //Initialization Phase
        let program = program!(
            builtins = vec![BuiltinName::range_check],
            data = vec_data!(
                (4612671182993129469_i64),
                (5189976364521848832_i64),
                (18446744073709551615_i128),
                (5199546496550207487_i64),
                (4612389712311386111_i64),
                (5198983563776393216_i64),
                (2),
                (2345108766317314046_i64),
                (5191102247248822272_i64),
                (5189976364521848832_i64),
                (7),
                (1226245742482522112_i64),
                ((
                    "3618502788666131213697322783095070105623107215331596699973092056135872020470",
                    10
                )),
                (2345108766317314046_i64)
            ),
            main = Some(8),
        );
        let mut hint_processor = BuiltinHintProcessor::new_empty();
        let mut cairo_runner = cairo_runner!(program);
        let mut vm = vm!(true);
        cairo_runner.initialize_builtins(&mut vm).unwrap();
        cairo_runner.initialize_segments(&mut vm, None);
        let end = cairo_runner.initialize_main_entrypoint(&mut vm).unwrap();
        cairo_runner.initialize_vm(&mut vm).unwrap();
        //Execution Phase
        assert_matches!(
            cairo_runner.run_until_pc(end, &mut vm, &mut hint_processor),
            Ok(())
        );
        //Check final values against Python VM
        //Check final register values
        assert_eq!(vm.run_context.pc, Relocatable::from((4, 0)));

        assert_eq!(vm.run_context.ap, 10);

        assert_eq!(vm.run_context.fp, 0);

        //Check each TraceEntry in trace
        let trace = vm.trace.unwrap();
        assert_eq!(trace.len(), 10);
        trace_check(
            &trace,
            &[
                ((0, 8).into(), 3, 3),
                ((0, 9).into(), 4, 3),
                ((0, 11).into(), 5, 3),
                ((0, 0).into(), 7, 7),
                ((0, 1).into(), 7, 7),
                ((0, 3).into(), 8, 7),
                ((0, 4).into(), 9, 7),
                ((0, 5).into(), 9, 7),
                ((0, 7).into(), 10, 7),
                ((0, 13).into(), 10, 3),
            ],
        );
        //Check the range_check builtin segment
        assert_eq!(vm.builtin_runners[0].name(), RANGE_CHECK_BUILTIN_NAME);
        assert_eq!(vm.builtin_runners[0].base(), 2);

        check_memory!(
            vm.segments.memory,
            ((2, 0), 7),
            ((2, 1), 18446744073709551608_i128)
        );
        assert!(vm
            .segments
            .memory
            .get(&MaybeRelocatable::from((2, 2)))
            .is_none());
    }

    #[test]
    #[cfg_attr(target_arch = "wasm32", wasm_bindgen_test)]
    /*Program used:
    %builtins output

    from starkware.cairo.common.serialize import serialize_word

    func main{output_ptr: felt*}():
        let a = 1
        serialize_word(a)
        let b = 17 * a
        serialize_word(b)
        return()
    end

    main = 4
    data = [
    4612671182993129469,
    5198983563776393216,
    1,
    2345108766317314046,
    5191102247248822272,
    5189976364521848832,
    1,
    1226245742482522112,
    3618502788666131213697322783095070105623107215331596699973092056135872020474,
    5189976364521848832,
    17,
    1226245742482522112,
    3618502788666131213697322783095070105623107215331596699973092056135872020470,
    2345108766317314046
    ]
    */
    fn initialize_and_run_output_builtin() {
        //Initialization Phase
        let program = program!(
            builtins = vec![BuiltinName::output],
            data = vec_data!(
                (4612671182993129469_i64),
                (5198983563776393216_i64),
                (1),
                (2345108766317314046_i64),
                (5191102247248822272_i64),
                (5189976364521848832_i64),
                (1),
                (1226245742482522112_i64),
                ((
                    "3618502788666131213697322783095070105623107215331596699973092056135872020474",
                    10
                )),
                (5189976364521848832_i64),
                (17),
                (1226245742482522112_i64),
                ((
                    "3618502788666131213697322783095070105623107215331596699973092056135872020470",
                    10
                )),
                (2345108766317314046_i64)
            ),
            main = Some(4),
        );
        let mut hint_processor = BuiltinHintProcessor::new_empty();
        let mut cairo_runner = cairo_runner!(program);
        let mut vm = vm!(true);
        cairo_runner.initialize_builtins(&mut vm).unwrap();
        cairo_runner.initialize_segments(&mut vm, None);
        let end = cairo_runner.initialize_main_entrypoint(&mut vm).unwrap();
        cairo_runner.initialize_vm(&mut vm).unwrap();
        //Execution Phase
        assert_matches!(
            cairo_runner.run_until_pc(end, &mut vm, &mut hint_processor),
            Ok(())
        );
        //Check final values against Python VM
        //Check final register values
        //todo
        assert_eq!(vm.run_context.pc, Relocatable::from((4, 0)));

        assert_eq!(vm.run_context.ap, 12);

        assert_eq!(vm.run_context.fp, 0);

        //Check each TraceEntry in trace
        let trace = vm.trace.unwrap();
        assert_eq!(trace.len(), 12);
        trace_check(
            &trace,
            &[
                ((0, 4).into(), 3, 3),
                ((0, 5).into(), 4, 3),
                ((0, 7).into(), 5, 3),
                ((0, 0).into(), 7, 7),
                ((0, 1).into(), 7, 7),
                ((0, 3).into(), 8, 7),
                ((0, 9).into(), 8, 3),
                ((0, 11).into(), 9, 3),
                ((0, 0).into(), 11, 11),
                ((0, 1).into(), 11, 11),
                ((0, 3).into(), 12, 11),
                ((0, 13).into(), 12, 3),
            ],
        );
        //Check that the output to be printed is correct
        assert_eq!(vm.builtin_runners[0].name(), OUTPUT_BUILTIN_NAME);
        assert_eq!(vm.builtin_runners[0].base(), 2);
        check_memory!(vm.segments.memory, ((2, 0), 1), ((2, 1), 17));
        assert!(vm
            .segments
            .memory
            .get(&MaybeRelocatable::from((2, 2)))
            .is_none());
    }

    #[test]
    #[cfg_attr(target_arch = "wasm32", wasm_bindgen_test)]
    /*Program used:
    %builtins output range_check

    from starkware.cairo.common.serialize import serialize_word

    func check_range{range_check_ptr}(num) -> (num : felt):

        # Check that 0 <= num < 2**64.
        [range_check_ptr] = num
        assert [range_check_ptr + 1] = 2 ** 64 - 1 - num
        let range_check_ptr = range_check_ptr + 2
        return(num)
    end

    func main{output_ptr: felt*, range_check_ptr: felt}():
        let num: felt = check_range(7)
        serialize_word(num)
        return()
    end

    main = 13
    data = [
    4612671182993129469,
    5198983563776393216,
    1,
    2345108766317314046,
    4612671182993129469,
    5189976364521848832,
    18446744073709551615,
    5199546496550207487,
    4612389712311386111,
    5198983563776393216,
    2,
    5191102247248822272,
    2345108766317314046,
    5191102247248822272,
    5189976364521848832,
    7,
    1226245742482522112,
    3618502788666131213697322783095070105623107215331596699973092056135872020469,
    5191102242953854976,
    5193354051357474816,
    1226245742482522112,
    3618502788666131213697322783095070105623107215331596699973092056135872020461,
    5193354029882638336,
    2345108766317314046]
    */
    fn initialize_and_run_output_range_check_builtin() {
        //Initialization Phase
        let program = program!(
            builtins = vec![BuiltinName::output, BuiltinName::range_check],
            data = vec_data!(
                (4612671182993129469_i64),
                (5198983563776393216_i64),
                (1),
                (2345108766317314046_i64),
                (4612671182993129469_i64),
                (5189976364521848832_i64),
                (18446744073709551615_i128),
                (5199546496550207487_i64),
                (4612389712311386111_i64),
                (5198983563776393216_i64),
                (2),
                (5191102247248822272_i64),
                (2345108766317314046_i64),
                (5191102247248822272_i64),
                (5189976364521848832_i64),
                (7),
                (1226245742482522112_i64),
                ((
                    "3618502788666131213697322783095070105623107215331596699973092056135872020469",
                    10
                )),
                (5191102242953854976_i64),
                (5193354051357474816_i64),
                (1226245742482522112_i64),
                ((
                    "3618502788666131213697322783095070105623107215331596699973092056135872020461",
                    10
                )),
                (5193354029882638336_i64),
                (2345108766317314046_i64)
            ),
            main = Some(13),
        );
        let mut hint_processor = BuiltinHintProcessor::new_empty();
        let mut cairo_runner = cairo_runner!(program);
        let mut vm = vm!(true);
        cairo_runner.initialize_builtins(&mut vm).unwrap();
        cairo_runner.initialize_segments(&mut vm, None);
        let end = cairo_runner.initialize_main_entrypoint(&mut vm).unwrap();
        cairo_runner.initialize_vm(&mut vm).unwrap();
        //Execution Phase
        assert_matches!(
            cairo_runner.run_until_pc(end, &mut vm, &mut hint_processor),
            Ok(())
        );
        //Check final values against Python VM
        //Check final register values
        assert_eq!(vm.run_context.pc, Relocatable::from((5, 0)));

        assert_eq!(vm.run_context.ap, 18);

        assert_eq!(vm.run_context.fp, 0);

        //Check each TraceEntry in trace
        let trace = vm.trace.unwrap();
        assert_eq!(trace.len(), 18);
        trace_check(
            &trace,
            &[
                ((0, 13).into(), 4, 4),
                ((0, 14).into(), 5, 4),
                ((0, 16).into(), 6, 4),
                ((0, 4).into(), 8, 8),
                ((0, 5).into(), 8, 8),
                ((0, 7).into(), 9, 8),
                ((0, 8).into(), 10, 8),
                ((0, 9).into(), 10, 8),
                ((0, 11).into(), 11, 8),
                ((0, 12).into(), 12, 8),
                ((0, 18).into(), 12, 4),
                ((0, 19).into(), 13, 4),
                ((0, 20).into(), 14, 4),
                ((0, 0).into(), 16, 16),
                ((0, 1).into(), 16, 16),
                ((0, 3).into(), 17, 16),
                ((0, 22).into(), 17, 4),
                ((0, 23).into(), 18, 4),
            ],
        );
        //Check the range_check builtin segment
        assert_eq!(vm.builtin_runners[1].name(), RANGE_CHECK_BUILTIN_NAME);
        assert_eq!(vm.builtin_runners[1].base(), 3);

        check_memory!(
            vm.segments.memory,
            ((3, 0), 7),
            ((3, 1), 18446744073709551608_i128)
        );
        assert!(vm
            .segments
            .memory
            .get(&MaybeRelocatable::from((2, 2)))
            .is_none());

        //Check the output segment
        assert_eq!(vm.builtin_runners[0].name(), OUTPUT_BUILTIN_NAME);
        assert_eq!(vm.builtin_runners[0].base(), 2);

        check_memory!(vm.segments.memory, ((2, 0), 7));
        assert!(vm
            .segments
            .memory
            .get(&(MaybeRelocatable::from((2, 1))))
            .is_none());
    }

    #[test]
    #[cfg_attr(target_arch = "wasm32", wasm_bindgen_test)]
    /*Memory from this test is taken from a cairo program execution
    Program used:
        func main():
        let a = 1
        [ap + 3] = 5
        return()

    end
    Final Memory:
    {RelocatableValue(segment_index=0, offset=0): 4613515612218425347,
     RelocatableValue(segment_index=0, offset=1): 5,
     RelocatableValue(segment_index=0, offset=2): 2345108766317314046,
     RelocatableValue(segment_index=1, offset=0): RelocatableValue(segment_index=2, offset=0),
     RelocatableValue(segment_index=1, offset=1): RelocatableValue(segment_index=3, offset=0),
     RelocatableValue(segment_index=1, offset=5): 5}
    Relocated Memory:
        1     4613515612218425347
        2     5
        3     2345108766317314046
        4     10
        5     10
        ⋮
        9     5
    */
    fn relocate_memory_with_gap() {
        let program = program!();
        let mut cairo_runner = cairo_runner!(program);
        let mut vm = vm!(true);
        for _ in 0..4 {
            vm.segments.add();
        }
        // Memory initialization without macro
        vm.segments
            .memory
            .insert(
                Relocatable::from((0, 0)),
                &MaybeRelocatable::from(Felt252::from(4613515612218425347_i64)),
            )
            .unwrap();
        vm.segments
            .memory
            .insert(
                Relocatable::from((0, 1)),
                &MaybeRelocatable::from(Felt252::from(5)),
            )
            .unwrap();
        vm.segments
            .memory
            .insert(
                Relocatable::from((0, 2)),
                &MaybeRelocatable::from(Felt252::from(2345108766317314046_i64)),
            )
            .unwrap();
        vm.segments
            .memory
            .insert(Relocatable::from((1, 0)), &MaybeRelocatable::from((2, 0)))
            .unwrap();
        vm.segments
            .memory
            .insert(Relocatable::from((1, 1)), &MaybeRelocatable::from((3, 0)))
            .unwrap();
        vm.segments
            .memory
            .insert(
                Relocatable::from((1, 5)),
                &MaybeRelocatable::from(Felt252::from(5)),
            )
            .unwrap();
        vm.segments.compute_effective_sizes();
        let rel_table = vm
            .segments
            .relocate_segments()
            .expect("Couldn't relocate after compute effective sizes");
        assert_eq!(cairo_runner.relocate_memory(&vm, &rel_table), Ok(()));
        assert_eq!(cairo_runner.relocated_memory[0], None);
        assert_eq!(
            cairo_runner.relocated_memory[1],
            Some(Felt252::from(4613515612218425347_i64))
        );
        assert_eq!(cairo_runner.relocated_memory[2], Some(Felt252::from(5)));
        assert_eq!(
            cairo_runner.relocated_memory[3],
            Some(Felt252::from(2345108766317314046_i64))
        );
        assert_eq!(cairo_runner.relocated_memory[4], Some(Felt252::from(10)));
        assert_eq!(cairo_runner.relocated_memory[5], Some(Felt252::from(10)));
        assert_eq!(cairo_runner.relocated_memory[6], None);
        assert_eq!(cairo_runner.relocated_memory[7], None);
        assert_eq!(cairo_runner.relocated_memory[8], None);
        assert_eq!(cairo_runner.relocated_memory[9], Some(Felt252::from(5)));
    }

    #[test]
    #[cfg_attr(target_arch = "wasm32", wasm_bindgen_test)]
    /* Program used:
    %builtins output

    from starkware.cairo.common.serialize import serialize_word

    func main{output_ptr: felt*}():
        let a = 1
        serialize_word(a)
        let b = 17 * a
        serialize_word(b)
        return()
    end
    Relocated Memory:
        1     4612671182993129469
        2     5198983563776393216
        3     1
        4     2345108766317314046
        5     5191102247248822272
        6     5189976364521848832
        7     1
        8     1226245742482522112
        9     -7
        10    5189976364521848832
        11    17
        12    1226245742482522112
        13    -11
        14    2345108766317314046
        15    27
        16    29
        17    29
        18    27
        19    1
        20    18
        21    10
        22    28
        23    17
        24    18
        25    14
        26    29
        27    1
        28    17
     */
    fn initialize_run_and_relocate_output_builtin() {
        let program = program!(
            builtins = vec![BuiltinName::output],
            data = vec_data!(
                (4612671182993129469_i64),
                (5198983563776393216_i64),
                (1),
                (2345108766317314046_i64),
                (5191102247248822272_i64),
                (5189976364521848832_i64),
                (1),
                (1226245742482522112_i64),
                ((
                    "3618502788666131213697322783095070105623107215331596699973092056135872020474",
                    10
                )),
                (5189976364521848832_i64),
                (17),
                (1226245742482522112_i64),
                ((
                    "3618502788666131213697322783095070105623107215331596699973092056135872020470",
                    10
                )),
                (2345108766317314046_i64)
            ),
            main = Some(4),
        );
        let mut hint_processor = BuiltinHintProcessor::new_empty();
        let mut cairo_runner = cairo_runner!(program);
        let mut vm = vm!(true);
        cairo_runner.initialize_builtins(&mut vm).unwrap();
        cairo_runner.initialize_segments(&mut vm, None);
        let end = cairo_runner.initialize_main_entrypoint(&mut vm).unwrap();
        cairo_runner.initialize_vm(&mut vm).unwrap();
        assert_matches!(
            cairo_runner.run_until_pc(end, &mut vm, &mut hint_processor),
            Ok(())
        );
        vm.segments.compute_effective_sizes();
        let rel_table = vm
            .segments
            .relocate_segments()
            .expect("Couldn't relocate after compute effective sizes");
        assert_eq!(cairo_runner.relocate_memory(&vm, &rel_table), Ok(()));
        assert_eq!(cairo_runner.relocated_memory[0], None);
        assert_eq!(
            cairo_runner.relocated_memory[1],
            Some(Felt252::from(4612671182993129469_u64))
        );
        assert_eq!(
            cairo_runner.relocated_memory[2],
            Some(Felt252::from(5198983563776393216_u64))
        );
        assert_eq!(cairo_runner.relocated_memory[3], Some(Felt252::ONE));
        assert_eq!(
            cairo_runner.relocated_memory[4],
            Some(Felt252::from(2345108766317314046_u64))
        );
        assert_eq!(
            cairo_runner.relocated_memory[5],
            Some(Felt252::from(5191102247248822272_u64))
        );
        assert_eq!(
            cairo_runner.relocated_memory[6],
            Some(Felt252::from(5189976364521848832_u64))
        );
        assert_eq!(cairo_runner.relocated_memory[7], Some(Felt252::ONE));
        assert_eq!(
            cairo_runner.relocated_memory[8],
            Some(Felt252::from(1226245742482522112_u64))
        );
        assert_eq!(
            cairo_runner.relocated_memory[9],
            Some(felt_hex!(
                "0x800000000000010fffffffffffffffffffffffffffffffffffffffffffffffa"
            ))
        );
        assert_eq!(
            cairo_runner.relocated_memory[10],
            Some(Felt252::from(5189976364521848832_u64))
        );
        assert_eq!(cairo_runner.relocated_memory[11], Some(Felt252::from(17)));
        assert_eq!(
            cairo_runner.relocated_memory[12],
            Some(Felt252::from(1226245742482522112_u64))
        );
        assert_eq!(
            cairo_runner.relocated_memory[13],
            Some(felt_hex!(
                "0x800000000000010fffffffffffffffffffffffffffffffffffffffffffffff6"
            ))
        );
        assert_eq!(
            cairo_runner.relocated_memory[14],
            Some(Felt252::from(2345108766317314046_u64))
        );
        assert_eq!(
            cairo_runner.relocated_memory[15],
            Some(Felt252::from(27_u64))
        );
        assert_eq!(cairo_runner.relocated_memory[16], Some(Felt252::from(29)));
        assert_eq!(cairo_runner.relocated_memory[17], Some(Felt252::from(29)));
        assert_eq!(cairo_runner.relocated_memory[18], Some(Felt252::from(27)));
        assert_eq!(cairo_runner.relocated_memory[19], Some(Felt252::ONE));
        assert_eq!(cairo_runner.relocated_memory[20], Some(Felt252::from(18)));
        assert_eq!(cairo_runner.relocated_memory[21], Some(Felt252::from(10)));
        assert_eq!(cairo_runner.relocated_memory[22], Some(Felt252::from(28)));
        assert_eq!(cairo_runner.relocated_memory[23], Some(Felt252::from(17)));
        assert_eq!(cairo_runner.relocated_memory[24], Some(Felt252::from(18)));
        assert_eq!(cairo_runner.relocated_memory[25], Some(Felt252::from(14)));
        assert_eq!(cairo_runner.relocated_memory[26], Some(Felt252::from(29)));
        assert_eq!(cairo_runner.relocated_memory[27], Some(Felt252::ONE));
        assert_eq!(cairo_runner.relocated_memory[28], Some(Felt252::from(17)));
    }

    #[test]
    #[cfg_attr(target_arch = "wasm32", wasm_bindgen_test)]
    /* Program used:
    %builtins output

    from starkware.cairo.common.serialize import serialize_word

    func main{output_ptr: felt*}():
        let a = 1
        serialize_word(a)
        let b = 17 * a
        serialize_word(b)
        return()
    end

    Relocated Trace:
    [TraceEntry(pc=5, ap=18, fp=18),
     TraceEntry(pc=6, ap=19, fp=18),
     TraceEntry(pc=8, ap=20, fp=18),
     TraceEntry(pc=1, ap=22, fp=22),
     TraceEntry(pc=2, ap=22, fp=22),
     TraceEntry(pc=4, ap=23, fp=22),
     TraceEntry(pc=10, ap=23, fp=18),
    */
    fn relocate_trace_output_builtin() {
        let program = program!(
            builtins = vec![BuiltinName::output],
            data = vec_data!(
                (4612671182993129469_i64),
                (5198983563776393216_i64),
                (1),
                (2345108766317314046_i64),
                (5191102247248822272_i64),
                (5189976364521848832_i64),
                (1),
                (1226245742482522112_i64),
                ((
                    "3618502788666131213697322783095070105623107215331596699973092056135872020474",
                    10
                )),
                (5189976364521848832_i64),
                (17),
                (1226245742482522112_i64),
                ((
                    "3618502788666131213697322783095070105623107215331596699973092056135872020470",
                    10
                )),
                (2345108766317314046_i64)
            ),
            main = Some(4),
        );
        let mut hint_processor = BuiltinHintProcessor::new_empty();
        let mut cairo_runner = cairo_runner!(program);
        let mut vm = vm!(true);
        cairo_runner.initialize_builtins(&mut vm).unwrap();
        cairo_runner.initialize_segments(&mut vm, None);
        let end = cairo_runner.initialize_main_entrypoint(&mut vm).unwrap();
        cairo_runner.initialize_vm(&mut vm).unwrap();
        assert_matches!(
            cairo_runner.run_until_pc(end, &mut vm, &mut hint_processor),
            Ok(())
        );
        vm.segments.compute_effective_sizes();
        let rel_table = vm
            .segments
            .relocate_segments()
            .expect("Couldn't relocate after compute effective sizes");
        cairo_runner.relocate_trace(&vm, &rel_table).unwrap();
        let relocated_trace = cairo_runner.relocated_trace.unwrap();
        assert_eq!(relocated_trace.len(), 12);
        assert_eq!(
            relocated_trace[0],
            RelocatedTraceEntry {
                pc: 5,
                ap: 18,
                fp: 18
            }
        );
        assert_eq!(
            relocated_trace[1],
            RelocatedTraceEntry {
                pc: 6,
                ap: 19,
                fp: 18
            }
        );
        assert_eq!(
            relocated_trace[2],
            RelocatedTraceEntry {
                pc: 8,
                ap: 20,
                fp: 18
            }
        );
        assert_eq!(
            relocated_trace[3],
            RelocatedTraceEntry {
                pc: 1,
                ap: 22,
                fp: 22
            }
        );
        assert_eq!(
            relocated_trace[4],
            RelocatedTraceEntry {
                pc: 2,
                ap: 22,
                fp: 22
            }
        );
        assert_eq!(
            relocated_trace[5],
            RelocatedTraceEntry {
                pc: 4,
                ap: 23,
                fp: 22
            }
        );
        assert_eq!(
            relocated_trace[6],
            RelocatedTraceEntry {
                pc: 10,
                ap: 23,
                fp: 18
            }
        );
        assert_eq!(
            relocated_trace[7],
            RelocatedTraceEntry {
                pc: 12,
                ap: 24,
                fp: 18
            }
        );
        assert_eq!(
            relocated_trace[8],
            RelocatedTraceEntry {
                pc: 1,
                ap: 26,
                fp: 26
            }
        );
        assert_eq!(
            relocated_trace[9],
            RelocatedTraceEntry {
                pc: 2,
                ap: 26,
                fp: 26
            }
        );
        assert_eq!(
            relocated_trace[10],
            RelocatedTraceEntry {
                pc: 4,
                ap: 27,
                fp: 26
            }
        );
        assert_eq!(
            relocated_trace[11],
            RelocatedTraceEntry {
                pc: 14,
                ap: 27,
                fp: 18
            }
        );
    }

    #[test]
    #[cfg_attr(target_arch = "wasm32", wasm_bindgen_test)]
    fn write_output_from_preset_memory() {
        let program = program![BuiltinName::output];
        let mut cairo_runner = cairo_runner!(program);
        let mut vm = vm!();
        cairo_runner.initialize_builtins(&mut vm).unwrap();
        cairo_runner.initialize_segments(&mut vm, None);
        assert_eq!(vm.builtin_runners[0].name(), OUTPUT_BUILTIN_NAME);
        assert_eq!(vm.builtin_runners[0].base(), 2);

        vm.segments = segments![((2, 0), 1), ((2, 1), 2)];
        vm.segments.segment_used_sizes = Some(vec![0, 0, 2]);

        let mut output_buffer = String::new();
        vm.write_output(&mut output_buffer).unwrap();
        assert_eq!(&output_buffer, "1\n2\n");
    }

    #[test]
    #[cfg_attr(target_arch = "wasm32", wasm_bindgen_test)]
    /*Program used:
    %builtins output

    from starkware.cairo.common.serialize import serialize_word

    func main{output_ptr: felt*}():
        let a = 1
        serialize_word(a)
        return()
    end */
    fn get_output_from_program() {
        //Initialization Phase
        let program = program!(
            builtins = vec![BuiltinName::output],
            data = vec_data!(
                (4612671182993129469_i64),
                (5198983563776393216_i64),
                (1),
                (2345108766317314046_i64),
                (5191102247248822272_i64),
                (5189976364521848832_i64),
                (1),
                (1226245742482522112_i64),
                ((
                    "3618502788666131213697322783095070105623107215331596699973092056135872020474",
                    10
                )),
                (5189976364521848832_i64),
                (17),
                (1226245742482522112_i64),
                ((
                    "3618502788666131213697322783095070105623107215331596699973092056135872020470",
                    10
                )),
                (2345108766317314046_i64)
            ),
            main = Some(4),
        );
        let mut cairo_runner = cairo_runner!(program);
        let mut vm = vm!();
        cairo_runner.initialize_builtins(&mut vm).unwrap();
        cairo_runner.initialize_segments(&mut vm, None);
        let end = cairo_runner.initialize_main_entrypoint(&mut vm).unwrap();
        cairo_runner.initialize_vm(&mut vm).unwrap();
        //Execution Phase
        let mut hint_processor = BuiltinHintProcessor::new_empty();
        assert_matches!(
            cairo_runner.run_until_pc(end, &mut vm, &mut hint_processor),
            Ok(())
        );

        let mut output_buffer = String::new();
        vm.write_output(&mut output_buffer).unwrap();
        assert_eq!(&output_buffer, "1\n17\n");
    }

    #[test]
    #[cfg_attr(target_arch = "wasm32", wasm_bindgen_test)]
    /*Program used:
    %builtins output

    func main{output_ptr: felt*}() {
        //Memory Gap + Relocatable value
        assert [output_ptr + 1] = cast(output_ptr, felt);
        let output_ptr = output_ptr + 2;
        return ();
    }*/
    fn write_output_from_program_gap_relocatable_output() {
        //Initialization Phase
        let program = program!(
            builtins = vec![BuiltinName::output],
            data = vec_data!(
                (4612671187288162301),
                (5198983563776458752),
                (2),
                (2345108766317314046)
            ),
            main = Some(0),
        );
        let mut cairo_runner = cairo_runner!(program);
        let mut vm = vm!();
        cairo_runner.initialize_builtins(&mut vm).unwrap();
        cairo_runner.initialize_segments(&mut vm, None);
        let end = cairo_runner.initialize_main_entrypoint(&mut vm).unwrap();
        cairo_runner.initialize_vm(&mut vm).unwrap();
        //Execution Phase
        let mut hint_processor = BuiltinHintProcessor::new_empty();
        assert_matches!(
            cairo_runner.run_until_pc(end, &mut vm, &mut hint_processor),
            Ok(())
        );

        let mut output_buffer = String::new();
        vm.write_output(&mut output_buffer).unwrap();
        assert_eq!(&output_buffer, "<missing>\n2:0\n");
    }

    #[test]
    #[cfg_attr(target_arch = "wasm32", wasm_bindgen_test)]
    fn write_output_from_preset_memory_neg_output() {
        let program = program![BuiltinName::output];
        let mut cairo_runner = cairo_runner!(program);
        let mut vm = vm!();
        cairo_runner.initialize_builtins(&mut vm).unwrap();
        cairo_runner.initialize_segments(&mut vm, None);
        assert_eq!(vm.builtin_runners[0].name(), OUTPUT_BUILTIN_NAME);
        assert_eq!(vm.builtin_runners[0].base(), 2);
        vm.segments = segments![(
            (2, 0),
            (
                "800000000000011000000000000000000000000000000000000000000000000",
                16
            )
        )];
        vm.segments.segment_used_sizes = Some(vec![0, 0, 1]);

        let mut output_buffer = String::new();
        vm.write_output(&mut output_buffer).unwrap();
        assert_eq!(&output_buffer, "-1\n");
    }

    /// Test that `get_output()` works when the `output` builtin is not the first one.
    #[test]
    #[cfg_attr(target_arch = "wasm32", wasm_bindgen_test)]
    fn get_output_unordered_builtins() {
        //Initialization Phase
        let program = program!(
            builtins = vec![BuiltinName::output, BuiltinName::bitwise],
            data = vec_data!(
                (4612671182993129469_i64),
                (5198983563776393216_i64),
                (1),
                (2345108766317314046_i64),
                (5191102247248822272_i64),
                (5189976364521848832_i64),
                (1),
                (1226245742482522112_i64),
                ((
                    "3618502788666131213697322783095070105623107215331596699973092056135872020474",
                    10
                )),
                (5189976364521848832_i64),
                (17),
                (1226245742482522112_i64),
                ((
                    "3618502788666131213697322783095070105623107215331596699973092056135872020470",
                    10
                )),
                (2345108766317314046_i64)
            ),
            main = Some(4),
        );

        let mut cairo_runner = cairo_runner!(program);
        let mut vm = vm!();

        cairo_runner
            .initialize_builtins(&mut vm)
            .expect("Couldn't initialize builtins.");

        // Swap the first and second builtins (first should be `output`).
        vm.builtin_runners.swap(0, 1);

        cairo_runner.initialize_segments(&mut vm, None);

        let end = cairo_runner
            .initialize_main_entrypoint(&mut vm)
            .expect("Couldn't initialize the main entrypoint.");
        cairo_runner
            .initialize_vm(&mut vm)
            .expect("Couldn't initialize the VM.");

        let mut hint_processor = BuiltinHintProcessor::new_empty();
        assert_matches!(
            cairo_runner.run_until_pc(end, &mut vm, &mut hint_processor),
            Ok(())
        );

        let mut output_buffer = String::new();
        vm.write_output(&mut output_buffer).unwrap();
        assert_eq!(&output_buffer, "1\n17\n");
    }

    #[test]
    #[cfg_attr(target_arch = "wasm32", wasm_bindgen_test)]
    fn insert_all_builtins_in_order() {
        let program = program![
            BuiltinName::output,
            BuiltinName::pedersen,
            BuiltinName::range_check,
            BuiltinName::bitwise,
            BuiltinName::ec_op
        ];
        let cairo_runner = cairo_runner!(program);
        let mut vm = vm!();
        cairo_runner.initialize_builtins(&mut vm).unwrap();
        assert_eq!(vm.builtin_runners[0].name(), OUTPUT_BUILTIN_NAME);
        assert_eq!(vm.builtin_runners[1].name(), HASH_BUILTIN_NAME);
        assert_eq!(vm.builtin_runners[2].name(), RANGE_CHECK_BUILTIN_NAME);
        assert_eq!(vm.builtin_runners[3].name(), BITWISE_BUILTIN_NAME);
        assert_eq!(vm.builtin_runners[4].name(), EC_OP_BUILTIN_NAME);
    }

    #[test]
    #[cfg_attr(target_arch = "wasm32", wasm_bindgen_test)]
    /*Program used:
    %builtins range_check

    func check_range{range_check_ptr}(num):
        # Check that 0 <= num < 2**64.
        [range_check_ptr] = num
        assert [range_check_ptr + 1] = 2 ** 64 - 1 - num
        let range_check_ptr = range_check_ptr + 2
        return()
    end

    func main{range_check_ptr}():
        check_range(7)
        return()
    end

    main = 8
    data = [4612671182993129469, 5189976364521848832, 18446744073709551615, 5199546496550207487, 4612389712311386111, 5198983563776393216, 2, 2345108766317314046, 5191102247248822272, 5189976364521848832, 7, 1226245742482522112, 3618502788666131213697322783095070105623107215331596699973092056135872020470, 2345108766317314046]
    */
    fn run_for_steps() {
        let program = program!(
            builtins = vec![BuiltinName::range_check],
            data = vec_data!(
                (4612671182993129469_i64),
                (5189976364521848832_i64),
                (18446744073709551615_i128),
                (5199546496550207487_i64),
                (4612389712311386111_i64),
                (5198983563776393216_i64),
                (2),
                (2345108766317314046_i64),
                (5191102247248822272_i64),
                (5189976364521848832_i64),
                (7),
                (1226245742482522112_i64),
                ((
                    "3618502788666131213697322783095070105623107215331596699973092056135872020470",
                    10
                )),
                (2345108766317314046_i64)
            ),
            main = Some(8),
        );

        let mut hint_processor = BuiltinHintProcessor::new_empty();
        let mut cairo_runner = cairo_runner!(&program);

        let mut vm = vm!(true);
        cairo_runner.initialize_builtins(&mut vm).unwrap();
        cairo_runner.initialize_segments(&mut vm, None);

        cairo_runner.initialize_main_entrypoint(&mut vm).unwrap();
        cairo_runner.initialize_vm(&mut vm).unwrap();

        // Full takes 10 steps.
        assert_matches!(
            cairo_runner.run_for_steps(8, &mut vm, &mut hint_processor),
            Ok(())
        );
        assert_matches!(
            cairo_runner.run_for_steps(8, &mut vm, &mut hint_processor),
            Err(VirtualMachineError::EndOfProgram(x)) if x == 8 - 2
        );
    }

    #[test]
    #[cfg_attr(target_arch = "wasm32", wasm_bindgen_test)]
    fn run_empty() {
        let program = program!();
        let mut cairo_runner = cairo_runner!(&program);
        let mut vm = vm!(true);
        assert_matches!(
            cairo_runner.initialize(&mut vm),
            Err(RunnerError::MissingMain)
        );
    }

    #[test]
    #[cfg_attr(target_arch = "wasm32", wasm_bindgen_test)]
    /*Program used:
    %builtins range_check

    func check_range{range_check_ptr}(num):
        # Check that 0 <= num < 2**64.
        [range_check_ptr] = num
        assert [range_check_ptr + 1] = 2 ** 64 - 1 - num
        let range_check_ptr = range_check_ptr + 2
        return()
    end

    func main{range_check_ptr}():
        check_range(7)
        return()
    end

    main = 8
    data = [4612671182993129469, 5189976364521848832, 18446744073709551615, 5199546496550207487, 4612389712311386111, 5198983563776393216, 2, 2345108766317314046, 5191102247248822272, 5189976364521848832, 7, 1226245742482522112, 3618502788666131213697322783095070105623107215331596699973092056135872020470, 2345108766317314046]
    */
    fn run_until_steps() {
        let program = program!(
            builtins = vec![BuiltinName::range_check],
            data = vec_data!(
                (4612671182993129469_i64),
                (5189976364521848832_i64),
                (18446744073709551615_i128),
                (5199546496550207487_i64),
                (4612389712311386111_i64),
                (5198983563776393216_i64),
                (2),
                (2345108766317314046_i64),
                (5191102247248822272_i64),
                (5189976364521848832_i64),
                (7),
                (1226245742482522112_i64),
                ((
                    "3618502788666131213697322783095070105623107215331596699973092056135872020470",
                    10
                )),
                (2345108766317314046_i64)
            ),
            main = Some(8),
        );

        let mut hint_processor = BuiltinHintProcessor::new_empty();
        let mut cairo_runner = cairo_runner!(&program);

        let mut vm = vm!(true);
        cairo_runner.initialize_builtins(&mut vm).unwrap();
        cairo_runner.initialize_segments(&mut vm, None);

        cairo_runner.initialize_main_entrypoint(&mut vm).unwrap();
        cairo_runner.initialize_vm(&mut vm).unwrap();

        // Full takes 10 steps.
        assert_matches!(
            cairo_runner.run_until_steps(8, &mut vm, &mut hint_processor),
            Ok(())
        );
        assert_matches!(
            cairo_runner.run_until_steps(10, &mut vm, &mut hint_processor),
            Ok(())
        );
        assert_matches!(
            cairo_runner.run_until_steps(11, &mut vm, &mut hint_processor),
            Err(VirtualMachineError::EndOfProgram(1))
        );
    }

    #[test]
    #[cfg_attr(target_arch = "wasm32", wasm_bindgen_test)]
    /*Program used:
    %builtins range_check

    func check_range{range_check_ptr}(num):
        # Check that 0 <= num < 2**64.
        [range_check_ptr] = num
        assert [range_check_ptr + 1] = 2 ** 64 - 1 - num
        let range_check_ptr = range_check_ptr + 2
        return()
    end

    func main{range_check_ptr}():
        check_range(7)
        return()
    end

    main = 8
    data = [4612671182993129469, 5189976364521848832, 18446744073709551615, 5199546496550207487, 4612389712311386111, 5198983563776393216, 2, 2345108766317314046, 5191102247248822272, 5189976364521848832, 7, 1226245742482522112, 3618502788666131213697322783095070105623107215331596699973092056135872020470, 2345108766317314046]
    */
    /// Verify that run_until_next_power_2() executes steps until the current
    /// step reaches a power of two, or an error occurs.
    fn run_until_next_power_of_2() {
        let program = program!(
            builtins = vec![BuiltinName::range_check],
            data = vec_data!(
                (4612671182993129469_i64),
                (5189976364521848832_i64),
                (18446744073709551615_i128),
                (5199546496550207487_i64),
                (4612389712311386111_i64),
                (5198983563776393216_i64),
                (2),
                (2345108766317314046_i64),
                (5191102247248822272_i64),
                (5189976364521848832_i64),
                (7),
                (1226245742482522112_i64),
                ((
                    "3618502788666131213697322783095070105623107215331596699973092056135872020470",
                    10
                )),
                (2345108766317314046_i64)
            ),
            main = Some(8),
        );

        let mut hint_processor = BuiltinHintProcessor::new_empty();
        let mut cairo_runner = cairo_runner!(&program);

        let mut vm = vm!(true);
        cairo_runner.initialize_builtins(&mut vm).unwrap();
        cairo_runner.initialize_segments(&mut vm, None);

        cairo_runner.initialize_main_entrypoint(&mut vm).unwrap();
        cairo_runner.initialize_vm(&mut vm).unwrap();

        // Full takes 10 steps.
        assert_matches!(
            cairo_runner.run_for_steps(1, &mut vm, &mut hint_processor),
            Ok(())
        );
        assert_matches!(
            cairo_runner.run_until_next_power_of_2(&mut vm, &mut hint_processor),
            Ok(())
        );
        assert_eq!(vm.current_step, 1);

        assert_matches!(
            cairo_runner.run_for_steps(1, &mut vm, &mut hint_processor),
            Ok(())
        );
        assert_matches!(
            cairo_runner.run_until_next_power_of_2(&mut vm, &mut hint_processor),
            Ok(())
        );
        assert_eq!(vm.current_step, 2);

        assert_matches!(
            cairo_runner.run_for_steps(1, &mut vm, &mut hint_processor),
            Ok(())
        );
        assert_matches!(
            cairo_runner.run_until_next_power_of_2(&mut vm, &mut hint_processor),
            Ok(())
        );
        assert_eq!(vm.current_step, 4);

        assert_matches!(
            cairo_runner.run_for_steps(1, &mut vm, &mut hint_processor),
            Ok(())
        );
        assert_matches!(
            cairo_runner.run_until_next_power_of_2(&mut vm, &mut hint_processor),
            Ok(())
        );
        assert_eq!(vm.current_step, 8);

        assert_matches!(
            cairo_runner.run_for_steps(1, &mut vm, &mut hint_processor),
            Ok(())
        );
        assert_matches!(
            cairo_runner.run_until_next_power_of_2(&mut vm, &mut hint_processor),
            Err(VirtualMachineError::EndOfProgram(6))
        );
        assert_eq!(vm.current_step, 10);
    }

    #[test]
    #[cfg_attr(target_arch = "wasm32", wasm_bindgen_test)]
    fn get_constants() {
        let program_constants = HashMap::from([
            ("MAX".to_string(), Felt252::from(300)),
            ("MIN".to_string(), Felt252::from(20)),
        ]);
        let program = program!(constants = program_constants.clone(),);
        let cairo_runner = cairo_runner!(program);
        assert_eq!(cairo_runner.get_constants(), &program_constants);
    }

    #[test]
    #[cfg_attr(target_arch = "wasm32", wasm_bindgen_test)]
    fn get_memory_holes_missing_segment_used_sizes() {
        let program = program!();

        let cairo_runner = cairo_runner!(program);
        let mut vm = vm!();
        // Add element into memory and mark it as accessed so that get_memory_holes tries to access a segment size
        vm.segments.memory = memory![((0, 0), 9)];
        vm.segments.memory.mark_as_accessed((0, 0).into());

        vm.builtin_runners = Vec::new();
        assert_eq!(
            cairo_runner.get_memory_holes(&vm),
            Err(MemoryError::MissingSegmentUsedSizes),
        );
    }

    #[test]
    #[cfg_attr(target_arch = "wasm32", wasm_bindgen_test)]
    fn get_memory_holes_empty() {
        let program = program!();

        let cairo_runner = cairo_runner!(program);
        let mut vm = vm!();

        vm.builtin_runners = Vec::new();
        vm.segments.segment_used_sizes = Some(Vec::new());
        assert_eq!(cairo_runner.get_memory_holes(&vm), Ok(0));
    }

    #[test]
    #[cfg_attr(target_arch = "wasm32", wasm_bindgen_test)]
    fn get_memory_holes_empty_builtins() {
        let program = program!();

        let cairo_runner = cairo_runner!(program);
        let mut vm = vm!();
        vm.segments.memory = memory![((0, 0), 0), ((0, 2), 0)];
        vm.segments.memory.mark_as_accessed((0, 0).into());
        vm.segments.memory.mark_as_accessed((0, 2).into());
        vm.builtin_runners = Vec::new();
        vm.segments.segment_used_sizes = Some(vec![4]);
        assert_eq!(cairo_runner.get_memory_holes(&vm), Ok(2));
    }

    #[test]
    #[cfg_attr(target_arch = "wasm32", wasm_bindgen_test)]
    fn get_memory_holes_empty_accesses() {
        let program = program!();

        let cairo_runner = cairo_runner!(program);
        let mut vm = vm!();

        vm.builtin_runners = vec![{
            let mut builtin_runner: BuiltinRunner = OutputBuiltinRunner::new(true).into();
            builtin_runner.initialize_segments(&mut vm.segments);

            builtin_runner
        }];
        vm.segments.segment_used_sizes = Some(vec![4]);
        assert_eq!(cairo_runner.get_memory_holes(&vm), Ok(0));
    }

    #[test]
    #[cfg_attr(target_arch = "wasm32", wasm_bindgen_test)]
    fn get_memory_holes() {
        let program = program!();

        let cairo_runner = cairo_runner!(program);
        let mut vm = vm!();
        vm.segments.memory = memory![((1, 0), 0), ((1, 2), 2)];
        vm.segments.memory.mark_as_accessed((1, 0).into());
        vm.segments.memory.mark_as_accessed((1, 2).into());
        vm.builtin_runners = vec![{
            let mut builtin_runner: BuiltinRunner = OutputBuiltinRunner::new(true).into();
            builtin_runner.initialize_segments(&mut vm.segments);

            builtin_runner
        }];
        vm.segments.segment_used_sizes = Some(vec![4, 4]);
        assert_eq!(cairo_runner.get_memory_holes(&vm), Ok(2));
    }

    /// Test that check_diluted_check_usage() works without a diluted pool
    /// instance.
    #[test]
    #[cfg_attr(target_arch = "wasm32", wasm_bindgen_test)]
    fn check_diluted_check_usage_without_pool_instance() {
        let program = program!();

        let mut cairo_runner = cairo_runner!(program);
        let vm = vm!();

        cairo_runner.layout.diluted_pool_instance_def = None;
        assert_matches!(cairo_runner.check_diluted_check_usage(&vm), Ok(()));
    }

    /// Test that check_diluted_check_usage() works without builtin runners.
    #[test]
    #[cfg_attr(target_arch = "wasm32", wasm_bindgen_test)]
    fn check_diluted_check_usage_without_builtin_runners() {
        let program = program!();

        let cairo_runner = cairo_runner!(program);
        let mut vm = vm!();

        vm.current_step = 10000;
        vm.builtin_runners = vec![];
        assert_matches!(cairo_runner.check_diluted_check_usage(&vm), Ok(()));
    }

    /// Test that check_diluted_check_usage() fails when there aren't enough
    /// allocated units.
    #[test]
    #[cfg_attr(target_arch = "wasm32", wasm_bindgen_test)]
    fn check_diluted_check_usage_insufficient_allocated_cells() {
        let program = program!();

        let cairo_runner = cairo_runner!(program);
        let mut vm = vm!();

        vm.current_step = 100;
        vm.builtin_runners = vec![];
        assert_matches!(
            cairo_runner.check_diluted_check_usage(&vm),
            Err(VirtualMachineError::Memory(
                MemoryError::InsufficientAllocatedCells(_)
            ))
        );
    }

    /// Test that check_diluted_check_usage() succeeds when all the conditions
    /// are met.
    #[test]
    #[cfg_attr(target_arch = "wasm32", wasm_bindgen_test)]
    fn check_diluted_check_usage() {
        let program = program!();

        let cairo_runner = cairo_runner!(program);
        let mut vm = vm!();

        vm.current_step = 8192;
        vm.builtin_runners =
            vec![BitwiseBuiltinRunner::new(&BitwiseInstanceDef::default(), true).into()];
        assert_matches!(cairo_runner.check_diluted_check_usage(&vm), Ok(()));
    }

    #[test]
    #[cfg_attr(target_arch = "wasm32", wasm_bindgen_test)]
    fn end_run_run_already_finished() {
        let program = program!();

        let mut hint_processor = BuiltinHintProcessor::new_empty();
        let mut cairo_runner = cairo_runner!(program);
        let mut vm = vm!();

        cairo_runner.run_ended = true;
        assert_matches!(
            cairo_runner.end_run(true, false, &mut vm, &mut hint_processor),
            Err(VirtualMachineError::RunnerError(
                RunnerError::EndRunCalledTwice
            ))
        );
    }

    #[test]
    #[cfg_attr(target_arch = "wasm32", wasm_bindgen_test)]
    fn end_run() {
        let program = program!();

        let mut hint_processor = BuiltinHintProcessor::new_empty();
        let mut cairo_runner = cairo_runner!(program);
        let mut vm = vm!();

        assert_matches!(
            cairo_runner.end_run(true, false, &mut vm, &mut hint_processor),
            Ok(())
        );

        cairo_runner.run_ended = false;
        cairo_runner.relocated_memory.clear();
        assert_matches!(
            cairo_runner.end_run(true, true, &mut vm, &mut hint_processor),
            Ok(())
        );
        assert!(!cairo_runner.run_ended);
    }

    #[test]
    #[cfg_attr(target_arch = "wasm32", wasm_bindgen_test)]
    fn end_run_proof_mode_insufficient_allocated_cells() {
        let program = Program::from_bytes(
            include_bytes!("../../../../cairo_programs/proof_programs/fibonacci.json"),
            Some("main"),
        )
        .unwrap();

        let mut hint_processor = BuiltinHintProcessor::new_empty();
        let mut cairo_runner = cairo_runner!(program, "all_cairo", true);
        let mut vm = vm!(true);

        let end = cairo_runner.initialize(&mut vm).unwrap();
        cairo_runner
            .run_until_pc(end, &mut vm, &mut hint_processor)
            .expect("Call to `CairoRunner::run_until_pc()` failed.");
        assert_matches!(
            cairo_runner.end_run(false, false, &mut vm, &mut hint_processor),
            Ok(())
        );
    }

    #[test]
    #[cfg_attr(target_arch = "wasm32", wasm_bindgen_test)]
    fn get_builtin_segments_info_empty() {
        let program = program!();

        let cairo_runner = cairo_runner!(program);
        let vm = vm!();

        assert_eq!(cairo_runner.get_builtin_segments_info(&vm), Ok(Vec::new()),);
    }

    #[test]
    #[cfg_attr(target_arch = "wasm32", wasm_bindgen_test)]
    fn get_builtin_segments_info_base_not_finished() {
        let program = program!();

        let cairo_runner = cairo_runner!(program);
        let mut vm = vm!();

        vm.builtin_runners = vec![BuiltinRunner::Output(OutputBuiltinRunner::new(true))];
        assert_eq!(
            cairo_runner.get_builtin_segments_info(&vm),
            Err(RunnerError::NoStopPointer(Box::new(
                BuiltinName::output.name()
            ))),
        );
    }

    #[test]
    #[cfg_attr(target_arch = "wasm32", wasm_bindgen_test)]
    fn get_execution_resources_trace_not_enabled() {
        let program = program!();

        let cairo_runner = cairo_runner!(program);
        let mut vm: VirtualMachine = vm!();

        vm.segments.segment_used_sizes = Some(vec![4]);
        vm.current_step = 10;
        assert_eq!(
            cairo_runner.get_execution_resources(&vm),
            Ok(ExecutionResources {
                n_steps: 10,
                n_memory_holes: 0,
                builtin_instance_counter: HashMap::new(),
            }),
        );
    }

    #[test]
    #[cfg_attr(target_arch = "wasm32", wasm_bindgen_test)]
    fn get_execution_resources_run_program() {
        let program_data = include_bytes!("../../../../cairo_programs/fibonacci.json");
        let cairo_run_config = CairoRunConfig {
            entrypoint: "main",
            trace_enabled: true,
            relocate_mem: false,
            layout: "all_cairo",
            proof_mode: false,
            secure_run: Some(false),
            ..Default::default()
        };
        let mut hint_executor = BuiltinHintProcessor::new_empty();
        let (runner, vm) = cairo_run(program_data, &cairo_run_config, &mut hint_executor).unwrap();
        assert_eq!(runner.get_execution_resources(&vm).unwrap().n_steps, 80);
    }

    #[test]
    #[cfg_attr(target_arch = "wasm32", wasm_bindgen_test)]
    fn get_execution_resources_run_program_no_trace() {
        let program_data = include_bytes!("../../../../cairo_programs/fibonacci.json");
        let cairo_run_config = CairoRunConfig {
            entrypoint: "main",
            trace_enabled: false,
            relocate_mem: false,
            layout: "all_cairo",
            proof_mode: false,
            secure_run: Some(false),
            ..Default::default()
        };
        let mut hint_executor = BuiltinHintProcessor::new_empty();
        let (runner, vm) = cairo_run(program_data, &cairo_run_config, &mut hint_executor).unwrap();
        assert_eq!(runner.get_execution_resources(&vm).unwrap().n_steps, 80);
    }

    #[test]
    #[cfg_attr(target_arch = "wasm32", wasm_bindgen_test)]
    fn get_execution_resources_empty_builtins() {
        let program = program!();

        let mut cairo_runner = cairo_runner!(program);
        let mut vm = vm!();

        cairo_runner.original_steps = Some(10);
        vm.segments.segment_used_sizes = Some(vec![4]);
        assert_eq!(
            cairo_runner.get_execution_resources(&vm),
            Ok(ExecutionResources {
                n_steps: 10,
                n_memory_holes: 0,
                builtin_instance_counter: HashMap::new(),
            }),
        );
    }

    #[test]
    #[cfg_attr(target_arch = "wasm32", wasm_bindgen_test)]
    fn get_execution_resources() {
        let program = program!();

        let mut cairo_runner = cairo_runner!(program);
        let mut vm = vm!();

        cairo_runner.original_steps = Some(10);
        vm.segments.segment_used_sizes = Some(vec![4]);
        vm.builtin_runners = vec![{
            let mut builtin = OutputBuiltinRunner::new(true);
            builtin.initialize_segments(&mut vm.segments);

            BuiltinRunner::Output(builtin)
        }];
        assert_eq!(
            cairo_runner.get_execution_resources(&vm),
            Ok(ExecutionResources {
                n_steps: 10,
                n_memory_holes: 0,
                builtin_instance_counter: HashMap::from([(
                    BuiltinName::output.name().to_string(),
                    4
                )]),
            }),
        );
    }

    #[test]
    #[cfg_attr(target_arch = "wasm32", wasm_bindgen_test)]
    fn finalize_segments_run_not_ended() {
        let program = program!();
        let mut cairo_runner = cairo_runner!(program);
        let mut vm = vm!();
        assert_eq!(
            cairo_runner.finalize_segments(&mut vm),
            Err(RunnerError::FinalizeNoEndRun)
        )
    }

    #[test]
    #[cfg_attr(target_arch = "wasm32", wasm_bindgen_test)]
    fn finalize_segments_run_ended_empty_no_prog_base() {
        let program = program!();
        let mut cairo_runner = cairo_runner!(program);
        cairo_runner.execution_base = Some(Relocatable::from((1, 0)));
        cairo_runner.run_ended = true;
        let mut vm = vm!();
        assert_eq!(
            cairo_runner.finalize_segments(&mut vm),
            Err(RunnerError::NoProgBase)
        )
    }

    #[test]
    #[cfg_attr(target_arch = "wasm32", wasm_bindgen_test)]
    fn finalize_segments_run_ended_empty_no_exec_base() {
        let program = program!();
        let mut cairo_runner = cairo_runner!(program);
        cairo_runner.runner_mode = RunnerMode::ProofModeCanonical;
        cairo_runner.program_base = Some(Relocatable::from((0, 0)));
        cairo_runner.run_ended = true;
        let mut vm = vm!();
        assert_eq!(
            cairo_runner.finalize_segments(&mut vm),
            Err(RunnerError::NoExecBase)
        )
    }

    #[test]
    #[cfg_attr(target_arch = "wasm32", wasm_bindgen_test)]
    fn finalize_segments_run_ended_empty_noproof_mode() {
        let program = program!();
        let mut cairo_runner = cairo_runner!(program);
        cairo_runner.program_base = Some(Relocatable::from((0, 0)));
        cairo_runner.execution_base = Some(Relocatable::from((1, 0)));
        cairo_runner.run_ended = true;
        let mut vm = vm!();
        assert_eq!(
            cairo_runner.finalize_segments(&mut vm),
            Err(RunnerError::FinalizeSegmentsNoProofMode)
        )
    }

    #[test]
    #[cfg_attr(target_arch = "wasm32", wasm_bindgen_test)]
    fn finalize_segments_run_ended_emptyproof_mode() {
        let program = program!();
        let mut cairo_runner = cairo_runner!(program, "plain", true);
        cairo_runner.program_base = Some(Relocatable::from((0, 0)));
        cairo_runner.execution_base = Some(Relocatable::from((1, 0)));
        cairo_runner.run_ended = true;
        let mut vm = vm!();
        assert_eq!(cairo_runner.finalize_segments(&mut vm), Ok(()));
        assert!(cairo_runner.segments_finalized);
        assert!(cairo_runner.execution_public_memory.unwrap().is_empty())
    }

    #[test]
    #[cfg_attr(target_arch = "wasm32", wasm_bindgen_test)]
    fn finalize_segments_run_ended_not_emptyproof_mode_empty_execution_public_memory() {
        let mut program = program!();
        Arc::get_mut(&mut program.shared_program_data).unwrap().data =
            vec_data![(1), (2), (3), (4), (5), (6), (7), (8)];
        //Program data len = 8
        let mut cairo_runner = cairo_runner!(program, "plain", true);
        cairo_runner.program_base = Some(Relocatable::from((0, 0)));
        cairo_runner.execution_base = Some(Relocatable::from((1, 0)));
        cairo_runner.run_ended = true;
        let mut vm = vm!();
        assert_eq!(cairo_runner.finalize_segments(&mut vm), Ok(()));
        assert!(cairo_runner.segments_finalized);
        //Check values written by first call to segments.finalize()
        assert_eq!(vm.segments.segment_sizes.get(&0), Some(&8_usize));
        assert_eq!(
            vm.segments.public_memory_offsets.get(&0),
            Some(&vec![
                (0_usize, 0_usize),
                (1_usize, 0_usize),
                (2_usize, 0_usize),
                (3_usize, 0_usize),
                (4_usize, 0_usize),
                (5_usize, 0_usize),
                (6_usize, 0_usize),
                (7_usize, 0_usize)
            ])
        );
        //Check values written by second call to segments.finalize()
        assert_eq!(vm.segments.segment_sizes.get(&1), None);
        assert_eq!(vm.segments.public_memory_offsets.get(&1), Some(&vec![]));
    }

    #[test]
    #[cfg_attr(target_arch = "wasm32", wasm_bindgen_test)]
    fn finalize_segments_run_ended_not_emptyproof_mode_with_execution_public_memory() {
        let mut program = program!();
        Arc::get_mut(&mut program.shared_program_data).unwrap().data =
            vec_data![(1), (2), (3), (4)];
        //Program data len = 4
        let mut cairo_runner = cairo_runner!(program, "plain", true);
        cairo_runner.program_base = Some(Relocatable::from((0, 0)));
        cairo_runner.execution_base = Some(Relocatable::from((1, 1)));
        cairo_runner.execution_public_memory = Some(vec![1_usize, 3_usize, 5_usize, 4_usize]);
        cairo_runner.run_ended = true;
        let mut vm = vm!();
        assert_eq!(cairo_runner.finalize_segments(&mut vm), Ok(()));
        assert!(cairo_runner.segments_finalized);
        //Check values written by first call to segments.finalize()
        assert_eq!(vm.segments.segment_sizes.get(&0), Some(&4_usize));
        assert_eq!(
            vm.segments.public_memory_offsets.get(&0),
            Some(&vec![
                (0_usize, 0_usize),
                (1_usize, 0_usize),
                (2_usize, 0_usize),
                (3_usize, 0_usize)
            ])
        );
        //Check values written by second call to segments.finalize()
        assert_eq!(vm.segments.segment_sizes.get(&1), None);
        assert_eq!(
            vm.segments.public_memory_offsets.get(&1),
            Some(&vec![
                (2_usize, 0_usize),
                (4_usize, 0_usize),
                (6_usize, 0_usize),
                (5_usize, 0_usize)
            ])
        );
    }

    /// Test that get_perm_range_check_limits() works correctly when there are
    /// no builtins.
    #[test]
    #[cfg_attr(target_arch = "wasm32", wasm_bindgen_test)]
    fn get_perm_range_check_limits_no_builtins() {
        let program = program!();
        let mut hint_processor = BuiltinHintProcessor::new(HashMap::new(), RunResources::default());

        let mut cairo_runner = cairo_runner!(program);
        let mut vm = vm!();

        vm.segments.memory.data = vec![
            vec![
                Some(MemoryCell::new(Felt252::from(0x8000_8023_8012u64).into())),
                Some(MemoryCell::new(Felt252::from(0xBFFF_8000_0620u64).into())),
                Some(MemoryCell::new(Felt252::from(0x8FFF_8000_0750u64).into())),
            ],
            vec![Some(MemoryCell::new((0isize, 0usize).into())); 128 * 1024],
        ];

        cairo_runner
            .run_for_steps(1, &mut vm, &mut hint_processor)
            .unwrap();

        assert_matches!(
            cairo_runner.get_perm_range_check_limits(&vm),
            Some((32768, 32803))
        );
    }

    /// Test that get_perm_range_check_limits() works correctly when there are
    /// builtins.
    #[test]
    #[cfg_attr(target_arch = "wasm32", wasm_bindgen_test)]
    fn get_perm_range_check_limits() {
        let program = program!();

        let cairo_runner = cairo_runner!(program);
        let mut vm = vm!();

        vm.segments.memory.data = vec![vec![Some(MemoryCell::new(mayberelocatable!(
            0x80FF_8000_0530u64
        )))]];
        vm.builtin_runners = vec![RangeCheckBuiltinRunner::new(Some(12), 5, true).into()];

        assert_matches!(
            cairo_runner.get_perm_range_check_limits(&vm),
            Some((0, 33023))
        );
    }

    /// Test that check_range_check_usage() returns successfully when trace is
    /// not enabled.
    #[test]
    #[cfg_attr(target_arch = "wasm32", wasm_bindgen_test)]
    fn check_range_check_usage_perm_range_limits_none() {
        let program = program!();

        let cairo_runner = cairo_runner!(program);
        let mut vm = vm!();
        vm.trace = Some(vec![]);

        assert_matches!(cairo_runner.check_range_check_usage(&vm), Ok(()));
    }

    /// Test that check_range_check_usage() returns successfully when all the
    /// conditions are met.
    #[test]
    #[cfg_attr(target_arch = "wasm32", wasm_bindgen_test)]
    fn check_range_check_usage_without_builtins() {
        let program = program!();

        let cairo_runner = cairo_runner!(program, "plain");
        let mut vm = vm!();
        vm.builtin_runners = vec![];
        vm.current_step = 10000;
        vm.segments.memory.data = vec![vec![Some(MemoryCell::new(mayberelocatable!(
            0x80FF_8000_0530u64
        )))]];
        vm.trace = Some(vec![TraceEntry {
            pc: (0, 0).into(),
            ap: 0,
            fp: 0,
        }]);

        assert_matches!(cairo_runner.check_range_check_usage(&vm), Ok(()));
    }

    /// Test that check_range_check_usage() returns an error if there are
    /// insufficient allocated cells.
    #[test]
    #[cfg_attr(target_arch = "wasm32", wasm_bindgen_test)]
    fn check_range_check_usage_insufficient_allocated_cells() {
        let program = program!();

        let cairo_runner = cairo_runner!(program);
        let mut vm = vm!();
        vm.builtin_runners = vec![RangeCheckBuiltinRunner::new(Some(8), 8, true).into()];
        vm.segments.memory.data = vec![vec![Some(MemoryCell::new(mayberelocatable!(
            0x80FF_8000_0530u64
        )))]];
        vm.trace = Some(vec![TraceEntry {
            pc: (0, 0).into(),
            ap: 0,
            fp: 0,
        }]);
        vm.segments.compute_effective_sizes();

        assert_matches!(
            cairo_runner.check_range_check_usage(&vm),
            Err(VirtualMachineError::Memory(
                MemoryError::InsufficientAllocatedCells(_)
            ))
        );
    }

    #[test]
    #[cfg_attr(target_arch = "wasm32", wasm_bindgen_test)]
    fn get_initial_fp_is_none_without_initialization() {
        let program = program!();

        let runner = cairo_runner!(program);

        assert_eq!(None, runner.get_initial_fp());
    }

    #[test]
    #[cfg_attr(target_arch = "wasm32", wasm_bindgen_test)]
    fn get_initial_fp_can_be_obtained() {
        //This test works with basic Program definition, will later be updated to use Program::new() when fully defined
        let program = program![BuiltinName::output];
        let mut cairo_runner = cairo_runner!(program);
        let mut vm = vm!();
        for _ in 0..2 {
            vm.segments.add();
        }
        cairo_runner.program_base = Some(relocatable!(0, 0));
        cairo_runner.execution_base = Some(relocatable!(1, 0));
        let return_fp = Felt252::from(9_i32).into();
        cairo_runner
            .initialize_function_entrypoint(&mut vm, 0, vec![], return_fp)
            .unwrap();
        assert_eq!(Some(relocatable!(1, 2)), cairo_runner.get_initial_fp());
    }

    #[test]
    #[cfg_attr(target_arch = "wasm32", wasm_bindgen_test)]
    fn check_used_cells_valid_case() {
        let program = program![BuiltinName::range_check, BuiltinName::output];
        let mut cairo_runner = cairo_runner!(program);
        let mut vm = vm!();
        vm.segments.segment_used_sizes = Some(vec![4]);
        vm.trace = Some(vec![]);
        cairo_runner.layout.diluted_pool_instance_def = None;

        assert_matches!(cairo_runner.check_used_cells(&vm), Ok(()));
    }

    #[test]
    #[cfg_attr(target_arch = "wasm32", wasm_bindgen_test)]
    fn check_used_cells_get_used_cells_and_allocated_size_error() {
        let program = program!();

        let cairo_runner = cairo_runner!(program);
        let mut vm = vm!();
        vm.builtin_runners = vec![RangeCheckBuiltinRunner::new(Some(8), 8, true).into()];
        vm.segments.memory.data = vec![vec![Some(MemoryCell::new(mayberelocatable!(
            0x80FF_8000_0530u64
        )))]];
        vm.trace = Some(vec![TraceEntry {
            pc: (0, 0).into(),
            ap: 0,
            fp: 0,
        }]);
        vm.segments.compute_effective_sizes();
        assert_matches!(
            cairo_runner.check_used_cells(&vm),
            Err(VirtualMachineError::Memory(
                MemoryError::InsufficientAllocatedCells(_)
            ))
        );
    }

    #[test]
    #[cfg_attr(target_arch = "wasm32", wasm_bindgen_test)]
    fn check_used_cells_check_memory_usage_error() {
        let program = program!();

        let cairo_runner = cairo_runner!(program);
        let mut vm = vm!();
        vm.segments.memory.mark_as_accessed((1, 0).into());
        vm.segments.memory.mark_as_accessed((1, 3).into());
        vm.builtin_runners = vec![{
            let mut builtin_runner: BuiltinRunner = OutputBuiltinRunner::new(true).into();
            builtin_runner.initialize_segments(&mut vm.segments);

            builtin_runner
        }];
        vm.segments.segment_used_sizes = Some(vec![4, 12]);
        vm.trace = Some(vec![]);

        assert_matches!(
            cairo_runner.check_used_cells(&vm),
            Err(VirtualMachineError::Memory(
                MemoryError::InsufficientAllocatedCells(_)
            ))
        );
    }

    #[test]
    #[cfg_attr(target_arch = "wasm32", wasm_bindgen_test)]
    fn check_used_cells_check_diluted_check_usage_error() {
        let program = program![BuiltinName::range_check, BuiltinName::output];
        let cairo_runner = cairo_runner!(program);
        let mut vm = vm!();
        vm.segments.segment_used_sizes = Some(vec![4]);
        vm.trace = Some(vec![]);

        assert_matches!(
            cairo_runner.check_used_cells(&vm),
            Err(VirtualMachineError::Memory(
                MemoryError::InsufficientAllocatedCells(_)
            ))
        );
    }

    #[test]
    #[cfg_attr(target_arch = "wasm32", wasm_bindgen_test)]
    fn initialize_all_builtins() {
        let program = program!();

        let cairo_runner = cairo_runner!(program);
        let mut vm = vm!();

        cairo_runner
            .initialize_all_builtins(&mut vm, false)
            .expect("Builtin initialization failed.");

        let given_output = vm.get_builtin_runners();

        assert_eq!(given_output[0].name(), HASH_BUILTIN_NAME);
        assert_eq!(given_output[1].name(), RANGE_CHECK_BUILTIN_NAME);
        assert_eq!(given_output[2].name(), OUTPUT_BUILTIN_NAME);
        assert_eq!(given_output[3].name(), SIGNATURE_BUILTIN_NAME);
        assert_eq!(given_output[4].name(), BITWISE_BUILTIN_NAME);
        assert_eq!(given_output[5].name(), EC_OP_BUILTIN_NAME);
        assert_eq!(given_output[6].name(), KECCAK_BUILTIN_NAME);
        assert_eq!(given_output[7].name(), POSEIDON_BUILTIN_NAME);
    }

    #[test]
    #[cfg_attr(target_arch = "wasm32", wasm_bindgen_test)]
    fn initialize_all_builtins_maintain_program_order() {
        let program = program![
            BuiltinName::pedersen,
            BuiltinName::range_check,
            BuiltinName::ecdsa
        ];

        let cairo_runner = cairo_runner!(program);
        let mut vm = vm!();

        cairo_runner
            .initialize_all_builtins(&mut vm, false)
            .expect("Builtin initialization failed.");

        let given_output = vm.get_builtin_runners();

        assert_eq!(given_output[0].name(), HASH_BUILTIN_NAME);
        assert_eq!(given_output[1].name(), RANGE_CHECK_BUILTIN_NAME);
        assert_eq!(given_output[2].name(), SIGNATURE_BUILTIN_NAME);
        assert_eq!(given_output[3].name(), OUTPUT_BUILTIN_NAME);
        assert_eq!(given_output[4].name(), BITWISE_BUILTIN_NAME);
        assert_eq!(given_output[5].name(), EC_OP_BUILTIN_NAME);
        assert_eq!(given_output[6].name(), KECCAK_BUILTIN_NAME);
        assert_eq!(given_output[7].name(), POSEIDON_BUILTIN_NAME);
    }

    #[test]
    #[cfg_attr(target_arch = "wasm32", wasm_bindgen_test)]
    fn initialize_all_builtins_maintain_program_order_add_segment_arena() {
        let program = program![
            BuiltinName::pedersen,
            BuiltinName::range_check,
            BuiltinName::ecdsa,
            BuiltinName::segment_arena
        ];

        let cairo_runner = cairo_runner!(program);
        let mut vm = vm!();

        cairo_runner
            .initialize_all_builtins(&mut vm, true)
            .expect("Builtin initialization failed.");

        let given_output = vm.get_builtin_runners();

        assert_eq!(given_output[0].name(), HASH_BUILTIN_NAME);
        assert_eq!(given_output[1].name(), RANGE_CHECK_BUILTIN_NAME);
        assert_eq!(given_output[2].name(), SIGNATURE_BUILTIN_NAME);
        assert_eq!(given_output[3].name(), SEGMENT_ARENA_BUILTIN_NAME);
        assert_eq!(given_output[4].name(), OUTPUT_BUILTIN_NAME);
        assert_eq!(given_output[5].name(), BITWISE_BUILTIN_NAME);
        assert_eq!(given_output[6].name(), EC_OP_BUILTIN_NAME);
        assert_eq!(given_output[7].name(), KECCAK_BUILTIN_NAME);
    }

    #[test]
    #[cfg_attr(target_arch = "wasm32", wasm_bindgen_test)]
    fn initialize_function_runner() {
        let program = program!();

        let mut cairo_runner = cairo_runner!(program);
        let mut vm = vm!();

        cairo_runner
            .initialize_function_runner(&mut vm)
            .expect("initialize_function_runner failed.");

        let builtin_runners = vm.get_builtin_runners();

        assert_eq!(builtin_runners[0].name(), HASH_BUILTIN_NAME);
        assert_eq!(builtin_runners[1].name(), RANGE_CHECK_BUILTIN_NAME);
        assert_eq!(builtin_runners[2].name(), OUTPUT_BUILTIN_NAME);
        assert_eq!(builtin_runners[3].name(), SIGNATURE_BUILTIN_NAME);
        assert_eq!(builtin_runners[4].name(), BITWISE_BUILTIN_NAME);
        assert_eq!(builtin_runners[5].name(), EC_OP_BUILTIN_NAME);
        assert_eq!(builtin_runners[6].name(), KECCAK_BUILTIN_NAME);
        assert_eq!(builtin_runners[7].name(), POSEIDON_BUILTIN_NAME);

        assert_eq!(
            cairo_runner.program_base,
            Some(Relocatable {
                segment_index: 0,
                offset: 0,
            })
        );
        assert_eq!(
            cairo_runner.execution_base,
            Some(Relocatable {
                segment_index: 1,
                offset: 0,
            })
        );
        assert_eq!(vm.segments.num_segments(), 10);
    }

    #[test]
    #[cfg_attr(target_arch = "wasm32", wasm_bindgen_test)]
    fn initialize_function_runner_add_segment_arena_builtin() {
        let program = program!();

        let mut cairo_runner = cairo_runner!(program);
        let mut vm = vm!();

        cairo_runner
            .initialize_function_runner_cairo_1(&mut vm, &[BuiltinName::segment_arena])
            .expect("initialize_function_runner failed.");

        let builtin_runners = vm.get_builtin_runners();

        assert_eq!(builtin_runners[0].name(), SEGMENT_ARENA_BUILTIN_NAME);
        assert_eq!(builtin_runners[1].name(), HASH_BUILTIN_NAME);
        assert_eq!(builtin_runners[2].name(), RANGE_CHECK_BUILTIN_NAME);
        assert_eq!(builtin_runners[3].name(), OUTPUT_BUILTIN_NAME);
        assert_eq!(builtin_runners[4].name(), SIGNATURE_BUILTIN_NAME);
        assert_eq!(builtin_runners[5].name(), BITWISE_BUILTIN_NAME);
        assert_eq!(builtin_runners[6].name(), EC_OP_BUILTIN_NAME);
        assert_eq!(builtin_runners[7].name(), KECCAK_BUILTIN_NAME);
        assert_eq!(builtin_runners[8].name(), POSEIDON_BUILTIN_NAME);

        assert_eq!(
            cairo_runner.program_base,
            Some(Relocatable {
                segment_index: 0,
                offset: 0,
            })
        );
        assert_eq!(
            cairo_runner.execution_base,
            Some(Relocatable {
                segment_index: 1,
                offset: 0,
            })
        );
        assert_eq!(vm.segments.num_segments(), 12);
    }

    #[test]
    #[cfg_attr(target_arch = "wasm32", wasm_bindgen_test)]
    fn initialize_segments_incorrect_layout_plain_one_builtin() {
        let program = program![BuiltinName::output];
        let mut vm = vm!();
        let cairo_runner = cairo_runner!(program, "plain");
        assert_eq!(
            cairo_runner.initialize_builtins(&mut vm),
            Err(RunnerError::NoBuiltinForInstance(Box::new((
                HashSet::from([BuiltinName::output.name()]),
                String::from("plain")
            ))))
        );
    }

    #[test]
    #[cfg_attr(target_arch = "wasm32", wasm_bindgen_test)]
    fn initialize_segments_incorrect_layout_plain_two_builtins() {
        let program = program![BuiltinName::output, BuiltinName::pedersen];
        let mut vm = vm!();
        let cairo_runner = cairo_runner!(program, "plain");
        assert_eq!(
            cairo_runner.initialize_builtins(&mut vm),
            Err(RunnerError::NoBuiltinForInstance(Box::new((
                HashSet::from([BuiltinName::output.name(), HASH_BUILTIN_NAME]),
                String::from("plain")
            ))))
        );
    }

    #[test]
    #[cfg_attr(target_arch = "wasm32", wasm_bindgen_test)]
    fn initialize_segments_incorrect_layout_small_two_builtins() {
        let program = program![BuiltinName::output, BuiltinName::bitwise];
        let mut vm = vm!();
        let cairo_runner = cairo_runner!(program, "small");
        assert_eq!(
            cairo_runner.initialize_builtins(&mut vm),
            Err(RunnerError::NoBuiltinForInstance(Box::new((
                HashSet::from([BuiltinName::bitwise.name()]),
                String::from("small")
            ))))
        );
    }
    #[test]
    #[cfg_attr(target_arch = "wasm32", wasm_bindgen_test)]
    fn initialize_main_entrypoint_proof_mode_empty_program() {
        let program = program!(start = Some(0), end = Some(0), main = Some(8),);
        let mut runner = cairo_runner!(program);
        runner.runner_mode = RunnerMode::ProofModeCanonical;
        let mut vm = vm!();
        runner.initialize_segments(&mut vm, None);
        assert_eq!(runner.execution_base, Some(Relocatable::from((1, 0))));
        assert_eq!(runner.program_base, Some(Relocatable::from((0, 0))));
        assert_eq!(
            runner.initialize_main_entrypoint(&mut vm),
            Ok(Relocatable::from((0, 0)))
        );
        assert_eq!(runner.initial_ap, Some(Relocatable::from((1, 2))));
        assert_eq!(runner.initial_fp, runner.initial_ap);
        assert_eq!(runner.execution_public_memory, Some(vec![0, 1]));
    }

    #[test]
    #[cfg_attr(target_arch = "wasm32", wasm_bindgen_test)]
    fn initialize_main_entrypoint_proof_mode_empty_program_two_builtins() {
        let program = program!(
            start = Some(0),
            end = Some(0),
            main = Some(8),
            builtins = vec![BuiltinName::output, BuiltinName::ec_op],
        );
        let mut runner = cairo_runner!(program);
        runner.runner_mode = RunnerMode::ProofModeCanonical;
        let mut vm = vm!();
        runner.initialize_builtins(&mut vm).unwrap();
        runner.initialize_segments(&mut vm, None);
        assert_eq!(runner.execution_base, Some(Relocatable::from((1, 0))));
        assert_eq!(runner.program_base, Some(Relocatable::from((0, 0))));
        assert_eq!(
            runner.initialize_main_entrypoint(&mut vm),
            Ok(Relocatable::from((0, 0)))
        );
        assert_eq!(runner.initial_ap, Some(Relocatable::from((1, 2))));
        assert_eq!(runner.initial_fp, runner.initial_ap);
        assert_eq!(runner.execution_public_memory, Some(vec![0, 1, 2, 3]));
    }

    #[test]
    #[cfg_attr(target_arch = "wasm32", wasm_bindgen_test)]
    fn can_get_the_runner_program_builtins() {
        let program = program!(
            start = Some(0),
            end = Some(0),
            main = Some(8),
            builtins = vec![BuiltinName::output, BuiltinName::ec_op],
        );
        let runner = cairo_runner!(program);

        assert_eq!(&program.builtins, runner.get_program_builtins());
    }

    #[test]
    #[cfg_attr(target_arch = "wasm32", wasm_bindgen_test)]
    fn set_entrypoint_main_default() {
        let program = program!(
            identifiers = [(
                "__main__.main",
                Identifier {
                    pc: Some(0),
                    type_: None,
                    value: None,
                    full_name: None,
                    members: None,
                    cairo_type: None,
                },
            )]
            .into_iter()
            .map(|(k, v)| (k.to_string(), v))
            .collect(),
        );
        let mut cairo_runner = cairo_runner!(program);

        cairo_runner
            .set_entrypoint(None)
            .expect("Call to `set_entrypoint()` failed.");
        assert_eq!(cairo_runner.entrypoint, Some(0));
    }

    #[test]
    #[cfg_attr(target_arch = "wasm32", wasm_bindgen_test)]
    fn set_entrypoint_main() {
        let program = program!(
            identifiers = [
                (
                    "__main__.main",
                    Identifier {
                        pc: Some(0),
                        type_: None,
                        value: None,
                        full_name: None,
                        members: None,
                        cairo_type: None,
                    },
                ),
                (
                    "__main__.alternate_main",
                    Identifier {
                        pc: Some(1),
                        type_: None,
                        value: None,
                        full_name: None,
                        members: None,
                        cairo_type: None,
                    },
                ),
            ]
            .into_iter()
            .map(|(k, v)| (k.to_string(), v))
            .collect(),
        );
        let mut cairo_runner = cairo_runner!(program);

        cairo_runner
            .set_entrypoint(Some("alternate_main"))
            .expect("Call to `set_entrypoint()` failed.");
        assert_eq!(cairo_runner.entrypoint, Some(1));
    }

    /// Test that set_entrypoint() fails when the entrypoint doesn't exist.
    #[test]
    #[cfg_attr(target_arch = "wasm32", wasm_bindgen_test)]
    fn set_entrypoint_main_non_existent() {
        let program = program!(
            identifiers = [(
                "__main__.main",
                Identifier {
                    pc: Some(0),
                    type_: None,
                    value: None,
                    full_name: None,
                    members: None,
                    cairo_type: None,
                },
            )]
            .into_iter()
            .map(|(k, v)| (k.to_string(), v))
            .collect(),
        );
        let mut cairo_runner = cairo_runner!(program);

        cairo_runner
            .set_entrypoint(Some("nonexistent_main"))
            .expect_err("Call to `set_entrypoint()` succeeded (should've failed).");
        assert_eq!(cairo_runner.entrypoint, None);
    }

    #[test]
    #[cfg_attr(target_arch = "wasm32", wasm_bindgen_test)]
    fn read_return_values_test() {
        let mut program = program!();
        Arc::get_mut(&mut program.shared_program_data).unwrap().data =
            vec_data![(1), (2), (3), (4), (5), (6), (7), (8)];
        //Program data len = 8
        let mut cairo_runner = cairo_runner!(program, "plain", true);
        cairo_runner.program_base = Some(Relocatable::from((0, 0)));
        cairo_runner.execution_base = Some(Relocatable::from((1, 0)));
        cairo_runner.run_ended = true;
        cairo_runner.segments_finalized = false;
        let mut vm = vm!();
        //Check values written by first call to segments.finalize()

        assert_eq!(cairo_runner.read_return_values(&mut vm), Ok(()));
        assert_eq!(
            cairo_runner
                .execution_public_memory
                .expect("missing execution public memory"),
            Vec::<usize>::new()
        );
    }

    #[test]
    #[cfg_attr(target_arch = "wasm32", wasm_bindgen_test)]
    fn read_return_values_test_with_run_not_ended() {
        let mut program = program!();
        Arc::get_mut(&mut program.shared_program_data).unwrap().data =
            vec_data![(1), (2), (3), (4), (5), (6), (7), (8)];
        //Program data len = 8
        let mut cairo_runner = cairo_runner!(program, "plain", true);
        cairo_runner.program_base = Some(Relocatable::from((0, 0)));
        cairo_runner.execution_base = Some(Relocatable::from((1, 0)));
        cairo_runner.run_ended = false;
        let mut vm = vm!();
        assert_eq!(
            cairo_runner.read_return_values(&mut vm),
            Err(RunnerError::ReadReturnValuesNoEndRun)
        );
    }

    #[test]
    #[cfg_attr(target_arch = "wasm32", wasm_bindgen_test)]
    fn read_return_values_test_with_segments_finalized() {
        let mut program = program!();
        Arc::get_mut(&mut program.shared_program_data).unwrap().data =
            vec_data![(1), (2), (3), (4), (5), (6), (7), (8)];
        //Program data len = 8
        let mut cairo_runner = cairo_runner!(program, "plain", true);
        cairo_runner.program_base = Some(Relocatable::from((0, 0)));
        cairo_runner.execution_base = Some(Relocatable::from((1, 0)));
        cairo_runner.run_ended = true;
        cairo_runner.segments_finalized = true;
        let mut vm = vm!();
        assert_eq!(
            cairo_runner.read_return_values(&mut vm),
            Err(RunnerError::FailedAddingReturnValues)
        );
    }

    #[test]
    #[cfg_attr(target_arch = "wasm32", wasm_bindgen_test)]
    fn read_return_values_updates_builtin_stop_ptr_one_builtin_empty() {
        let mut program = program![BuiltinName::output];
        Arc::get_mut(&mut program.shared_program_data).unwrap().data =
            vec_data![(1), (2), (3), (4), (5), (6), (7), (8)];
        //Program data len = 8
        let mut cairo_runner = cairo_runner!(program, "all_cairo", true);
        cairo_runner.program_base = Some(Relocatable::from((0, 0)));
        cairo_runner.execution_base = Some(Relocatable::from((1, 0)));
        cairo_runner.run_ended = true;
        cairo_runner.segments_finalized = false;
        let mut vm = vm!();
        let output_builtin = OutputBuiltinRunner::new(true);
        vm.builtin_runners.push(output_builtin.into());
        vm.segments.memory.data = vec![
            vec![],
            vec![Some(MemoryCell::new(MaybeRelocatable::from((0, 0))))],
            vec![],
        ];
        vm.set_ap(1);
        vm.segments.segment_used_sizes = Some(vec![0, 1, 0]);
        //Check values written by first call to segments.finalize()
        assert_eq!(cairo_runner.read_return_values(&mut vm), Ok(()));
        let output_builtin = match &vm.builtin_runners[0] {
            BuiltinRunner::Output(runner) => runner,
            _ => unreachable!(),
        };
        assert_eq!(output_builtin.stop_ptr, Some(0))
    }

    #[test]
    #[cfg_attr(target_arch = "wasm32", wasm_bindgen_test)]
    fn read_return_values_updates_builtin_stop_ptr_one_builtin_one_element() {
        let mut program = program![BuiltinName::output];
        Arc::get_mut(&mut program.shared_program_data).unwrap().data =
            vec_data![(1), (2), (3), (4), (5), (6), (7), (8)];
        //Program data len = 8
        let mut cairo_runner = cairo_runner!(program, "all_cairo", true);
        cairo_runner.program_base = Some(Relocatable::from((0, 0)));
        cairo_runner.execution_base = Some(Relocatable::from((1, 0)));
        cairo_runner.run_ended = true;
        cairo_runner.segments_finalized = false;
        let mut vm = vm!();
        let output_builtin = OutputBuiltinRunner::new(true);
        vm.builtin_runners.push(output_builtin.into());
        vm.segments.memory.data = vec![
            vec![Some(MemoryCell::new(MaybeRelocatable::from((0, 0))))],
            vec![Some(MemoryCell::new(MaybeRelocatable::from((0, 1))))],
            vec![],
        ];
        vm.set_ap(1);
        vm.segments.segment_used_sizes = Some(vec![1, 1, 0]);
        //Check values written by first call to segments.finalize()
        assert_eq!(cairo_runner.read_return_values(&mut vm), Ok(()));
        let output_builtin = match &vm.builtin_runners[0] {
            BuiltinRunner::Output(runner) => runner,
            _ => unreachable!(),
        };
        assert_eq!(output_builtin.stop_ptr, Some(1))
    }

    #[test]
    #[cfg_attr(target_arch = "wasm32", wasm_bindgen_test)]
    fn read_return_values_updates_builtin_stop_ptr_two_builtins() {
        let mut program = program![BuiltinName::output, BuiltinName::bitwise];
        Arc::get_mut(&mut program.shared_program_data).unwrap().data =
            vec_data![(1), (2), (3), (4), (5), (6), (7), (8)];
        //Program data len = 8
        let mut cairo_runner = cairo_runner!(program, "all_cairo", true);
        cairo_runner.program_base = Some(Relocatable::from((0, 0)));
        cairo_runner.execution_base = Some(Relocatable::from((1, 0)));
        cairo_runner.run_ended = true;
        cairo_runner.segments_finalized = false;
        let mut vm = vm!();
        let output_builtin = OutputBuiltinRunner::new(true);
        let bitwise_builtin = BitwiseBuiltinRunner::new(&BitwiseInstanceDef::default(), true);
        vm.builtin_runners.push(output_builtin.into());
        vm.builtin_runners.push(bitwise_builtin.into());
        cairo_runner.initialize_segments(&mut vm, None);
        vm.segments.memory.data = vec![
            vec![Some(MemoryCell::new(MaybeRelocatable::from((0, 0))))],
            vec![
                Some(MemoryCell::new(MaybeRelocatable::from((2, 0)))),
                Some(MemoryCell::new(MaybeRelocatable::from((3, 5)))),
            ],
            vec![],
        ];
        vm.set_ap(2);
        // We use 5 as bitwise builtin's segment size as a bitwise instance is 5 cells
        vm.segments.segment_used_sizes = Some(vec![0, 2, 0, 5]);
        //Check values written by first call to segments.finalize()
        assert_eq!(cairo_runner.read_return_values(&mut vm), Ok(()));
        let output_builtin = match &vm.builtin_runners[0] {
            BuiltinRunner::Output(runner) => runner,
            _ => unreachable!(),
        };
        assert_eq!(output_builtin.stop_ptr, Some(0));
        assert_eq!(cairo_runner.read_return_values(&mut vm), Ok(()));
        let bitwise_builtin = match &vm.builtin_runners[1] {
            BuiltinRunner::Bitwise(runner) => runner,
            _ => unreachable!(),
        };
        assert_eq!(bitwise_builtin.stop_ptr, Some(5));
    }

    /// Test that add_additional_hash_builtin() creates an additional builtin.
    #[test]
    #[cfg_attr(target_arch = "wasm32", wasm_bindgen_test)]
    fn add_additional_hash_builtin() {
        let program = program!();
        let cairo_runner = cairo_runner!(program);
        let mut vm = vm!();

        let num_builtins = vm.builtin_runners.len();
        cairo_runner.add_additional_hash_builtin(&mut vm);
        assert_eq!(vm.builtin_runners.len(), num_builtins + 1);

        let builtin = vm
            .builtin_runners
            .last()
            .expect("missing last builtin runner");
        match builtin {
            BuiltinRunner::Hash(builtin) => {
                assert_eq!(builtin.base(), 0);
                assert_eq!(builtin.ratio(), Some(32));
                assert!(builtin.included);
            }
            _ => unreachable!(),
        }
    }

    #[test]
    #[cfg_attr(target_arch = "wasm32", wasm_bindgen_test)]
    fn run_from_entrypoint_custom_program_test() {
        let program = Program::from_bytes(
            include_bytes!("../../../../cairo_programs/example_program.json"),
            None,
        )
        .unwrap();
        let mut cairo_runner = cairo_runner!(program);
        let mut vm = vm!(true); //this true expression dictates that the trace is enabled
        let mut hint_processor = BuiltinHintProcessor::new_empty();

        //this entrypoint tells which function to run in the cairo program
        let main_entrypoint = program
            .shared_program_data
            .identifiers
            .get("__main__.main")
            .unwrap()
            .pc
            .unwrap();

        cairo_runner.initialize_builtins(&mut vm).unwrap();
        cairo_runner.initialize_segments(&mut vm, None);
        assert_matches!(
            cairo_runner.run_from_entrypoint(
                main_entrypoint,
                &[
                    &mayberelocatable!(2).into(),
                    &MaybeRelocatable::from((2, 0)).into()
                ], //range_check_ptr
                true,
                None,
                &mut vm,
                &mut hint_processor,
            ),
            Ok(())
        );

        let mut new_cairo_runner = cairo_runner!(program);
        let mut new_vm = vm!(true); //this true expression dictates that the trace is enabled
        let mut hint_processor = BuiltinHintProcessor::new_empty();

        new_cairo_runner.initialize_builtins(&mut new_vm).unwrap();
        new_cairo_runner.initialize_segments(&mut new_vm, None);

        let fib_entrypoint = program
            .shared_program_data
            .identifiers
            .get("__main__.evaluate_fib")
            .unwrap()
            .pc
            .unwrap();

        assert_matches!(
            new_cairo_runner.run_from_entrypoint(
                fib_entrypoint,
                &[
                    &mayberelocatable!(2).into(),
                    &MaybeRelocatable::from((2, 0)).into()
                ],
                true,
                None,
                &mut new_vm,
                &mut hint_processor,
            ),
            Ok(())
        );
    }

    #[test]
    #[cfg_attr(target_arch = "wasm32", wasm_bindgen_test)]
    fn run_from_entrypoint_bitwise_test_check_memory_holes() {
        let program = Program::from_bytes(
            include_bytes!("../../../../cairo_programs/bitwise_builtin_test.json"),
            None,
        )
        .unwrap();
        let mut cairo_runner = cairo_runner!(program);
        let mut vm = vm!(true); //this true expression dictates that the trace is enabled
        let mut hint_processor = BuiltinHintProcessor::new_empty();

        //this entrypoint tells which function to run in the cairo program
        let main_entrypoint = program
            .shared_program_data
            .identifiers
            .get("__main__.main")
            .unwrap()
            .pc
            .unwrap();

        cairo_runner.initialize_function_runner(&mut vm).unwrap();

        assert!(cairo_runner
            .run_from_entrypoint(
                main_entrypoint,
                &[
                    &MaybeRelocatable::from((2, 0)).into() //bitwise_ptr
                ],
                true,
                None,
                &mut vm,
                &mut hint_processor,
            )
            .is_ok());

        // Check that memory_holes == 0
        assert!(cairo_runner.get_memory_holes(&vm).unwrap().is_zero());
    }

    #[test]
    #[cfg_attr(target_arch = "wasm32", wasm_bindgen_test)]
    fn cairo_arg_from_single() {
        let expected = CairoArg::Single(MaybeRelocatable::from((0, 0)));
        let value = MaybeRelocatable::from((0, 0));
        assert_eq!(expected, value.into())
    }

    #[test]
    #[cfg_attr(target_arch = "wasm32", wasm_bindgen_test)]
    fn cairo_arg_from_array() {
        let expected = CairoArg::Array(vec![MaybeRelocatable::from((0, 0))]);
        let value = vec![MaybeRelocatable::from((0, 0))];
        assert_eq!(expected, value.into())
    }

    fn setup_execution_resources() -> (ExecutionResources, ExecutionResources) {
        let mut builtin_instance_counter: HashMap<String, usize> = HashMap::new();
        builtin_instance_counter.insert(BuiltinName::output.name().to_string(), 8);

        let execution_resources_1 = ExecutionResources {
            n_steps: 100,
            n_memory_holes: 5,
            builtin_instance_counter: builtin_instance_counter.clone(),
        };

        //Test that the combined Execution Resources only contains the shared builtins
        builtin_instance_counter.insert(RANGE_CHECK_BUILTIN_NAME.to_string(), 8);

        let execution_resources_2 = ExecutionResources {
            n_steps: 100,
            n_memory_holes: 5,
            builtin_instance_counter,
        };

        (execution_resources_1, execution_resources_2)
    }

    #[test]
    #[cfg_attr(target_arch = "wasm32", wasm_bindgen_test)]
    fn execution_resources_add() {
        let (execution_resources_1, execution_resources_2) = setup_execution_resources();
        let combined_resources = &execution_resources_1 + &execution_resources_2;

        assert_eq!(combined_resources.n_steps, 200);
        assert_eq!(combined_resources.n_memory_holes, 10);
        assert_eq!(
            combined_resources
                .builtin_instance_counter
                .get(BuiltinName::output.name())
                .unwrap(),
            &16
        );
        assert!(combined_resources
            .builtin_instance_counter
            .contains_key(RANGE_CHECK_BUILTIN_NAME));
    }

    #[test]
    #[cfg_attr(target_arch = "wasm32", wasm_bindgen_test)]
    fn execution_resources_sub() {
        let (execution_resources_1, execution_resources_2) = setup_execution_resources();

        let combined_resources = &execution_resources_1 - &execution_resources_2;

        assert_eq!(combined_resources.n_steps, 0);
        assert_eq!(combined_resources.n_memory_holes, 0);
        assert_eq!(
            combined_resources
                .builtin_instance_counter
                .get(BuiltinName::output.name())
                .unwrap(),
            &0
        );
        assert!(combined_resources
            .builtin_instance_counter
            .contains_key(RANGE_CHECK_BUILTIN_NAME));
    }

    #[test]
    #[cfg_attr(target_arch = "wasm32", wasm_bindgen_test)]
    fn run_from_entrypoint_substitute_error_message_test() {
        let program = Program::from_bytes(
            include_bytes!("../../../../cairo_programs/bad_programs/error_msg_function.json"),
            None,
        )
        .unwrap();
        let mut cairo_runner = cairo_runner!(program);
        let mut vm = vm!(true); //this true expression dictates that the trace is enabled
        let mut hint_processor = BuiltinHintProcessor::new_empty();

        //this entrypoint tells which function to run in the cairo program
        let main_entrypoint = program
            .shared_program_data
            .identifiers
            .get("__main__.main")
            .unwrap()
            .pc
            .unwrap();

        cairo_runner.initialize_builtins(&mut vm).unwrap();
        cairo_runner.initialize_segments(&mut vm, None);

        let result = cairo_runner.run_from_entrypoint(
            main_entrypoint,
            &[],
            true,
            None,
            &mut vm,
            &mut hint_processor,
        );
        match result {
            Err(CairoRunError::VmException(exception)) => {
                assert_eq!(
                    exception.error_attr_value,
                    Some(String::from("Error message: Test error\n"))
                )
            }
            Err(_) => panic!("Wrong error returned, expected VmException"),
            Ok(_) => panic!("Expected run to fail"),
        }
    }

    #[test]
    #[cfg_attr(target_arch = "wasm32", wasm_bindgen_test)]
    fn get_builtins_final_stack_range_check_builtin() {
        let program = Program::from_bytes(
            include_bytes!("../../../../cairo_programs/assert_le_felt_hint.json"),
            Some("main"),
        )
        .unwrap();
        let mut runner = cairo_runner!(program);
        let mut vm = vm!();
        let end = runner.initialize(&mut vm).unwrap();
        runner
            .run_until_pc(end, &mut vm, &mut BuiltinHintProcessor::new_empty())
            .unwrap();
        vm.segments.compute_effective_sizes();
        let initial_pointer = vm.get_ap();
        let expected_pointer = (vm.get_ap() - 1).unwrap();
        assert_eq!(
            runner.get_builtins_final_stack(&mut vm, initial_pointer),
            Ok(expected_pointer)
        );
    }

    #[test]
    #[cfg_attr(target_arch = "wasm32", wasm_bindgen_test)]
    fn get_builtins_final_stack_4_builtins() {
        let program = Program::from_bytes(
            include_bytes!("../../../../cairo_programs/integration.json"),
            Some("main"),
        )
        .unwrap();
        let mut runner = cairo_runner!(program);
        let mut vm = vm!();
        let end = runner.initialize(&mut vm).unwrap();
        runner
            .run_until_pc(end, &mut vm, &mut BuiltinHintProcessor::new_empty())
            .unwrap();
        vm.segments.compute_effective_sizes();
        let initial_pointer = vm.get_ap();
        let expected_pointer = (vm.get_ap() - 4).unwrap();
        assert_eq!(
            runner.get_builtins_final_stack(&mut vm, initial_pointer),
            Ok(expected_pointer)
        );
    }

    #[test]
    #[cfg_attr(target_arch = "wasm32", wasm_bindgen_test)]
    fn get_builtins_final_stack_no_builtins() {
        let program = Program::from_bytes(
            include_bytes!("../../../../cairo_programs/fibonacci.json"),
            Some("main"),
        )
        .unwrap();
        let mut runner = cairo_runner!(program);
        let mut vm = vm!();
        let end = runner.initialize(&mut vm).unwrap();
        runner
            .run_until_pc(end, &mut vm, &mut BuiltinHintProcessor::new_empty())
            .unwrap();
        vm.segments.compute_effective_sizes();
        let initial_pointer = vm.get_ap();
        let expected_pointer = vm.get_ap();
        assert_eq!(
            runner.get_builtins_final_stack(&mut vm, initial_pointer),
            Ok(expected_pointer)
        );
    }

    #[test]
    #[cfg_attr(target_arch = "wasm32", wasm_bindgen_test)]

    fn filter_unused_builtins_test() {
        let program = Program::from_bytes(
            include_bytes!("../../../../cairo_programs/integration.json"),
            Some("main"),
        )
        .unwrap();
        let mut runner = cairo_runner!(program);
        let mut vm = vm!();
        let end = runner.initialize(&mut vm).unwrap();
        runner
            .run_until_pc(end, &mut vm, &mut BuiltinHintProcessor::new_empty())
            .unwrap();
        vm.segments.compute_effective_sizes();
        let mut exec = runner.get_execution_resources(&vm).unwrap();
        exec.builtin_instance_counter
            .insert("unused_builtin".to_string(), 0);
        assert_eq!(exec.builtin_instance_counter.len(), 5);
        let rsc = exec.filter_unused_builtins();
        assert_eq!(rsc.builtin_instance_counter.len(), 4);
    }

    #[test]
    fn execution_resources_mul() {
        let execution_resources_1 = ExecutionResources {
            n_steps: 800,
            n_memory_holes: 0,
            builtin_instance_counter: HashMap::from([
                ("pedersen_builtin".to_string(), 7),
                ("range_check_builtin".to_string(), 16),
            ]),
        };

        assert_eq!(
            &execution_resources_1 * 2,
            ExecutionResources {
                n_steps: 1600,
                n_memory_holes: 0,
                builtin_instance_counter: HashMap::from([
                    ("pedersen_builtin".to_string(), 14),
                    ("range_check_builtin".to_string(), 32)
                ])
            }
        );

        let execution_resources_2 = ExecutionResources {
            n_steps: 545,
            n_memory_holes: 0,
            builtin_instance_counter: HashMap::from([("range_check_builtin".to_string(), 17)]),
        };

        assert_eq!(
            &execution_resources_2 * 8,
            ExecutionResources {
                n_steps: 4360,
                n_memory_holes: 0,
                builtin_instance_counter: HashMap::from([("range_check_builtin".to_string(), 136)])
            }
        );

        let execution_resources_3 = ExecutionResources {
            n_steps: 42,
            n_memory_holes: 0,
            builtin_instance_counter: HashMap::new(),
        };

        assert_eq!(
            &execution_resources_3 * 18,
            ExecutionResources {
                n_steps: 756,
                n_memory_holes: 0,
                builtin_instance_counter: HashMap::new()
            }
        );
    }

    #[test]
    fn test_get_program() {
        let program = program!(
            builtins = vec![BuiltinName::output],
            data = vec_data!((4), (6)),
        );
        let runner = cairo_runner!(program);

        assert_eq!(runner.get_program().data_len(), 2)
    }

    #[test]
    #[cfg_attr(target_arch = "wasm32", wasm_bindgen_test)]
    fn test_run_resources_none() {
        let program = Program::from_bytes(
            include_bytes!("../../../../cairo_programs/fibonacci.json"),
            Some("main"),
        )
        .unwrap();
        let mut runner = cairo_runner!(program);
        let mut vm = vm!();
        let end = runner.initialize(&mut vm).unwrap();

        // program takes 80 steps
        assert_matches!(
            runner.run_until_pc(end, &mut vm, &mut BuiltinHintProcessor::new_empty(),),
            Ok(())
        )
    }

    #[test]
    #[cfg_attr(target_arch = "wasm32", wasm_bindgen_test)]
    fn test_run_resources_ok() {
        let program = Program::from_bytes(
            include_bytes!("../../../../cairo_programs/fibonacci.json"),
            Some("main"),
        )
        .unwrap();
        let mut runner = cairo_runner!(program);
        let mut vm = vm!();
        let end = runner.initialize(&mut vm).unwrap();
        let mut hint_processor = BuiltinHintProcessor::new(HashMap::new(), RunResources::new(81));
        // program takes 81 steps
        assert_matches!(
            runner.run_until_pc(end, &mut vm, &mut hint_processor),
            Ok(())
        );

        assert_eq!(hint_processor.run_resources().get_n_steps(), Some(1));
    }

    #[test]
    #[cfg_attr(target_arch = "wasm32", wasm_bindgen_test)]
    fn test_run_resources_ok_2() {
        let program = Program::from_bytes(
            include_bytes!("../../../../cairo_programs/fibonacci.json"),
            Some("main"),
        )
        .unwrap();
        let mut runner = cairo_runner!(program);
        let mut vm = vm!();
        let end = runner.initialize(&mut vm).unwrap();
        let mut hint_processor = BuiltinHintProcessor::new(HashMap::new(), RunResources::new(80));
        // program takes 80 steps
        assert_matches!(
            runner.run_until_pc(end, &mut vm, &mut hint_processor),
            Ok(())
        );

        assert_eq!(hint_processor.run_resources(), &RunResources::new(0));
    }

    #[test]
    #[cfg_attr(target_arch = "wasm32", wasm_bindgen_test)]
    fn test_run_resources_error() {
        let program = Program::from_bytes(
            include_bytes!("../../../../cairo_programs/fibonacci.json"),
            Some("main"),
        )
        .unwrap();
        let mut runner = cairo_runner!(program);
        let mut vm = vm!();
        let end = runner.initialize(&mut vm).unwrap();
        let mut hint_processor = BuiltinHintProcessor::new(HashMap::new(), RunResources::new(9));
        // program takes 9 steps
        assert_matches!(
            runner.run_until_pc(end, &mut vm, &mut hint_processor,),
            Err(VirtualMachineError::UnfinishedExecution)
        );
        assert_eq!(hint_processor.run_resources(), &RunResources::new(0));
    }

    #[test]
    fn get_cairo_pie_no_program_base() {
        let runner = CairoRunner::new(&Program::default(), "all_cairo", false).unwrap();
        let vm = vm!();
        assert_eq!(runner.get_cairo_pie(&vm), Err(RunnerError::NoProgBase))
    }

    #[test]
    fn get_cairo_pie_no_execution_base() {
        let mut runner = CairoRunner::new(&Program::default(), "all_cairo", false).unwrap();
        let vm = vm!();
        runner.program_base = Some(Relocatable::from((0, 0)));
        assert_eq!(runner.get_cairo_pie(&vm), Err(RunnerError::NoExecBase))
    }

    #[test]
    fn get_cairo_pie_no_segment_sizes() {
        let mut runner = CairoRunner::new(&Program::default(), "all_cairo", false).unwrap();
        let mut vm = vm!();
        runner.program_base = Some(Relocatable::from((0, 0)));
        runner.execution_base = Some(Relocatable::from((1, 0)));
        vm.add_memory_segment();
        vm.add_memory_segment();
        // return_fp
        vm.insert_value::<Relocatable>((1, 0).into(), (2, 0).into())
            .unwrap();
        // return_pc
        vm.insert_value::<Relocatable>((1, 1).into(), (3, 0).into())
            .unwrap();
        assert_eq!(
            runner.get_cairo_pie(&vm),
            Err(RunnerError::UnexpectedRetFpSegmentSize)
        );
    }

    #[test]
    fn get_cairo_pie_ret_pc_segment_size_not_zero() {
        let mut runner = CairoRunner::new(&Program::default(), "all_cairo", false).unwrap();
        let mut vm = vm!();
        runner.program_base = Some(Relocatable::from((0, 0)));
        runner.execution_base = Some(Relocatable::from((1, 0)));
        vm.add_memory_segment();
        vm.add_memory_segment();
        // return_fp
        vm.insert_value::<Relocatable>((1, 0).into(), (2, 0).into())
            .unwrap();
        // return_pc
        vm.insert_value::<Relocatable>((1, 1).into(), (3, 0).into())
            .unwrap();
        // segment sizes
        vm.segments.segment_sizes = HashMap::from([(0, 0), (1, 2), (2, 0), (3, 1)]);
        assert_eq!(
            runner.get_cairo_pie(&vm),
            Err(RunnerError::UnexpectedRetPcSegmentSize)
        );
    }

    #[test]
    fn get_cairo_pie_program_base_offset_not_zero() {
        let mut runner = CairoRunner::new(&Program::default(), "all_cairo", false).unwrap();
        let mut vm = vm!();
        runner.program_base = Some(Relocatable::from((0, 1)));
        runner.execution_base = Some(Relocatable::from((1, 0)));
        vm.add_memory_segment();
        vm.add_memory_segment();
        // return_fp
        vm.insert_value::<Relocatable>((1, 0).into(), (2, 0).into())
            .unwrap();
        // return_pc
        vm.insert_value::<Relocatable>((1, 1).into(), (3, 0).into())
            .unwrap();
        // segment sizes
        vm.segments.segment_sizes = HashMap::from([(0, 0), (1, 2), (2, 0), (3, 0)]);
        assert_eq!(
            runner.get_cairo_pie(&vm),
            Err(RunnerError::ProgramBaseOffsetNotZero)
        );
    }

    #[test]
    fn get_cairo_pie_execution_base_offset_not_zero() {
        let mut runner = CairoRunner::new(&Program::default(), "all_cairo", false).unwrap();
        let mut vm = vm!();
        runner.program_base = Some(Relocatable::from((0, 0)));
        runner.execution_base = Some(Relocatable::from((1, 1)));
        vm.add_memory_segment();
        vm.add_memory_segment();
        // return_fp
        vm.insert_value::<Relocatable>((1, 1).into(), (2, 0).into())
            .unwrap();
        // return_pc
        vm.insert_value::<Relocatable>((1, 2).into(), (3, 0).into())
            .unwrap();
        // segment sizes
        vm.segments.segment_sizes = HashMap::from([(0, 0), (1, 2), (2, 0), (3, 0)]);
        assert_eq!(
            runner.get_cairo_pie(&vm),
            Err(RunnerError::ExecBaseOffsetNotZero)
        );
    }

    #[test]
    fn get_cairo_pie_ret_fp_offset_not_zero() {
        let mut runner = CairoRunner::new(&Program::default(), "all_cairo", false).unwrap();
        let mut vm = vm!();
        runner.program_base = Some(Relocatable::from((0, 0)));
        runner.execution_base = Some(Relocatable::from((1, 0)));
        vm.add_memory_segment();
        vm.add_memory_segment();
        // return_fp
        vm.insert_value::<Relocatable>((1, 0).into(), (2, 1).into())
            .unwrap();
        // return_pc
        vm.insert_value::<Relocatable>((1, 1).into(), (3, 0).into())
            .unwrap();
        // segment sizes
        vm.segments.segment_sizes = HashMap::from([(0, 0), (1, 2), (2, 0), (3, 0)]);
        assert_eq!(
            runner.get_cairo_pie(&vm),
            Err(RunnerError::RetFpOffsetNotZero)
        );
    }

    #[test]
    fn get_cairo_pie_ret_pc_offset_not_zero() {
        let mut runner = CairoRunner::new(&Program::default(), "all_cairo", false).unwrap();
        let mut vm = vm!();
        runner.program_base = Some(Relocatable::from((0, 0)));
        runner.execution_base = Some(Relocatable::from((1, 0)));
        vm.add_memory_segment();
        vm.add_memory_segment();
        // return_fp
        vm.insert_value::<Relocatable>((1, 0).into(), (2, 0).into())
            .unwrap();
        // return_pc
        vm.insert_value::<Relocatable>((1, 1).into(), (3, 1).into())
            .unwrap();
        // segment sizes
        vm.segments.segment_sizes = HashMap::from([(0, 0), (1, 2), (2, 0), (3, 0)]);
        assert_eq!(
            runner.get_cairo_pie(&vm),
            Err(RunnerError::RetPcOffsetNotZero)
        );
    }

    #[test]
    fn get_cairo_pie_ok() {
        let mut runner = CairoRunner::new(&Program::default(), "all_cairo", false).unwrap();
        let mut vm = vm!();
        runner.program_base = Some(Relocatable::from((0, 0)));
        runner.execution_base = Some(Relocatable::from((1, 0)));
        vm.add_memory_segment();
        vm.add_memory_segment();
        // return_fp
        vm.insert_value::<Relocatable>((1, 0).into(), (2, 0).into())
            .unwrap();
        // return_pc
        vm.insert_value::<Relocatable>((1, 1).into(), (3, 0).into())
            .unwrap();
        // segment sizes
        vm.segments.segment_sizes = HashMap::from([(0, 0), (1, 2), (2, 0), (3, 0)]);
    }
}<|MERGE_RESOLUTION|>--- conflicted
+++ resolved
@@ -476,30 +476,6 @@
         for builtin_runner in vm.builtin_runners.iter() {
             stack.append(&mut builtin_runner.initial_stack());
         }
-<<<<<<< HEAD
-        //Different process if proof_mode is enabled
-        if self.proof_mode {
-            // Add the dummy last fp and pc to the public memory, so that the verifier can enforce [fp - 2] = fp.
-            let mut stack_prefix = vec![
-                Into::<MaybeRelocatable>::into(
-                    self.execution_base
-                        .as_ref()
-                        .ok_or(RunnerError::NoExecBase)?
-                        + 2,
-                ),
-                MaybeRelocatable::from(Felt252::ZERO),
-            ];
-            stack_prefix.extend(stack);
-            self.execution_public_memory = Some(Vec::from_iter(0..stack_prefix.len()));
-            self.initialize_state(
-                vm,
-                self.program
-                    .shared_program_data
-                    .start
-                    .ok_or(RunnerError::NoProgramStart)?,
-                stack_prefix,
-            )?;
-=======
 
         if self.is_proof_mode() {
             // In canonical proof mode, add the dummy last fp and pc to the public memory, so that the verifier can enforce
@@ -553,7 +529,6 @@
                 )?;
             }
 
->>>>>>> 070aeb9d
             self.initial_fp = Some(
                 self.execution_base
                     .as_ref()
