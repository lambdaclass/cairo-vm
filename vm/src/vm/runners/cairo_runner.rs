use crate::{
    air_private_input::AirPrivateInput,
    air_public_input::{PublicInput, PublicInputError},
    stdlib::{
        any::Any,
        collections::{HashMap, HashSet},
        ops::{Add, AddAssign, Mul, MulAssign, Sub, SubAssign},
        prelude::*,
    },
    types::{builtin_name::BuiltinName, layout::MEMORY_UNITS_PER_STEP, layout_name::LayoutName},
    vm::{
        runners::builtin_runner::SegmentArenaBuiltinRunner,
        trace::trace_entry::{relocate_trace_register, RelocatedTraceEntry},
    },
    Felt252,
};

use crate::{
    hint_processor::hint_processor_definition::{HintProcessor, HintReference},
    math_utils::safe_div_usize,
    types::{
        errors::{math_errors::MathError, program_errors::ProgramError},
        exec_scope::ExecutionScopes,
        layout::CairoLayout,
        program::Program,
        relocatable::{relocate_address, relocate_value, MaybeRelocatable, Relocatable},
    },
    utils::is_subsequence,
    vm::{
        errors::{
            cairo_run_errors::CairoRunError,
            memory_errors::{InsufficientAllocatedCellsError, MemoryError},
            runner_errors::RunnerError,
            trace_errors::TraceError,
            vm_errors::VirtualMachineError,
            vm_exception::VmException,
        },
        security::verify_secure_runner,
        {
            runners::builtin_runner::{
                BitwiseBuiltinRunner, BuiltinRunner, EcOpBuiltinRunner, HashBuiltinRunner,
                OutputBuiltinRunner, RangeCheckBuiltinRunner, SignatureBuiltinRunner,
            },
            vm_core::VirtualMachine,
        },
    },
};
use num_integer::div_rem;
use num_traits::{ToPrimitive, Zero};
use serde::{Deserialize, Serialize};

use super::{builtin_runner::ModBuiltinRunner, cairo_pie::CairoPieAdditionalData};
use super::{
    builtin_runner::{
        KeccakBuiltinRunner, PoseidonBuiltinRunner, RC_N_PARTS_96, RC_N_PARTS_STANDARD,
    },
    cairo_pie::{self, CairoPie, CairoPieMetadata, CairoPieVersion},
};
use crate::types::instance_definitions::mod_instance_def::ModInstanceDef;

#[derive(Clone, Debug, Eq, PartialEq)]
pub enum CairoArg {
    Single(MaybeRelocatable),
    Array(Vec<MaybeRelocatable>),
    Composed(Vec<CairoArg>),
}

impl From<MaybeRelocatable> for CairoArg {
    fn from(other: MaybeRelocatable) -> Self {
        CairoArg::Single(other)
    }
}

impl From<Vec<MaybeRelocatable>> for CairoArg {
    fn from(other: Vec<MaybeRelocatable>) -> Self {
        CairoArg::Array(other)
    }
}

// ================
//   RunResources
// ================

/// Maintains the resources of a cairo run. Can be used across multiple runners.
#[derive(Clone, Default, Debug, PartialEq)]
pub struct RunResources {
    n_steps: Option<usize>,
}

/// This trait is in charge of overseeing the VM's step usage in contexts where a limited amount of steps are available
/// for a single execution (which may or not involve other executions taking place in the duration of it ).
/// This is mostly used in the context of starknet, where contracts can call other contracts while sharing the same step limit.
/// For the general use case, the default implementation can be used, which ignores resource tracking altogether
/// For an example on how to implement this trait for its intended purpose check out [BuiltinHintProcessor](cairo_vm::hint_processor::builtin_hint_processor::builtin_hint_processor_definition::BuiltinHintProcessor)
pub trait ResourceTracker {
    /// Returns true if there are no more steps left to run
    fn consumed(&self) -> bool {
        false
    }
    /// Subtracts 1 step from the available steps
    fn consume_step(&mut self) {}
    /// Returns the available steps for the run
    fn get_n_steps(&self) -> Option<usize> {
        None
    }
    /// Returns a reference to the available resources
    fn run_resources(&self) -> &RunResources {
        &RunResources { n_steps: None }
    }
}

impl RunResources {
    pub fn new(n_steps: usize) -> Self {
        Self {
            n_steps: Some(n_steps),
        }
    }
}

impl ResourceTracker for RunResources {
    fn consumed(&self) -> bool {
        if self.n_steps == Some(0) {
            return true;
        }
        false
    }

    fn consume_step(&mut self) {
        if let Some(n_steps) = self.n_steps {
            self.n_steps = Some(n_steps.saturating_sub(1));
        }
    }

    fn get_n_steps(&self) -> Option<usize> {
        self.n_steps
    }

    fn run_resources(&self) -> &RunResources {
        self
    }
}

pub struct CairoRunner {
    pub vm: VirtualMachine,
    pub(crate) program: Program,
    layout: CairoLayout,
    final_pc: Option<Relocatable>,
    pub program_base: Option<Relocatable>,
    execution_base: Option<Relocatable>,
    entrypoint: Option<usize>,
    initial_ap: Option<Relocatable>,
    initial_fp: Option<Relocatable>,
    initial_pc: Option<Relocatable>,
    run_ended: bool,
    segments_finalized: bool,
    execution_public_memory: Option<Vec<usize>>,
    runner_mode: RunnerMode,
    pub relocated_memory: Vec<Option<Felt252>>,
    pub exec_scopes: ExecutionScopes,
    pub relocated_trace: Option<Vec<RelocatedTraceEntry>>,
}

#[derive(Clone, Debug, PartialEq)]
pub enum RunnerMode {
    ExecutionMode,
    ProofModeCanonical,
    ProofModeCairo1,
}

impl CairoRunner {
    pub fn new_v2(
        program: &Program,
        layout: LayoutName,
        mode: RunnerMode,
        trace_enabled: bool,
    ) -> Result<CairoRunner, RunnerError> {
        let cairo_layout = match layout {
            LayoutName::plain => CairoLayout::plain_instance(),
            LayoutName::small => CairoLayout::small_instance(),
            LayoutName::dex => CairoLayout::dex_instance(),
            LayoutName::recursive => CairoLayout::recursive_instance(),
            LayoutName::starknet => CairoLayout::starknet_instance(),
            LayoutName::starknet_with_keccak => CairoLayout::starknet_with_keccak_instance(),
            LayoutName::recursive_large_output => CairoLayout::recursive_large_output_instance(),
            LayoutName::recursive_with_poseidon => CairoLayout::recursive_with_poseidon(),
            LayoutName::all_cairo => CairoLayout::all_cairo_instance(),
            LayoutName::all_solidity => CairoLayout::all_solidity_instance(),
            LayoutName::dynamic => CairoLayout::dynamic_instance(),
        };
        Ok(CairoRunner {
            program: program.clone(),
            vm: VirtualMachine::new(trace_enabled),
            layout: cairo_layout,
            final_pc: None,
            program_base: None,
            execution_base: None,
            entrypoint: program.shared_program_data.main,
            initial_ap: None,
            initial_fp: None,
            initial_pc: None,
            run_ended: false,
            segments_finalized: false,
            runner_mode: mode.clone(),
            relocated_memory: Vec::new(),
            exec_scopes: ExecutionScopes::new(),
            execution_public_memory: if mode != RunnerMode::ExecutionMode {
                Some(Vec::new())
            } else {
                None
            },
            relocated_trace: None,
        })
    }

    pub fn new(
        program: &Program,
        layout: LayoutName,
        proof_mode: bool,
        trace_enabled: bool,
    ) -> Result<CairoRunner, RunnerError> {
        if proof_mode {
            Self::new_v2(
                program,
                layout,
                RunnerMode::ProofModeCanonical,
                trace_enabled,
            )
        } else {
            Self::new_v2(program, layout, RunnerMode::ExecutionMode, trace_enabled)
        }
    }

    pub fn initialize(&mut self, allow_missing_builtins: bool) -> Result<Relocatable, RunnerError> {
        self.initialize_builtins(allow_missing_builtins)?;
        self.initialize_segments(None);
        let end = self.initialize_main_entrypoint()?;
        self.initialize_vm()?;
        Ok(end)
    }

    /// Creates the builtin runners according to the builtins used by the program and the selected layout
    /// When running in proof_mode, all builtins in the layout will be created, and only those in the program will be included
    /// When not running in proof_mode, only program builtins will be created and included
    /// Unless `allow_missing_builtins` is set to true, an error will be returned if a builtin is included in the program but not on the layout
    pub fn initialize_builtins(&mut self, allow_missing_builtins: bool) -> Result<(), RunnerError> {
        let builtin_ordered_list = vec![
            BuiltinName::output,
            BuiltinName::pedersen,
            BuiltinName::range_check,
            BuiltinName::ecdsa,
            BuiltinName::bitwise,
            BuiltinName::ec_op,
            BuiltinName::keccak,
            BuiltinName::poseidon,
            BuiltinName::range_check96,
            BuiltinName::add_mod,
            BuiltinName::mul_mod,
        ];
        if !is_subsequence(&self.program.builtins, &builtin_ordered_list) {
            return Err(RunnerError::DisorderedBuiltins);
        };
        let mut program_builtins: HashSet<&BuiltinName> = self.program.builtins.iter().collect();

        if self.layout.builtins.output {
            let included = program_builtins.remove(&BuiltinName::output);
            if included || self.is_proof_mode() {
                self.vm
                    .builtin_runners
                    .push(OutputBuiltinRunner::new(included).into());
            }
        }

        if let Some(instance_def) = self.layout.builtins.pedersen.as_ref() {
            let included = program_builtins.remove(&BuiltinName::pedersen);
            if included || self.is_proof_mode() {
                self.vm
                    .builtin_runners
                    .push(HashBuiltinRunner::new(instance_def.ratio, included).into());
            }
        }

        if let Some(instance_def) = self.layout.builtins.range_check.as_ref() {
            let included = program_builtins.remove(&BuiltinName::range_check);
            if included || self.is_proof_mode() {
                self.vm.builtin_runners.push(
                    RangeCheckBuiltinRunner::<RC_N_PARTS_STANDARD>::new(
                        instance_def.ratio,
                        included,
                    )
                    .into(),
                );
            }
        }

        if let Some(instance_def) = self.layout.builtins.ecdsa.as_ref() {
            let included = program_builtins.remove(&BuiltinName::ecdsa);
            if included || self.is_proof_mode() {
                self.vm
                    .builtin_runners
                    .push(SignatureBuiltinRunner::new(instance_def.ratio, included).into());
            }
        }

        if let Some(instance_def) = self.layout.builtins.bitwise.as_ref() {
            let included = program_builtins.remove(&BuiltinName::bitwise);
            if included || self.is_proof_mode() {
                self.vm
                    .builtin_runners
                    .push(BitwiseBuiltinRunner::new(instance_def.ratio, included).into());
            }
        }

        if let Some(instance_def) = self.layout.builtins.ec_op.as_ref() {
            let included = program_builtins.remove(&BuiltinName::ec_op);
            if included || self.is_proof_mode() {
                self.vm
                    .builtin_runners
                    .push(EcOpBuiltinRunner::new(instance_def.ratio, included).into());
            }
        }

        if let Some(instance_def) = self.layout.builtins.keccak.as_ref() {
            let included = program_builtins.remove(&BuiltinName::keccak);
            if included || self.is_proof_mode() {
                self.vm
                    .builtin_runners
                    .push(KeccakBuiltinRunner::new(instance_def.ratio, included).into());
            }
        }

        if let Some(instance_def) = self.layout.builtins.poseidon.as_ref() {
            let included = program_builtins.remove(&BuiltinName::poseidon);
            if included || self.is_proof_mode() {
                self.vm
                    .builtin_runners
                    .push(PoseidonBuiltinRunner::new(instance_def.ratio, included).into());
            }
        }

        if let Some(instance_def) = self.layout.builtins.range_check96.as_ref() {
            let included = program_builtins.remove(&BuiltinName::range_check96);
            if included || self.is_proof_mode() {
                self.vm.builtin_runners.push(
                    RangeCheckBuiltinRunner::<RC_N_PARTS_96>::new(instance_def.ratio, included)
                        .into(),
                );
            }
        }
        if let Some(instance_def) = self.layout.builtins.add_mod.as_ref() {
            let included = program_builtins.remove(&BuiltinName::add_mod);
            if included || self.is_proof_mode() {
                self.vm
                    .builtin_runners
                    .push(ModBuiltinRunner::new_add_mod(instance_def, included).into());
            }
        }
        if let Some(instance_def) = self.layout.builtins.mul_mod.as_ref() {
            let included = program_builtins.remove(&BuiltinName::mul_mod);
            if included || self.is_proof_mode() {
                self.vm
                    .builtin_runners
                    .push(ModBuiltinRunner::new_mul_mod(instance_def, included).into());
            }
        }
        if !program_builtins.is_empty() && !allow_missing_builtins {
            return Err(RunnerError::NoBuiltinForInstance(Box::new((
                program_builtins.iter().map(|n| **n).collect(),
                self.layout.name,
            ))));
        }

        Ok(())
    }

    fn is_proof_mode(&self) -> bool {
        self.runner_mode == RunnerMode::ProofModeCanonical
            || self.runner_mode == RunnerMode::ProofModeCairo1
    }

    // Initialize all the builtins. Values used are the original one from the CairoFunctionRunner
    // Values extracted from here: https://github.com/starkware-libs/cairo-lang/blob/4fb83010ab77aa7ead0c9df4b0c05e030bc70b87/src/starkware/cairo/common/cairo_function_runner.py#L28
    fn initialize_all_builtins(
        &mut self,
        add_segment_arena_builtin: bool,
    ) -> Result<(), RunnerError> {
        let starknet_preset_builtins = vec![
            BuiltinName::pedersen,
            BuiltinName::range_check,
            BuiltinName::output,
            BuiltinName::ecdsa,
            BuiltinName::bitwise,
            BuiltinName::ec_op,
            BuiltinName::keccak,
            BuiltinName::poseidon,
        ];

        fn initialize_builtin(
            name: BuiltinName,
            vm: &mut VirtualMachine,
            add_segment_arena_builtin: bool,
        ) {
            match name {
                BuiltinName::pedersen => vm
                    .builtin_runners
                    .push(HashBuiltinRunner::new(Some(32), true).into()),
                BuiltinName::range_check => vm.builtin_runners.push(
                    RangeCheckBuiltinRunner::<RC_N_PARTS_STANDARD>::new(Some(1), true).into(),
                ),
                BuiltinName::output => vm
                    .builtin_runners
                    .push(OutputBuiltinRunner::new(true).into()),
                BuiltinName::ecdsa => vm
                    .builtin_runners
                    .push(SignatureBuiltinRunner::new(Some(1), true).into()),
                BuiltinName::bitwise => vm
                    .builtin_runners
                    .push(BitwiseBuiltinRunner::new(Some(1), true).into()),
                BuiltinName::ec_op => vm
                    .builtin_runners
                    .push(EcOpBuiltinRunner::new(Some(1), true).into()),
                BuiltinName::keccak => vm
                    .builtin_runners
                    .push(KeccakBuiltinRunner::new(Some(1), true).into()),
                BuiltinName::poseidon => vm
                    .builtin_runners
                    .push(PoseidonBuiltinRunner::new(Some(1), true).into()),
                BuiltinName::segment_arena => {
                    if add_segment_arena_builtin {
                        vm.builtin_runners
                            .push(SegmentArenaBuiltinRunner::new(true).into())
                    }
                }
                BuiltinName::range_check96 => vm
                    .builtin_runners
                    .push(RangeCheckBuiltinRunner::<RC_N_PARTS_96>::new(Some(1), true).into()),
                BuiltinName::add_mod => vm.builtin_runners.push(
                    ModBuiltinRunner::new_add_mod(&ModInstanceDef::new(Some(1), 1, 96), true)
                        .into(),
                ),
                BuiltinName::mul_mod => vm.builtin_runners.push(
                    ModBuiltinRunner::new_mul_mod(&ModInstanceDef::new(Some(1), 1, 96), true)
                        .into(),
                ),
            }
        }

        for builtin_name in &self.program.builtins {
            initialize_builtin(*builtin_name, &mut self.vm, add_segment_arena_builtin);
        }
        for builtin_name in starknet_preset_builtins {
            if !self.program.builtins.contains(&builtin_name) {
                initialize_builtin(builtin_name, &mut self.vm, add_segment_arena_builtin)
            }
        }
        Ok(())
    }

    ///Creates the necessary segments for the program, execution, and each builtin on the MemorySegmentManager and stores the first adress of each of this new segments as each owner's base
    pub fn initialize_segments(&mut self, program_base: Option<Relocatable>) {
        self.program_base = match program_base {
            Some(base) => Some(base),
            None => Some(self.vm.add_memory_segment()),
        };
        self.execution_base = Some(self.vm.add_memory_segment());
        for builtin_runner in self.vm.builtin_runners.iter_mut() {
            builtin_runner.initialize_segments(&mut self.vm.segments);
        }
    }

    fn initialize_state(
        &mut self,
        entrypoint: usize,
        stack: Vec<MaybeRelocatable>,
    ) -> Result<(), RunnerError> {
        let prog_base = self.program_base.ok_or(RunnerError::NoProgBase)?;
        let exec_base = self.execution_base.ok_or(RunnerError::NoExecBase)?;
        self.initial_pc = Some((prog_base + entrypoint)?);
        self.vm
            .load_data(prog_base, &self.program.shared_program_data.data)
            .map_err(RunnerError::MemoryInitializationError)?;

        // Mark all addresses from the program segment as accessed
        for i in 0..self.program.shared_program_data.data.len() {
            self.vm.segments.memory.mark_as_accessed((prog_base + i)?);
        }
        self.vm
            .segments
            .load_data(exec_base, &stack)
            .map_err(RunnerError::MemoryInitializationError)?;
        Ok(())
    }

    pub fn initialize_function_entrypoint(
        &mut self,
        entrypoint: usize,
        mut stack: Vec<MaybeRelocatable>,
        return_fp: MaybeRelocatable,
    ) -> Result<Relocatable, RunnerError> {
        let end = self.vm.add_memory_segment();
        stack.append(&mut vec![
            return_fp,
            MaybeRelocatable::RelocatableValue(end),
        ]);
        if let Some(base) = &self.execution_base {
            self.initial_fp = Some(Relocatable {
                segment_index: base.segment_index,
                offset: base.offset + stack.len(),
            });
            self.initial_ap = self.initial_fp;
        } else {
            return Err(RunnerError::NoExecBase);
        }
        self.initialize_state(entrypoint, stack)?;
        self.final_pc = Some(end);
        Ok(end)
    }

    ///Initializes state for running a program from the main() entrypoint.
    ///If self.is_proof_mode() == True, the execution starts from the start label rather then the main() function.
    ///Returns the value of the program counter after returning from main.
    fn initialize_main_entrypoint(&mut self) -> Result<Relocatable, RunnerError> {
        let mut stack = Vec::new();
        {
            let builtin_runners = self
                .vm
                .builtin_runners
                .iter()
                .map(|b| (b.name(), b))
                .collect::<HashMap<_, _>>();
            for builtin_name in &self.program.builtins {
                if let Some(builtin_runner) = builtin_runners.get(builtin_name) {
                    stack.append(&mut builtin_runner.initial_stack());
                } else {
                    stack.push(Felt252::ZERO.into())
                }
            }
        }

        if self.is_proof_mode() {
            // In canonical proof mode, add the dummy last fp and pc to the public memory, so that the verifier can enforce

            // canonical offset should be 2 for Cairo 0
            let mut target_offset = 2;

            // Cairo1 is not adding data to check [fp - 2] = fp, and has a different initialization of the stack. This should be updated.
            // Cairo0 remains canonical

            if matches!(self.runner_mode, RunnerMode::ProofModeCairo1) {
                target_offset = stack.len() + 2;

                // This values shouldn't be needed with a canonical proof mode
                let return_fp = self.vm.add_memory_segment();
                let end = self.vm.add_memory_segment();
                stack.append(&mut vec![
                    MaybeRelocatable::RelocatableValue(return_fp),
                    MaybeRelocatable::RelocatableValue(end),
                ]);

                self.initialize_state(
                    self.program
                        .shared_program_data
                        .start
                        .ok_or(RunnerError::NoProgramStart)?,
                    stack,
                )?;
            } else {
                let mut stack_prefix = vec![
                    Into::<MaybeRelocatable>::into(
                        (self.execution_base.ok_or(RunnerError::NoExecBase)? + target_offset)?,
                    ),
                    MaybeRelocatable::from(Felt252::zero()),
                ];
                stack_prefix.extend(stack.clone());

                self.execution_public_memory = Some(Vec::from_iter(0..stack_prefix.len()));

                self.initialize_state(
                    self.program
                        .shared_program_data
                        .start
                        .ok_or(RunnerError::NoProgramStart)?,
                    stack_prefix.clone(),
                )?;
            }

            self.initial_fp =
                Some((self.execution_base.ok_or(RunnerError::NoExecBase)? + target_offset)?);

            self.initial_ap = self.initial_fp;
            return Ok((self.program_base.ok_or(RunnerError::NoProgBase)?
                + self
                    .program
                    .shared_program_data
                    .end
                    .ok_or(RunnerError::NoProgramEnd)?)?);
        }

        let return_fp = self.vm.add_memory_segment();
        if let Some(main) = &self.entrypoint {
            let main_clone = *main;
            Ok(self.initialize_function_entrypoint(
                main_clone,
                stack,
                MaybeRelocatable::RelocatableValue(return_fp),
            )?)
        } else {
            Err(RunnerError::MissingMain)
        }
    }

    pub fn initialize_vm(&mut self) -> Result<(), RunnerError> {
        self.vm.run_context.pc = *self.initial_pc.as_ref().ok_or(RunnerError::NoPC)?;
        self.vm.run_context.ap = self.initial_ap.as_ref().ok_or(RunnerError::NoAP)?.offset;
        self.vm.run_context.fp = self.initial_fp.as_ref().ok_or(RunnerError::NoFP)?.offset;
        for builtin in self.vm.builtin_runners.iter() {
            builtin.add_validation_rule(&mut self.vm.segments.memory);
        }

        self.vm
            .segments
            .memory
            .validate_existing_memory()
            .map_err(RunnerError::MemoryValidationError)
    }

    pub fn get_initial_fp(&self) -> Option<Relocatable> {
        self.initial_fp
    }

    /// Gets the data used by the HintProcessor to execute each hint
    pub fn get_hint_data(
        &self,
        references: &[HintReference],
        hint_executor: &mut dyn HintProcessor,
    ) -> Result<Vec<Box<dyn Any>>, VirtualMachineError> {
        self.program
            .shared_program_data
            .hints_collection
            .iter_hints()
            .map(|hint| {
                hint_executor
                    .compile_hint(
                        &hint.code,
                        &hint.flow_tracking_data.ap_tracking,
                        &hint.flow_tracking_data.reference_ids,
                        references,
                    )
                    .map_err(|_| VirtualMachineError::CompileHintFail(hint.code.clone().into()))
            })
            .collect()
    }

    pub fn get_constants(&self) -> &HashMap<String, Felt252> {
        &self.program.constants
    }

    pub fn get_program_builtins(&self) -> &Vec<BuiltinName> {
        &self.program.builtins
    }

    pub fn run_until_pc(
        &mut self,
        address: Relocatable,
        hint_processor: &mut dyn HintProcessor,
    ) -> Result<(), VirtualMachineError> {
        let references = &self.program.shared_program_data.reference_manager;
        #[cfg(not(feature = "extensive_hints"))]
        let hint_data = self.get_hint_data(references, hint_processor)?;
        #[cfg(feature = "extensive_hints")]
        let mut hint_data = self.get_hint_data(references, hint_processor)?;
        #[cfg(feature = "extensive_hints")]
        let mut hint_ranges = self
            .program
            .shared_program_data
            .hints_collection
            .hints_ranges
            .clone();
<<<<<<< HEAD
        #[cfg(feature = "hooks")]
        self.vm.execute_before_first_step(&hint_data)?;
        while self.vm.get_pc() != address && !hint_processor.consumed() {
            self.vm.step(
=======
        #[cfg(feature = "test_utils")]
        vm.execute_before_first_step(self, &hint_data)?;
        while vm.run_context.pc != address && !hint_processor.consumed() {
            vm.step(
>>>>>>> b25dae7b
                hint_processor,
                &mut self.exec_scopes,
                #[cfg(feature = "extensive_hints")]
                &mut hint_data,
                #[cfg(not(feature = "extensive_hints"))]
                self.program
                    .shared_program_data
                    .hints_collection
                    .get_hint_range_for_pc(self.vm.get_pc().offset)
                    .and_then(|range| {
                        range.and_then(|(start, length)| hint_data.get(start..start + length.get()))
                    })
                    .unwrap_or(&[]),
                #[cfg(feature = "extensive_hints")]
                &mut hint_ranges,
                &self.program.constants,
            )?;

            hint_processor.consume_step();
        }

        if self.vm.get_pc() != address {
            return Err(VirtualMachineError::UnfinishedExecution);
        }

        Ok(())
    }

    /// Execute an exact number of steps on the program from the actual position.
    pub fn run_for_steps(
        &mut self,
        steps: usize,
        hint_processor: &mut dyn HintProcessor,
    ) -> Result<(), VirtualMachineError> {
        let references = &self.program.shared_program_data.reference_manager;
        #[cfg(not(feature = "extensive_hints"))]
        let hint_data = self.get_hint_data(references, hint_processor)?;
        #[cfg(feature = "extensive_hints")]
        let mut hint_data = self.get_hint_data(references, hint_processor)?;
        #[cfg(feature = "extensive_hints")]
        let mut hint_ranges = self
            .program
            .shared_program_data
            .hints_collection
            .hints_ranges
            .clone();
        #[cfg(not(feature = "extensive_hints"))]
        let hint_data = &self
            .program
            .shared_program_data
            .hints_collection
            .get_hint_range_for_pc(self.vm.get_pc().offset)
            .and_then(|range| {
                range.and_then(|(start, length)| hint_data.get(start..start + length.get()))
            })
            .unwrap_or(&[]);

        for remaining_steps in (1..=steps).rev() {
            if self.final_pc.as_ref() == Some(&self.vm.get_pc()) {
                return Err(VirtualMachineError::EndOfProgram(remaining_steps));
            }

            self.vm.step(
                hint_processor,
                &mut self.exec_scopes,
                #[cfg(feature = "extensive_hints")]
                &mut hint_data,
                #[cfg(not(feature = "extensive_hints"))]
                hint_data,
                #[cfg(feature = "extensive_hints")]
                &mut hint_ranges,
                &self.program.constants,
            )?;
        }

        Ok(())
    }

    /// Execute steps until a number of steps since the start of the program is reached.
    pub fn run_until_steps(
        &mut self,
        steps: usize,
        hint_processor: &mut dyn HintProcessor,
    ) -> Result<(), VirtualMachineError> {
        self.run_for_steps(steps.saturating_sub(self.vm.current_step), hint_processor)
    }

    /// Execute steps until the step counter reaches a power of two.
    pub fn run_until_next_power_of_2(
        &mut self,
        hint_processor: &mut dyn HintProcessor,
    ) -> Result<(), VirtualMachineError> {
        self.run_until_steps(self.vm.current_step.next_power_of_two(), hint_processor)
    }

    pub fn get_perm_range_check_limits(&self) -> Option<(isize, isize)> {
        let runner_usages = self
            .vm
            .builtin_runners
            .iter()
            .filter_map(|runner| runner.get_range_check_usage(&self.vm.segments.memory))
            .map(|(rc_min, rc_max)| (rc_min as isize, rc_max as isize));
        let rc_bounds = self.vm.rc_limits.iter().copied().chain(runner_usages);
        rc_bounds.reduce(|(min1, max1), (min2, max2)| (min1.min(min2), max1.max(max2)))
    }

    /// Checks that there are enough trace cells to fill the entire range check
    /// range.
    pub fn check_range_check_usage(&self) -> Result<(), VirtualMachineError> {
        let Some((rc_min, rc_max)) = self.get_perm_range_check_limits() else {
            return Ok(());
        };

        let rc_units_used_by_builtins: usize = self
            .vm
            .builtin_runners
            .iter()
            .map(|runner| runner.get_used_perm_range_check_units(&self.vm))
            .sum::<Result<usize, MemoryError>>()
            .map_err(Into::<VirtualMachineError>::into)?;

        let unused_rc_units =
            (self.layout.rc_units as usize - 3) * self.vm.current_step - rc_units_used_by_builtins;
        if unused_rc_units < (rc_max - rc_min) as usize {
            return Err(MemoryError::InsufficientAllocatedCells(
                InsufficientAllocatedCellsError::RangeCheckUnits(Box::new((
                    unused_rc_units,
                    (rc_max - rc_min) as usize,
                ))),
            )
            .into());
        }

        Ok(())
    }

    /// Count the number of holes present in the segments.
    pub fn get_memory_holes(&self) -> Result<usize, MemoryError> {
        self.vm.segments.get_memory_holes(
            self.vm.builtin_runners.len(),
            self.program.builtins.contains(&BuiltinName::output),
        )
    }

    /// Check if there are enough trace cells to fill the entire diluted checks.
    pub fn check_diluted_check_usage(&self) -> Result<(), VirtualMachineError> {
        let diluted_pool_instance = match &self.layout.diluted_pool_instance_def {
            Some(x) => x,
            None => return Ok(()),
        };

        let mut used_units_by_builtins = 0;
        for builtin_runner in &self.vm.builtin_runners {
            let used_units = builtin_runner.get_used_diluted_check_units(
                diluted_pool_instance.spacing,
                diluted_pool_instance.n_bits,
            );

            let multiplier = safe_div_usize(
                self.vm.current_step,
                builtin_runner.ratio().unwrap_or(1) as usize,
            )?;
            used_units_by_builtins += used_units * multiplier;
        }

        let diluted_units = diluted_pool_instance.units_per_step as usize * self.vm.current_step;
        let unused_diluted_units = diluted_units.saturating_sub(used_units_by_builtins);

        let diluted_usage_upper_bound = 1usize << diluted_pool_instance.n_bits;
        if unused_diluted_units < diluted_usage_upper_bound {
            return Err(MemoryError::InsufficientAllocatedCells(
                InsufficientAllocatedCellsError::DilutedCells(Box::new((
                    unused_diluted_units,
                    diluted_usage_upper_bound,
                ))),
            )
            .into());
        }

        Ok(())
    }

    pub fn end_run(
        &mut self,
        disable_trace_padding: bool,
        disable_finalize_all: bool,
        hint_processor: &mut dyn HintProcessor,
    ) -> Result<(), VirtualMachineError> {
        if self.run_ended {
            return Err(RunnerError::EndRunCalledTwice.into());
        }

        self.vm.segments.memory.relocate_memory()?;
        self.vm.end_run(&self.exec_scopes)?;

        if disable_finalize_all {
            return Ok(());
        }

        self.vm.segments.compute_effective_sizes();
        if self.is_proof_mode() && !disable_trace_padding {
            self.run_until_next_power_of_2(hint_processor)?;
            loop {
                match self.check_used_cells() {
                    Ok(_) => break,
                    Err(e) => match e {
                        VirtualMachineError::Memory(MemoryError::InsufficientAllocatedCells(_)) => {
                        }
                        e => return Err(e),
                    },
                }

                self.run_for_steps(1, hint_processor)?;
                self.run_until_next_power_of_2(hint_processor)?;
            }
        }

        self.run_ended = true;
        Ok(())
    }

    ///Relocates the VM's trace, turning relocatable registers to numbered ones
    pub fn relocate_trace(&mut self, relocation_table: &Vec<usize>) -> Result<(), TraceError> {
        if self.relocated_trace.is_some() {
            return Err(TraceError::AlreadyRelocated);
        }

        let trace = self
            .vm
            .trace
            .as_ref()
            .ok_or(TraceError::TraceNotEnabled)?
            .iter();
        let mut relocated_trace = Vec::<RelocatedTraceEntry>::with_capacity(trace.len());
        let segment_1_base = relocation_table
            .get(1)
            .ok_or(TraceError::NoRelocationFound)?;

        for entry in trace {
            relocated_trace.push(RelocatedTraceEntry {
                pc: relocate_trace_register(entry.pc, relocation_table)?,
                ap: entry.ap + segment_1_base,
                fp: entry.fp + segment_1_base,
            })
        }
        self.relocated_trace = Some(relocated_trace);
        Ok(())
    }

    /// Relocates the VM's memory, turning bidimensional indexes into contiguous numbers, and values
    /// into Felt252s. Uses the relocation_table to asign each index a number according to the value
    /// on its segment number.
    fn relocate_memory(&mut self, relocation_table: &Vec<usize>) -> Result<(), MemoryError> {
        if !(self.relocated_memory.is_empty()) {
            return Err(MemoryError::Relocation);
        }
        //Relocated addresses start at 1
        self.relocated_memory.push(None);
        for (index, segment) in self.vm.segments.memory.data.iter().enumerate() {
            for (seg_offset, cell) in segment.iter().enumerate() {
                match cell.get_value() {
                    Some(cell) => {
                        let relocated_addr = relocate_address(
                            Relocatable::from((index as isize, seg_offset)),
                            relocation_table,
                        )?;
                        let value = relocate_value(cell, relocation_table)?;
                        if self.relocated_memory.len() <= relocated_addr {
                            self.relocated_memory.resize(relocated_addr + 1, None);
                        }
                        self.relocated_memory[relocated_addr] = Some(value);
                    }
                    None => self.relocated_memory.push(None),
                }
            }
        }
        Ok(())
    }

    pub fn relocate(&mut self, relocate_mem: bool) -> Result<(), TraceError> {
        self.vm.segments.compute_effective_sizes();
        if !relocate_mem && self.vm.trace.is_none() {
            return Ok(());
        }
        // relocate_segments can fail if compute_effective_sizes is not called before.
        // The expect should be unreachable.
        let relocation_table = self
            .vm
            .segments
            .relocate_segments()
            .expect("compute_effective_sizes called but relocate_memory still returned error");

        if relocate_mem {
            if let Err(memory_error) = self.relocate_memory(&relocation_table) {
                return Err(TraceError::MemoryError(memory_error));
            }
        }
        if self.vm.trace.is_some() {
            self.relocate_trace(&relocation_table)?;
        }
        self.vm.relocation_table = Some(relocation_table);
        Ok(())
    }

    // Returns a map from builtin base's segment index to stop_ptr offset
    // Aka the builtin's segment number and its maximum offset
    pub fn get_builtin_segments_info(&self) -> Result<Vec<(usize, usize)>, RunnerError> {
        let mut builtin_segment_info = Vec::new();

        for builtin in &self.vm.builtin_runners {
            let (index, stop_ptr) = builtin.get_memory_segment_addresses();

            builtin_segment_info.push((
                index,
                stop_ptr.ok_or_else(|| RunnerError::NoStopPointer(Box::new(builtin.name())))?,
            ));
        }

        Ok(builtin_segment_info)
    }

    // Returns a map from builtin's name wihout the "_builtin" suffix to its base's segment index and stop_ptr offset
    // Aka the builtin's segment number and its maximum offset
    pub fn get_builtin_segment_info_for_pie(
        &self,
    ) -> Result<HashMap<BuiltinName, cairo_pie::SegmentInfo>, RunnerError> {
        let mut builtin_segment_info = HashMap::new();

        for builtin in &self.vm.builtin_runners {
            let (index, stop_ptr) = builtin.get_memory_segment_addresses();

            builtin_segment_info.insert(
                builtin.name(),
                (
                    index as isize,
                    stop_ptr.ok_or_else(|| RunnerError::NoStopPointer(Box::new(builtin.name())))?,
                )
                    .into(),
            );
        }

        Ok(builtin_segment_info)
    }

    pub fn get_execution_resources(&self) -> Result<ExecutionResources, RunnerError> {
        let n_steps = self
            .vm
            .trace
            .as_ref()
            .map(|x| x.len())
            .unwrap_or(self.vm.current_step);
        let n_memory_holes = self.get_memory_holes()?;

        let mut builtin_instance_counter = HashMap::new();
        for builtin_runner in &self.vm.builtin_runners {
            builtin_instance_counter.insert(
                builtin_runner.name(),
                builtin_runner.get_used_instances(&self.vm.segments)?,
            );
        }

        Ok(ExecutionResources {
            n_steps,
            n_memory_holes,
            builtin_instance_counter,
        })
    }

    // Finalizes the segments.
    //     Note:
    //     1.  end_run() must precede a call to this method.
    //     2.  Call read_return_values() *before* finalize_segments(), otherwise the return values
    //         will not be included in the public memory.
    pub fn finalize_segments(&mut self) -> Result<(), RunnerError> {
        if self.segments_finalized {
            return Ok(());
        }
        if !self.run_ended {
            return Err(RunnerError::FinalizeNoEndRun);
        }
        let size = self.program.shared_program_data.data.len();
        let mut public_memory = Vec::with_capacity(size);
        for i in 0..size {
            public_memory.push((i, 0_usize))
        }
        self.vm.segments.finalize(
            Some(size),
            self.program_base
                .as_ref()
                .ok_or(RunnerError::NoProgBase)?
                .segment_index as usize,
            Some(&public_memory),
        );
        let mut public_memory = Vec::with_capacity(size);
        let exec_base = self
            .execution_base
            .as_ref()
            .ok_or(RunnerError::NoExecBase)?;
        for elem in self
            .execution_public_memory
            .as_ref()
            .ok_or(RunnerError::FinalizeSegmentsNoProofMode)?
            .iter()
        {
            public_memory.push((elem + exec_base.offset, 0))
        }
        self.vm
            .segments
            .finalize(None, exec_base.segment_index as usize, Some(&public_memory));
        for builtin_runner in self.vm.builtin_runners.iter() {
            let (_, size) = builtin_runner
                .get_used_cells_and_allocated_size(&self.vm)
                .map_err(RunnerError::FinalizeSegements)?;
            if let BuiltinRunner::Output(output_builtin) = builtin_runner {
                let public_memory = output_builtin.get_public_memory(&self.vm.segments)?;
                self.vm
                    .segments
                    .finalize(Some(size), builtin_runner.base(), Some(&public_memory))
            } else {
                self.vm
                    .segments
                    .finalize(Some(size), builtin_runner.base(), None)
            }
        }
        self.vm.segments.finalize_zero_segment();
        self.segments_finalized = true;
        Ok(())
    }

    /// Runs a cairo program from a give entrypoint, indicated by its pc offset, with the given arguments.
    /// If `verify_secure` is set to true, [verify_secure_runner] will be called to run extra verifications.
    /// `program_segment_size` is only used by the [verify_secure_runner] function and will be ignored if `verify_secure` is set to false.
    pub fn run_from_entrypoint(
        &mut self,
        entrypoint: usize,
        args: &[&CairoArg],
        verify_secure: bool,
        program_segment_size: Option<usize>,
        hint_processor: &mut dyn HintProcessor,
    ) -> Result<(), CairoRunError> {
        let stack = args
            .iter()
            .map(|arg| self.vm.segments.gen_cairo_arg(arg))
            .collect::<Result<Vec<MaybeRelocatable>, VirtualMachineError>>()?;
        let return_fp = MaybeRelocatable::from(0);
        let end = self.initialize_function_entrypoint(entrypoint, stack, return_fp)?;

        self.initialize_vm()?;

        self.run_until_pc(end, hint_processor)
            .map_err(|err| VmException::from_vm_error(self, err))?;
        self.end_run(true, false, hint_processor)?;

        if verify_secure {
            verify_secure_runner(self, false, program_segment_size)?;
        }

        Ok(())
    }

    // Returns Ok(()) if there are enough allocated cells for the builtins.
    // If not, the number of steps should be increased or a different layout should be used.
    pub fn check_used_cells(&self) -> Result<(), VirtualMachineError> {
        self.vm
            .builtin_runners
            .iter()
            .map(|builtin_runner| builtin_runner.get_used_cells_and_allocated_size(&self.vm))
            .collect::<Result<Vec<(usize, usize)>, MemoryError>>()?;
        self.check_range_check_usage()?;
        self.check_memory_usage()?;
        self.check_diluted_check_usage()?;
        Ok(())
    }

    // Checks that there are enough trace cells to fill the entire memory range.
    pub fn check_memory_usage(&self) -> Result<(), VirtualMachineError> {
        let instance = &self.layout;

        let builtins_memory_units: usize = self
            .vm
            .builtin_runners
            .iter()
            .map(|builtin_runner| builtin_runner.get_allocated_memory_units(&self.vm))
            .collect::<Result<Vec<usize>, MemoryError>>()?
            .iter()
            .sum();

        let builtins_memory_units = builtins_memory_units as u32;

        let vm_current_step_u32 = self.vm.current_step as u32;

        // Out of the memory units available per step, a fraction is used for public memory, and
        // four are used for the instruction.
        let total_memory_units = MEMORY_UNITS_PER_STEP * vm_current_step_u32;
        let (public_memory_units, rem) =
            div_rem(total_memory_units, instance.public_memory_fraction);
        if rem != 0 {
            return Err(MathError::SafeDivFailU32(
                total_memory_units,
                instance.public_memory_fraction,
            )
            .into());
        }

        let instruction_memory_units = 4 * vm_current_step_u32;

        let unused_memory_units = total_memory_units
            - (public_memory_units + instruction_memory_units + builtins_memory_units);
        let memory_address_holes = self.get_memory_holes()?;
        if unused_memory_units < memory_address_holes as u32 {
            Err(MemoryError::InsufficientAllocatedCells(
                InsufficientAllocatedCellsError::MemoryAddresses(Box::new((
                    unused_memory_units,
                    memory_address_holes,
                ))),
            ))?
        }
        Ok(())
    }

    /// Intitializes the runner in order to run cairo 1 contract entrypoints
    /// Initializes builtins & segments
    /// All builtins are initialized regardless of use
    /// Swaps the program's builtins field with program_builtins
    /// Adds the segment_arena builtin if present in the program_builtins
    pub fn initialize_function_runner_cairo_1(
        &mut self,
        program_builtins: &[BuiltinName],
    ) -> Result<(), RunnerError> {
        self.program.builtins = program_builtins.to_vec();
        self.initialize_all_builtins(true)?;
        self.initialize_segments(self.program_base);
        Ok(())
    }

    /// Intitializes the runner in order to run cairo 0 contract entrypoints
    /// Initializes builtins & segments
    /// All builtins are initialized regardless of use
    pub fn initialize_function_runner(&mut self) -> Result<(), RunnerError> {
        self.initialize_all_builtins(false)?;
        self.initialize_segments(self.program_base);
        Ok(())
    }

    /// Overrides the previous entrypoint with a custom one, or "main" if none
    /// is specified.
    pub fn set_entrypoint(&mut self, new_entrypoint: Option<&str>) -> Result<(), ProgramError> {
        let new_entrypoint = new_entrypoint.unwrap_or("main");
        self.entrypoint = Some(
            self.program
                .shared_program_data
                .identifiers
                .get(&format!("__main__.{new_entrypoint}"))
                .and_then(|x| x.pc)
                .ok_or_else(|| ProgramError::EntrypointNotFound(new_entrypoint.to_string()))?,
        );

        Ok(())
    }

    pub fn read_return_values(&mut self, allow_missing_builtins: bool) -> Result<(), RunnerError> {
        if !self.run_ended {
            return Err(RunnerError::ReadReturnValuesNoEndRun);
        }
        let mut pointer = self.vm.get_ap();
        for builtin_name in self.program.builtins.iter().rev() {
            if let Some(builtin_runner) = self
                .vm
                .builtin_runners
                .iter_mut()
                .find(|b| b.name() == *builtin_name)
            {
                let new_pointer = builtin_runner.final_stack(&self.vm.segments, pointer)?;
                pointer = new_pointer;
            } else {
                if !allow_missing_builtins {
                    return Err(RunnerError::MissingBuiltin(*builtin_name));
                }
                pointer.offset = pointer.offset.saturating_sub(1);

                if !self.vm.get_integer(pointer)?.is_zero() {
                    return Err(RunnerError::MissingBuiltinStopPtrNotZero(*builtin_name));
                }
            }
        }
        if self.segments_finalized {
            return Err(RunnerError::FailedAddingReturnValues);
        }
        if self.is_proof_mode() {
            let exec_base = *self
                .execution_base
                .as_ref()
                .ok_or(RunnerError::NoExecBase)?;
            let begin = pointer.offset - exec_base.offset;
            let ap = self.vm.get_ap();
            let end = ap.offset - exec_base.offset;
            self.execution_public_memory
                .as_mut()
                .ok_or(RunnerError::NoExecPublicMemory)?
                .extend(begin..end);
        }
        Ok(())
    }

    // Iterates over the program builtins in reverse, calling BuiltinRunner::final_stack on each of them and returns the final pointer
    // This method is used by cairo-vm-py to replace starknet functionality
    pub fn get_builtins_final_stack(
        &mut self,
        stack_ptr: Relocatable,
    ) -> Result<Relocatable, RunnerError> {
        let mut stack_ptr = Relocatable::from(&stack_ptr);
        for runner in self
            .vm
            .builtin_runners
            .iter_mut()
            .rev()
            .filter(|builtin_runner| {
                self.program
                    .builtins
                    .iter()
                    .any(|bn| *bn == builtin_runner.name())
            })
        {
            stack_ptr = runner.final_stack(&self.vm.segments, stack_ptr)?
        }
        Ok(stack_ptr)
    }

    /// Return CairoRunner.program
    pub fn get_program(&self) -> &Program {
        &self.program
    }

    // Constructs and returns a CairoPie representing the current VM run.
    pub fn get_cairo_pie(&self) -> Result<CairoPie, RunnerError> {
        let program_base = self.program_base.ok_or(RunnerError::NoProgBase)?;
        let execution_base = self.execution_base.ok_or(RunnerError::NoExecBase)?;

        let builtin_segments = self.get_builtin_segment_info_for_pie()?;
        let mut known_segment_indices = HashSet::new();
        for info in builtin_segments.values() {
            known_segment_indices.insert(info.index);
        }
        let n_used_builtins = self.program.builtins_len();
        let return_fp_addr = (execution_base + n_used_builtins)?;
        let return_fp = self.vm.get_relocatable(return_fp_addr)?;
        let return_pc = self.vm.get_relocatable((return_fp_addr + 1)?)?;

        if let None | Some(false) = return_fp
            .segment_index
            .to_usize()
            .and_then(|u| self.vm.get_segment_size(u))
            .map(|u| u.is_zero())
        {
            // return_fp negative index / no size / size is zero
            return Err(RunnerError::UnexpectedRetFpSegmentSize);
        }

        if let None | Some(false) = return_pc
            .segment_index
            .to_usize()
            .and_then(|u| self.vm.get_segment_size(u))
            .map(|u| u.is_zero())
        {
            // return_pc negative index / no size / size is zero
            return Err(RunnerError::UnexpectedRetPcSegmentSize);
        }

        if program_base.offset != 0 {
            return Err(RunnerError::ProgramBaseOffsetNotZero);
        }
        known_segment_indices.insert(program_base.segment_index);

        if execution_base.offset != 0 {
            return Err(RunnerError::ExecBaseOffsetNotZero);
        }
        known_segment_indices.insert(execution_base.segment_index);

        if return_fp.offset != 0 {
            return Err(RunnerError::RetFpOffsetNotZero);
        }
        known_segment_indices.insert(return_fp.segment_index);

        if return_pc.offset != 0 {
            return Err(RunnerError::RetPcOffsetNotZero);
        }
        known_segment_indices.insert(return_pc.segment_index);

        // Put all the remaining segments in extra_segments.
        let mut extra_segments = Vec::default();
        for index in 0..self.vm.segments.num_segments() {
            if !known_segment_indices.contains(&(index as isize)) {
                extra_segments.push(
                    (
                        index as isize,
                        self.vm
                            .get_segment_size(index)
                            .ok_or(MemoryError::MissingSegmentUsedSizes)?,
                    )
                        .into(),
                );
            }
        }

        let execution_size = (self.vm.get_ap() - execution_base)?;
        let metadata = CairoPieMetadata {
            program: self
                .get_program()
                .get_stripped_program()
                .map_err(|_| RunnerError::StrippedProgramNoMain)?,
            program_segment: (program_base.segment_index, self.program.data_len()).into(),
            execution_segment: (execution_base.segment_index, execution_size).into(),
            ret_fp_segment: (return_fp.segment_index, 0).into(),
            ret_pc_segment: (return_pc.segment_index, 0).into(),
            builtin_segments,
            extra_segments,
        };

        Ok(CairoPie {
            metadata,
            memory: (&self.vm.segments.memory).into(),
            execution_resources: self.get_execution_resources()?,
            additional_data: CairoPieAdditionalData(
                self.vm
                    .builtin_runners
                    .iter()
                    .map(|b| (b.name(), b.get_additional_data()))
                    .collect(),
            ),
            version: CairoPieVersion { cairo_pie: () },
        })
    }

    pub fn get_air_public_input(&self) -> Result<PublicInput, PublicInputError> {
        PublicInput::new(
            &self.relocated_memory,
            self.layout.name.to_str(),
            &self.vm.get_public_memory_addresses()?,
            self.get_memory_segment_addresses()?,
            self.relocated_trace
                .as_ref()
                .ok_or(PublicInputError::EmptyTrace)?,
            self.get_perm_range_check_limits()
                .ok_or(PublicInputError::NoRangeCheckLimits)?,
        )
    }

    pub fn get_air_private_input(&self) -> AirPrivateInput {
        let mut private_inputs = HashMap::new();
        for builtin in self.vm.builtin_runners.iter() {
            private_inputs.insert(builtin.name(), builtin.air_private_input(&self.vm.segments));
        }
        AirPrivateInput(private_inputs)
    }

    pub fn get_memory_segment_addresses(
        &self,
    ) -> Result<HashMap<&'static str, (usize, usize)>, VirtualMachineError> {
        let relocation_table = self
            .vm
            .relocation_table
            .as_ref()
            .ok_or(MemoryError::UnrelocatedMemory)?;

        let relocate = |segment: (usize, usize)| -> Result<(usize, usize), VirtualMachineError> {
            let (index, stop_ptr_offset) = segment;
            let base = relocation_table
                .get(index)
                .ok_or(VirtualMachineError::RelocationNotFound(index))?;
            Ok((*base, base + stop_ptr_offset))
        };

        self.vm
            .builtin_runners
            .iter()
            .map(|builtin| -> Result<_, VirtualMachineError> {
                let (base, stop_ptr) = builtin.get_memory_segment_addresses();
                let stop_ptr = if self.program.builtins.contains(&builtin.name()) {
                    stop_ptr.ok_or_else(|| RunnerError::NoStopPointer(Box::new(builtin.name())))?
                } else {
                    stop_ptr.unwrap_or_default()
                };

                Ok((builtin.name().to_str(), relocate((base, stop_ptr))?))
            })
            .collect()
    }
}

#[derive(Clone, Debug, Eq, PartialEq)]
pub struct SegmentInfo {
    pub index: isize,
    pub size: usize,
}

//* ----------------------
//*   ExecutionResources
//* ----------------------

#[derive(Clone, Debug, Default, Deserialize, Serialize, Eq, PartialEq)]
pub struct ExecutionResources {
    pub n_steps: usize,
    pub n_memory_holes: usize,
    #[serde(with = "crate::types::builtin_name::serde_generic_map_impl")]
    pub builtin_instance_counter: HashMap<BuiltinName, usize>,
}

/// Returns a copy of the execution resources where all the builtins with a usage counter
/// of 0 are omitted.
impl ExecutionResources {
    pub fn filter_unused_builtins(&self) -> ExecutionResources {
        ExecutionResources {
            n_steps: self.n_steps,
            n_memory_holes: self.n_memory_holes,
            builtin_instance_counter: self
                .clone()
                .builtin_instance_counter
                .into_iter()
                .filter(|builtin| !builtin.1.is_zero())
                .collect(),
        }
    }
}

impl Add<&ExecutionResources> for &ExecutionResources {
    type Output = ExecutionResources;

    fn add(self, rhs: &ExecutionResources) -> ExecutionResources {
        let mut new = self.clone();
        new.add_assign(rhs);
        new
    }
}

impl AddAssign<&ExecutionResources> for ExecutionResources {
    fn add_assign(&mut self, rhs: &ExecutionResources) {
        self.n_steps += rhs.n_steps;
        self.n_memory_holes += rhs.n_memory_holes;
        for (k, v) in rhs.builtin_instance_counter.iter() {
            // FIXME: remove k's clone, use &'static str
            *self.builtin_instance_counter.entry(*k).or_insert(0) += v;
        }
    }
}

impl Sub<&ExecutionResources> for &ExecutionResources {
    type Output = ExecutionResources;

    fn sub(self, rhs: &ExecutionResources) -> ExecutionResources {
        let mut new = self.clone();
        new.sub_assign(rhs);
        new
    }
}

impl SubAssign<&ExecutionResources> for ExecutionResources {
    fn sub_assign(&mut self, rhs: &ExecutionResources) {
        self.n_steps -= rhs.n_steps;
        self.n_memory_holes -= rhs.n_memory_holes;
        for (k, v) in rhs.builtin_instance_counter.iter() {
            // FIXME: remove k's clone, use &'static str
            let entry = self.builtin_instance_counter.entry(*k).or_insert(0);
            *entry = (*entry).saturating_sub(*v);
        }
    }
}

impl Mul<usize> for &ExecutionResources {
    type Output = ExecutionResources;

    fn mul(self, rhs: usize) -> ExecutionResources {
        let mut new = self.clone();
        new.mul_assign(rhs);
        new
    }
}

impl MulAssign<usize> for ExecutionResources {
    fn mul_assign(&mut self, rhs: usize) {
        self.n_steps *= rhs;
        self.n_memory_holes *= rhs;
        for (_builtin_name, counter) in self.builtin_instance_counter.iter_mut() {
            *counter *= rhs;
        }
    }
}

#[cfg(test)]
mod tests {
    use super::*;
    use crate::air_private_input::{PrivateInput, PrivateInputSignature, SignatureInput};
    use crate::cairo_run::{cairo_run, CairoRunConfig};
    use crate::stdlib::collections::{HashMap, HashSet};
    use crate::vm::vm_memory::memory::MemoryCell;

    use crate::felt_hex;
    use crate::{
        hint_processor::builtin_hint_processor::builtin_hint_processor_definition::BuiltinHintProcessor,
        relocatable,
        serde::deserialize_program::{Identifier, ReferenceManager},
        utils::test_utils::*,
        vm::trace::trace_entry::TraceEntry,
    };
    use assert_matches::assert_matches;

    #[cfg(target_arch = "wasm32")]
    use wasm_bindgen_test::*;

    #[test]
    #[cfg_attr(target_arch = "wasm32", wasm_bindgen_test)]
    fn check_memory_usage_ok_case() {
        let program = program![BuiltinName::range_check, BuiltinName::output];
        let mut cairo_runner = cairo_runner!(program);
        cairo_runner.vm.segments.segment_used_sizes = Some(vec![4]);

        assert_matches!(cairo_runner.check_memory_usage(), Ok(()));
    }

    #[test]
    #[cfg_attr(target_arch = "wasm32", wasm_bindgen_test)]
    fn check_memory_usage_err_case() {
        let program = program!();

        let mut cairo_runner = cairo_runner!(program);
        cairo_runner.vm.builtin_runners = vec![{
            let mut builtin_runner: BuiltinRunner = OutputBuiltinRunner::new(true).into();
            builtin_runner.initialize_segments(&mut cairo_runner.vm.segments);

            builtin_runner
        }];
        cairo_runner.vm.segments.segment_used_sizes = Some(vec![4, 12]);
        cairo_runner.vm.segments.memory = memory![((0, 0), 0), ((0, 1), 1), ((0, 2), 1)];
        cairo_runner
            .vm
            .segments
            .memory
            .mark_as_accessed((0, 0).into());
        assert_matches!(
            cairo_runner.check_memory_usage(),
            Err(VirtualMachineError::Memory(
                MemoryError::InsufficientAllocatedCells(_)
            ))
        );
    }

    #[test]
    #[cfg_attr(target_arch = "wasm32", wasm_bindgen_test)]
    fn initialize_builtins_with_disordered_builtins() {
        let program = program![BuiltinName::range_check, BuiltinName::output];
        let mut cairo_runner = cairo_runner!(program, LayoutName::plain);
        assert!(cairo_runner.initialize_builtins(false).is_err());
    }

    #[test]
    #[cfg_attr(target_arch = "wasm32", wasm_bindgen_test)]
    fn initialize_builtins_missing_builtins_no_allow_missing() {
        let program = program![BuiltinName::output, BuiltinName::ecdsa];
        let mut cairo_runner = cairo_runner!(program, LayoutName::plain);
        assert_matches!(
            cairo_runner.initialize_builtins(false),
            Err(RunnerError::NoBuiltinForInstance(_))
        )
    }

    #[test]
    #[cfg_attr(target_arch = "wasm32", wasm_bindgen_test)]
    fn initialize_builtins_missing_builtins_allow_missing() {
        let program = program![BuiltinName::output, BuiltinName::ecdsa];
        let mut cairo_runner = cairo_runner!(program);
        assert!(cairo_runner.initialize_builtins(true).is_ok())
    }

    #[test]
    #[cfg_attr(target_arch = "wasm32", wasm_bindgen_test)]
    fn initialize_segments_with_base() {
        let program = program![BuiltinName::output];
        let mut cairo_runner = cairo_runner!(program);
        let program_base = Some(Relocatable {
            segment_index: 5,
            offset: 9,
        });
        add_segments!(&mut cairo_runner.vm, 6);
        cairo_runner.initialize_builtins(false).unwrap();
        cairo_runner.initialize_segments(program_base);
        assert_eq!(
            cairo_runner.program_base,
            Some(Relocatable {
                segment_index: 5,
                offset: 9,
            })
        );
        assert_eq!(
            cairo_runner.execution_base,
            Some(Relocatable {
                segment_index: 6,
                offset: 0,
            })
        );
        assert_eq!(
            cairo_runner.vm.builtin_runners[0].name(),
            BuiltinName::output
        );
        assert_eq!(cairo_runner.vm.builtin_runners[0].base(), 7);

        assert_eq!(cairo_runner.vm.segments.num_segments(), 8);
    }

    #[test]
    #[cfg_attr(target_arch = "wasm32", wasm_bindgen_test)]
    fn initialize_segments_no_base() {
        let program = program![BuiltinName::output];
        let mut cairo_runner = cairo_runner!(program);
        cairo_runner.initialize_builtins(false).unwrap();
        cairo_runner.initialize_segments(None);
        assert_eq!(
            cairo_runner.program_base,
            Some(Relocatable {
                segment_index: 0,
                offset: 0
            })
        );
        assert_eq!(
            cairo_runner.execution_base,
            Some(Relocatable {
                segment_index: 1,
                offset: 0
            })
        );
        assert_eq!(
            cairo_runner.vm.builtin_runners[0].name(),
            BuiltinName::output
        );
        assert_eq!(cairo_runner.vm.builtin_runners[0].base(), 2);

        assert_eq!(cairo_runner.vm.segments.num_segments(), 3);
    }

    #[test]
    #[cfg_attr(target_arch = "wasm32", wasm_bindgen_test)]
    fn initialize_state_empty_data_and_stack() {
        let program = program![BuiltinName::output];
        let mut cairo_runner = cairo_runner!(program);
        cairo_runner.program_base = Some(relocatable!(1, 0));
        cairo_runner.execution_base = Some(relocatable!(2, 0));
        let stack = Vec::new();
        cairo_runner.initialize_builtins(false).unwrap();
        cairo_runner.initialize_state(1, stack).unwrap();
        assert_eq!(
            cairo_runner.initial_pc,
            Some(Relocatable {
                segment_index: 1,
                offset: 1
            })
        );
    }

    #[test]
    #[cfg_attr(target_arch = "wasm32", wasm_bindgen_test)]
    fn initialize_state_some_data_empty_stack() {
        let program = program!(
            builtins = vec![BuiltinName::output],
            data = vec_data!((4), (6)),
        );
        let mut cairo_runner = cairo_runner!(program);
        for _ in 0..2 {
            cairo_runner.vm.segments.add();
        }
        cairo_runner.program_base = Some(Relocatable {
            segment_index: 1,
            offset: 0,
        });
        cairo_runner.execution_base = Some(relocatable!(2, 0));
        let stack = Vec::new();
        cairo_runner.initialize_state(1, stack).unwrap();
        check_memory!(cairo_runner.vm.segments.memory, ((1, 0), 4), ((1, 1), 6));
    }

    #[test]
    #[cfg_attr(target_arch = "wasm32", wasm_bindgen_test)]
    fn initialize_state_empty_data_some_stack() {
        let program = program![BuiltinName::output];
        let mut cairo_runner = cairo_runner!(program);
        for _ in 0..3 {
            cairo_runner.vm.segments.add();
        }
        cairo_runner.program_base = Some(relocatable!(1, 0));
        cairo_runner.execution_base = Some(relocatable!(2, 0));
        let stack = vec![mayberelocatable!(4), mayberelocatable!(6)];
        cairo_runner.initialize_state(1, stack).unwrap();
        check_memory!(cairo_runner.vm.segments.memory, ((2, 0), 4), ((2, 1), 6));
    }

    #[test]
    #[cfg_attr(target_arch = "wasm32", wasm_bindgen_test)]
    fn initialize_state_no_program_base() {
        let program = program![BuiltinName::output];
        let mut cairo_runner = cairo_runner!(program);
        for _ in 0..2 {
            cairo_runner.vm.segments.add();
        }
        cairo_runner.execution_base = Some(Relocatable {
            segment_index: 2,
            offset: 0,
        });
        let stack = vec![
            MaybeRelocatable::from(Felt252::from(4_i32)),
            MaybeRelocatable::from(Felt252::from(6_i32)),
        ];
        assert!(cairo_runner.initialize_state(1, stack).is_err());
    }

    #[test]
    #[should_panic]
    fn initialize_state_no_execution_base() {
        let program = program![BuiltinName::output];
        let mut cairo_runner = cairo_runner!(program);
        for _ in 0..2 {
            cairo_runner.vm.segments.add();
        }
        cairo_runner.program_base = Some(relocatable!(1, 0));
        let stack = vec![
            MaybeRelocatable::from(Felt252::from(4_i32)),
            MaybeRelocatable::from(Felt252::from(6_i32)),
        ];
        cairo_runner.initialize_state(1, stack).unwrap();
    }

    #[test]
    #[cfg_attr(target_arch = "wasm32", wasm_bindgen_test)]
    fn initialize_function_entrypoint_empty_stack() {
        let program = program![BuiltinName::output];
        let mut cairo_runner = cairo_runner!(program);
        for _ in 0..2 {
            cairo_runner.vm.segments.add();
        }
        cairo_runner.program_base = Some(relocatable!(0, 0));
        cairo_runner.execution_base = Some(relocatable!(1, 0));
        let stack = Vec::new();
        let return_fp = MaybeRelocatable::from(Felt252::from(9_i32));
        cairo_runner
            .initialize_function_entrypoint(0, stack, return_fp)
            .unwrap();
        assert_eq!(cairo_runner.initial_fp, cairo_runner.initial_ap);
        assert_eq!(cairo_runner.initial_fp, Some(relocatable!(1, 2)));
        check_memory!(
            cairo_runner.vm.segments.memory,
            ((1, 0), 9),
            ((1, 1), (2, 0))
        );
    }

    #[test]
    #[cfg_attr(target_arch = "wasm32", wasm_bindgen_test)]
    fn initialize_function_entrypoint_some_stack() {
        let program = program![BuiltinName::output];
        let mut cairo_runner = cairo_runner!(program);
        for _ in 0..2 {
            cairo_runner.vm.segments.add();
        }
        cairo_runner.program_base = Some(relocatable!(0, 0));
        cairo_runner.execution_base = Some(relocatable!(1, 0));
        let stack = vec![MaybeRelocatable::from(Felt252::from(7_i32))];
        let return_fp = MaybeRelocatable::from(Felt252::from(9_i32));
        cairo_runner
            .initialize_function_entrypoint(1, stack, return_fp)
            .unwrap();
        assert_eq!(cairo_runner.initial_fp, cairo_runner.initial_ap);
        assert_eq!(cairo_runner.initial_fp, Some(relocatable!(1, 3)));
        check_memory!(
            cairo_runner.vm.segments.memory,
            ((1, 0), 7),
            ((1, 1), 9),
            ((1, 2), (2, 0))
        );
    }

    #[test]
    #[should_panic]
    fn initialize_function_entrypoint_no_execution_base() {
        let program = program![BuiltinName::output];
        let mut cairo_runner = cairo_runner!(program);
        let stack = vec![MaybeRelocatable::from(Felt252::from(7_i32))];
        let return_fp = MaybeRelocatable::from(Felt252::from(9_i32));
        cairo_runner
            .initialize_function_entrypoint(1, stack, return_fp)
            .unwrap();
    }

    #[test]
    #[should_panic]
    fn initialize_main_entrypoint_no_main() {
        let program = program![BuiltinName::output];
        let mut cairo_runner = cairo_runner!(program);
        cairo_runner.initialize_main_entrypoint().unwrap();
    }

    #[test]
    #[cfg_attr(target_arch = "wasm32", wasm_bindgen_test)]
    fn initialize_main_entrypoint() {
        let program = program!(main = Some(1),);
        let mut cairo_runner = cairo_runner!(program);
        cairo_runner.program_base = Some(relocatable!(0, 0));
        cairo_runner.execution_base = Some(relocatable!(0, 0));
        let return_pc = cairo_runner.initialize_main_entrypoint().unwrap();
        assert_eq!(return_pc, Relocatable::from((1, 0)));
    }

    #[test]
    #[cfg_attr(target_arch = "wasm32", wasm_bindgen_test)]
    fn initialize_state_program_segment_accessed_addrs() {
        // This test checks that all addresses from the program segment are marked as accessed at VM state initialization.
        // The fibonacci program has 24 instructions, so there should be 24 accessed addresses,
        // from (0, 0) to (0, 23).
        let program = Program::from_bytes(
            include_bytes!("../../../../cairo_programs/fibonacci.json"),
            Some("main"),
        )
        .unwrap();

        let mut cairo_runner = cairo_runner!(program);

        cairo_runner.initialize(false).unwrap();
        assert_eq!(
            cairo_runner
                .vm
                .segments
                .memory
                .get_amount_of_accessed_addresses_for_segment(0),
            Some(24)
        );
    }

    #[test]
    #[cfg_attr(target_arch = "wasm32", wasm_bindgen_test)]
    fn initialize_vm_no_builtins() {
        let program = program!(main = Some(1),);
        let mut cairo_runner = cairo_runner!(program);
        cairo_runner.program_base = Some(relocatable!(0, 0));
        cairo_runner.initial_pc = Some(relocatable!(0, 1));
        cairo_runner.initial_ap = Some(relocatable!(1, 2));
        cairo_runner.initial_fp = Some(relocatable!(1, 2));
        cairo_runner.initialize_vm().unwrap();
        assert_eq!(cairo_runner.vm.run_context.pc, relocatable!(0, 1));
        assert_eq!(cairo_runner.vm.run_context.ap, 2);
        assert_eq!(cairo_runner.vm.run_context.fp, 2);
    }

    #[test]
    #[cfg_attr(target_arch = "wasm32", wasm_bindgen_test)]
    fn initialize_vm_with_range_check_valid() {
        let program = program!(builtins = vec![BuiltinName::range_check], main = Some(1),);
        let mut cairo_runner = cairo_runner!(program);
        cairo_runner.initial_pc = Some(relocatable!(0, 1));
        cairo_runner.initial_ap = Some(relocatable!(1, 2));
        cairo_runner.initial_fp = Some(relocatable!(1, 2));
        cairo_runner.initialize_builtins(false).unwrap();
        cairo_runner.initialize_segments(None);
        cairo_runner.vm.segments = segments![((2, 0), 23), ((2, 1), 233)];
        assert_eq!(
            cairo_runner.vm.builtin_runners[0].name(),
            BuiltinName::range_check
        );
        assert_eq!(cairo_runner.vm.builtin_runners[0].base(), 2);
        cairo_runner.initialize_vm().unwrap();
        assert!(cairo_runner
            .vm
            .segments
            .memory
            .validated_addresses
            .contains(&Relocatable::from((2, 0))));
        assert!(cairo_runner
            .vm
            .segments
            .memory
            .validated_addresses
            .contains(&Relocatable::from((2, 1))));
        assert_eq!(cairo_runner.vm.segments.memory.validated_addresses.len(), 2);
    }

    #[test]
    #[cfg_attr(target_arch = "wasm32", wasm_bindgen_test)]
    fn initialize_vm_with_range_check_invalid() {
        let program = program!(builtins = vec![BuiltinName::range_check], main = Some(1),);
        let mut cairo_runner = cairo_runner!(program);
        cairo_runner.initial_pc = Some(relocatable!(0, 1));
        cairo_runner.initial_ap = Some(relocatable!(1, 2));
        cairo_runner.initial_fp = Some(relocatable!(1, 2));
        cairo_runner.initialize_builtins(false).unwrap();
        cairo_runner.initialize_segments(None);
        cairo_runner.vm.segments = segments![((2, 1), 23), ((2, 4), (-1))];

        assert_eq!(
            cairo_runner.initialize_vm(),
            Err(RunnerError::MemoryValidationError(
                MemoryError::RangeCheckFoundNonInt(Box::new((2, 0).into()))
            ))
        );
    }

    //Integration tests for initialization phase

    #[test]
    #[cfg_attr(target_arch = "wasm32", wasm_bindgen_test)]
    /* Program used:
    func myfunc(a: felt) -> (r: felt):
        let b = a * 2
        return(b)
    end

    func main():
        let a = 1
        let b = myfunc(a)
        return()
    end

    main = 3
    data = [5207990763031199744, 2, 2345108766317314046, 5189976364521848832, 1, 1226245742482522112, 3618502788666131213697322783095070105623107215331596699973092056135872020476, 2345108766317314046]
    */
    fn initialization_phase_no_builtins() {
        let program = program!(
            data = vec_data!(
                (5207990763031199744_u64),
                (2),
                (2345108766317314046_u64),
                (5189976364521848832_u64),
                (1),
                (1226245742482522112_u64),
                ((
                    "3618502788666131213697322783095070105623107215331596699973092056135872020476",
                    10
                )),
                (2345108766317314046_i64)
            ),
            main = Some(3),
        );
        let mut cairo_runner = cairo_runner!(program);
        cairo_runner.initialize_segments(None);
        cairo_runner.initialize_main_entrypoint().unwrap();
        cairo_runner.initialize_vm().unwrap();

        assert_eq!(cairo_runner.program_base, Some(relocatable!(0, 0)));
        assert_eq!(cairo_runner.execution_base, Some(relocatable!(1, 0)));
        assert_eq!(cairo_runner.final_pc, Some(relocatable!(3, 0)));

        //RunContext check
        //Registers
        assert_eq!(cairo_runner.vm.run_context.pc, relocatable!(0, 3));
        assert_eq!(cairo_runner.vm.run_context.ap, 2);
        assert_eq!(cairo_runner.vm.run_context.fp, 2);
        //Memory
        check_memory!(
            cairo_runner.vm.segments.memory,
            ((0, 0), 5207990763031199744_u64),
            ((0, 1), 2),
            ((0, 2), 2345108766317314046_u64),
            ((0, 3), 5189976364521848832_u64),
            ((0, 4), 1),
            ((0, 5), 1226245742482522112_u64),
            (
                (0, 6),
                (
                    "3618502788666131213697322783095070105623107215331596699973092056135872020476",
                    10
                )
            ),
            ((0, 7), 2345108766317314046_u64),
            ((1, 0), (2, 0)),
            ((1, 1), (3, 0))
        );
    }

    #[test]
    #[cfg_attr(target_arch = "wasm32", wasm_bindgen_test)]
    /*Program used:
    %builtins output

    from starkware.cairo.common.serialize import serialize_word

    func main{output_ptr: felt*}():
        let a = 1
        serialize_word(a)
        return()
    end

    main = 4
    data = [4612671182993129469, 5198983563776393216, 1, 2345108766317314046, 5191102247248822272, 5189976364521848832, 1, 1226245742482522112, 3618502788666131213697322783095070105623107215331596699973092056135872020474, 2345108766317314046]
    */
    fn initialization_phase_output_builtin() {
        let program = program!(
            builtins = vec![BuiltinName::output],
            data = vec_data!(
                (4612671182993129469_u64),
                (5198983563776393216_u64),
                (1),
                (2345108766317314046_u64),
                (5191102247248822272_u64),
                (5189976364521848832_u64),
                (1),
                (1226245742482522112_u64),
                ((
                    "3618502788666131213697322783095070105623107215331596699973092056135872020474",
                    10
                )),
                (2345108766317314046_u64)
            ),
            main = Some(4),
        );
        let mut cairo_runner = cairo_runner!(program);

        cairo_runner.initialize_builtins(false).unwrap();
        cairo_runner.initialize_segments(None);
        cairo_runner.initialize_main_entrypoint().unwrap();
        cairo_runner.initialize_vm().unwrap();

        assert_eq!(cairo_runner.program_base, Some(relocatable!(0, 0)));
        assert_eq!(cairo_runner.execution_base, Some(relocatable!(1, 0)));
        assert_eq!(cairo_runner.final_pc, Some(relocatable!(4, 0)));

        //RunContext check
        //Registers
        assert_eq!(cairo_runner.vm.run_context.pc, relocatable!(0, 4));
        assert_eq!(cairo_runner.vm.run_context.ap, 3);
        assert_eq!(cairo_runner.vm.run_context.fp, 3);
        //Memory
        check_memory!(
            cairo_runner.vm.segments.memory,
            ((0, 0), 4612671182993129469_u64),
            ((0, 1), 5198983563776393216_u64),
            ((0, 2), 1),
            ((0, 3), 2345108766317314046_u64),
            ((0, 4), 5191102247248822272_u64),
            ((0, 5), 5189976364521848832_u64),
            ((0, 6), 1),
            ((0, 7), 1226245742482522112_u64),
            (
                (0, 8),
                (
                    "3618502788666131213697322783095070105623107215331596699973092056135872020474",
                    10
                )
            ),
            ((0, 9), 2345108766317314046_u64),
            ((1, 0), (2, 0)),
            ((1, 1), (3, 0)),
            ((1, 2), (4, 0))
        );
    }

    #[test]
    #[cfg_attr(target_arch = "wasm32", wasm_bindgen_test)]
    /*Program used:
    %builtins range_check

    func check_range{range_check_ptr}(num):

        # Check that 0 <= num < 2**64.
        [range_check_ptr] = num
        assert [range_check_ptr + 1] = 2 ** 64 - 1 - num
        let range_check_ptr = range_check_ptr + 2
        return()
    end

    func main{range_check_ptr}():
        check_range(7)
        return()
    end

    main = 8
    data = [4612671182993129469, 5189976364521848832, 18446744073709551615, 5199546496550207487, 4612389712311386111, 5198983563776393216, 2, 2345108766317314046, 5191102247248822272, 5189976364521848832, 7, 1226245742482522112, 3618502788666131213697322783095070105623107215331596699973092056135872020470, 2345108766317314046]
    */
    fn initialization_phase_range_check_builtin() {
        let program = program!(
            builtins = vec![BuiltinName::range_check],
            data = vec_data!(
                (4612671182993129469_u64),
                (5189976364521848832_u64),
                (18446744073709551615_u128),
                (5199546496550207487_u64),
                (4612389712311386111_u64),
                (5198983563776393216_u64),
                (2),
                (2345108766317314046_u64),
                (5191102247248822272_u64),
                (5189976364521848832_u64),
                (7),
                (1226245742482522112_u64),
                ((
                    "3618502788666131213697322783095070105623107215331596699973092056135872020474",
                    10
                )),
                (2345108766317314046_u64)
            ),
            main = Some(8),
        );

        let mut cairo_runner = cairo_runner!(program);

        cairo_runner.initialize_builtins(false).unwrap();
        cairo_runner.initialize_segments(None);
        cairo_runner.initialize_main_entrypoint().unwrap();
        cairo_runner.initialize_vm().unwrap();

        assert_eq!(cairo_runner.program_base, Some(relocatable!(0, 0)));
        assert_eq!(cairo_runner.execution_base, Some(relocatable!(1, 0)));
        assert_eq!(cairo_runner.final_pc, Some(relocatable!(4, 0)));

        //RunContext check
        //Registers
        assert_eq!(cairo_runner.vm.run_context.pc, relocatable!(0, 8));
        assert_eq!(cairo_runner.vm.run_context.ap, 3);
        assert_eq!(cairo_runner.vm.run_context.fp, 3);
        //Memory
        check_memory!(
            cairo_runner.vm.segments.memory,
            ((0, 0), 4612671182993129469_u64),
            ((0, 1), 5189976364521848832_u64),
            ((0, 2), 18446744073709551615_u128),
            ((0, 3), 5199546496550207487_u64),
            ((0, 4), 4612389712311386111_u64),
            ((0, 5), 5198983563776393216_u64),
            ((0, 6), 2),
            ((0, 7), 2345108766317314046_u64),
            ((0, 8), 5191102247248822272_u64),
            ((0, 9), 5189976364521848832_u64),
            ((0, 10), 7),
            ((0, 11), 1226245742482522112_u64),
            (
                (0, 12),
                (
                    "3618502788666131213697322783095070105623107215331596699973092056135872020474",
                    10
                )
            ),
            ((0, 13), 2345108766317314046_u64),
            ((1, 0), (2, 0)),
            ((1, 1), (3, 0)),
            ((1, 2), (4, 0))
        );
    }

    //Integration tests for initialization + execution phase

    #[test]
    #[cfg_attr(target_arch = "wasm32", wasm_bindgen_test)]
    /*Program used:
    func myfunc(a: felt) -> (r: felt):
        let b = a * 2
        return(b)
    end

    func main():
        let a = 1
        let b = myfunc(a)
        return()
    end

    main = 3
    data = [5207990763031199744, 2, 2345108766317314046, 5189976364521848832, 1, 1226245742482522112, 3618502788666131213697322783095070105623107215331596699973092056135872020476, 2345108766317314046]
    */
    fn initialize_and_run_function_call() {
        //Initialization Phase
        let program = program!(
            data = vec_data!(
                (5207990763031199744_i64),
                (2),
                (2345108766317314046_i64),
                (5189976364521848832_i64),
                (1),
                (1226245742482522112_i64),
                ((
                    "3618502788666131213697322783095070105623107215331596699973092056135872020476",
                    10
                )),
                (2345108766317314046_i64)
            ),
            main = Some(3),
        );
        let mut hint_processor = BuiltinHintProcessor::new_empty();
        let mut cairo_runner = cairo_runner!(program, LayoutName::all_cairo, false, true);
        cairo_runner.initialize_segments(None);
        let end = cairo_runner.initialize_main_entrypoint().unwrap();
        assert_eq!(end, Relocatable::from((3, 0)));
        cairo_runner.initialize_vm().unwrap();
        //Execution Phase
        assert_matches!(cairo_runner.run_until_pc(end, &mut hint_processor), Ok(()));
        //Check final values against Python VM
        //Check final register values
        assert_eq!(cairo_runner.vm.run_context.pc, Relocatable::from((3, 0)));

        assert_eq!(cairo_runner.vm.run_context.ap, 6);

        assert_eq!(cairo_runner.vm.run_context.fp, 0);

        //Check each TraceEntry in trace
        let trace = cairo_runner.vm.trace.unwrap();
        assert_eq!(trace.len(), 5);
        trace_check(
            &trace,
            &[
                ((0, 3).into(), 2, 2),
                ((0, 5).into(), 3, 2),
                ((0, 0).into(), 5, 5),
                ((0, 2).into(), 6, 5),
                ((0, 7).into(), 6, 2),
            ],
        );
    }

    #[test]
    #[cfg_attr(target_arch = "wasm32", wasm_bindgen_test)]
    /*Program used:
    %builtins range_check

    func check_range{range_check_ptr}(num):

        # Check that 0 <= num < 2**64.
        [range_check_ptr] = num
        assert [range_check_ptr + 1] = 2 ** 64 - 1 - num
        let range_check_ptr = range_check_ptr + 2
        return()
    end

    func main{range_check_ptr}():
        check_range(7)
        return()
    end

    main = 8
    data = [4612671182993129469, 5189976364521848832, 18446744073709551615, 5199546496550207487, 4612389712311386111, 5198983563776393216, 2, 2345108766317314046, 5191102247248822272, 5189976364521848832, 7, 1226245742482522112, 3618502788666131213697322783095070105623107215331596699973092056135872020470, 2345108766317314046]
    */
    fn initialize_and_run_range_check_builtin() {
        //Initialization Phase
        let program = program!(
            builtins = vec![BuiltinName::range_check],
            data = vec_data!(
                (4612671182993129469_i64),
                (5189976364521848832_i64),
                (18446744073709551615_i128),
                (5199546496550207487_i64),
                (4612389712311386111_i64),
                (5198983563776393216_i64),
                (2),
                (2345108766317314046_i64),
                (5191102247248822272_i64),
                (5189976364521848832_i64),
                (7),
                (1226245742482522112_i64),
                ((
                    "3618502788666131213697322783095070105623107215331596699973092056135872020470",
                    10
                )),
                (2345108766317314046_i64)
            ),
            main = Some(8),
        );
        let mut hint_processor = BuiltinHintProcessor::new_empty();
        let mut cairo_runner = cairo_runner!(program, LayoutName::all_cairo, false, true);
        cairo_runner.initialize_builtins(false).unwrap();
        cairo_runner.initialize_segments(None);
        let end = cairo_runner.initialize_main_entrypoint().unwrap();
        cairo_runner.initialize_vm().unwrap();
        //Execution Phase
        assert_matches!(cairo_runner.run_until_pc(end, &mut hint_processor), Ok(()));
        //Check final values against Python VM
        //Check final register values
        assert_eq!(cairo_runner.vm.run_context.pc, Relocatable::from((4, 0)));

        assert_eq!(cairo_runner.vm.run_context.ap, 10);

        assert_eq!(cairo_runner.vm.run_context.fp, 0);

        //Check each TraceEntry in trace
        let trace = cairo_runner.vm.trace.unwrap();
        assert_eq!(trace.len(), 10);
        trace_check(
            &trace,
            &[
                ((0, 8).into(), 3, 3),
                ((0, 9).into(), 4, 3),
                ((0, 11).into(), 5, 3),
                ((0, 0).into(), 7, 7),
                ((0, 1).into(), 7, 7),
                ((0, 3).into(), 8, 7),
                ((0, 4).into(), 9, 7),
                ((0, 5).into(), 9, 7),
                ((0, 7).into(), 10, 7),
                ((0, 13).into(), 10, 3),
            ],
        );
        //Check the range_check builtin segment
        assert_eq!(
            cairo_runner.vm.builtin_runners[0].name(),
            BuiltinName::range_check
        );
        assert_eq!(cairo_runner.vm.builtin_runners[0].base(), 2);

        check_memory!(
            cairo_runner.vm.segments.memory,
            ((2, 0), 7),
            ((2, 1), 18446744073709551608_i128)
        );
        assert!(cairo_runner
            .vm
            .segments
            .memory
            .get(&MaybeRelocatable::from((2, 2)))
            .is_none());
    }

    #[test]
    #[cfg_attr(target_arch = "wasm32", wasm_bindgen_test)]
    /*Program used:
    %builtins output

    from starkware.cairo.common.serialize import serialize_word

    func main{output_ptr: felt*}():
        let a = 1
        serialize_word(a)
        let b = 17 * a
        serialize_word(b)
        return()
    end

    main = 4
    data = [
    4612671182993129469,
    5198983563776393216,
    1,
    2345108766317314046,
    5191102247248822272,
    5189976364521848832,
    1,
    1226245742482522112,
    3618502788666131213697322783095070105623107215331596699973092056135872020474,
    5189976364521848832,
    17,
    1226245742482522112,
    3618502788666131213697322783095070105623107215331596699973092056135872020470,
    2345108766317314046
    ]
    */
    fn initialize_and_run_output_builtin() {
        //Initialization Phase
        let program = program!(
            builtins = vec![BuiltinName::output],
            data = vec_data!(
                (4612671182993129469_i64),
                (5198983563776393216_i64),
                (1),
                (2345108766317314046_i64),
                (5191102247248822272_i64),
                (5189976364521848832_i64),
                (1),
                (1226245742482522112_i64),
                ((
                    "3618502788666131213697322783095070105623107215331596699973092056135872020474",
                    10
                )),
                (5189976364521848832_i64),
                (17),
                (1226245742482522112_i64),
                ((
                    "3618502788666131213697322783095070105623107215331596699973092056135872020470",
                    10
                )),
                (2345108766317314046_i64)
            ),
            main = Some(4),
        );
        let mut hint_processor = BuiltinHintProcessor::new_empty();
        let mut cairo_runner = cairo_runner!(program, LayoutName::all_cairo, false, true);
        cairo_runner.initialize_builtins(false).unwrap();
        cairo_runner.initialize_segments(None);
        let end = cairo_runner.initialize_main_entrypoint().unwrap();
        cairo_runner.initialize_vm().unwrap();
        //Execution Phase
        assert_matches!(cairo_runner.run_until_pc(end, &mut hint_processor), Ok(()));
        //Check final values against Python VM
        //Check final register values
        //todo
        assert_eq!(cairo_runner.vm.run_context.pc, Relocatable::from((4, 0)));

        assert_eq!(cairo_runner.vm.run_context.ap, 12);

        assert_eq!(cairo_runner.vm.run_context.fp, 0);

        //Check each TraceEntry in trace
        let trace = cairo_runner.vm.trace.unwrap();
        assert_eq!(trace.len(), 12);
        trace_check(
            &trace,
            &[
                ((0, 4).into(), 3, 3),
                ((0, 5).into(), 4, 3),
                ((0, 7).into(), 5, 3),
                ((0, 0).into(), 7, 7),
                ((0, 1).into(), 7, 7),
                ((0, 3).into(), 8, 7),
                ((0, 9).into(), 8, 3),
                ((0, 11).into(), 9, 3),
                ((0, 0).into(), 11, 11),
                ((0, 1).into(), 11, 11),
                ((0, 3).into(), 12, 11),
                ((0, 13).into(), 12, 3),
            ],
        );
        //Check that the output to be printed is correct
        assert_eq!(
            cairo_runner.vm.builtin_runners[0].name(),
            BuiltinName::output
        );
        assert_eq!(cairo_runner.vm.builtin_runners[0].base(), 2);
        check_memory!(cairo_runner.vm.segments.memory, ((2, 0), 1), ((2, 1), 17));
        assert!(cairo_runner
            .vm
            .segments
            .memory
            .get(&MaybeRelocatable::from((2, 2)))
            .is_none());
    }

    #[test]
    #[cfg_attr(target_arch = "wasm32", wasm_bindgen_test)]
    /*Program used:
    %builtins output range_check

    from starkware.cairo.common.serialize import serialize_word

    func check_range{range_check_ptr}(num) -> (num : felt):

        # Check that 0 <= num < 2**64.
        [range_check_ptr] = num
        assert [range_check_ptr + 1] = 2 ** 64 - 1 - num
        let range_check_ptr = range_check_ptr + 2
        return(num)
    end

    func main{output_ptr: felt*, range_check_ptr: felt}():
        let num: felt = check_range(7)
        serialize_word(num)
        return()
    end

    main = 13
    data = [
    4612671182993129469,
    5198983563776393216,
    1,
    2345108766317314046,
    4612671182993129469,
    5189976364521848832,
    18446744073709551615,
    5199546496550207487,
    4612389712311386111,
    5198983563776393216,
    2,
    5191102247248822272,
    2345108766317314046,
    5191102247248822272,
    5189976364521848832,
    7,
    1226245742482522112,
    3618502788666131213697322783095070105623107215331596699973092056135872020469,
    5191102242953854976,
    5193354051357474816,
    1226245742482522112,
    3618502788666131213697322783095070105623107215331596699973092056135872020461,
    5193354029882638336,
    2345108766317314046]
    */
    fn initialize_and_run_output_range_check_builtin() {
        //Initialization Phase
        let program = program!(
            builtins = vec![BuiltinName::output, BuiltinName::range_check],
            data = vec_data!(
                (4612671182993129469_i64),
                (5198983563776393216_i64),
                (1),
                (2345108766317314046_i64),
                (4612671182993129469_i64),
                (5189976364521848832_i64),
                (18446744073709551615_i128),
                (5199546496550207487_i64),
                (4612389712311386111_i64),
                (5198983563776393216_i64),
                (2),
                (5191102247248822272_i64),
                (2345108766317314046_i64),
                (5191102247248822272_i64),
                (5189976364521848832_i64),
                (7),
                (1226245742482522112_i64),
                ((
                    "3618502788666131213697322783095070105623107215331596699973092056135872020469",
                    10
                )),
                (5191102242953854976_i64),
                (5193354051357474816_i64),
                (1226245742482522112_i64),
                ((
                    "3618502788666131213697322783095070105623107215331596699973092056135872020461",
                    10
                )),
                (5193354029882638336_i64),
                (2345108766317314046_i64)
            ),
            main = Some(13),
        );
        let mut hint_processor = BuiltinHintProcessor::new_empty();
        let mut cairo_runner = cairo_runner!(program, LayoutName::all_cairo, false, true);
        cairo_runner.initialize_builtins(false).unwrap();
        cairo_runner.initialize_segments(None);
        let end = cairo_runner.initialize_main_entrypoint().unwrap();
        cairo_runner.initialize_vm().unwrap();
        //Execution Phase
        assert_matches!(cairo_runner.run_until_pc(end, &mut hint_processor), Ok(()));
        //Check final values against Python VM
        //Check final register values
        assert_eq!(cairo_runner.vm.run_context.pc, Relocatable::from((5, 0)));

        assert_eq!(cairo_runner.vm.run_context.ap, 18);

        assert_eq!(cairo_runner.vm.run_context.fp, 0);

        //Check each TraceEntry in trace
        let trace = cairo_runner.vm.trace.unwrap();
        assert_eq!(trace.len(), 18);
        trace_check(
            &trace,
            &[
                ((0, 13).into(), 4, 4),
                ((0, 14).into(), 5, 4),
                ((0, 16).into(), 6, 4),
                ((0, 4).into(), 8, 8),
                ((0, 5).into(), 8, 8),
                ((0, 7).into(), 9, 8),
                ((0, 8).into(), 10, 8),
                ((0, 9).into(), 10, 8),
                ((0, 11).into(), 11, 8),
                ((0, 12).into(), 12, 8),
                ((0, 18).into(), 12, 4),
                ((0, 19).into(), 13, 4),
                ((0, 20).into(), 14, 4),
                ((0, 0).into(), 16, 16),
                ((0, 1).into(), 16, 16),
                ((0, 3).into(), 17, 16),
                ((0, 22).into(), 17, 4),
                ((0, 23).into(), 18, 4),
            ],
        );
        //Check the range_check builtin segment
        assert_eq!(
            cairo_runner.vm.builtin_runners[1].name(),
            BuiltinName::range_check
        );
        assert_eq!(cairo_runner.vm.builtin_runners[1].base(), 3);

        check_memory!(
            cairo_runner.vm.segments.memory,
            ((3, 0), 7),
            ((3, 1), 18446744073709551608_i128)
        );
        assert!(cairo_runner
            .vm
            .segments
            .memory
            .get(&MaybeRelocatable::from((2, 2)))
            .is_none());

        //Check the output segment
        assert_eq!(
            cairo_runner.vm.builtin_runners[0].name(),
            BuiltinName::output
        );
        assert_eq!(cairo_runner.vm.builtin_runners[0].base(), 2);

        check_memory!(cairo_runner.vm.segments.memory, ((2, 0), 7));
        assert!(cairo_runner
            .vm
            .segments
            .memory
            .get(&(MaybeRelocatable::from((2, 1))))
            .is_none());
    }

    #[test]
    #[cfg_attr(target_arch = "wasm32", wasm_bindgen_test)]
    /*Memory from this test is taken from a cairo program execution
    Program used:
        func main():
        let a = 1
        [ap + 3] = 5
        return()

    end
    Final Memory:
    {RelocatableValue(segment_index=0, offset=0): 4613515612218425347,
     RelocatableValue(segment_index=0, offset=1): 5,
     RelocatableValue(segment_index=0, offset=2): 2345108766317314046,
     RelocatableValue(segment_index=1, offset=0): RelocatableValue(segment_index=2, offset=0),
     RelocatableValue(segment_index=1, offset=1): RelocatableValue(segment_index=3, offset=0),
     RelocatableValue(segment_index=1, offset=5): 5}
    Relocated Memory:
        1     4613515612218425347
        2     5
        3     2345108766317314046
        4     10
        5     10
        ⋮
        9     5
    */
    fn relocate_memory_with_gap() {
        let program = program!();
        let mut cairo_runner = cairo_runner!(program, LayoutName::all_cairo, false, true);
        for _ in 0..4 {
            cairo_runner.vm.segments.add();
        }
        // Memory initialization without macro
        cairo_runner
            .vm
            .segments
            .memory
            .insert(
                Relocatable::from((0, 0)),
                &MaybeRelocatable::from(Felt252::from(4613515612218425347_i64)),
            )
            .unwrap();
        cairo_runner
            .vm
            .segments
            .memory
            .insert(
                Relocatable::from((0, 1)),
                &MaybeRelocatable::from(Felt252::from(5)),
            )
            .unwrap();
        cairo_runner
            .vm
            .segments
            .memory
            .insert(
                Relocatable::from((0, 2)),
                &MaybeRelocatable::from(Felt252::from(2345108766317314046_i64)),
            )
            .unwrap();
        cairo_runner
            .vm
            .segments
            .memory
            .insert(Relocatable::from((1, 0)), &MaybeRelocatable::from((2, 0)))
            .unwrap();
        cairo_runner
            .vm
            .segments
            .memory
            .insert(Relocatable::from((1, 1)), &MaybeRelocatable::from((3, 0)))
            .unwrap();
        cairo_runner
            .vm
            .segments
            .memory
            .insert(
                Relocatable::from((1, 5)),
                &MaybeRelocatable::from(Felt252::from(5)),
            )
            .unwrap();
        cairo_runner.vm.segments.compute_effective_sizes();
        let rel_table = cairo_runner
            .vm
            .segments
            .relocate_segments()
            .expect("Couldn't relocate after compute effective sizes");
        assert_eq!(cairo_runner.relocate_memory(&rel_table), Ok(()));
        assert_eq!(cairo_runner.relocated_memory[0], None);
        assert_eq!(
            cairo_runner.relocated_memory[1],
            Some(Felt252::from(4613515612218425347_i64))
        );
        assert_eq!(cairo_runner.relocated_memory[2], Some(Felt252::from(5)));
        assert_eq!(
            cairo_runner.relocated_memory[3],
            Some(Felt252::from(2345108766317314046_i64))
        );
        assert_eq!(cairo_runner.relocated_memory[4], Some(Felt252::from(10)));
        assert_eq!(cairo_runner.relocated_memory[5], Some(Felt252::from(10)));
        assert_eq!(cairo_runner.relocated_memory[6], None);
        assert_eq!(cairo_runner.relocated_memory[7], None);
        assert_eq!(cairo_runner.relocated_memory[8], None);
        assert_eq!(cairo_runner.relocated_memory[9], Some(Felt252::from(5)));
    }

    #[test]
    #[cfg_attr(target_arch = "wasm32", wasm_bindgen_test)]
    /* Program used:
    %builtins output

    from starkware.cairo.common.serialize import serialize_word

    func main{output_ptr: felt*}():
        let a = 1
        serialize_word(a)
        let b = 17 * a
        serialize_word(b)
        return()
    end
    Relocated Memory:
        1     4612671182993129469
        2     5198983563776393216
        3     1
        4     2345108766317314046
        5     5191102247248822272
        6     5189976364521848832
        7     1
        8     1226245742482522112
        9     -7
        10    5189976364521848832
        11    17
        12    1226245742482522112
        13    -11
        14    2345108766317314046
        15    27
        16    29
        17    29
        18    27
        19    1
        20    18
        21    10
        22    28
        23    17
        24    18
        25    14
        26    29
        27    1
        28    17
     */
    fn initialize_run_and_relocate_output_builtin() {
        let program = program!(
            builtins = vec![BuiltinName::output],
            data = vec_data!(
                (4612671182993129469_i64),
                (5198983563776393216_i64),
                (1),
                (2345108766317314046_i64),
                (5191102247248822272_i64),
                (5189976364521848832_i64),
                (1),
                (1226245742482522112_i64),
                ((
                    "3618502788666131213697322783095070105623107215331596699973092056135872020474",
                    10
                )),
                (5189976364521848832_i64),
                (17),
                (1226245742482522112_i64),
                ((
                    "3618502788666131213697322783095070105623107215331596699973092056135872020470",
                    10
                )),
                (2345108766317314046_i64)
            ),
            main = Some(4),
        );
        let mut hint_processor = BuiltinHintProcessor::new_empty();
        let mut cairo_runner = cairo_runner!(program, LayoutName::all_cairo, false, true);
        cairo_runner.initialize_builtins(false).unwrap();
        cairo_runner.initialize_segments(None);
        let end = cairo_runner.initialize_main_entrypoint().unwrap();
        cairo_runner.initialize_vm().unwrap();
        assert_matches!(cairo_runner.run_until_pc(end, &mut hint_processor), Ok(()));
        cairo_runner.vm.segments.compute_effective_sizes();
        let rel_table = cairo_runner
            .vm
            .segments
            .relocate_segments()
            .expect("Couldn't relocate after compute effective sizes");
        assert_eq!(cairo_runner.relocate_memory(&rel_table), Ok(()));
        assert_eq!(cairo_runner.relocated_memory[0], None);
        assert_eq!(
            cairo_runner.relocated_memory[1],
            Some(Felt252::from(4612671182993129469_u64))
        );
        assert_eq!(
            cairo_runner.relocated_memory[2],
            Some(Felt252::from(5198983563776393216_u64))
        );
        assert_eq!(cairo_runner.relocated_memory[3], Some(Felt252::ONE));
        assert_eq!(
            cairo_runner.relocated_memory[4],
            Some(Felt252::from(2345108766317314046_u64))
        );
        assert_eq!(
            cairo_runner.relocated_memory[5],
            Some(Felt252::from(5191102247248822272_u64))
        );
        assert_eq!(
            cairo_runner.relocated_memory[6],
            Some(Felt252::from(5189976364521848832_u64))
        );
        assert_eq!(cairo_runner.relocated_memory[7], Some(Felt252::ONE));
        assert_eq!(
            cairo_runner.relocated_memory[8],
            Some(Felt252::from(1226245742482522112_u64))
        );
        assert_eq!(
            cairo_runner.relocated_memory[9],
            Some(felt_hex!(
                "0x800000000000010fffffffffffffffffffffffffffffffffffffffffffffffa"
            ))
        );
        assert_eq!(
            cairo_runner.relocated_memory[10],
            Some(Felt252::from(5189976364521848832_u64))
        );
        assert_eq!(cairo_runner.relocated_memory[11], Some(Felt252::from(17)));
        assert_eq!(
            cairo_runner.relocated_memory[12],
            Some(Felt252::from(1226245742482522112_u64))
        );
        assert_eq!(
            cairo_runner.relocated_memory[13],
            Some(felt_hex!(
                "0x800000000000010fffffffffffffffffffffffffffffffffffffffffffffff6"
            ))
        );
        assert_eq!(
            cairo_runner.relocated_memory[14],
            Some(Felt252::from(2345108766317314046_u64))
        );
        assert_eq!(
            cairo_runner.relocated_memory[15],
            Some(Felt252::from(27_u64))
        );
        assert_eq!(cairo_runner.relocated_memory[16], Some(Felt252::from(29)));
        assert_eq!(cairo_runner.relocated_memory[17], Some(Felt252::from(29)));
        assert_eq!(cairo_runner.relocated_memory[18], Some(Felt252::from(27)));
        assert_eq!(cairo_runner.relocated_memory[19], Some(Felt252::ONE));
        assert_eq!(cairo_runner.relocated_memory[20], Some(Felt252::from(18)));
        assert_eq!(cairo_runner.relocated_memory[21], Some(Felt252::from(10)));
        assert_eq!(cairo_runner.relocated_memory[22], Some(Felt252::from(28)));
        assert_eq!(cairo_runner.relocated_memory[23], Some(Felt252::from(17)));
        assert_eq!(cairo_runner.relocated_memory[24], Some(Felt252::from(18)));
        assert_eq!(cairo_runner.relocated_memory[25], Some(Felt252::from(14)));
        assert_eq!(cairo_runner.relocated_memory[26], Some(Felt252::from(29)));
        assert_eq!(cairo_runner.relocated_memory[27], Some(Felt252::ONE));
        assert_eq!(cairo_runner.relocated_memory[28], Some(Felt252::from(17)));
    }

    #[test]
    #[cfg_attr(target_arch = "wasm32", wasm_bindgen_test)]
    /* Program used:
    %builtins output

    from starkware.cairo.common.serialize import serialize_word

    func main{output_ptr: felt*}():
        let a = 1
        serialize_word(a)
        let b = 17 * a
        serialize_word(b)
        return()
    end

    Relocated Trace:
    [TraceEntry(pc=5, ap=18, fp=18),
     TraceEntry(pc=6, ap=19, fp=18),
     TraceEntry(pc=8, ap=20, fp=18),
     TraceEntry(pc=1, ap=22, fp=22),
     TraceEntry(pc=2, ap=22, fp=22),
     TraceEntry(pc=4, ap=23, fp=22),
     TraceEntry(pc=10, ap=23, fp=18),
    */
    fn relocate_trace_output_builtin() {
        let program = program!(
            builtins = vec![BuiltinName::output],
            data = vec_data!(
                (4612671182993129469_i64),
                (5198983563776393216_i64),
                (1),
                (2345108766317314046_i64),
                (5191102247248822272_i64),
                (5189976364521848832_i64),
                (1),
                (1226245742482522112_i64),
                ((
                    "3618502788666131213697322783095070105623107215331596699973092056135872020474",
                    10
                )),
                (5189976364521848832_i64),
                (17),
                (1226245742482522112_i64),
                ((
                    "3618502788666131213697322783095070105623107215331596699973092056135872020470",
                    10
                )),
                (2345108766317314046_i64)
            ),
            main = Some(4),
        );
        let mut hint_processor = BuiltinHintProcessor::new_empty();
        let mut cairo_runner = cairo_runner!(program, LayoutName::all_cairo, false, true);
        cairo_runner.initialize_builtins(false).unwrap();
        cairo_runner.initialize_segments(None);
        let end = cairo_runner.initialize_main_entrypoint().unwrap();
        cairo_runner.initialize_vm().unwrap();
        assert_matches!(cairo_runner.run_until_pc(end, &mut hint_processor), Ok(()));
        cairo_runner.vm.segments.compute_effective_sizes();
        let rel_table = cairo_runner
            .vm
            .segments
            .relocate_segments()
            .expect("Couldn't relocate after compute effective sizes");
        cairo_runner.relocate_trace(&rel_table).unwrap();
        let relocated_trace = cairo_runner.relocated_trace.unwrap();
        assert_eq!(relocated_trace.len(), 12);
        assert_eq!(
            relocated_trace[0],
            RelocatedTraceEntry {
                pc: 5,
                ap: 18,
                fp: 18
            }
        );
        assert_eq!(
            relocated_trace[1],
            RelocatedTraceEntry {
                pc: 6,
                ap: 19,
                fp: 18
            }
        );
        assert_eq!(
            relocated_trace[2],
            RelocatedTraceEntry {
                pc: 8,
                ap: 20,
                fp: 18
            }
        );
        assert_eq!(
            relocated_trace[3],
            RelocatedTraceEntry {
                pc: 1,
                ap: 22,
                fp: 22
            }
        );
        assert_eq!(
            relocated_trace[4],
            RelocatedTraceEntry {
                pc: 2,
                ap: 22,
                fp: 22
            }
        );
        assert_eq!(
            relocated_trace[5],
            RelocatedTraceEntry {
                pc: 4,
                ap: 23,
                fp: 22
            }
        );
        assert_eq!(
            relocated_trace[6],
            RelocatedTraceEntry {
                pc: 10,
                ap: 23,
                fp: 18
            }
        );
        assert_eq!(
            relocated_trace[7],
            RelocatedTraceEntry {
                pc: 12,
                ap: 24,
                fp: 18
            }
        );
        assert_eq!(
            relocated_trace[8],
            RelocatedTraceEntry {
                pc: 1,
                ap: 26,
                fp: 26
            }
        );
        assert_eq!(
            relocated_trace[9],
            RelocatedTraceEntry {
                pc: 2,
                ap: 26,
                fp: 26
            }
        );
        assert_eq!(
            relocated_trace[10],
            RelocatedTraceEntry {
                pc: 4,
                ap: 27,
                fp: 26
            }
        );
        assert_eq!(
            relocated_trace[11],
            RelocatedTraceEntry {
                pc: 14,
                ap: 27,
                fp: 18
            }
        );
    }

    #[test]
    #[cfg_attr(target_arch = "wasm32", wasm_bindgen_test)]
    fn write_output_from_preset_memory() {
        let program = program![BuiltinName::output];
        let mut cairo_runner = cairo_runner!(program);
        cairo_runner.initialize_builtins(false).unwrap();
        cairo_runner.initialize_segments(None);
        assert_eq!(
            cairo_runner.vm.builtin_runners[0].name(),
            BuiltinName::output
        );
        assert_eq!(cairo_runner.vm.builtin_runners[0].base(), 2);

        cairo_runner.vm.segments = segments![((2, 0), 1), ((2, 1), 2)];
        cairo_runner.vm.segments.segment_used_sizes = Some(vec![0, 0, 2]);

        let mut output_buffer = String::new();
        cairo_runner.vm.write_output(&mut output_buffer).unwrap();
        assert_eq!(&output_buffer, "1\n2\n");
    }

    #[test]
    #[cfg_attr(target_arch = "wasm32", wasm_bindgen_test)]
    /*Program used:
    %builtins output

    from starkware.cairo.common.serialize import serialize_word

    func main{output_ptr: felt*}():
        let a = 1
        serialize_word(a)
        return()
    end */
    fn get_output_from_program() {
        //Initialization Phase
        let program = program!(
            builtins = vec![BuiltinName::output],
            data = vec_data!(
                (4612671182993129469_i64),
                (5198983563776393216_i64),
                (1),
                (2345108766317314046_i64),
                (5191102247248822272_i64),
                (5189976364521848832_i64),
                (1),
                (1226245742482522112_i64),
                ((
                    "3618502788666131213697322783095070105623107215331596699973092056135872020474",
                    10
                )),
                (5189976364521848832_i64),
                (17),
                (1226245742482522112_i64),
                ((
                    "3618502788666131213697322783095070105623107215331596699973092056135872020470",
                    10
                )),
                (2345108766317314046_i64)
            ),
            main = Some(4),
        );
        let mut cairo_runner = cairo_runner!(program);
        cairo_runner.initialize_builtins(false).unwrap();
        cairo_runner.initialize_segments(None);
        let end = cairo_runner.initialize_main_entrypoint().unwrap();
        cairo_runner.initialize_vm().unwrap();
        //Execution Phase
        let mut hint_processor = BuiltinHintProcessor::new_empty();
        assert_matches!(cairo_runner.run_until_pc(end, &mut hint_processor), Ok(()));

        let mut output_buffer = String::new();
        cairo_runner.vm.write_output(&mut output_buffer).unwrap();
        assert_eq!(&output_buffer, "1\n17\n");
    }

    #[test]
    #[cfg_attr(target_arch = "wasm32", wasm_bindgen_test)]
    /*Program used:
    %builtins output

    func main{output_ptr: felt*}() {
        //Memory Gap + Relocatable value
        assert [output_ptr + 1] = cast(output_ptr, felt);
        let output_ptr = output_ptr + 2;
        return ();
    }*/
    fn write_output_from_program_gap_relocatable_output() {
        //Initialization Phase
        let program = program!(
            builtins = vec![BuiltinName::output],
            data = vec_data!(
                (4612671187288162301),
                (5198983563776458752),
                (2),
                (2345108766317314046)
            ),
            main = Some(0),
        );
        let mut cairo_runner = cairo_runner!(program);
        cairo_runner.initialize_builtins(false).unwrap();
        cairo_runner.initialize_segments(None);
        let end = cairo_runner.initialize_main_entrypoint().unwrap();
        cairo_runner.initialize_vm().unwrap();
        //Execution Phase
        let mut hint_processor = BuiltinHintProcessor::new_empty();
        assert_matches!(cairo_runner.run_until_pc(end, &mut hint_processor), Ok(()));

        let mut output_buffer = String::new();
        cairo_runner.vm.write_output(&mut output_buffer).unwrap();
        assert_eq!(&output_buffer, "<missing>\n2:0\n");
    }

    #[test]
    #[cfg_attr(target_arch = "wasm32", wasm_bindgen_test)]
    fn write_output_from_preset_memory_neg_output() {
        let program = program![BuiltinName::output];
        let mut cairo_runner = cairo_runner!(program);
        cairo_runner.initialize_builtins(false).unwrap();
        cairo_runner.initialize_segments(None);
        assert_eq!(
            cairo_runner.vm.builtin_runners[0].name(),
            BuiltinName::output
        );
        assert_eq!(cairo_runner.vm.builtin_runners[0].base(), 2);
        cairo_runner.vm.segments = segments![(
            (2, 0),
            (
                "800000000000011000000000000000000000000000000000000000000000000",
                16
            )
        )];
        cairo_runner.vm.segments.segment_used_sizes = Some(vec![0, 0, 1]);

        let mut output_buffer = String::new();
        cairo_runner.vm.write_output(&mut output_buffer).unwrap();
        assert_eq!(&output_buffer, "-1\n");
    }

    /// Test that `get_output()` works when the `output` builtin is not the first one.
    #[test]
    #[cfg_attr(target_arch = "wasm32", wasm_bindgen_test)]
    fn get_output_unordered_builtins() {
        //Initialization Phase
        let program = program!(
            builtins = vec![BuiltinName::output, BuiltinName::bitwise],
            data = vec_data!(
                (4612671182993129469_i64),
                (5198983563776393216_i64),
                (1),
                (2345108766317314046_i64),
                (5191102247248822272_i64),
                (5189976364521848832_i64),
                (1),
                (1226245742482522112_i64),
                ((
                    "3618502788666131213697322783095070105623107215331596699973092056135872020474",
                    10
                )),
                (5189976364521848832_i64),
                (17),
                (1226245742482522112_i64),
                ((
                    "3618502788666131213697322783095070105623107215331596699973092056135872020470",
                    10
                )),
                (2345108766317314046_i64)
            ),
            main = Some(4),
        );

        let mut cairo_runner = cairo_runner!(program);

        cairo_runner
            .initialize_builtins(false)
            .expect("Couldn't initialize builtins.");

        // Swap the first and second builtins (first should be `output`).
        cairo_runner.vm.builtin_runners.swap(0, 1);
        cairo_runner.program.builtins.swap(0, 1);

        cairo_runner.initialize_segments(None);

        let end = cairo_runner
            .initialize_main_entrypoint()
            .expect("Couldn't initialize the main entrypoint.");
        cairo_runner
            .initialize_vm()
            .expect("Couldn't initialize the cairo_runner.VM.");

        let mut hint_processor = BuiltinHintProcessor::new_empty();
        assert_matches!(cairo_runner.run_until_pc(end, &mut hint_processor), Ok(()));

        let mut output_buffer = String::new();
        cairo_runner.vm.write_output(&mut output_buffer).unwrap();
        assert_eq!(&output_buffer, "1\n17\n");
    }

    #[test]
    #[cfg_attr(target_arch = "wasm32", wasm_bindgen_test)]
    fn insert_all_builtins_in_order() {
        let program = program![
            BuiltinName::output,
            BuiltinName::pedersen,
            BuiltinName::range_check,
            BuiltinName::bitwise,
            BuiltinName::ec_op
        ];
        let mut cairo_runner = cairo_runner!(program);
        cairo_runner.initialize_builtins(false).unwrap();
        assert_eq!(
            cairo_runner.vm.builtin_runners[0].name(),
            BuiltinName::output
        );
        assert_eq!(
            cairo_runner.vm.builtin_runners[1].name(),
            BuiltinName::pedersen
        );
        assert_eq!(
            cairo_runner.vm.builtin_runners[2].name(),
            BuiltinName::range_check
        );
        assert_eq!(
            cairo_runner.vm.builtin_runners[3].name(),
            BuiltinName::bitwise
        );
        assert_eq!(
            cairo_runner.vm.builtin_runners[4].name(),
            BuiltinName::ec_op
        );
    }

    #[test]
    #[cfg_attr(target_arch = "wasm32", wasm_bindgen_test)]
    /*Program used:
    %builtins range_check

    func check_range{range_check_ptr}(num):
        # Check that 0 <= num < 2**64.
        [range_check_ptr] = num
        assert [range_check_ptr + 1] = 2 ** 64 - 1 - num
        let range_check_ptr = range_check_ptr + 2
        return()
    end

    func main{range_check_ptr}():
        check_range(7)
        return()
    end

    main = 8
    data = [4612671182993129469, 5189976364521848832, 18446744073709551615, 5199546496550207487, 4612389712311386111, 5198983563776393216, 2, 2345108766317314046, 5191102247248822272, 5189976364521848832, 7, 1226245742482522112, 3618502788666131213697322783095070105623107215331596699973092056135872020470, 2345108766317314046]
    */
    fn run_for_steps() {
        let program = program!(
            builtins = vec![BuiltinName::range_check],
            data = vec_data!(
                (4612671182993129469_i64),
                (5189976364521848832_i64),
                (18446744073709551615_i128),
                (5199546496550207487_i64),
                (4612389712311386111_i64),
                (5198983563776393216_i64),
                (2),
                (2345108766317314046_i64),
                (5191102247248822272_i64),
                (5189976364521848832_i64),
                (7),
                (1226245742482522112_i64),
                ((
                    "3618502788666131213697322783095070105623107215331596699973092056135872020470",
                    10
                )),
                (2345108766317314046_i64)
            ),
            main = Some(8),
        );

        let mut hint_processor = BuiltinHintProcessor::new_empty();
        let mut cairo_runner = cairo_runner!(program, LayoutName::all_cairo, false, true);
        cairo_runner.initialize_builtins(false).unwrap();
        cairo_runner.initialize_segments(None);

        cairo_runner.initialize_main_entrypoint().unwrap();
        cairo_runner.initialize_vm().unwrap();

        // Full takes 10 steps.
        assert_matches!(cairo_runner.run_for_steps(8, &mut hint_processor), Ok(()));
        assert_matches!(
            cairo_runner.run_for_steps(8, &mut hint_processor),
            Err(VirtualMachineError::EndOfProgram(x)) if x == 8 - 2
        );
    }

    #[test]
    #[cfg_attr(target_arch = "wasm32", wasm_bindgen_test)]
    fn run_empty() {
        let program = program!();
        let mut cairo_runner = cairo_runner!(&program, LayoutName::all_cairo, false, true);
        assert_matches!(
            cairo_runner.initialize(false),
            Err(RunnerError::MissingMain)
        );
    }

    #[test]
    #[cfg_attr(target_arch = "wasm32", wasm_bindgen_test)]
    /*Program used:
    %builtins range_check

    func check_range{range_check_ptr}(num):
        # Check that 0 <= num < 2**64.
        [range_check_ptr] = num
        assert [range_check_ptr + 1] = 2 ** 64 - 1 - num
        let range_check_ptr = range_check_ptr + 2
        return()
    end

    func main{range_check_ptr}():
        check_range(7)
        return()
    end

    main = 8
    data = [4612671182993129469, 5189976364521848832, 18446744073709551615, 5199546496550207487, 4612389712311386111, 5198983563776393216, 2, 2345108766317314046, 5191102247248822272, 5189976364521848832, 7, 1226245742482522112, 3618502788666131213697322783095070105623107215331596699973092056135872020470, 2345108766317314046]
    */
    fn run_until_steps() {
        let program = program!(
            builtins = vec![BuiltinName::range_check],
            data = vec_data!(
                (4612671182993129469_i64),
                (5189976364521848832_i64),
                (18446744073709551615_i128),
                (5199546496550207487_i64),
                (4612389712311386111_i64),
                (5198983563776393216_i64),
                (2),
                (2345108766317314046_i64),
                (5191102247248822272_i64),
                (5189976364521848832_i64),
                (7),
                (1226245742482522112_i64),
                ((
                    "3618502788666131213697322783095070105623107215331596699973092056135872020470",
                    10
                )),
                (2345108766317314046_i64)
            ),
            main = Some(8),
        );

        let mut hint_processor = BuiltinHintProcessor::new_empty();
        let mut cairo_runner = cairo_runner!(program, LayoutName::all_cairo, false, true);
        cairo_runner.initialize_builtins(false).unwrap();
        cairo_runner.initialize_segments(None);

        cairo_runner.initialize_main_entrypoint().unwrap();
        cairo_runner.initialize_vm().unwrap();

        // Full takes 10 steps.
        assert_matches!(cairo_runner.run_until_steps(8, &mut hint_processor), Ok(()));
        assert_matches!(
            cairo_runner.run_until_steps(10, &mut hint_processor),
            Ok(())
        );
        assert_matches!(
            cairo_runner.run_until_steps(11, &mut hint_processor),
            Err(VirtualMachineError::EndOfProgram(1))
        );
    }

    #[test]
    #[cfg_attr(target_arch = "wasm32", wasm_bindgen_test)]
    /*Program used:
    %builtins range_check

    func check_range{range_check_ptr}(num):
        # Check that 0 <= num < 2**64.
        [range_check_ptr] = num
        assert [range_check_ptr + 1] = 2 ** 64 - 1 - num
        let range_check_ptr = range_check_ptr + 2
        return()
    end

    func main{range_check_ptr}():
        check_range(7)
        return()
    end

    main = 8
    data = [4612671182993129469, 5189976364521848832, 18446744073709551615, 5199546496550207487, 4612389712311386111, 5198983563776393216, 2, 2345108766317314046, 5191102247248822272, 5189976364521848832, 7, 1226245742482522112, 3618502788666131213697322783095070105623107215331596699973092056135872020470, 2345108766317314046]
    */
    /// Verify that run_until_next_power_2() executes steps until the current
    /// step reaches a power of two, or an error occurs.
    fn run_until_next_power_of_2() {
        let program = program!(
            builtins = vec![BuiltinName::range_check],
            data = vec_data!(
                (4612671182993129469_i64),
                (5189976364521848832_i64),
                (18446744073709551615_i128),
                (5199546496550207487_i64),
                (4612389712311386111_i64),
                (5198983563776393216_i64),
                (2),
                (2345108766317314046_i64),
                (5191102247248822272_i64),
                (5189976364521848832_i64),
                (7),
                (1226245742482522112_i64),
                ((
                    "3618502788666131213697322783095070105623107215331596699973092056135872020470",
                    10
                )),
                (2345108766317314046_i64)
            ),
            main = Some(8),
        );

        let mut hint_processor = BuiltinHintProcessor::new_empty();
        let mut cairo_runner = cairo_runner!(program, LayoutName::all_cairo, false, true);
        cairo_runner.initialize_builtins(false).unwrap();
        cairo_runner.initialize_segments(None);

        cairo_runner.initialize_main_entrypoint().unwrap();
        cairo_runner.initialize_vm().unwrap();

        // Full takes 10 steps.
        assert_matches!(cairo_runner.run_for_steps(1, &mut hint_processor), Ok(()));
        assert_matches!(
            cairo_runner.run_until_next_power_of_2(&mut hint_processor),
            Ok(())
        );
        assert_eq!(cairo_runner.vm.current_step, 1);

        assert_matches!(cairo_runner.run_for_steps(1, &mut hint_processor), Ok(()));
        assert_matches!(
            cairo_runner.run_until_next_power_of_2(&mut hint_processor),
            Ok(())
        );
        assert_eq!(cairo_runner.vm.current_step, 2);

        assert_matches!(cairo_runner.run_for_steps(1, &mut hint_processor), Ok(()));
        assert_matches!(
            cairo_runner.run_until_next_power_of_2(&mut hint_processor),
            Ok(())
        );
        assert_eq!(cairo_runner.vm.current_step, 4);

        assert_matches!(cairo_runner.run_for_steps(1, &mut hint_processor), Ok(()));
        assert_matches!(
            cairo_runner.run_until_next_power_of_2(&mut hint_processor),
            Ok(())
        );
        assert_eq!(cairo_runner.vm.current_step, 8);

        assert_matches!(cairo_runner.run_for_steps(1, &mut hint_processor), Ok(()));
        assert_matches!(
            cairo_runner.run_until_next_power_of_2(&mut hint_processor),
            Err(VirtualMachineError::EndOfProgram(6))
        );
        assert_eq!(cairo_runner.vm.current_step, 10);
    }

    #[test]
    #[cfg_attr(target_arch = "wasm32", wasm_bindgen_test)]
    fn get_constants() {
        let program_constants = HashMap::from([
            ("MAX".to_string(), Felt252::from(300)),
            ("MIN".to_string(), Felt252::from(20)),
        ]);
        let program = program!(constants = program_constants.clone(),);
        let cairo_runner = cairo_runner!(program);
        assert_eq!(cairo_runner.get_constants(), &program_constants);
    }

    #[test]
    #[cfg_attr(target_arch = "wasm32", wasm_bindgen_test)]
    fn get_memory_holes_missing_segment_used_sizes() {
        let program = program!();

        let mut cairo_runner = cairo_runner!(program);
        // Add element into memory and mark it as accessed so that get_memory_holes tries to access a segment size
        cairo_runner.vm.segments.memory = memory![((0, 0), 9)];
        cairo_runner
            .vm
            .segments
            .memory
            .mark_as_accessed((0, 0).into());

        cairo_runner.vm.builtin_runners = Vec::new();
        assert_eq!(
            cairo_runner.get_memory_holes(),
            Err(MemoryError::MissingSegmentUsedSizes),
        );
    }

    #[test]
    #[cfg_attr(target_arch = "wasm32", wasm_bindgen_test)]
    fn get_memory_holes_empty() {
        let program = program!();

        let mut cairo_runner = cairo_runner!(program);

        cairo_runner.vm.builtin_runners = Vec::new();
        cairo_runner.vm.segments.segment_used_sizes = Some(Vec::new());
        assert_eq!(cairo_runner.get_memory_holes(), Ok(0));
    }

    #[test]
    #[cfg_attr(target_arch = "wasm32", wasm_bindgen_test)]
    fn get_memory_holes_empty_builtins() {
        let program = program!();

        let mut cairo_runner = cairo_runner!(program);
        cairo_runner.vm.segments.memory = memory![((0, 0), 0), ((0, 2), 0)];
        cairo_runner
            .vm
            .segments
            .memory
            .mark_as_accessed((0, 0).into());
        cairo_runner
            .vm
            .segments
            .memory
            .mark_as_accessed((0, 2).into());
        cairo_runner.vm.builtin_runners = Vec::new();
        cairo_runner.vm.segments.segment_used_sizes = Some(vec![4]);
        assert_eq!(cairo_runner.get_memory_holes(), Ok(2));
    }

    #[test]
    #[cfg_attr(target_arch = "wasm32", wasm_bindgen_test)]
    fn get_memory_holes_empty_accesses() {
        let program = program!();

        let mut cairo_runner = cairo_runner!(program);

        cairo_runner.vm.builtin_runners = vec![{
            let mut builtin_runner: BuiltinRunner = OutputBuiltinRunner::new(true).into();
            builtin_runner.initialize_segments(&mut cairo_runner.vm.segments);

            builtin_runner
        }];
        cairo_runner.vm.segments.segment_used_sizes = Some(vec![4]);
        assert_eq!(cairo_runner.get_memory_holes(), Ok(0));
    }

    #[test]
    #[cfg_attr(target_arch = "wasm32", wasm_bindgen_test)]
    fn get_memory_holes() {
        let program = program!();

        let mut cairo_runner = cairo_runner!(program);
        cairo_runner.vm.segments.memory = memory![((1, 0), 0), ((1, 2), 2)];
        cairo_runner
            .vm
            .segments
            .memory
            .mark_as_accessed((1, 0).into());
        cairo_runner
            .vm
            .segments
            .memory
            .mark_as_accessed((1, 2).into());
        cairo_runner.vm.builtin_runners = vec![{
            let mut builtin_runner: BuiltinRunner = OutputBuiltinRunner::new(true).into();
            builtin_runner.initialize_segments(&mut cairo_runner.vm.segments);

            builtin_runner
        }];
        cairo_runner.vm.segments.segment_used_sizes = Some(vec![4, 4]);
        assert_eq!(cairo_runner.get_memory_holes(), Ok(2));
    }

    /// Test that check_diluted_check_usage() works without a diluted pool
    /// instance.
    #[test]
    #[cfg_attr(target_arch = "wasm32", wasm_bindgen_test)]
    fn check_diluted_check_usage_without_pool_instance() {
        let program = program!();

        let mut cairo_runner = cairo_runner!(program);

        cairo_runner.layout.diluted_pool_instance_def = None;
        assert_matches!(cairo_runner.check_diluted_check_usage(), Ok(()));
    }

    /// Test that check_diluted_check_usage() works without builtin runners.
    #[test]
    #[cfg_attr(target_arch = "wasm32", wasm_bindgen_test)]
    fn check_diluted_check_usage_without_builtin_runners() {
        let program = program!();

        let mut cairo_runner = cairo_runner!(program);

        cairo_runner.vm.current_step = 10000;
        cairo_runner.vm.builtin_runners = vec![];
        assert_matches!(cairo_runner.check_diluted_check_usage(), Ok(()));
    }

    /// Test that check_diluted_check_usage() fails when there aren't enough
    /// allocated units.
    #[test]
    #[cfg_attr(target_arch = "wasm32", wasm_bindgen_test)]
    fn check_diluted_check_usage_insufficient_allocated_cells() {
        let program = program!();

        let mut cairo_runner = cairo_runner!(program);

        cairo_runner.vm.current_step = 100;
        cairo_runner.vm.builtin_runners = vec![];
        assert_matches!(
            cairo_runner.check_diluted_check_usage(),
            Err(VirtualMachineError::Memory(
                MemoryError::InsufficientAllocatedCells(_)
            ))
        );
    }

    /// Test that check_diluted_check_usage() succeeds when all the conditions
    /// are met.
    #[test]
    #[cfg_attr(target_arch = "wasm32", wasm_bindgen_test)]
    fn check_diluted_check_usage() {
        let program = program!();

        let mut cairo_runner = cairo_runner!(program);

        cairo_runner.vm.current_step = 8192;
        cairo_runner.vm.builtin_runners = vec![BitwiseBuiltinRunner::new(Some(256), true).into()];
        assert_matches!(cairo_runner.check_diluted_check_usage(), Ok(()));
    }

    #[test]
    #[cfg_attr(target_arch = "wasm32", wasm_bindgen_test)]
    fn end_run_run_already_finished() {
        let program = program!();

        let mut hint_processor = BuiltinHintProcessor::new_empty();
        let mut cairo_runner = cairo_runner!(program);

        cairo_runner.run_ended = true;
        assert_matches!(
            cairo_runner.end_run(true, false, &mut hint_processor),
            Err(VirtualMachineError::RunnerError(
                RunnerError::EndRunCalledTwice
            ))
        );
    }

    #[test]
    #[cfg_attr(target_arch = "wasm32", wasm_bindgen_test)]
    fn end_run() {
        let program = program!();

        let mut hint_processor = BuiltinHintProcessor::new_empty();
        let mut cairo_runner = cairo_runner!(program);

        assert_matches!(
            cairo_runner.end_run(true, false, &mut hint_processor),
            Ok(())
        );

        cairo_runner.run_ended = false;
        cairo_runner.relocated_memory.clear();
        assert_matches!(
            cairo_runner.end_run(true, true, &mut hint_processor),
            Ok(())
        );
        assert!(!cairo_runner.run_ended);
    }

    #[test]
    #[cfg_attr(target_arch = "wasm32", wasm_bindgen_test)]
    fn end_run_proof_mode_insufficient_allocated_cells() {
        let program = Program::from_bytes(
            include_bytes!("../../../../cairo_programs/proof_programs/fibonacci.json"),
            Some("main"),
        )
        .unwrap();

        let mut hint_processor = BuiltinHintProcessor::new_empty();
        let mut cairo_runner = cairo_runner!(program, LayoutName::all_cairo, true, true);

        let end = cairo_runner.initialize(false).unwrap();
        cairo_runner
            .run_until_pc(end, &mut hint_processor)
            .expect("Call to `CairoRunner::run_until_pc()` failed.");
        assert_matches!(
            cairo_runner.end_run(false, false, &mut hint_processor),
            Ok(())
        );
    }

    #[test]
    #[cfg_attr(target_arch = "wasm32", wasm_bindgen_test)]
    fn get_builtin_segments_info_empty() {
        let program = program!();

        let cairo_runner = cairo_runner!(program);

        assert_eq!(cairo_runner.get_builtin_segments_info(), Ok(Vec::new()),);
    }

    #[test]
    #[cfg_attr(target_arch = "wasm32", wasm_bindgen_test)]
    fn get_builtin_segments_info_base_not_finished() {
        let program = program!();

        let mut cairo_runner = cairo_runner!(program);

        cairo_runner.vm.builtin_runners =
            vec![BuiltinRunner::Output(OutputBuiltinRunner::new(true))];
        assert_eq!(
            cairo_runner.get_builtin_segments_info(),
            Err(RunnerError::NoStopPointer(Box::new(BuiltinName::output))),
        );
    }

    #[test]
    #[cfg_attr(target_arch = "wasm32", wasm_bindgen_test)]
    fn get_execution_resources_trace_not_enabled() {
        let program = program!();

        let mut cairo_runner = cairo_runner!(program);

        cairo_runner.vm.segments.segment_used_sizes = Some(vec![4]);
        cairo_runner.vm.current_step = 10;
        assert_eq!(
            cairo_runner.get_execution_resources(),
            Ok(ExecutionResources {
                n_steps: 10,
                n_memory_holes: 0,
                builtin_instance_counter: HashMap::new(),
            }),
        );
    }

    #[test]
    #[cfg_attr(target_arch = "wasm32", wasm_bindgen_test)]
    fn get_execution_resources_run_program() {
        let program_data = include_bytes!("../../../../cairo_programs/fibonacci.json");
        let cairo_run_config = CairoRunConfig {
            entrypoint: "main",
            trace_enabled: true,
            relocate_mem: false,
            layout: LayoutName::all_cairo,
            proof_mode: false,
            secure_run: Some(false),
            ..Default::default()
        };
        let mut hint_executor = BuiltinHintProcessor::new_empty();
        let runner = cairo_run(program_data, &cairo_run_config, &mut hint_executor).unwrap();
        assert_eq!(runner.get_execution_resources().unwrap().n_steps, 80);
    }

    #[test]
    #[cfg_attr(target_arch = "wasm32", wasm_bindgen_test)]
    fn get_execution_resources_run_program_no_trace() {
        let program_data = include_bytes!("../../../../cairo_programs/fibonacci.json");
        let cairo_run_config = CairoRunConfig {
            entrypoint: "main",
            trace_enabled: false,
            relocate_mem: false,
            layout: LayoutName::all_cairo,
            proof_mode: false,
            secure_run: Some(false),
            ..Default::default()
        };
        let mut hint_executor = BuiltinHintProcessor::new_empty();
        let runner = cairo_run(program_data, &cairo_run_config, &mut hint_executor).unwrap();
        assert_eq!(runner.get_execution_resources().unwrap().n_steps, 80);
    }

    #[test]
    #[cfg_attr(target_arch = "wasm32", wasm_bindgen_test)]
    fn get_execution_resources_empty_builtins() {
        let program = program!();

        let mut cairo_runner = cairo_runner!(program);

        cairo_runner.vm.current_step = 10;
        cairo_runner.vm.segments.segment_used_sizes = Some(vec![4]);
        assert_eq!(
            cairo_runner.get_execution_resources(),
            Ok(ExecutionResources {
                n_steps: 10,
                n_memory_holes: 0,
                builtin_instance_counter: HashMap::new(),
            }),
        );
    }

    #[test]
    #[cfg_attr(target_arch = "wasm32", wasm_bindgen_test)]
    fn get_execution_resources() {
        let program = program!();

        let mut cairo_runner = cairo_runner!(program);

        cairo_runner.vm.current_step = 10;
        cairo_runner.vm.segments.segment_used_sizes = Some(vec![4]);
        cairo_runner.vm.builtin_runners = vec![{
            let mut builtin = OutputBuiltinRunner::new(true);
            builtin.initialize_segments(&mut cairo_runner.vm.segments);

            BuiltinRunner::Output(builtin)
        }];
        assert_eq!(
            cairo_runner.get_execution_resources(),
            Ok(ExecutionResources {
                n_steps: 10,
                n_memory_holes: 0,
                builtin_instance_counter: HashMap::from([(BuiltinName::output, 4)]),
            }),
        );
    }

    #[test]
    #[cfg_attr(target_arch = "wasm32", wasm_bindgen_test)]
    fn finalize_segments_run_not_ended() {
        let program = program!();
        let mut cairo_runner = cairo_runner!(program);
        assert_eq!(
            cairo_runner.finalize_segments(),
            Err(RunnerError::FinalizeNoEndRun)
        )
    }

    #[test]
    #[cfg_attr(target_arch = "wasm32", wasm_bindgen_test)]
    fn finalize_segments_run_ended_empty_no_prog_base() {
        let program = program!();
        let mut cairo_runner = cairo_runner!(program);
        cairo_runner.execution_base = Some(Relocatable::from((1, 0)));
        cairo_runner.run_ended = true;
        assert_eq!(
            cairo_runner.finalize_segments(),
            Err(RunnerError::NoProgBase)
        )
    }

    #[test]
    #[cfg_attr(target_arch = "wasm32", wasm_bindgen_test)]
    fn finalize_segments_run_ended_empty_no_exec_base() {
        let program = program!();
        let mut cairo_runner = cairo_runner!(program);
        cairo_runner.runner_mode = RunnerMode::ProofModeCanonical;
        cairo_runner.program_base = Some(Relocatable::from((0, 0)));
        cairo_runner.run_ended = true;
        assert_eq!(
            cairo_runner.finalize_segments(),
            Err(RunnerError::NoExecBase)
        )
    }

    #[test]
    #[cfg_attr(target_arch = "wasm32", wasm_bindgen_test)]
    fn finalize_segments_run_ended_empty_noproof_mode() {
        let program = program!();
        let mut cairo_runner = cairo_runner!(program);
        cairo_runner.program_base = Some(Relocatable::from((0, 0)));
        cairo_runner.execution_base = Some(Relocatable::from((1, 0)));
        cairo_runner.run_ended = true;
        assert_eq!(
            cairo_runner.finalize_segments(),
            Err(RunnerError::FinalizeSegmentsNoProofMode)
        )
    }

    #[test]
    #[cfg_attr(target_arch = "wasm32", wasm_bindgen_test)]
    fn finalize_segments_run_ended_emptyproof_mode() {
        let program = program!();
        let mut cairo_runner = cairo_runner!(program, LayoutName::plain, true);
        cairo_runner.program_base = Some(Relocatable::from((0, 0)));
        cairo_runner.execution_base = Some(Relocatable::from((1, 0)));
        cairo_runner.run_ended = true;
        assert_eq!(cairo_runner.finalize_segments(), Ok(()));
        assert!(cairo_runner.segments_finalized);
        assert!(cairo_runner.execution_public_memory.unwrap().is_empty())
    }

    #[test]
    #[cfg_attr(target_arch = "wasm32", wasm_bindgen_test)]
    fn finalize_segments_run_ended_not_emptyproof_mode_empty_execution_public_memory() {
        let mut program = program!();
        Arc::get_mut(&mut program.shared_program_data).unwrap().data =
            vec_data![(1), (2), (3), (4), (5), (6), (7), (8)];
        //Program data len = 8
        let mut cairo_runner = cairo_runner!(program, LayoutName::plain, true);
        cairo_runner.program_base = Some(Relocatable::from((0, 0)));
        cairo_runner.execution_base = Some(Relocatable::from((1, 0)));
        cairo_runner.run_ended = true;
        assert_eq!(cairo_runner.finalize_segments(), Ok(()));
        assert!(cairo_runner.segments_finalized);
        //Check values written by first call to segments.finalize()
        assert_eq!(
            cairo_runner.vm.segments.segment_sizes.get(&0),
            Some(&8_usize)
        );
        assert_eq!(
            cairo_runner.vm.segments.public_memory_offsets.get(&0),
            Some(&vec![
                (0_usize, 0_usize),
                (1_usize, 0_usize),
                (2_usize, 0_usize),
                (3_usize, 0_usize),
                (4_usize, 0_usize),
                (5_usize, 0_usize),
                (6_usize, 0_usize),
                (7_usize, 0_usize)
            ])
        );
        //Check values written by second call to segments.finalize()
        assert_eq!(cairo_runner.vm.segments.segment_sizes.get(&1), None);
        assert_eq!(
            cairo_runner.vm.segments.public_memory_offsets.get(&1),
            Some(&vec![])
        );
    }

    #[test]
    #[cfg_attr(target_arch = "wasm32", wasm_bindgen_test)]
    fn finalize_segments_run_ended_not_emptyproof_mode_with_execution_public_memory() {
        let mut program = program!();
        Arc::get_mut(&mut program.shared_program_data).unwrap().data =
            vec_data![(1), (2), (3), (4)];
        //Program data len = 4
        let mut cairo_runner = cairo_runner!(program, LayoutName::plain, true);
        cairo_runner.program_base = Some(Relocatable::from((0, 0)));
        cairo_runner.execution_base = Some(Relocatable::from((1, 1)));
        cairo_runner.execution_public_memory = Some(vec![1_usize, 3_usize, 5_usize, 4_usize]);
        cairo_runner.run_ended = true;
        assert_eq!(cairo_runner.finalize_segments(), Ok(()));
        assert!(cairo_runner.segments_finalized);
        //Check values written by first call to segments.finalize()
        assert_eq!(
            cairo_runner.vm.segments.segment_sizes.get(&0),
            Some(&4_usize)
        );
        assert_eq!(
            cairo_runner.vm.segments.public_memory_offsets.get(&0),
            Some(&vec![
                (0_usize, 0_usize),
                (1_usize, 0_usize),
                (2_usize, 0_usize),
                (3_usize, 0_usize)
            ])
        );
        //Check values written by second call to segments.finalize()
        assert_eq!(cairo_runner.vm.segments.segment_sizes.get(&1), None);
        assert_eq!(
            cairo_runner.vm.segments.public_memory_offsets.get(&1),
            Some(&vec![
                (2_usize, 0_usize),
                (4_usize, 0_usize),
                (6_usize, 0_usize),
                (5_usize, 0_usize)
            ])
        );
    }

    /// Test that get_perm_range_check_limits() works correctly when there are
    /// no builtins.
    #[test]
    #[cfg_attr(target_arch = "wasm32", wasm_bindgen_test)]
    fn get_perm_range_check_limits_no_builtins() {
        let program = program!();
        let mut hint_processor = BuiltinHintProcessor::new(HashMap::new(), RunResources::default());

        let mut cairo_runner = cairo_runner!(program);

        cairo_runner.vm.segments.memory.data = vec![
            vec![
                MemoryCell::new(Felt252::from(0x8000_8023_8012u64).into()),
                MemoryCell::new(Felt252::from(0xBFFF_8000_0620u64).into()),
                MemoryCell::new(Felt252::from(0x8FFF_8000_0750u64).into()),
            ],
            vec![MemoryCell::new((0isize, 0usize).into()); 128 * 1024],
        ];

        cairo_runner.run_for_steps(1, &mut hint_processor).unwrap();

        assert_matches!(
            cairo_runner.get_perm_range_check_limits(),
            Some((32768, 32803))
        );
    }

    /// Test that get_perm_range_check_limits() works correctly when there are
    /// builtins.
    #[test]
    #[cfg_attr(target_arch = "wasm32", wasm_bindgen_test)]
    fn get_perm_range_check_limits() {
        let program = program!();

        let mut cairo_runner = cairo_runner!(program);

        cairo_runner.vm.segments.memory.data = vec![vec![MemoryCell::new(mayberelocatable!(
            0x80FF_8000_0530u64
        ))]];
        cairo_runner.vm.builtin_runners =
            vec![RangeCheckBuiltinRunner::<RC_N_PARTS_STANDARD>::new(Some(12), true).into()];

        assert_matches!(cairo_runner.get_perm_range_check_limits(), Some((0, 33023)));
    }

    /// Test that check_range_check_usage() returns successfully when trace is
    /// not enabled.
    #[test]
    #[cfg_attr(target_arch = "wasm32", wasm_bindgen_test)]
    fn check_range_check_usage_perm_range_limits_none() {
        let program = program!();

        let mut cairo_runner = cairo_runner!(program);
        cairo_runner.vm.trace = Some(vec![]);

        assert_matches!(cairo_runner.check_range_check_usage(), Ok(()));
    }

    /// Test that check_range_check_usage() returns successfully when all the
    /// conditions are met.
    #[test]
    #[cfg_attr(target_arch = "wasm32", wasm_bindgen_test)]
    fn check_range_check_usage_without_builtins() {
        let program = program!();

        let mut cairo_runner = cairo_runner!(program, LayoutName::plain);
        cairo_runner.vm.builtin_runners = vec![];
        cairo_runner.vm.current_step = 10000;
        cairo_runner.vm.segments.memory.data = vec![vec![MemoryCell::new(mayberelocatable!(
            0x80FF_8000_0530u64
        ))]];
        cairo_runner.vm.trace = Some(vec![TraceEntry {
            pc: (0, 0).into(),
            ap: 0,
            fp: 0,
        }]);

        assert_matches!(cairo_runner.check_range_check_usage(), Ok(()));
    }

    /// Test that check_range_check_usage() returns an error if there are
    /// insufficient allocated cells.
    #[test]
    #[cfg_attr(target_arch = "wasm32", wasm_bindgen_test)]
    fn check_range_check_usage_insufficient_allocated_cells() {
        let program = program!();

        let mut cairo_runner = cairo_runner!(program);
        cairo_runner.vm.builtin_runners =
            vec![RangeCheckBuiltinRunner::<RC_N_PARTS_STANDARD>::new(Some(8), true).into()];
        cairo_runner.vm.segments.memory.data = vec![vec![MemoryCell::new(mayberelocatable!(
            0x80FF_8000_0530u64
        ))]];
        cairo_runner.vm.trace = Some(vec![TraceEntry {
            pc: (0, 0).into(),
            ap: 0,
            fp: 0,
        }]);
        cairo_runner.vm.segments.compute_effective_sizes();

        assert_matches!(
            cairo_runner.check_range_check_usage(),
            Err(VirtualMachineError::Memory(
                MemoryError::InsufficientAllocatedCells(_)
            ))
        );
    }

    #[test]
    #[cfg_attr(target_arch = "wasm32", wasm_bindgen_test)]
    fn get_initial_fp_is_none_without_initialization() {
        let program = program!();

        let runner = cairo_runner!(program);

        assert_eq!(None, runner.get_initial_fp());
    }

    #[test]
    #[cfg_attr(target_arch = "wasm32", wasm_bindgen_test)]
    fn get_initial_fp_can_be_obtained() {
        let program = program![BuiltinName::output];
        let mut cairo_runner = cairo_runner!(program);
        for _ in 0..2 {
            cairo_runner.vm.segments.add();
        }
        cairo_runner.program_base = Some(relocatable!(0, 0));
        cairo_runner.execution_base = Some(relocatable!(1, 0));
        let return_fp = Felt252::from(9_i32).into();
        cairo_runner
            .initialize_function_entrypoint(0, vec![], return_fp)
            .unwrap();
        assert_eq!(Some(relocatable!(1, 2)), cairo_runner.get_initial_fp());
    }

    #[test]
    #[cfg_attr(target_arch = "wasm32", wasm_bindgen_test)]
    fn check_used_cells_valid_case() {
        let program = program![BuiltinName::range_check, BuiltinName::output];
        let mut cairo_runner = cairo_runner!(program);
        cairo_runner.vm.segments.segment_used_sizes = Some(vec![4]);
        cairo_runner.vm.trace = Some(vec![]);
        cairo_runner.layout.diluted_pool_instance_def = None;

        assert_matches!(cairo_runner.check_used_cells(), Ok(()));
    }

    #[test]
    #[cfg_attr(target_arch = "wasm32", wasm_bindgen_test)]
    fn check_used_cells_get_used_cells_and_allocated_size_error() {
        let program = program!();

        let mut cairo_runner = cairo_runner!(program);
        cairo_runner.vm.builtin_runners =
            vec![RangeCheckBuiltinRunner::<RC_N_PARTS_STANDARD>::new(Some(8), true).into()];
        cairo_runner.vm.segments.memory.data = vec![vec![MemoryCell::new(mayberelocatable!(
            0x80FF_8000_0530u64
        ))]];
        cairo_runner.vm.trace = Some(vec![TraceEntry {
            pc: (0, 0).into(),
            ap: 0,
            fp: 0,
        }]);
        cairo_runner.vm.segments.compute_effective_sizes();
        assert_matches!(
            cairo_runner.check_used_cells(),
            Err(VirtualMachineError::Memory(
                MemoryError::InsufficientAllocatedCells(_)
            ))
        );
    }

    #[test]
    #[cfg_attr(target_arch = "wasm32", wasm_bindgen_test)]
    fn check_used_cells_check_memory_usage_error() {
        let program = program!();

        let mut cairo_runner = cairo_runner!(program);
        cairo_runner
            .vm
            .segments
            .memory
            .mark_as_accessed((1, 0).into());
        cairo_runner
            .vm
            .segments
            .memory
            .mark_as_accessed((1, 3).into());
        cairo_runner.vm.builtin_runners = vec![{
            let mut builtin_runner: BuiltinRunner = OutputBuiltinRunner::new(true).into();
            builtin_runner.initialize_segments(&mut cairo_runner.vm.segments);

            builtin_runner
        }];
        cairo_runner.vm.segments.segment_used_sizes = Some(vec![4, 12]);
        cairo_runner.vm.trace = Some(vec![]);

        assert_matches!(
            cairo_runner.check_used_cells(),
            Err(VirtualMachineError::Memory(
                MemoryError::InsufficientAllocatedCells(_)
            ))
        );
    }

    #[test]
    #[cfg_attr(target_arch = "wasm32", wasm_bindgen_test)]
    fn check_used_cells_check_diluted_check_usage_error() {
        let program = program![BuiltinName::range_check, BuiltinName::output];
        let mut cairo_runner = cairo_runner!(program);
        cairo_runner.vm.segments.segment_used_sizes = Some(vec![4]);
        cairo_runner.vm.trace = Some(vec![]);

        assert_matches!(
            cairo_runner.check_used_cells(),
            Err(VirtualMachineError::Memory(
                MemoryError::InsufficientAllocatedCells(_)
            ))
        );
    }

    #[test]
    #[cfg_attr(target_arch = "wasm32", wasm_bindgen_test)]
    fn initialize_all_builtins() {
        let program = program!();

        let mut cairo_runner = cairo_runner!(program);

        cairo_runner
            .initialize_all_builtins(false)
            .expect("Builtin initialization failed.");

        let given_output = cairo_runner.vm.get_builtin_runners();

        assert_eq!(given_output[0].name(), BuiltinName::pedersen);
        assert_eq!(given_output[1].name(), BuiltinName::range_check);
        assert_eq!(given_output[2].name(), BuiltinName::output);
        assert_eq!(given_output[3].name(), BuiltinName::ecdsa);
        assert_eq!(given_output[4].name(), BuiltinName::bitwise);
        assert_eq!(given_output[5].name(), BuiltinName::ec_op);
        assert_eq!(given_output[6].name(), BuiltinName::keccak);
        assert_eq!(given_output[7].name(), BuiltinName::poseidon);
    }

    #[test]
    #[cfg_attr(target_arch = "wasm32", wasm_bindgen_test)]
    fn initialize_all_builtins_maintain_program_order() {
        let program = program![
            BuiltinName::pedersen,
            BuiltinName::range_check,
            BuiltinName::ecdsa
        ];

        let mut cairo_runner = cairo_runner!(program);

        cairo_runner
            .initialize_all_builtins(false)
            .expect("Builtin initialization failed.");

        let given_output = cairo_runner.vm.get_builtin_runners();

        assert_eq!(given_output[0].name(), BuiltinName::pedersen);
        assert_eq!(given_output[1].name(), BuiltinName::range_check);
        assert_eq!(given_output[2].name(), BuiltinName::ecdsa);
        assert_eq!(given_output[3].name(), BuiltinName::output);
        assert_eq!(given_output[4].name(), BuiltinName::bitwise);
        assert_eq!(given_output[5].name(), BuiltinName::ec_op);
        assert_eq!(given_output[6].name(), BuiltinName::keccak);
        assert_eq!(given_output[7].name(), BuiltinName::poseidon);
    }

    #[test]
    #[cfg_attr(target_arch = "wasm32", wasm_bindgen_test)]
    fn initialize_all_builtins_maintain_program_order_add_segment_arena() {
        let program = program![
            BuiltinName::pedersen,
            BuiltinName::range_check,
            BuiltinName::ecdsa,
            BuiltinName::segment_arena
        ];

        let mut cairo_runner = cairo_runner!(program);

        cairo_runner
            .initialize_all_builtins(true)
            .expect("Builtin initialization failed.");

        let given_output = cairo_runner.vm.get_builtin_runners();

        assert_eq!(given_output[0].name(), BuiltinName::pedersen);
        assert_eq!(given_output[1].name(), BuiltinName::range_check);
        assert_eq!(given_output[2].name(), BuiltinName::ecdsa);
        assert_eq!(given_output[3].name(), BuiltinName::segment_arena);
        assert_eq!(given_output[4].name(), BuiltinName::output);
        assert_eq!(given_output[5].name(), BuiltinName::bitwise);
        assert_eq!(given_output[6].name(), BuiltinName::ec_op);
        assert_eq!(given_output[7].name(), BuiltinName::keccak);
    }

    #[test]
    #[cfg_attr(target_arch = "wasm32", wasm_bindgen_test)]
    fn initialize_function_runner() {
        let program = program!();

        let mut cairo_runner = cairo_runner!(program);

        cairo_runner
            .initialize_function_runner()
            .expect("initialize_function_runner failed.");

        let builtin_runners = cairo_runner.vm.get_builtin_runners();

        assert_eq!(builtin_runners[0].name(), BuiltinName::pedersen);
        assert_eq!(builtin_runners[1].name(), BuiltinName::range_check);
        assert_eq!(builtin_runners[2].name(), BuiltinName::output);
        assert_eq!(builtin_runners[3].name(), BuiltinName::ecdsa);
        assert_eq!(builtin_runners[4].name(), BuiltinName::bitwise);
        assert_eq!(builtin_runners[5].name(), BuiltinName::ec_op);
        assert_eq!(builtin_runners[6].name(), BuiltinName::keccak);
        assert_eq!(builtin_runners[7].name(), BuiltinName::poseidon);

        assert_eq!(
            cairo_runner.program_base,
            Some(Relocatable {
                segment_index: 0,
                offset: 0,
            })
        );
        assert_eq!(
            cairo_runner.execution_base,
            Some(Relocatable {
                segment_index: 1,
                offset: 0,
            })
        );
        assert_eq!(cairo_runner.vm.segments.num_segments(), 10);
    }

    #[test]
    #[cfg_attr(target_arch = "wasm32", wasm_bindgen_test)]
    fn initialize_function_runner_add_segment_arena_builtin() {
        let program = program!();

        let mut cairo_runner = cairo_runner!(program);

        cairo_runner
            .initialize_function_runner_cairo_1(&[BuiltinName::segment_arena])
            .expect("initialize_function_runner failed.");

        let builtin_runners = cairo_runner.vm.get_builtin_runners();

        assert_eq!(builtin_runners[0].name(), BuiltinName::segment_arena);
        assert_eq!(builtin_runners[1].name(), BuiltinName::pedersen);
        assert_eq!(builtin_runners[2].name(), BuiltinName::range_check);
        assert_eq!(builtin_runners[3].name(), BuiltinName::output);
        assert_eq!(builtin_runners[4].name(), BuiltinName::ecdsa);
        assert_eq!(builtin_runners[5].name(), BuiltinName::bitwise);
        assert_eq!(builtin_runners[6].name(), BuiltinName::ec_op);
        assert_eq!(builtin_runners[7].name(), BuiltinName::keccak);
        assert_eq!(builtin_runners[8].name(), BuiltinName::poseidon);

        assert_eq!(
            cairo_runner.program_base,
            Some(Relocatable {
                segment_index: 0,
                offset: 0,
            })
        );
        assert_eq!(
            cairo_runner.execution_base,
            Some(Relocatable {
                segment_index: 1,
                offset: 0,
            })
        );
        assert_eq!(cairo_runner.vm.segments.num_segments(), 12);
    }

    #[test]
    #[cfg_attr(target_arch = "wasm32", wasm_bindgen_test)]
    fn initialize_segments_incorrect_layout_plain_one_builtin() {
        let program = program![BuiltinName::output];
        let mut cairo_runner = cairo_runner!(program, LayoutName::plain);
        assert_eq!(
            cairo_runner.initialize_builtins(false),
            Err(RunnerError::NoBuiltinForInstance(Box::new((
                HashSet::from([BuiltinName::output]),
                LayoutName::plain
            ))))
        );
    }

    #[test]
    #[cfg_attr(target_arch = "wasm32", wasm_bindgen_test)]
    fn initialize_segments_incorrect_layout_plain_two_builtins() {
        let program = program![BuiltinName::output, BuiltinName::pedersen];
        let mut cairo_runner = cairo_runner!(program, LayoutName::plain);
        assert_eq!(
            cairo_runner.initialize_builtins(false),
            Err(RunnerError::NoBuiltinForInstance(Box::new((
                HashSet::from([BuiltinName::output, BuiltinName::pedersen]),
                LayoutName::plain
            ))))
        );
    }

    #[test]
    #[cfg_attr(target_arch = "wasm32", wasm_bindgen_test)]
    fn initialize_segments_incorrect_layout_small_two_builtins() {
        let program = program![BuiltinName::output, BuiltinName::bitwise];
        let mut cairo_runner = cairo_runner!(program, LayoutName::small);
        assert_eq!(
            cairo_runner.initialize_builtins(false),
            Err(RunnerError::NoBuiltinForInstance(Box::new((
                HashSet::from([BuiltinName::bitwise]),
                LayoutName::small,
            ))))
        );
    }
    #[test]
    #[cfg_attr(target_arch = "wasm32", wasm_bindgen_test)]
    fn initialize_main_entrypoint_proof_mode_empty_program() {
        let program = program!(start = Some(0), end = Some(0), main = Some(8),);
        let mut runner = cairo_runner!(program);
        runner.runner_mode = RunnerMode::ProofModeCanonical;
        runner.initialize_segments(None);
        assert_eq!(runner.execution_base, Some(Relocatable::from((1, 0))));
        assert_eq!(runner.program_base, Some(Relocatable::from((0, 0))));
        assert_eq!(
            runner.initialize_main_entrypoint(),
            Ok(Relocatable::from((0, 0)))
        );
        assert_eq!(runner.initial_ap, Some(Relocatable::from((1, 2))));
        assert_eq!(runner.initial_fp, runner.initial_ap);
        assert_eq!(runner.execution_public_memory, Some(vec![0, 1]));
    }

    #[test]
    #[cfg_attr(target_arch = "wasm32", wasm_bindgen_test)]
    fn initialize_main_entrypoint_proof_mode_empty_program_two_builtins() {
        let program = program!(
            start = Some(0),
            end = Some(0),
            main = Some(8),
            builtins = vec![BuiltinName::output, BuiltinName::ec_op],
        );
        let mut runner = cairo_runner!(program);
        runner.runner_mode = RunnerMode::ProofModeCanonical;
        runner.initialize_builtins(false).unwrap();
        runner.initialize_segments(None);
        assert_eq!(runner.execution_base, Some(Relocatable::from((1, 0))));
        assert_eq!(runner.program_base, Some(Relocatable::from((0, 0))));
        assert_eq!(
            runner.initialize_main_entrypoint(),
            Ok(Relocatable::from((0, 0)))
        );
        assert_eq!(runner.initial_ap, Some(Relocatable::from((1, 2))));
        assert_eq!(runner.initial_fp, runner.initial_ap);
        assert_eq!(runner.execution_public_memory, Some(vec![0, 1, 2, 3]));
    }

    #[test]
    #[cfg_attr(target_arch = "wasm32", wasm_bindgen_test)]
    fn can_get_the_runner_program_builtins() {
        let program = program!(
            start = Some(0),
            end = Some(0),
            main = Some(8),
            builtins = vec![BuiltinName::output, BuiltinName::ec_op],
        );
        let runner = cairo_runner!(program);

        assert_eq!(&program.builtins, runner.get_program_builtins());
    }

    #[test]
    #[cfg_attr(target_arch = "wasm32", wasm_bindgen_test)]
    fn set_entrypoint_main_default() {
        let program = program!(
            identifiers = [(
                "__main__.main",
                Identifier {
                    pc: Some(0),
                    type_: None,
                    value: None,
                    full_name: None,
                    members: None,
                    cairo_type: None,
                },
            )]
            .into_iter()
            .map(|(k, v)| (k.to_string(), v))
            .collect(),
        );
        let mut cairo_runner = cairo_runner!(program);

        cairo_runner
            .set_entrypoint(None)
            .expect("Call to `set_entrypoint()` failed.");
        assert_eq!(cairo_runner.entrypoint, Some(0));
    }

    #[test]
    #[cfg_attr(target_arch = "wasm32", wasm_bindgen_test)]
    fn set_entrypoint_main() {
        let program = program!(
            identifiers = [
                (
                    "__main__.main",
                    Identifier {
                        pc: Some(0),
                        type_: None,
                        value: None,
                        full_name: None,
                        members: None,
                        cairo_type: None,
                    },
                ),
                (
                    "__main__.alternate_main",
                    Identifier {
                        pc: Some(1),
                        type_: None,
                        value: None,
                        full_name: None,
                        members: None,
                        cairo_type: None,
                    },
                ),
            ]
            .into_iter()
            .map(|(k, v)| (k.to_string(), v))
            .collect(),
        );
        let mut cairo_runner = cairo_runner!(program);

        cairo_runner
            .set_entrypoint(Some("alternate_main"))
            .expect("Call to `set_entrypoint()` failed.");
        assert_eq!(cairo_runner.entrypoint, Some(1));
    }

    /// Test that set_entrypoint() fails when the entrypoint doesn't exist.
    #[test]
    #[cfg_attr(target_arch = "wasm32", wasm_bindgen_test)]
    fn set_entrypoint_main_non_existent() {
        let program = program!(
            identifiers = [(
                "__main__.main",
                Identifier {
                    pc: Some(0),
                    type_: None,
                    value: None,
                    full_name: None,
                    members: None,
                    cairo_type: None,
                },
            )]
            .into_iter()
            .map(|(k, v)| (k.to_string(), v))
            .collect(),
        );
        let mut cairo_runner = cairo_runner!(program);

        cairo_runner
            .set_entrypoint(Some("nonexistent_main"))
            .expect_err("Call to `set_entrypoint()` succeeded (should've failed).");
        assert_eq!(cairo_runner.entrypoint, None);
    }

    #[test]
    #[cfg_attr(target_arch = "wasm32", wasm_bindgen_test)]
    fn read_return_values_test() {
        let mut program = program!();
        Arc::get_mut(&mut program.shared_program_data).unwrap().data =
            vec_data![(1), (2), (3), (4), (5), (6), (7), (8)];
        //Program data len = 8
        let mut cairo_runner = cairo_runner!(program, LayoutName::plain, true);
        cairo_runner.program_base = Some(Relocatable::from((0, 0)));
        cairo_runner.execution_base = Some(Relocatable::from((1, 0)));
        cairo_runner.run_ended = true;
        cairo_runner.segments_finalized = false;
        //Check values written by first call to segments.finalize()

        assert_eq!(cairo_runner.read_return_values(false), Ok(()));
        assert_eq!(
            cairo_runner
                .execution_public_memory
                .expect("missing execution public memory"),
            Vec::<usize>::new()
        );
    }

    #[test]
    #[cfg_attr(target_arch = "wasm32", wasm_bindgen_test)]
    fn read_return_values_test_with_run_not_ended() {
        let mut program = program!();
        Arc::get_mut(&mut program.shared_program_data).unwrap().data =
            vec_data![(1), (2), (3), (4), (5), (6), (7), (8)];
        //Program data len = 8
        let mut cairo_runner = cairo_runner!(program, LayoutName::plain, true);
        cairo_runner.program_base = Some(Relocatable::from((0, 0)));
        cairo_runner.execution_base = Some(Relocatable::from((1, 0)));
        cairo_runner.run_ended = false;
        assert_eq!(
            cairo_runner.read_return_values(false),
            Err(RunnerError::ReadReturnValuesNoEndRun)
        );
    }

    #[test]
    #[cfg_attr(target_arch = "wasm32", wasm_bindgen_test)]
    fn read_return_values_test_with_segments_finalized() {
        let mut program = program!();
        Arc::get_mut(&mut program.shared_program_data).unwrap().data =
            vec_data![(1), (2), (3), (4), (5), (6), (7), (8)];
        //Program data len = 8
        let mut cairo_runner = cairo_runner!(program, LayoutName::plain, true);
        cairo_runner.program_base = Some(Relocatable::from((0, 0)));
        cairo_runner.execution_base = Some(Relocatable::from((1, 0)));
        cairo_runner.run_ended = true;
        cairo_runner.segments_finalized = true;
        assert_eq!(
            cairo_runner.read_return_values(false),
            Err(RunnerError::FailedAddingReturnValues)
        );
    }

    #[test]
    #[cfg_attr(target_arch = "wasm32", wasm_bindgen_test)]
    fn read_return_values_updates_builtin_stop_ptr_one_builtin_empty() {
        let mut program = program![BuiltinName::output];
        Arc::get_mut(&mut program.shared_program_data).unwrap().data =
            vec_data![(1), (2), (3), (4), (5), (6), (7), (8)];
        //Program data len = 8
        let mut cairo_runner = cairo_runner!(program, LayoutName::all_cairo, true);
        cairo_runner.program_base = Some(Relocatable::from((0, 0)));
        cairo_runner.execution_base = Some(Relocatable::from((1, 0)));
        cairo_runner.run_ended = true;
        cairo_runner.segments_finalized = false;
        let output_builtin = OutputBuiltinRunner::new(true);
        cairo_runner.vm.builtin_runners.push(output_builtin.into());
        cairo_runner.vm.segments.memory.data = vec![
            vec![],
            vec![MemoryCell::new(MaybeRelocatable::from((0, 0)))],
            vec![],
        ];
        cairo_runner.vm.set_ap(1);
        cairo_runner.vm.segments.segment_used_sizes = Some(vec![0, 1, 0]);
        //Check values written by first call to segments.finalize()
        assert_eq!(cairo_runner.read_return_values(false), Ok(()));
        let output_builtin = match &cairo_runner.vm.builtin_runners[0] {
            BuiltinRunner::Output(runner) => runner,
            _ => unreachable!(),
        };
        assert_eq!(output_builtin.stop_ptr, Some(0))
    }

    #[test]
    #[cfg_attr(target_arch = "wasm32", wasm_bindgen_test)]
    fn read_return_values_updates_builtin_stop_ptr_one_builtin_one_element() {
        let mut program = program![BuiltinName::output];
        Arc::get_mut(&mut program.shared_program_data).unwrap().data =
            vec_data![(1), (2), (3), (4), (5), (6), (7), (8)];
        //Program data len = 8
        let mut cairo_runner = cairo_runner!(program, LayoutName::all_cairo, true);
        cairo_runner.program_base = Some(Relocatable::from((0, 0)));
        cairo_runner.execution_base = Some(Relocatable::from((1, 0)));
        cairo_runner.run_ended = true;
        cairo_runner.segments_finalized = false;
        let output_builtin = OutputBuiltinRunner::new(true);
        cairo_runner.vm.builtin_runners.push(output_builtin.into());
        cairo_runner.vm.segments.memory.data = vec![
            vec![MemoryCell::new(MaybeRelocatable::from((0, 0)))],
            vec![MemoryCell::new(MaybeRelocatable::from((0, 1)))],
            vec![],
        ];
        cairo_runner.vm.set_ap(1);
        cairo_runner.vm.segments.segment_used_sizes = Some(vec![1, 1, 0]);
        //Check values written by first call to segments.finalize()
        assert_eq!(cairo_runner.read_return_values(false), Ok(()));
        let output_builtin = match &cairo_runner.vm.builtin_runners[0] {
            BuiltinRunner::Output(runner) => runner,
            _ => unreachable!(),
        };
        assert_eq!(output_builtin.stop_ptr, Some(1))
    }

    #[test]
    #[cfg_attr(target_arch = "wasm32", wasm_bindgen_test)]
    fn read_return_values_updates_builtin_stop_ptr_two_builtins() {
        let mut program = program![BuiltinName::output, BuiltinName::bitwise];
        Arc::get_mut(&mut program.shared_program_data).unwrap().data =
            vec_data![(1), (2), (3), (4), (5), (6), (7), (8)];
        //Program data len = 8
        let mut cairo_runner = cairo_runner!(program, LayoutName::all_cairo, true);
        cairo_runner.program_base = Some(Relocatable::from((0, 0)));
        cairo_runner.execution_base = Some(Relocatable::from((1, 0)));
        cairo_runner.run_ended = true;
        cairo_runner.segments_finalized = false;
        let output_builtin = OutputBuiltinRunner::new(true);
        let bitwise_builtin = BitwiseBuiltinRunner::new(Some(256), true);
        cairo_runner.vm.builtin_runners.push(output_builtin.into());
        cairo_runner.vm.builtin_runners.push(bitwise_builtin.into());
        cairo_runner.initialize_segments(None);
        cairo_runner.vm.segments.memory.data = vec![
            vec![MemoryCell::new(MaybeRelocatable::from((0, 0)))],
            vec![
                MemoryCell::new(MaybeRelocatable::from((2, 0))),
                MemoryCell::new(MaybeRelocatable::from((3, 5))),
            ],
            vec![],
        ];
        cairo_runner.vm.set_ap(2);
        // We use 5 as bitwise builtin's segment size as a bitwise instance is 5 cells
        cairo_runner.vm.segments.segment_used_sizes = Some(vec![0, 2, 0, 5]);
        //Check values written by first call to segments.finalize()
        assert_eq!(cairo_runner.read_return_values(false), Ok(()));
        let output_builtin = match &cairo_runner.vm.builtin_runners[0] {
            BuiltinRunner::Output(runner) => runner,
            _ => unreachable!(),
        };
        assert_eq!(output_builtin.stop_ptr, Some(0));
        assert_eq!(cairo_runner.read_return_values(false), Ok(()));
        let bitwise_builtin = match &cairo_runner.vm.builtin_runners[1] {
            BuiltinRunner::Bitwise(runner) => runner,
            _ => unreachable!(),
        };
        assert_eq!(bitwise_builtin.stop_ptr, Some(5));
    }

    #[test]
    #[cfg_attr(target_arch = "wasm32", wasm_bindgen_test)]
    fn run_from_entrypoint_custom_program_test() {
        let program = Program::from_bytes(
            include_bytes!("../../../../cairo_programs/example_program.json"),
            None,
        )
        .unwrap();
        let mut cairo_runner = cairo_runner!(program, LayoutName::all_cairo, false, true);
        let mut hint_processor = BuiltinHintProcessor::new_empty();

        //this entrypoint tells which function to run in the cairo program
        let main_entrypoint = program
            .shared_program_data
            .identifiers
            .get("__main__.main")
            .unwrap()
            .pc
            .unwrap();

        cairo_runner.initialize_builtins(false).unwrap();
        cairo_runner.initialize_segments(None);
        assert_matches!(
            cairo_runner.run_from_entrypoint(
                main_entrypoint,
                &[
                    &mayberelocatable!(2).into(),
                    &MaybeRelocatable::from((2, 0)).into()
                ], //range_check_ptr
                true,
                None,
                &mut hint_processor,
            ),
            Ok(())
        );

        let mut new_cairo_runner = cairo_runner!(program, LayoutName::all_cairo, false, true);
        let mut hint_processor = BuiltinHintProcessor::new_empty();

        new_cairo_runner.initialize_builtins(false).unwrap();
        new_cairo_runner.initialize_segments(None);

        let fib_entrypoint = program
            .shared_program_data
            .identifiers
            .get("__main__.evaluate_fib")
            .unwrap()
            .pc
            .unwrap();

        assert_matches!(
            new_cairo_runner.run_from_entrypoint(
                fib_entrypoint,
                &[
                    &mayberelocatable!(2).into(),
                    &MaybeRelocatable::from((2, 0)).into()
                ],
                true,
                None,
                &mut hint_processor,
            ),
            Ok(())
        );
    }

    #[test]
    #[cfg_attr(target_arch = "wasm32", wasm_bindgen_test)]
    fn run_from_entrypoint_bitwise_test_check_memory_holes() {
        let program = Program::from_bytes(
            include_bytes!("../../../../cairo_programs/bitwise_builtin_test.json"),
            None,
        )
        .unwrap();
        let mut cairo_runner = cairo_runner!(program, LayoutName::all_cairo, false, true);
        let mut hint_processor = BuiltinHintProcessor::new_empty();

        //this entrypoint tells which function to run in the cairo program
        let main_entrypoint = program
            .shared_program_data
            .identifiers
            .get("__main__.main")
            .unwrap()
            .pc
            .unwrap();

        cairo_runner.initialize_function_runner().unwrap();

        assert!(cairo_runner
            .run_from_entrypoint(
                main_entrypoint,
                &[
                    &MaybeRelocatable::from((2, 0)).into() //bitwise_ptr
                ],
                true,
                None,
                &mut hint_processor,
            )
            .is_ok());

        // Check that memory_holes == 0
        assert!(cairo_runner.get_memory_holes().unwrap().is_zero());
    }

    #[test]
    #[cfg_attr(target_arch = "wasm32", wasm_bindgen_test)]
    fn cairo_arg_from_single() {
        let expected = CairoArg::Single(MaybeRelocatable::from((0, 0)));
        let value = MaybeRelocatable::from((0, 0));
        assert_eq!(expected, value.into())
    }

    #[test]
    #[cfg_attr(target_arch = "wasm32", wasm_bindgen_test)]
    fn cairo_arg_from_array() {
        let expected = CairoArg::Array(vec![MaybeRelocatable::from((0, 0))]);
        let value = vec![MaybeRelocatable::from((0, 0))];
        assert_eq!(expected, value.into())
    }

    fn setup_execution_resources() -> (ExecutionResources, ExecutionResources) {
        let mut builtin_instance_counter: HashMap<BuiltinName, usize> = HashMap::new();
        builtin_instance_counter.insert(BuiltinName::output, 8);

        let execution_resources_1 = ExecutionResources {
            n_steps: 100,
            n_memory_holes: 5,
            builtin_instance_counter: builtin_instance_counter.clone(),
        };

        //Test that the combined Execution Resources only contains the shared builtins
        builtin_instance_counter.insert(BuiltinName::range_check, 8);

        let execution_resources_2 = ExecutionResources {
            n_steps: 100,
            n_memory_holes: 5,
            builtin_instance_counter,
        };

        (execution_resources_1, execution_resources_2)
    }

    #[test]
    #[cfg_attr(target_arch = "wasm32", wasm_bindgen_test)]
    fn execution_resources_add() {
        let (execution_resources_1, execution_resources_2) = setup_execution_resources();
        let combined_resources = &execution_resources_1 + &execution_resources_2;

        assert_eq!(combined_resources.n_steps, 200);
        assert_eq!(combined_resources.n_memory_holes, 10);
        assert_eq!(
            combined_resources
                .builtin_instance_counter
                .get(&BuiltinName::output)
                .unwrap(),
            &16
        );
        assert!(combined_resources
            .builtin_instance_counter
            .contains_key(&BuiltinName::range_check));
    }

    #[test]
    #[cfg_attr(target_arch = "wasm32", wasm_bindgen_test)]
    fn execution_resources_sub() {
        let (execution_resources_1, execution_resources_2) = setup_execution_resources();

        let combined_resources = &execution_resources_1 - &execution_resources_2;

        assert_eq!(combined_resources.n_steps, 0);
        assert_eq!(combined_resources.n_memory_holes, 0);
        assert_eq!(
            combined_resources
                .builtin_instance_counter
                .get(&BuiltinName::output)
                .unwrap(),
            &0
        );
        assert!(combined_resources
            .builtin_instance_counter
            .contains_key(&BuiltinName::range_check));
    }

    #[test]
    #[cfg_attr(target_arch = "wasm32", wasm_bindgen_test)]
    fn run_from_entrypoint_substitute_error_message_test() {
        let program = Program::from_bytes(
            include_bytes!("../../../../cairo_programs/bad_programs/error_msg_function.json"),
            None,
        )
        .unwrap();
        let mut cairo_runner = cairo_runner!(program, LayoutName::all_cairo, false, true);
        let mut hint_processor = BuiltinHintProcessor::new_empty();

        //this entrypoint tells which function to run in the cairo program
        let main_entrypoint = program
            .shared_program_data
            .identifiers
            .get("__main__.main")
            .unwrap()
            .pc
            .unwrap();

        cairo_runner.initialize_builtins(false).unwrap();
        cairo_runner.initialize_segments(None);

        let result =
            cairo_runner.run_from_entrypoint(main_entrypoint, &[], true, None, &mut hint_processor);
        match result {
            Err(CairoRunError::VmException(exception)) => {
                assert_eq!(
                    exception.error_attr_value,
                    Some(String::from("Error message: Test error\n"))
                )
            }
            Err(_) => panic!("Wrong error returned, expected VmException"),
            Ok(_) => panic!("Expected run to fail"),
        }
    }

    #[test]
    #[cfg_attr(target_arch = "wasm32", wasm_bindgen_test)]
    fn get_builtins_final_stack_range_check_builtin() {
        let program = Program::from_bytes(
            include_bytes!("../../../../cairo_programs/assert_le_felt_hint.json"),
            Some("main"),
        )
        .unwrap();
        let mut runner = cairo_runner!(program);
        let end = runner.initialize(false).unwrap();
        runner
            .run_until_pc(end, &mut BuiltinHintProcessor::new_empty())
            .unwrap();
        runner.vm.segments.compute_effective_sizes();
        let initial_pointer = runner.vm.get_ap();
        let expected_pointer = (runner.vm.get_ap() - 1).unwrap();
        assert_eq!(
            runner.get_builtins_final_stack(initial_pointer),
            Ok(expected_pointer)
        );
    }

    #[test]
    #[cfg_attr(target_arch = "wasm32", wasm_bindgen_test)]
    fn get_builtins_final_stack_4_builtins() {
        let program = Program::from_bytes(
            include_bytes!("../../../../cairo_programs/integration.json"),
            Some("main"),
        )
        .unwrap();
        let mut runner = cairo_runner!(program);
        let end = runner.initialize(false).unwrap();
        runner
            .run_until_pc(end, &mut BuiltinHintProcessor::new_empty())
            .unwrap();
        runner.vm.segments.compute_effective_sizes();
        let initial_pointer = runner.vm.get_ap();
        let expected_pointer = (runner.vm.get_ap() - 4).unwrap();
        assert_eq!(
            runner.get_builtins_final_stack(initial_pointer),
            Ok(expected_pointer)
        );
    }

    #[test]
    #[cfg_attr(target_arch = "wasm32", wasm_bindgen_test)]
    fn get_builtins_final_stack_no_builtins() {
        let program = Program::from_bytes(
            include_bytes!("../../../../cairo_programs/fibonacci.json"),
            Some("main"),
        )
        .unwrap();
        let mut runner = cairo_runner!(program);
        let end = runner.initialize(false).unwrap();
        runner
            .run_until_pc(end, &mut BuiltinHintProcessor::new_empty())
            .unwrap();
        runner.vm.segments.compute_effective_sizes();
        let initial_pointer = runner.vm.get_ap();
        let expected_pointer = runner.vm.get_ap();
        assert_eq!(
            runner.get_builtins_final_stack(initial_pointer),
            Ok(expected_pointer)
        );
    }

    #[test]
    #[cfg_attr(target_arch = "wasm32", wasm_bindgen_test)]

    fn filter_unused_builtins_test() {
        let program = Program::from_bytes(
            include_bytes!("../../../../cairo_programs/integration.json"),
            Some("main"),
        )
        .unwrap();
        let mut runner = cairo_runner!(program);
        let end = runner.initialize(false).unwrap();
        runner
            .run_until_pc(end, &mut BuiltinHintProcessor::new_empty())
            .unwrap();
        runner.vm.segments.compute_effective_sizes();
        let mut exec = runner.get_execution_resources().unwrap();
        exec.builtin_instance_counter.insert(BuiltinName::keccak, 0);
        assert_eq!(exec.builtin_instance_counter.len(), 5);
        let rsc = exec.filter_unused_builtins();
        assert_eq!(rsc.builtin_instance_counter.len(), 4);
    }

    #[test]
    fn execution_resources_mul() {
        let execution_resources_1 = ExecutionResources {
            n_steps: 800,
            n_memory_holes: 0,
            builtin_instance_counter: HashMap::from([
                (BuiltinName::pedersen, 7),
                (BuiltinName::range_check, 16),
            ]),
        };

        assert_eq!(
            &execution_resources_1 * 2,
            ExecutionResources {
                n_steps: 1600,
                n_memory_holes: 0,
                builtin_instance_counter: HashMap::from([
                    (BuiltinName::pedersen, 14),
                    (BuiltinName::range_check, 32)
                ])
            }
        );

        let execution_resources_2 = ExecutionResources {
            n_steps: 545,
            n_memory_holes: 0,
            builtin_instance_counter: HashMap::from([(BuiltinName::range_check, 17)]),
        };

        assert_eq!(
            &execution_resources_2 * 8,
            ExecutionResources {
                n_steps: 4360,
                n_memory_holes: 0,
                builtin_instance_counter: HashMap::from([(BuiltinName::range_check, 136)])
            }
        );

        let execution_resources_3 = ExecutionResources {
            n_steps: 42,
            n_memory_holes: 0,
            builtin_instance_counter: HashMap::new(),
        };

        assert_eq!(
            &execution_resources_3 * 18,
            ExecutionResources {
                n_steps: 756,
                n_memory_holes: 0,
                builtin_instance_counter: HashMap::new()
            }
        );
    }

    #[test]
    fn test_get_program() {
        let program = program!(
            builtins = vec![BuiltinName::output],
            data = vec_data!((4), (6)),
        );
        let runner = cairo_runner!(program);

        assert_eq!(runner.get_program().data_len(), 2)
    }

    #[test]
    #[cfg_attr(target_arch = "wasm32", wasm_bindgen_test)]
    fn test_run_resources_none() {
        let program = Program::from_bytes(
            include_bytes!("../../../../cairo_programs/fibonacci.json"),
            Some("main"),
        )
        .unwrap();
        let mut runner = cairo_runner!(program);
        let end = runner.initialize(false).unwrap();

        // program takes 80 steps
        assert_matches!(
            runner.run_until_pc(end, &mut BuiltinHintProcessor::new_empty(),),
            Ok(())
        )
    }

    #[test]
    #[cfg_attr(target_arch = "wasm32", wasm_bindgen_test)]
    fn test_run_resources_ok() {
        let program = Program::from_bytes(
            include_bytes!("../../../../cairo_programs/fibonacci.json"),
            Some("main"),
        )
        .unwrap();
        let mut runner = cairo_runner!(program);
        let end = runner.initialize(false).unwrap();
        let mut hint_processor = BuiltinHintProcessor::new(HashMap::new(), RunResources::new(81));
        // program takes 81 steps
        assert_matches!(runner.run_until_pc(end, &mut hint_processor), Ok(()));

        assert_eq!(hint_processor.run_resources().get_n_steps(), Some(1));
    }

    #[test]
    #[cfg_attr(target_arch = "wasm32", wasm_bindgen_test)]
    fn test_run_resources_ok_2() {
        let program = Program::from_bytes(
            include_bytes!("../../../../cairo_programs/fibonacci.json"),
            Some("main"),
        )
        .unwrap();
        let mut runner = cairo_runner!(program);
        let end = runner.initialize(false).unwrap();
        let mut hint_processor = BuiltinHintProcessor::new(HashMap::new(), RunResources::new(80));
        // program takes 80 steps
        assert_matches!(runner.run_until_pc(end, &mut hint_processor), Ok(()));

        assert_eq!(hint_processor.run_resources(), &RunResources::new(0));
    }

    #[test]
    #[cfg_attr(target_arch = "wasm32", wasm_bindgen_test)]
    fn test_run_resources_error() {
        let program = Program::from_bytes(
            include_bytes!("../../../../cairo_programs/fibonacci.json"),
            Some("main"),
        )
        .unwrap();
        let mut runner = cairo_runner!(program);
        let end = runner.initialize(false).unwrap();
        let mut hint_processor = BuiltinHintProcessor::new(HashMap::new(), RunResources::new(9));
        // program takes 9 steps
        assert_matches!(
            runner.run_until_pc(end, &mut hint_processor,),
            Err(VirtualMachineError::UnfinishedExecution)
        );
        assert_eq!(hint_processor.run_resources(), &RunResources::new(0));
    }

    #[test]
    fn get_cairo_pie_no_program_base() {
        let runner = cairo_runner!(Default::default());
        assert_eq!(runner.get_cairo_pie(), Err(RunnerError::NoProgBase))
    }

    #[test]
    fn get_cairo_pie_no_execution_base() {
        let mut runner = cairo_runner!(Default::default());
        runner.program_base = Some(Relocatable::from((0, 0)));
        assert_eq!(runner.get_cairo_pie(), Err(RunnerError::NoExecBase))
    }

    #[test]
    fn get_cairo_pie_no_segment_sizes() {
        let mut runner = cairo_runner!(Default::default());
        runner.program_base = Some(Relocatable::from((0, 0)));
        runner.execution_base = Some(Relocatable::from((1, 0)));
        runner.vm.add_memory_segment();
        runner.vm.add_memory_segment();
        // return_fp
        runner
            .vm
            .insert_value::<Relocatable>((1, 0).into(), (2, 0).into())
            .unwrap();
        // return_pc
        runner
            .vm
            .insert_value::<Relocatable>((1, 1).into(), (3, 0).into())
            .unwrap();
        assert_eq!(
            runner.get_cairo_pie(),
            Err(RunnerError::UnexpectedRetFpSegmentSize)
        );
    }

    #[test]
    fn get_cairo_pie_ret_pc_segment_size_not_zero() {
        let mut runner = cairo_runner!(Default::default());
        runner.program_base = Some(Relocatable::from((0, 0)));
        runner.execution_base = Some(Relocatable::from((1, 0)));
        runner.vm.add_memory_segment();
        runner.vm.add_memory_segment();
        // return_fp
        runner
            .vm
            .insert_value::<Relocatable>((1, 0).into(), (2, 0).into())
            .unwrap();
        // return_pc
        runner
            .vm
            .insert_value::<Relocatable>((1, 1).into(), (3, 0).into())
            .unwrap();
        // segment sizes
        runner.vm.segments.segment_sizes = HashMap::from([(0, 0), (1, 2), (2, 0), (3, 1)]);
        assert_eq!(
            runner.get_cairo_pie(),
            Err(RunnerError::UnexpectedRetPcSegmentSize)
        );
    }

    #[test]
    fn get_cairo_pie_program_base_offset_not_zero() {
        let mut runner = cairo_runner!(Default::default());
        runner.program_base = Some(Relocatable::from((0, 1)));
        runner.execution_base = Some(Relocatable::from((1, 0)));
        runner.vm.add_memory_segment();
        runner.vm.add_memory_segment();
        // return_fp
        runner
            .vm
            .insert_value::<Relocatable>((1, 0).into(), (2, 0).into())
            .unwrap();
        // return_pc
        runner
            .vm
            .insert_value::<Relocatable>((1, 1).into(), (3, 0).into())
            .unwrap();
        // segment sizes
        runner.vm.segments.segment_sizes = HashMap::from([(0, 0), (1, 2), (2, 0), (3, 0)]);
        assert_eq!(
            runner.get_cairo_pie(),
            Err(RunnerError::ProgramBaseOffsetNotZero)
        );
    }

    #[test]
    fn get_cairo_pie_execution_base_offset_not_zero() {
        let mut runner = cairo_runner!(Default::default());
        runner.program_base = Some(Relocatable::from((0, 0)));
        runner.execution_base = Some(Relocatable::from((1, 1)));
        runner.vm.add_memory_segment();
        runner.vm.add_memory_segment();
        // return_fp
        runner
            .vm
            .insert_value::<Relocatable>((1, 1).into(), (2, 0).into())
            .unwrap();
        // return_pc
        runner
            .vm
            .insert_value::<Relocatable>((1, 2).into(), (3, 0).into())
            .unwrap();
        // segment sizes
        runner.vm.segments.segment_sizes = HashMap::from([(0, 0), (1, 2), (2, 0), (3, 0)]);
        assert_eq!(
            runner.get_cairo_pie(),
            Err(RunnerError::ExecBaseOffsetNotZero)
        );
    }

    #[test]
    fn get_cairo_pie_ret_fp_offset_not_zero() {
        let mut runner = cairo_runner!(Default::default());
        runner.program_base = Some(Relocatable::from((0, 0)));
        runner.execution_base = Some(Relocatable::from((1, 0)));
        runner.vm.add_memory_segment();
        runner.vm.add_memory_segment();
        // return_fp
        runner
            .vm
            .insert_value::<Relocatable>((1, 0).into(), (2, 1).into())
            .unwrap();
        // return_pc
        runner
            .vm
            .insert_value::<Relocatable>((1, 1).into(), (3, 0).into())
            .unwrap();
        // segment sizes
        runner.vm.segments.segment_sizes = HashMap::from([(0, 0), (1, 2), (2, 0), (3, 0)]);
        assert_eq!(runner.get_cairo_pie(), Err(RunnerError::RetFpOffsetNotZero));
    }

    #[test]
    fn get_cairo_pie_ret_pc_offset_not_zero() {
        let mut runner = cairo_runner!(Default::default());
        runner.program_base = Some(Relocatable::from((0, 0)));
        runner.execution_base = Some(Relocatable::from((1, 0)));
        runner.vm.add_memory_segment();
        runner.vm.add_memory_segment();
        // return_fp
        runner
            .vm
            .insert_value::<Relocatable>((1, 0).into(), (2, 0).into())
            .unwrap();
        // return_pc
        runner
            .vm
            .insert_value::<Relocatable>((1, 1).into(), (3, 1).into())
            .unwrap();
        // segment sizes
        runner.vm.segments.segment_sizes = HashMap::from([(0, 0), (1, 2), (2, 0), (3, 0)]);
        assert_eq!(runner.get_cairo_pie(), Err(RunnerError::RetPcOffsetNotZero));
    }

    #[test]
    fn get_cairo_pie_ok() {
        let mut runner = cairo_runner!(Default::default());
        runner.program_base = Some(Relocatable::from((0, 0)));
        runner.execution_base = Some(Relocatable::from((1, 0)));
        runner.vm.add_memory_segment();
        runner.vm.add_memory_segment();
        // return_fp
        runner
            .vm
            .insert_value::<Relocatable>((1, 0).into(), (2, 0).into())
            .unwrap();
        // return_pc
        runner
            .vm
            .insert_value::<Relocatable>((1, 1).into(), (3, 0).into())
            .unwrap();
        // segment sizes
        runner.vm.segments.segment_sizes = HashMap::from([(0, 0), (1, 2), (2, 0), (3, 0)]);
    }

    #[test]
    fn get_air_private_input() {
        let program_content =
            include_bytes!("../../../../cairo_programs/proof_programs/common_signature.json");
        let runner = crate::cairo_run::cairo_run(
            program_content,
            &CairoRunConfig {
                proof_mode: true,
                layout: LayoutName::all_cairo,
                ..Default::default()
            },
            &mut BuiltinHintProcessor::new_empty(),
        )
        .unwrap();
        let air_private_input = runner.get_air_private_input();
        assert!(air_private_input.0[&BuiltinName::pedersen].is_empty());
        assert!(air_private_input.0[&BuiltinName::range_check].is_empty());
        assert!(air_private_input.0[&BuiltinName::bitwise].is_empty());
        assert!(air_private_input.0[&BuiltinName::ec_op].is_empty());
        assert!(air_private_input.0[&BuiltinName::keccak].is_empty());
        assert!(air_private_input.0[&BuiltinName::poseidon].is_empty());
        assert_eq!(
            air_private_input.0[&BuiltinName::ecdsa],
            vec![PrivateInput::Signature(PrivateInputSignature {
                index: 0,
                pubkey: felt_hex!(
                    "0x3d60886c2353d93ec2862e91e23036cd9999a534481166e5a616a983070434d"
                ),
                msg: felt_hex!("0xa9e"),
                signature_input: SignatureInput {
                    r: felt_hex!(
                        "0x6d2e2e00dfceffd6a375db04764da249a5a1534c7584738dfe01cb3944a33ee"
                    ),
                    w: felt_hex!(
                        "0x396362a34ff391372fca63f691e27753ce8f0c2271a614cbd240e1dc1596b28"
                    )
                }
            })]
        );
    }
}<|MERGE_RESOLUTION|>--- conflicted
+++ resolved
@@ -675,17 +675,10 @@
             .hints_collection
             .hints_ranges
             .clone();
-<<<<<<< HEAD
-        #[cfg(feature = "hooks")]
+        #[cfg(feature = "test_utils")]
         self.vm.execute_before_first_step(&hint_data)?;
         while self.vm.get_pc() != address && !hint_processor.consumed() {
             self.vm.step(
-=======
-        #[cfg(feature = "test_utils")]
-        vm.execute_before_first_step(self, &hint_data)?;
-        while vm.run_context.pc != address && !hint_processor.consumed() {
-            vm.step(
->>>>>>> b25dae7b
                 hint_processor,
                 &mut self.exec_scopes,
                 #[cfg(feature = "extensive_hints")]
