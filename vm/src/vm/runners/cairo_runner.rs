--- conflicted
+++ resolved
@@ -488,14 +488,8 @@
     /// Initializing the builtin segments.
     ///
     /// Depends on:
-<<<<<<< HEAD
     /// - Base segments initialization
     /// - Builtin runners initialization
-=======
-    /// - [initialize_base_segments](Self::initialize_base_segments)
-    /// - [initialize_builtin_runners_for_layout](Self::initialize_builtin_runners_for_layout) or
-    ///   [initialize_builtin_runners](Self::initialize_builtin_runners)
->>>>>>> 77801e5e
     pub fn initialize_builtin_segments(&mut self) {
         for builtin_runner in self.builtin_runners.iter_mut() {
             builtin_runner.initialize_segments(&mut self.memory);
