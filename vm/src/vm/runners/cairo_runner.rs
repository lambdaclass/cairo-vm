use crate::{
    air_private_input::AirPrivateInput,
    air_public_input::{PublicInput, PublicInputError},
    math_utils::safe_div_usize,
    stdlib::{
        any::Any,
        collections::{HashMap, HashSet},
        ops::{Add, AddAssign, Mul, MulAssign, Sub, SubAssign},
        prelude::*,
    },
<<<<<<< HEAD
    types::{builtin_name::BuiltinName, layout::CairoLayoutParams, layout_name::LayoutName},
=======
    types::{
        builtin_name::BuiltinName,
        layout::{CairoLayoutParams, MEMORY_UNITS_PER_STEP},
        layout_name::LayoutName,
    },
>>>>>>> 7d199567
    vm::{
        runners::builtin_runner::SegmentArenaBuiltinRunner,
        trace::trace_entry::{relocate_trace_register, RelocatedTraceEntry},
    },
    Felt252,
};

use crate::{
    hint_processor::hint_processor_definition::{HintProcessor, HintReference},
    types::{
        errors::{math_errors::MathError, program_errors::ProgramError},
        exec_scope::ExecutionScopes,
        layout::CairoLayout,
        program::Program,
        relocatable::{relocate_address, relocate_value, MaybeRelocatable, Relocatable},
    },
    utils::is_subsequence,
    vm::{
        errors::{
            cairo_run_errors::CairoRunError,
            memory_errors::{InsufficientAllocatedCellsError, MemoryError},
            runner_errors::RunnerError,
            trace_errors::TraceError,
            vm_errors::VirtualMachineError,
            vm_exception::VmException,
        },
        security::verify_secure_runner,
        {
            runners::builtin_runner::{
                BitwiseBuiltinRunner, BuiltinRunner, EcOpBuiltinRunner, HashBuiltinRunner,
                OutputBuiltinRunner, RangeCheckBuiltinRunner, SignatureBuiltinRunner,
            },
            vm_core::VirtualMachine,
        },
    },
};
use num_integer::div_rem;
use num_traits::{ToPrimitive, Zero};
use serde::{Deserialize, Serialize};

use super::{builtin_runner::ModBuiltinRunner, cairo_pie::CairoPieAdditionalData};
use super::{
    builtin_runner::{
        KeccakBuiltinRunner, PoseidonBuiltinRunner, RC_N_PARTS_96, RC_N_PARTS_STANDARD,
    },
    cairo_pie::{self, CairoPie, CairoPieMetadata, CairoPieVersion},
};
use crate::types::instance_definitions::mod_instance_def::ModInstanceDef;

#[derive(Clone, Debug, Eq, PartialEq)]
pub enum CairoArg {
    Single(MaybeRelocatable),
    Array(Vec<MaybeRelocatable>),
    Composed(Vec<CairoArg>),
}

impl From<MaybeRelocatable> for CairoArg {
    fn from(other: MaybeRelocatable) -> Self {
        CairoArg::Single(other)
    }
}

impl From<Vec<MaybeRelocatable>> for CairoArg {
    fn from(other: Vec<MaybeRelocatable>) -> Self {
        CairoArg::Array(other)
    }
}

// ================
//   RunResources
// ================

/// Maintains the resources of a cairo run. Can be used across multiple runners.
#[derive(Clone, Default, Debug, PartialEq)]
pub struct RunResources {
    n_steps: Option<usize>,
}

/// This trait is in charge of overseeing the VM's step usage in contexts where a limited amount of steps are available
/// for a single execution (which may or not involve other executions taking place in the duration of it ).
/// This is mostly used in the context of starknet, where contracts can call other contracts while sharing the same step limit.
/// For the general use case, the default implementation can be used, which ignores resource tracking altogether
/// For an example on how to implement this trait for its intended purpose check out [BuiltinHintProcessor](cairo_vm::hint_processor::builtin_hint_processor::builtin_hint_processor_definition::BuiltinHintProcessor)
pub trait ResourceTracker {
    /// Returns true if there are no more steps left to run
    fn consumed(&self) -> bool {
        false
    }
    /// Subtracts 1 step from the available steps
    fn consume_step(&mut self) {}
    /// Returns the available steps for the run
    fn get_n_steps(&self) -> Option<usize> {
        None
    }
    /// Returns a reference to the available resources
    fn run_resources(&self) -> &RunResources {
        &RunResources { n_steps: None }
    }
}

impl RunResources {
    pub fn new(n_steps: usize) -> Self {
        Self {
            n_steps: Some(n_steps),
        }
    }
}

impl ResourceTracker for RunResources {
    fn consumed(&self) -> bool {
        if self.n_steps == Some(0) {
            return true;
        }
        false
    }

    fn consume_step(&mut self) {
        if let Some(n_steps) = self.n_steps {
            self.n_steps = Some(n_steps.saturating_sub(1));
        }
    }

    fn get_n_steps(&self) -> Option<usize> {
        self.n_steps
    }

    fn run_resources(&self) -> &RunResources {
        self
    }
}

pub struct CairoRunner {
    pub vm: VirtualMachine,
    pub(crate) program: Program,
    layout: CairoLayout,
    final_pc: Option<Relocatable>,
    pub program_base: Option<Relocatable>,
    execution_base: Option<Relocatable>,
    entrypoint: Option<usize>,
    initial_ap: Option<Relocatable>,
    initial_fp: Option<Relocatable>,
    initial_pc: Option<Relocatable>,
    run_ended: bool,
    segments_finalized: bool,
    execution_public_memory: Option<Vec<usize>>,
    runner_mode: RunnerMode,
    pub relocated_memory: Vec<Option<Felt252>>,
    pub exec_scopes: ExecutionScopes,
    pub relocated_trace: Option<Vec<RelocatedTraceEntry>>,
}

#[derive(Clone, Debug, PartialEq)]
pub enum RunnerMode {
    ExecutionMode,
    ProofModeCanonical,
    ProofModeCairo1,
}

impl CairoRunner {
<<<<<<< HEAD
    /// The `cairo_layout_params` argument should only be used with dynamic layout.
=======
    /// The `dynamic_layout_params` argument should only be used with dynamic layout.
>>>>>>> 7d199567
    /// It is ignored otherwise.
    pub fn new_v2(
        program: &Program,
        layout: LayoutName,
<<<<<<< HEAD
        cairo_layout_params: Option<CairoLayoutParams>,
=======
        dynamic_layout_params: Option<CairoLayoutParams>,
>>>>>>> 7d199567
        mode: RunnerMode,
        trace_enabled: bool,
    ) -> Result<CairoRunner, RunnerError> {
        let cairo_layout = match layout {
            LayoutName::plain => CairoLayout::plain_instance(),
            LayoutName::small => CairoLayout::small_instance(),
            LayoutName::dex => CairoLayout::dex_instance(),
            LayoutName::recursive => CairoLayout::recursive_instance(),
            LayoutName::starknet => CairoLayout::starknet_instance(),
            LayoutName::starknet_with_keccak => CairoLayout::starknet_with_keccak_instance(),
            LayoutName::recursive_large_output => CairoLayout::recursive_large_output_instance(),
            LayoutName::recursive_with_poseidon => CairoLayout::recursive_with_poseidon(),
            LayoutName::all_cairo => CairoLayout::all_cairo_instance(),
            LayoutName::all_solidity => CairoLayout::all_solidity_instance(),
            LayoutName::dynamic => {
<<<<<<< HEAD
                debug_assert!(
                    cairo_layout_params.is_some(),
                    "cairo layout params is missing while using dynamic layout"
                );

                let params = cairo_layout_params.ok_or(RunnerError::BadDynamicLayoutParams(
                    "cairo layout param is missing".to_string(),
                ))?;
=======
                let params =
                    dynamic_layout_params.ok_or(RunnerError::MissingDynamicLayoutParams)?;
>>>>>>> 7d199567

                CairoLayout::dynamic_instance(params)
            }
        };
        Ok(CairoRunner {
            program: program.clone(),
            vm: VirtualMachine::new(trace_enabled),
            layout: cairo_layout,
            final_pc: None,
            program_base: None,
            execution_base: None,
            entrypoint: program.shared_program_data.main,
            initial_ap: None,
            initial_fp: None,
            initial_pc: None,
            run_ended: false,
            segments_finalized: false,
            runner_mode: mode.clone(),
            relocated_memory: Vec::new(),
            exec_scopes: ExecutionScopes::new(),
            execution_public_memory: if mode != RunnerMode::ExecutionMode {
                Some(Vec::new())
            } else {
                None
            },
            relocated_trace: None,
        })
    }

    pub fn new(
        program: &Program,
        layout: LayoutName,
<<<<<<< HEAD
        cairo_layout_params: Option<CairoLayoutParams>,
=======
        dynamic_layout_params: Option<CairoLayoutParams>,
>>>>>>> 7d199567
        proof_mode: bool,
        trace_enabled: bool,
    ) -> Result<CairoRunner, RunnerError> {
        if proof_mode {
            Self::new_v2(
                program,
                layout,
<<<<<<< HEAD
                cairo_layout_params,
=======
                dynamic_layout_params,
>>>>>>> 7d199567
                RunnerMode::ProofModeCanonical,
                trace_enabled,
            )
        } else {
            Self::new_v2(
                program,
                layout,
<<<<<<< HEAD
                cairo_layout_params,
=======
                dynamic_layout_params,
>>>>>>> 7d199567
                RunnerMode::ExecutionMode,
                trace_enabled,
            )
        }
    }

    pub fn initialize(&mut self, allow_missing_builtins: bool) -> Result<Relocatable, RunnerError> {
        self.initialize_builtins(allow_missing_builtins)?;
        self.initialize_segments(None);
        let end = self.initialize_main_entrypoint()?;
        for builtin_runner in self.vm.builtin_runners.iter_mut() {
            if let BuiltinRunner::Mod(runner) = builtin_runner {
                runner.initialize_zero_segment(&mut self.vm.segments);
            }
        }
        self.initialize_vm()?;
        Ok(end)
    }

    /// Creates the builtin runners according to the builtins used by the program and the selected layout
    /// When running in proof_mode, all builtins in the layout will be created, and only those in the program will be included
    /// When not running in proof_mode, only program builtins will be created and included
    /// Unless `allow_missing_builtins` is set to true, an error will be returned if a builtin is included in the program but not on the layout
    pub fn initialize_builtins(&mut self, allow_missing_builtins: bool) -> Result<(), RunnerError> {
        let builtin_ordered_list = vec![
            BuiltinName::output,
            BuiltinName::pedersen,
            BuiltinName::range_check,
            BuiltinName::ecdsa,
            BuiltinName::bitwise,
            BuiltinName::ec_op,
            BuiltinName::keccak,
            BuiltinName::poseidon,
            BuiltinName::range_check96,
            BuiltinName::add_mod,
            BuiltinName::mul_mod,
        ];
        if !is_subsequence(&self.program.builtins, &builtin_ordered_list) {
            return Err(RunnerError::DisorderedBuiltins);
        };
        let mut program_builtins: HashSet<&BuiltinName> = self.program.builtins.iter().collect();

        if self.layout.builtins.output {
            let included = program_builtins.remove(&BuiltinName::output);
            if included || self.is_proof_mode() {
                self.vm
                    .builtin_runners
                    .push(OutputBuiltinRunner::new(included).into());
            }
        }

        if let Some(instance_def) = self.layout.builtins.pedersen.as_ref() {
            let included = program_builtins.remove(&BuiltinName::pedersen);
            if included || self.is_proof_mode() {
                self.vm
                    .builtin_runners
                    .push(HashBuiltinRunner::new(instance_def.ratio, included).into());
            }
        }

        if let Some(instance_def) = self.layout.builtins.range_check.as_ref() {
            let included = program_builtins.remove(&BuiltinName::range_check);
            if included || self.is_proof_mode() {
                self.vm.builtin_runners.push(
                    RangeCheckBuiltinRunner::<RC_N_PARTS_STANDARD>::new_with_low_ratio(
                        instance_def.ratio,
                        included,
                    )
                    .into(),
                );
            }
        }

        if let Some(instance_def) = self.layout.builtins.ecdsa.as_ref() {
            let included = program_builtins.remove(&BuiltinName::ecdsa);
            if included || self.is_proof_mode() {
                self.vm
                    .builtin_runners
                    .push(SignatureBuiltinRunner::new(instance_def.ratio, included).into());
            }
        }

        if let Some(instance_def) = self.layout.builtins.bitwise.as_ref() {
            let included = program_builtins.remove(&BuiltinName::bitwise);
            if included || self.is_proof_mode() {
                self.vm
                    .builtin_runners
                    .push(BitwiseBuiltinRunner::new(instance_def.ratio, included).into());
            }
        }

        if let Some(instance_def) = self.layout.builtins.ec_op.as_ref() {
            let included = program_builtins.remove(&BuiltinName::ec_op);
            if included || self.is_proof_mode() {
                self.vm
                    .builtin_runners
                    .push(EcOpBuiltinRunner::new(instance_def.ratio, included).into());
            }
        }

        if let Some(instance_def) = self.layout.builtins.keccak.as_ref() {
            let included = program_builtins.remove(&BuiltinName::keccak);
            if included || self.is_proof_mode() {
                self.vm
                    .builtin_runners
                    .push(KeccakBuiltinRunner::new(instance_def.ratio, included).into());
            }
        }

        if let Some(instance_def) = self.layout.builtins.poseidon.as_ref() {
            let included = program_builtins.remove(&BuiltinName::poseidon);
            if included || self.is_proof_mode() {
                self.vm
                    .builtin_runners
                    .push(PoseidonBuiltinRunner::new(instance_def.ratio, included).into());
            }
        }

        if let Some(instance_def) = self.layout.builtins.range_check96.as_ref() {
            let included = program_builtins.remove(&BuiltinName::range_check96);
            if included || self.is_proof_mode() {
                self.vm.builtin_runners.push(
                    RangeCheckBuiltinRunner::<RC_N_PARTS_96>::new_with_low_ratio(
                        instance_def.ratio,
                        included,
                    )
                    .into(),
                );
            }
        }
        if let Some(instance_def) = self.layout.builtins.add_mod.as_ref() {
            let included = program_builtins.remove(&BuiltinName::add_mod);
            if included || self.is_proof_mode() {
                self.vm
                    .builtin_runners
                    .push(ModBuiltinRunner::new_add_mod(instance_def, included).into());
            }
        }
        if let Some(instance_def) = self.layout.builtins.mul_mod.as_ref() {
            let included = program_builtins.remove(&BuiltinName::mul_mod);
            if included || self.is_proof_mode() {
                self.vm
                    .builtin_runners
                    .push(ModBuiltinRunner::new_mul_mod(instance_def, included).into());
            }
        }
        if !program_builtins.is_empty() && !allow_missing_builtins {
            return Err(RunnerError::NoBuiltinForInstance(Box::new((
                program_builtins.iter().map(|n| **n).collect(),
                self.layout.name,
            ))));
        }

        Ok(())
    }

    fn is_proof_mode(&self) -> bool {
        self.runner_mode == RunnerMode::ProofModeCanonical
            || self.runner_mode == RunnerMode::ProofModeCairo1
    }

    // Initialize all program builtins. Values used are the original one from the CairoFunctionRunner
    // Values extracted from here: https://github.com/starkware-libs/cairo-lang/blob/4fb83010ab77aa7ead0c9df4b0c05e030bc70b87/src/starkware/cairo/common/cairo_function_runner.py#L28
    pub fn initialize_program_builtins(&mut self) -> Result<(), RunnerError> {
        fn initialize_builtin(name: BuiltinName, vm: &mut VirtualMachine) {
            match name {
                BuiltinName::pedersen => vm
                    .builtin_runners
                    .push(HashBuiltinRunner::new(Some(32), true).into()),
                BuiltinName::range_check => vm.builtin_runners.push(
                    RangeCheckBuiltinRunner::<RC_N_PARTS_STANDARD>::new(Some(1), true).into(),
                ),
                BuiltinName::output => vm
                    .builtin_runners
                    .push(OutputBuiltinRunner::new(true).into()),
                BuiltinName::ecdsa => vm
                    .builtin_runners
                    .push(SignatureBuiltinRunner::new(Some(1), true).into()),
                BuiltinName::bitwise => vm
                    .builtin_runners
                    .push(BitwiseBuiltinRunner::new(Some(1), true).into()),
                BuiltinName::ec_op => vm
                    .builtin_runners
                    .push(EcOpBuiltinRunner::new(Some(1), true).into()),
                BuiltinName::keccak => vm
                    .builtin_runners
                    .push(KeccakBuiltinRunner::new(Some(1), true).into()),
                BuiltinName::poseidon => vm
                    .builtin_runners
                    .push(PoseidonBuiltinRunner::new(Some(1), true).into()),
                BuiltinName::segment_arena => vm
                    .builtin_runners
                    .push(SegmentArenaBuiltinRunner::new(true).into()),
                BuiltinName::range_check96 => vm
                    .builtin_runners
                    .push(RangeCheckBuiltinRunner::<RC_N_PARTS_96>::new(Some(1), true).into()),
                BuiltinName::add_mod => vm.builtin_runners.push(
                    ModBuiltinRunner::new_add_mod(&ModInstanceDef::new(Some(1), 1, 96), true)
                        .into(),
                ),
                BuiltinName::mul_mod => vm.builtin_runners.push(
                    ModBuiltinRunner::new_mul_mod(&ModInstanceDef::new(Some(1), 1, 96), true)
                        .into(),
                ),
            }
        }

        for builtin_name in &self.program.builtins {
            initialize_builtin(*builtin_name, &mut self.vm);
        }
        Ok(())
    }

    ///Creates the necessary segments for the program, execution, and each builtin on the MemorySegmentManager and stores the first adress of each of this new segments as each owner's base
    pub fn initialize_segments(&mut self, program_base: Option<Relocatable>) {
        self.program_base = match program_base {
            Some(base) => Some(base),
            None => Some(self.vm.add_memory_segment()),
        };
        self.execution_base = Some(self.vm.add_memory_segment());
        for builtin_runner in self.vm.builtin_runners.iter_mut() {
            builtin_runner.initialize_segments(&mut self.vm.segments);
        }
    }

    fn initialize_state(
        &mut self,
        entrypoint: usize,
        stack: Vec<MaybeRelocatable>,
    ) -> Result<(), RunnerError> {
        let prog_base = self.program_base.ok_or(RunnerError::NoProgBase)?;
        let exec_base = self.execution_base.ok_or(RunnerError::NoExecBase)?;
        self.initial_pc = Some((prog_base + entrypoint)?);
        self.vm
            .load_data(prog_base, &self.program.shared_program_data.data)
            .map_err(RunnerError::MemoryInitializationError)?;

        // Mark all addresses from the program segment as accessed
        for i in 0..self.program.shared_program_data.data.len() {
            self.vm.segments.memory.mark_as_accessed((prog_base + i)?);
        }
        self.vm
            .segments
            .load_data(exec_base, &stack)
            .map_err(RunnerError::MemoryInitializationError)?;
        Ok(())
    }

    pub fn initialize_function_entrypoint(
        &mut self,
        entrypoint: usize,
        mut stack: Vec<MaybeRelocatable>,
        return_fp: MaybeRelocatable,
    ) -> Result<Relocatable, RunnerError> {
        let end = self.vm.add_memory_segment();
        stack.append(&mut vec![
            return_fp,
            MaybeRelocatable::RelocatableValue(end),
        ]);
        if let Some(base) = &self.execution_base {
            self.initial_fp = Some(Relocatable {
                segment_index: base.segment_index,
                offset: base.offset + stack.len(),
            });
            self.initial_ap = self.initial_fp;
        } else {
            return Err(RunnerError::NoExecBase);
        }
        self.initialize_state(entrypoint, stack)?;
        self.final_pc = Some(end);
        Ok(end)
    }

    ///Initializes state for running a program from the main() entrypoint.
    ///If self.is_proof_mode() == True, the execution starts from the start label rather then the main() function.
    ///Returns the value of the program counter after returning from main.
    fn initialize_main_entrypoint(&mut self) -> Result<Relocatable, RunnerError> {
        let mut stack = Vec::new();
        {
            let builtin_runners = self
                .vm
                .builtin_runners
                .iter()
                .map(|b| (b.name(), b))
                .collect::<HashMap<_, _>>();
            for builtin_name in &self.program.builtins {
                if let Some(builtin_runner) = builtin_runners.get(builtin_name) {
                    stack.append(&mut builtin_runner.initial_stack());
                } else {
                    stack.push(Felt252::ZERO.into())
                }
            }
        }

        if self.is_proof_mode() {
            // In canonical proof mode, add the dummy last fp and pc to the public memory, so that the verifier can enforce

            // canonical offset should be 2 for Cairo 0
            let mut target_offset = 2;

            // Cairo1 is not adding data to check [fp - 2] = fp, and has a different initialization of the stack. This should be updated.
            // Cairo0 remains canonical

            if matches!(self.runner_mode, RunnerMode::ProofModeCairo1) {
                target_offset = stack.len() + 2;

                // This values shouldn't be needed with a canonical proof mode
                let return_fp = self.vm.add_memory_segment();
                let end = self.vm.add_memory_segment();
                stack.append(&mut vec![
                    MaybeRelocatable::RelocatableValue(return_fp),
                    MaybeRelocatable::RelocatableValue(end),
                ]);

                self.initialize_state(
                    self.program
                        .shared_program_data
                        .start
                        .ok_or(RunnerError::NoProgramStart)?,
                    stack,
                )?;
            } else {
                let mut stack_prefix = vec![
                    Into::<MaybeRelocatable>::into(
                        (self.execution_base.ok_or(RunnerError::NoExecBase)? + target_offset)?,
                    ),
                    MaybeRelocatable::from(Felt252::zero()),
                ];
                stack_prefix.extend(stack.clone());

                self.execution_public_memory = Some(Vec::from_iter(0..stack_prefix.len()));

                self.initialize_state(
                    self.program
                        .shared_program_data
                        .start
                        .ok_or(RunnerError::NoProgramStart)?,
                    stack_prefix.clone(),
                )?;
            }

            self.initial_fp =
                Some((self.execution_base.ok_or(RunnerError::NoExecBase)? + target_offset)?);

            self.initial_ap = self.initial_fp;
            return Ok((self.program_base.ok_or(RunnerError::NoProgBase)?
                + self
                    .program
                    .shared_program_data
                    .end
                    .ok_or(RunnerError::NoProgramEnd)?)?);
        }

        let return_fp = self.vm.add_memory_segment();
        if let Some(main) = &self.entrypoint {
            let main_clone = *main;
            Ok(self.initialize_function_entrypoint(
                main_clone,
                stack,
                MaybeRelocatable::RelocatableValue(return_fp),
            )?)
        } else {
            Err(RunnerError::MissingMain)
        }
    }

    pub fn initialize_vm(&mut self) -> Result<(), RunnerError> {
        self.vm.run_context.pc = *self.initial_pc.as_ref().ok_or(RunnerError::NoPC)?;
        self.vm.run_context.ap = self.initial_ap.as_ref().ok_or(RunnerError::NoAP)?.offset;
        self.vm.run_context.fp = self.initial_fp.as_ref().ok_or(RunnerError::NoFP)?.offset;
        for builtin in self.vm.builtin_runners.iter() {
            builtin.add_validation_rule(&mut self.vm.segments.memory);
        }

        self.vm
            .segments
            .memory
            .validate_existing_memory()
            .map_err(RunnerError::MemoryValidationError)
    }

    pub fn get_initial_fp(&self) -> Option<Relocatable> {
        self.initial_fp
    }

    /// Gets the data used by the HintProcessor to execute each hint
    pub fn get_hint_data(
        &self,
        references: &[HintReference],
        hint_executor: &mut dyn HintProcessor,
    ) -> Result<Vec<Box<dyn Any>>, VirtualMachineError> {
        self.program
            .shared_program_data
            .hints_collection
            .iter_hints()
            .map(|hint| {
                hint_executor
                    .compile_hint(
                        &hint.code,
                        &hint.flow_tracking_data.ap_tracking,
                        &hint.flow_tracking_data.reference_ids,
                        references,
                    )
                    .map_err(|_| VirtualMachineError::CompileHintFail(hint.code.clone().into()))
            })
            .collect()
    }

    pub fn get_constants(&self) -> &HashMap<String, Felt252> {
        &self.program.constants
    }

    pub fn get_program_builtins(&self) -> &Vec<BuiltinName> {
        &self.program.builtins
    }

    pub fn run_until_pc(
        &mut self,
        address: Relocatable,
        hint_processor: &mut dyn HintProcessor,
    ) -> Result<(), VirtualMachineError> {
        let references = &self.program.shared_program_data.reference_manager;
        #[cfg(not(feature = "extensive_hints"))]
        let hint_data = self.get_hint_data(references, hint_processor)?;
        #[cfg(feature = "extensive_hints")]
        let mut hint_data = self.get_hint_data(references, hint_processor)?;
        #[cfg(feature = "extensive_hints")]
        let mut hint_ranges = self
            .program
            .shared_program_data
            .hints_collection
            .hints_ranges
            .clone();
        #[cfg(feature = "test_utils")]
        self.vm.execute_before_first_step(&hint_data)?;
        while self.vm.get_pc() != address && !hint_processor.consumed() {
            self.vm.step(
                hint_processor,
                &mut self.exec_scopes,
                #[cfg(feature = "extensive_hints")]
                &mut hint_data,
                #[cfg(not(feature = "extensive_hints"))]
                self.program
                    .shared_program_data
                    .hints_collection
                    .get_hint_range_for_pc(self.vm.get_pc().offset)
                    .and_then(|range| {
                        range.and_then(|(start, length)| hint_data.get(start..start + length.get()))
                    })
                    .unwrap_or(&[]),
                #[cfg(feature = "extensive_hints")]
                &mut hint_ranges,
                &self.program.constants,
            )?;

            hint_processor.consume_step();
        }

        if self.vm.get_pc() != address {
            return Err(VirtualMachineError::UnfinishedExecution);
        }

        Ok(())
    }

    /// Execute an exact number of steps on the program from the actual position.
    pub fn run_for_steps(
        &mut self,
        steps: usize,
        hint_processor: &mut dyn HintProcessor,
    ) -> Result<(), VirtualMachineError> {
        let references = &self.program.shared_program_data.reference_manager;
        #[cfg(not(feature = "extensive_hints"))]
        let hint_data = self.get_hint_data(references, hint_processor)?;
        #[cfg(feature = "extensive_hints")]
        let mut hint_data = self.get_hint_data(references, hint_processor)?;
        #[cfg(feature = "extensive_hints")]
        let mut hint_ranges = self
            .program
            .shared_program_data
            .hints_collection
            .hints_ranges
            .clone();
        #[cfg(not(feature = "extensive_hints"))]
        let hint_data = &self
            .program
            .shared_program_data
            .hints_collection
            .get_hint_range_for_pc(self.vm.get_pc().offset)
            .and_then(|range| {
                range.and_then(|(start, length)| hint_data.get(start..start + length.get()))
            })
            .unwrap_or(&[]);

        for remaining_steps in (1..=steps).rev() {
            if self.final_pc.as_ref() == Some(&self.vm.get_pc()) {
                return Err(VirtualMachineError::EndOfProgram(remaining_steps));
            }

            self.vm.step(
                hint_processor,
                &mut self.exec_scopes,
                #[cfg(feature = "extensive_hints")]
                &mut hint_data,
                #[cfg(not(feature = "extensive_hints"))]
                hint_data,
                #[cfg(feature = "extensive_hints")]
                &mut hint_ranges,
                &self.program.constants,
            )?;
        }

        Ok(())
    }

    /// Execute steps until a number of steps since the start of the program is reached.
    pub fn run_until_steps(
        &mut self,
        steps: usize,
        hint_processor: &mut dyn HintProcessor,
    ) -> Result<(), VirtualMachineError> {
        self.run_for_steps(steps.saturating_sub(self.vm.current_step), hint_processor)
    }

    /// Execute steps until the step counter reaches a power of two.
    pub fn run_until_next_power_of_2(
        &mut self,
        hint_processor: &mut dyn HintProcessor,
    ) -> Result<(), VirtualMachineError> {
        self.run_until_steps(self.vm.current_step.next_power_of_two(), hint_processor)
    }

    pub fn get_perm_range_check_limits(&self) -> Option<(isize, isize)> {
        let runner_usages = self
            .vm
            .builtin_runners
            .iter()
            .filter_map(|runner| runner.get_range_check_usage(&self.vm.segments.memory))
            .map(|(rc_min, rc_max)| (rc_min as isize, rc_max as isize));
        let rc_bounds = self.vm.rc_limits.iter().copied().chain(runner_usages);
        rc_bounds.reduce(|(min1, max1), (min2, max2)| (min1.min(min2), max1.max(max2)))
    }

    /// Checks that there are enough trace cells to fill the entire range check
    /// range.
    pub fn check_range_check_usage(&self) -> Result<(), VirtualMachineError> {
        let Some((rc_min, rc_max)) = self.get_perm_range_check_limits() else {
            return Ok(());
        };

        let rc_units_used_by_builtins: usize = self
            .vm
            .builtin_runners
            .iter()
            .map(|runner| runner.get_used_perm_range_check_units(&self.vm))
            .sum::<Result<usize, MemoryError>>()
            .map_err(Into::<VirtualMachineError>::into)?;

        let unused_rc_units =
            (self.layout.rc_units as usize - 3) * self.vm.current_step - rc_units_used_by_builtins;
        if unused_rc_units < (rc_max - rc_min) as usize {
            return Err(MemoryError::InsufficientAllocatedCells(
                InsufficientAllocatedCellsError::RangeCheckUnits(Box::new((
                    unused_rc_units,
                    (rc_max - rc_min) as usize,
                ))),
            )
            .into());
        }

        Ok(())
    }

    /// Count the number of holes present in the segments.
    pub fn get_memory_holes(&self) -> Result<usize, MemoryError> {
        // Grab builtin segment indexes, except for the output builtin
        let builtin_segment_indexes: HashSet<usize> = self
            .vm
            .builtin_runners
            .iter()
            .filter(|b| b.name() != BuiltinName::output)
            .map(|b| b.base())
            .collect();

        self.vm.segments.get_memory_holes(builtin_segment_indexes)
    }

    /// Check if there are enough trace cells to fill the entire diluted checks.
    pub fn check_diluted_check_usage(&self) -> Result<(), VirtualMachineError> {
        let diluted_pool_instance = match &self.layout.diluted_pool_instance_def {
            Some(x) => x,
            None => return Ok(()),
        };

        let mut used_units_by_builtins = 0;
        for builtin_runner in &self.vm.builtin_runners {
            let used_units = builtin_runner.get_used_diluted_check_units(
                diluted_pool_instance.spacing,
                diluted_pool_instance.n_bits,
            );

<<<<<<< HEAD
            let multiplier = builtin_runner.get_allocated_instances(&self.vm)?;
=======
            let multiplier = safe_div_usize(
                self.vm.current_step,
                builtin_runner.ratio().unwrap_or(1) as usize,
            )?;
>>>>>>> 7d199567

            used_units_by_builtins += used_units * multiplier;
        }

        let diluted_units = if !diluted_pool_instance.fractional_units_per_step {
            diluted_pool_instance.units_per_step as usize * self.vm.current_step
        } else {
            safe_div_usize(
                self.vm.current_step,
                diluted_pool_instance.units_per_step as usize,
            )?
        };

        let unused_diluted_units = diluted_units.saturating_sub(used_units_by_builtins);

        let diluted_usage_upper_bound = 1usize << diluted_pool_instance.n_bits;
        if unused_diluted_units < diluted_usage_upper_bound {
            return Err(MemoryError::InsufficientAllocatedCells(
                InsufficientAllocatedCellsError::DilutedCells(Box::new((
                    unused_diluted_units,
                    diluted_usage_upper_bound,
                ))),
            )
            .into());
        }

        Ok(())
    }

    pub fn end_run(
        &mut self,
        disable_trace_padding: bool,
        disable_finalize_all: bool,
        hint_processor: &mut dyn HintProcessor,
    ) -> Result<(), VirtualMachineError> {
        if self.run_ended {
            return Err(RunnerError::EndRunCalledTwice.into());
        }

        self.vm.segments.memory.relocate_memory()?;
        self.vm.end_run(&self.exec_scopes)?;

        if disable_finalize_all {
            return Ok(());
        }

        self.vm.segments.compute_effective_sizes();
        if self.is_proof_mode() && !disable_trace_padding {
            self.run_until_next_power_of_2(hint_processor)?;
            loop {
                match self.check_used_cells() {
                    Ok(_) => break,
                    Err(e) => match e {
                        VirtualMachineError::Memory(MemoryError::InsufficientAllocatedCells(_)) => {
                        }
                        e => return Err(e),
                    },
                }

                self.run_for_steps(1, hint_processor)?;
                self.run_until_next_power_of_2(hint_processor)?;
            }
        }

        self.run_ended = true;
        Ok(())
    }

    ///Relocates the VM's trace, turning relocatable registers to numbered ones
    pub fn relocate_trace(&mut self, relocation_table: &[usize]) -> Result<(), TraceError> {
        if self.relocated_trace.is_some() {
            return Err(TraceError::AlreadyRelocated);
        }

        let trace = self
            .vm
            .trace
            .as_ref()
            .ok_or(TraceError::TraceNotEnabled)?
            .iter();
        let mut relocated_trace = Vec::<RelocatedTraceEntry>::with_capacity(trace.len());
        let segment_1_base = relocation_table
            .get(1)
            .ok_or(TraceError::NoRelocationFound)?;

        for entry in trace {
            relocated_trace.push(RelocatedTraceEntry {
                pc: relocate_trace_register(entry.pc, relocation_table)?,
                ap: entry.ap + segment_1_base,
                fp: entry.fp + segment_1_base,
            })
        }
        self.relocated_trace = Some(relocated_trace);
        Ok(())
    }

    /// Relocates the VM's memory, turning bidimensional indexes into contiguous numbers, and values
    /// into Felt252s. Uses the relocation_table to asign each index a number according to the value
    /// on its segment number.
    fn relocate_memory(&mut self, relocation_table: &[usize]) -> Result<(), MemoryError> {
        if !(self.relocated_memory.is_empty()) {
            return Err(MemoryError::Relocation);
        }
        //Relocated addresses start at 1
        self.relocated_memory.push(None);
        for (index, segment) in self.vm.segments.memory.data.iter().enumerate() {
            for (seg_offset, cell) in segment.iter().enumerate() {
                match cell.get_value() {
                    Some(cell) => {
                        let relocated_addr = relocate_address(
                            Relocatable::from((index as isize, seg_offset)),
                            relocation_table,
                        )?;
                        let value = relocate_value(cell, relocation_table)?;
                        if self.relocated_memory.len() <= relocated_addr {
                            self.relocated_memory.resize(relocated_addr + 1, None);
                        }
                        self.relocated_memory[relocated_addr] = Some(value);
                    }
                    None => self.relocated_memory.push(None),
                }
            }
        }
        Ok(())
    }

    pub fn relocate(&mut self, relocate_mem: bool) -> Result<(), TraceError> {
        self.vm.segments.compute_effective_sizes();
        if !relocate_mem && self.vm.trace.is_none() {
            return Ok(());
        }
        // relocate_segments can fail if compute_effective_sizes is not called before.
        // The expect should be unreachable.
        let relocation_table = self
            .vm
            .segments
            .relocate_segments()
            .expect("compute_effective_sizes called but relocate_memory still returned error");

        if relocate_mem {
            if let Err(memory_error) = self.relocate_memory(&relocation_table) {
                return Err(TraceError::MemoryError(memory_error));
            }
        }
        if self.vm.trace.is_some() {
            self.relocate_trace(&relocation_table)?;
        }
        self.vm.relocation_table = Some(relocation_table);
        Ok(())
    }

    // Returns a map from builtin base's segment index to stop_ptr offset
    // Aka the builtin's segment number and its maximum offset
    pub fn get_builtin_segments_info(&self) -> Result<Vec<(usize, usize)>, RunnerError> {
        let mut builtin_segment_info = Vec::new();

        for builtin in &self.vm.builtin_runners {
            let (index, stop_ptr) = builtin.get_memory_segment_addresses();

            builtin_segment_info.push((
                index,
                stop_ptr.ok_or_else(|| RunnerError::NoStopPointer(Box::new(builtin.name())))?,
            ));
        }

        Ok(builtin_segment_info)
    }

    // Returns a map from builtin's name wihout the "_builtin" suffix to its base's segment index and stop_ptr offset
    // Aka the builtin's segment number and its maximum offset
    pub fn get_builtin_segment_info_for_pie(
        &self,
    ) -> Result<HashMap<BuiltinName, cairo_pie::SegmentInfo>, RunnerError> {
        let mut builtin_segment_info = HashMap::new();

        for builtin in &self.vm.builtin_runners {
            let (index, stop_ptr) = builtin.get_memory_segment_addresses();

            builtin_segment_info.insert(
                builtin.name(),
                (
                    index as isize,
                    stop_ptr.ok_or_else(|| RunnerError::NoStopPointer(Box::new(builtin.name())))?,
                )
                    .into(),
            );
        }

        Ok(builtin_segment_info)
    }

    pub fn get_execution_resources(&self) -> Result<ExecutionResources, RunnerError> {
        let n_steps = self
            .vm
            .trace
            .as_ref()
            .map(|x| x.len())
            .unwrap_or(self.vm.current_step);
        let n_memory_holes = self.get_memory_holes()?;

        let mut builtin_instance_counter = HashMap::new();
        for builtin_runner in &self.vm.builtin_runners {
            builtin_instance_counter.insert(
                builtin_runner.name(),
                builtin_runner.get_used_instances(&self.vm.segments)?,
            );
        }

        Ok(ExecutionResources {
            n_steps,
            n_memory_holes,
            builtin_instance_counter,
        })
    }

    // Finalizes the segments.
    //     Note:
    //     1.  end_run() must precede a call to this method.
    //     2.  Call read_return_values() *before* finalize_segments(), otherwise the return values
    //         will not be included in the public memory.
    pub fn finalize_segments(&mut self) -> Result<(), RunnerError> {
        if self.segments_finalized {
            return Ok(());
        }
        if !self.run_ended {
            return Err(RunnerError::FinalizeNoEndRun);
        }
        let size = self.program.shared_program_data.data.len();
        let mut public_memory = Vec::with_capacity(size);
        for i in 0..size {
            public_memory.push((i, 0_usize))
        }
        self.vm.segments.finalize(
            Some(size),
            self.program_base
                .as_ref()
                .ok_or(RunnerError::NoProgBase)?
                .segment_index as usize,
            Some(&public_memory),
        );
        let mut public_memory = Vec::with_capacity(size);
        let exec_base = self
            .execution_base
            .as_ref()
            .ok_or(RunnerError::NoExecBase)?;
        for elem in self
            .execution_public_memory
            .as_ref()
            .ok_or(RunnerError::FinalizeSegmentsNoProofMode)?
            .iter()
        {
            public_memory.push((elem + exec_base.offset, 0))
        }
        self.vm
            .segments
            .finalize(None, exec_base.segment_index as usize, Some(&public_memory));
        for builtin_runner in self.vm.builtin_runners.iter() {
            let (_, size) = builtin_runner
                .get_used_cells_and_allocated_size(&self.vm)
                .map_err(RunnerError::FinalizeSegements)?;
            if let BuiltinRunner::Output(output_builtin) = builtin_runner {
                let public_memory = output_builtin.get_public_memory(&self.vm.segments)?;
                self.vm
                    .segments
                    .finalize(Some(size), builtin_runner.base(), Some(&public_memory))
            } else {
                self.vm
                    .segments
                    .finalize(Some(size), builtin_runner.base(), None)
            }
        }
        self.vm.segments.finalize_zero_segment();
        self.segments_finalized = true;
        Ok(())
    }

    /// Runs a cairo program from a give entrypoint, indicated by its pc offset, with the given arguments.
    /// If `verify_secure` is set to true, [verify_secure_runner] will be called to run extra verifications.
    /// `program_segment_size` is only used by the [verify_secure_runner] function and will be ignored if `verify_secure` is set to false.
    pub fn run_from_entrypoint(
        &mut self,
        entrypoint: usize,
        args: &[&CairoArg],
        verify_secure: bool,
        program_segment_size: Option<usize>,
        hint_processor: &mut dyn HintProcessor,
    ) -> Result<(), CairoRunError> {
        let stack = args
            .iter()
            .map(|arg| self.vm.segments.gen_cairo_arg(arg))
            .collect::<Result<Vec<MaybeRelocatable>, VirtualMachineError>>()?;
        let return_fp = MaybeRelocatable::from(0);
        let end = self.initialize_function_entrypoint(entrypoint, stack, return_fp)?;

        self.initialize_vm()?;

        self.run_until_pc(end, hint_processor)
            .map_err(|err| VmException::from_vm_error(self, err))?;
        self.end_run(true, false, hint_processor)?;

        if verify_secure {
            verify_secure_runner(self, false, program_segment_size)?;
        }

        Ok(())
    }

    // Returns Ok(()) if there are enough allocated cells for the builtins.
    // If not, the number of steps should be increased or a different layout should be used.
    pub fn check_used_cells(&self) -> Result<(), VirtualMachineError> {
        self.vm
            .builtin_runners
            .iter()
            .map(|builtin_runner| builtin_runner.get_used_cells_and_allocated_size(&self.vm))
            .collect::<Result<Vec<(usize, usize)>, MemoryError>>()?;
        self.check_range_check_usage()?;
        self.check_memory_usage()?;
        self.check_diluted_check_usage()?;
        Ok(())
    }

    // Checks that there are enough trace cells to fill the entire memory range.
    pub fn check_memory_usage(&self) -> Result<(), VirtualMachineError> {
        let instance = &self.layout;

        let builtins_memory_units: usize = self
            .vm
            .builtin_runners
            .iter()
            .map(|builtin_runner| builtin_runner.get_allocated_memory_units(&self.vm))
            .collect::<Result<Vec<usize>, MemoryError>>()?
            .iter()
            .sum();

        let builtins_memory_units = builtins_memory_units as u32;

        let vm_current_step_u32 = self.vm.current_step as u32;

        // Out of the memory units available per step, a fraction is used for public memory, and
        // four are used for the instruction.
        let total_memory_units = instance.memory_units_per_step * vm_current_step_u32;
        let (public_memory_units, rem) =
            div_rem(total_memory_units, instance.public_memory_fraction);
        if rem != 0 {
            return Err(MathError::SafeDivFailU32(
                total_memory_units,
                instance.public_memory_fraction,
            )
            .into());
        }

        let instruction_memory_units = 4 * vm_current_step_u32;

        let unused_memory_units = total_memory_units
            - (public_memory_units + instruction_memory_units + builtins_memory_units);
        let memory_address_holes = self.get_memory_holes()?;
        if unused_memory_units < memory_address_holes as u32 {
            Err(MemoryError::InsufficientAllocatedCells(
                InsufficientAllocatedCellsError::MemoryAddresses(Box::new((
                    unused_memory_units,
                    memory_address_holes,
                ))),
            ))?
        }
        Ok(())
    }

    /// Intitializes the runner in order to run cairo 1 contract entrypoints
    /// Swaps the program's builtins field with program_builtins
    /// Initializes program builtins & segments
    pub fn initialize_function_runner_cairo_1(
        &mut self,
        program_builtins: &[BuiltinName],
    ) -> Result<(), RunnerError> {
        self.program.builtins = program_builtins.to_vec();
        self.initialize_program_builtins()?;
        self.initialize_segments(self.program_base);
        Ok(())
    }

    /// Intitializes the runner in order to run cairo 0 contract entrypoints
    /// Initializes program builtins & segments
    pub fn initialize_function_runner(&mut self) -> Result<(), RunnerError> {
        self.initialize_program_builtins()?;
        self.initialize_segments(self.program_base);
        Ok(())
    }

    /// Overrides the previous entrypoint with a custom one, or "main" if none
    /// is specified.
    pub fn set_entrypoint(&mut self, new_entrypoint: Option<&str>) -> Result<(), ProgramError> {
        let new_entrypoint = new_entrypoint.unwrap_or("main");
        self.entrypoint = Some(
            self.program
                .shared_program_data
                .identifiers
                .get(&format!("__main__.{new_entrypoint}"))
                .and_then(|x| x.pc)
                .ok_or_else(|| ProgramError::EntrypointNotFound(new_entrypoint.to_string()))?,
        );

        Ok(())
    }

    pub fn read_return_values(&mut self, allow_missing_builtins: bool) -> Result<(), RunnerError> {
        if !self.run_ended {
            return Err(RunnerError::ReadReturnValuesNoEndRun);
        }
        let mut pointer = self.vm.get_ap();
        for builtin_name in self.program.builtins.iter().rev() {
            if let Some(builtin_runner) = self
                .vm
                .builtin_runners
                .iter_mut()
                .find(|b| b.name() == *builtin_name)
            {
                let new_pointer = builtin_runner.final_stack(&self.vm.segments, pointer)?;
                pointer = new_pointer;
            } else {
                if !allow_missing_builtins {
                    return Err(RunnerError::MissingBuiltin(*builtin_name));
                }
                pointer.offset = pointer.offset.saturating_sub(1);

                if !self.vm.get_integer(pointer)?.is_zero() {
                    return Err(RunnerError::MissingBuiltinStopPtrNotZero(*builtin_name));
                }
            }
        }
        if self.segments_finalized {
            return Err(RunnerError::FailedAddingReturnValues);
        }
        if self.is_proof_mode() {
            let exec_base = *self
                .execution_base
                .as_ref()
                .ok_or(RunnerError::NoExecBase)?;
            let begin = pointer.offset - exec_base.offset;
            let ap = self.vm.get_ap();
            let end = ap.offset - exec_base.offset;
            self.execution_public_memory
                .as_mut()
                .ok_or(RunnerError::NoExecPublicMemory)?
                .extend(begin..end);
        }
        Ok(())
    }

    // Iterates over the program builtins in reverse, calling BuiltinRunner::final_stack on each of them and returns the final pointer
    // This method is used by cairo-vm-py to replace starknet functionality
    pub fn get_builtins_final_stack(
        &mut self,
        stack_ptr: Relocatable,
    ) -> Result<Relocatable, RunnerError> {
        let mut stack_ptr = Relocatable::from(&stack_ptr);
        for runner in self
            .vm
            .builtin_runners
            .iter_mut()
            .rev()
            .filter(|builtin_runner| {
                self.program
                    .builtins
                    .iter()
                    .any(|bn| *bn == builtin_runner.name())
            })
        {
            stack_ptr = runner.final_stack(&self.vm.segments, stack_ptr)?
        }
        Ok(stack_ptr)
    }

    /// Return CairoRunner.program
    pub fn get_program(&self) -> &Program {
        &self.program
    }

    // Constructs and returns a CairoPie representing the current VM run.
    pub fn get_cairo_pie(&self) -> Result<CairoPie, RunnerError> {
        let program_base = self.program_base.ok_or(RunnerError::NoProgBase)?;
        let execution_base = self.execution_base.ok_or(RunnerError::NoExecBase)?;

        let builtin_segments = self.get_builtin_segment_info_for_pie()?;
        let mut known_segment_indices = HashSet::new();
        for info in builtin_segments.values() {
            known_segment_indices.insert(info.index);
        }
        let n_used_builtins = self.program.builtins_len();
        let return_fp_addr = (execution_base + n_used_builtins)?;
        let return_fp = self.vm.get_relocatable(return_fp_addr)?;
        let return_pc = self.vm.get_relocatable((return_fp_addr + 1)?)?;

        if let None | Some(false) = return_fp
            .segment_index
            .to_usize()
            .and_then(|u| self.vm.get_segment_size(u))
            .map(|u| u.is_zero())
        {
            // return_fp negative index / no size / size is zero
            return Err(RunnerError::UnexpectedRetFpSegmentSize);
        }

        if let None | Some(false) = return_pc
            .segment_index
            .to_usize()
            .and_then(|u| self.vm.get_segment_size(u))
            .map(|u| u.is_zero())
        {
            // return_pc negative index / no size / size is zero
            return Err(RunnerError::UnexpectedRetPcSegmentSize);
        }

        if program_base.offset != 0 {
            return Err(RunnerError::ProgramBaseOffsetNotZero);
        }
        known_segment_indices.insert(program_base.segment_index);

        if execution_base.offset != 0 {
            return Err(RunnerError::ExecBaseOffsetNotZero);
        }
        known_segment_indices.insert(execution_base.segment_index);

        if return_fp.offset != 0 {
            return Err(RunnerError::RetFpOffsetNotZero);
        }
        known_segment_indices.insert(return_fp.segment_index);

        if return_pc.offset != 0 {
            return Err(RunnerError::RetPcOffsetNotZero);
        }
        known_segment_indices.insert(return_pc.segment_index);

        // Put all the remaining segments in extra_segments.
        let mut extra_segments = Vec::default();
        for index in 0..self.vm.segments.num_segments() {
            if !known_segment_indices.contains(&(index as isize)) {
                extra_segments.push(
                    (
                        index as isize,
                        self.vm
                            .get_segment_size(index)
                            .ok_or(MemoryError::MissingSegmentUsedSizes)?,
                    )
                        .into(),
                );
            }
        }

        let execution_size = (self.vm.get_ap() - execution_base)?;
        let metadata = CairoPieMetadata {
            program: self
                .get_program()
                .get_stripped_program()
                .map_err(|_| RunnerError::StrippedProgramNoMain)?,
            program_segment: (program_base.segment_index, self.program.data_len()).into(),
            execution_segment: (execution_base.segment_index, execution_size).into(),
            ret_fp_segment: (return_fp.segment_index, 0).into(),
            ret_pc_segment: (return_pc.segment_index, 0).into(),
            builtin_segments,
            extra_segments,
        };

        Ok(CairoPie {
            metadata,
            memory: (&self.vm.segments.memory).into(),
            execution_resources: self.get_execution_resources()?,
            additional_data: CairoPieAdditionalData(
                self.vm
                    .builtin_runners
                    .iter()
                    .map(|b| (b.name(), b.get_additional_data()))
                    .collect(),
            ),
            version: CairoPieVersion { cairo_pie: () },
        })
    }

    pub fn get_air_public_input(&self) -> Result<PublicInput, PublicInputError> {
        PublicInput::new(
            &self.relocated_memory,
            self.layout.name.to_str(),
            &self.vm.get_public_memory_addresses()?,
            self.get_memory_segment_addresses()?,
            self.relocated_trace
                .as_ref()
                .ok_or(PublicInputError::EmptyTrace)?,
            self.get_perm_range_check_limits()
                .ok_or(PublicInputError::NoRangeCheckLimits)?,
        )
    }

    pub fn get_air_private_input(&self) -> AirPrivateInput {
        let mut private_inputs = HashMap::new();
        for builtin in self.vm.builtin_runners.iter() {
            private_inputs.insert(builtin.name(), builtin.air_private_input(&self.vm.segments));
        }
        AirPrivateInput(private_inputs)
    }

    pub fn get_memory_segment_addresses(
        &self,
    ) -> Result<HashMap<&'static str, (usize, usize)>, VirtualMachineError> {
        let relocation_table = self
            .vm
            .relocation_table
            .as_ref()
            .ok_or(MemoryError::UnrelocatedMemory)?;

        let relocate = |segment: (usize, usize)| -> Result<(usize, usize), VirtualMachineError> {
            let (index, stop_ptr_offset) = segment;
            let base = relocation_table
                .get(index)
                .ok_or(VirtualMachineError::RelocationNotFound(index))?;
            Ok((*base, base + stop_ptr_offset))
        };

        self.vm
            .builtin_runners
            .iter()
            .map(|builtin| -> Result<_, VirtualMachineError> {
                let (base, stop_ptr) = builtin.get_memory_segment_addresses();
                let stop_ptr = if self.program.builtins.contains(&builtin.name()) {
                    stop_ptr.ok_or_else(|| RunnerError::NoStopPointer(Box::new(builtin.name())))?
                } else {
                    stop_ptr.unwrap_or_default()
                };

                Ok((builtin.name().to_str(), relocate((base, stop_ptr))?))
            })
            .collect()
    }
}

#[derive(Clone, Debug, Eq, PartialEq)]
pub struct SegmentInfo {
    pub index: isize,
    pub size: usize,
}

//* ----------------------
//*   ExecutionResources
//* ----------------------

#[derive(Clone, Debug, Default, Deserialize, Serialize, Eq, PartialEq)]
pub struct ExecutionResources {
    pub n_steps: usize,
    pub n_memory_holes: usize,
    #[serde(with = "crate::types::builtin_name::serde_generic_map_impl")]
    pub builtin_instance_counter: HashMap<BuiltinName, usize>,
}

/// Returns a copy of the execution resources where all the builtins with a usage counter
/// of 0 are omitted.
impl ExecutionResources {
    pub fn filter_unused_builtins(&self) -> ExecutionResources {
        ExecutionResources {
            n_steps: self.n_steps,
            n_memory_holes: self.n_memory_holes,
            builtin_instance_counter: self
                .clone()
                .builtin_instance_counter
                .into_iter()
                .filter(|builtin| !builtin.1.is_zero())
                .collect(),
        }
    }
}

impl Add<&ExecutionResources> for &ExecutionResources {
    type Output = ExecutionResources;

    fn add(self, rhs: &ExecutionResources) -> ExecutionResources {
        let mut new = self.clone();
        new.add_assign(rhs);
        new
    }
}

impl AddAssign<&ExecutionResources> for ExecutionResources {
    fn add_assign(&mut self, rhs: &ExecutionResources) {
        self.n_steps += rhs.n_steps;
        self.n_memory_holes += rhs.n_memory_holes;
        for (k, v) in rhs.builtin_instance_counter.iter() {
            // FIXME: remove k's clone, use &'static str
            *self.builtin_instance_counter.entry(*k).or_insert(0) += v;
        }
    }
}

impl Sub<&ExecutionResources> for &ExecutionResources {
    type Output = ExecutionResources;

    fn sub(self, rhs: &ExecutionResources) -> ExecutionResources {
        let mut new = self.clone();
        new.sub_assign(rhs);
        new
    }
}

impl SubAssign<&ExecutionResources> for ExecutionResources {
    fn sub_assign(&mut self, rhs: &ExecutionResources) {
        self.n_steps -= rhs.n_steps;
        self.n_memory_holes -= rhs.n_memory_holes;
        for (k, v) in rhs.builtin_instance_counter.iter() {
            // FIXME: remove k's clone, use &'static str
            let entry = self.builtin_instance_counter.entry(*k).or_insert(0);
            *entry = (*entry).saturating_sub(*v);
        }
    }
}

impl Mul<usize> for &ExecutionResources {
    type Output = ExecutionResources;

    fn mul(self, rhs: usize) -> ExecutionResources {
        let mut new = self.clone();
        new.mul_assign(rhs);
        new
    }
}

impl MulAssign<usize> for ExecutionResources {
    fn mul_assign(&mut self, rhs: usize) {
        self.n_steps *= rhs;
        self.n_memory_holes *= rhs;
        for (_builtin_name, counter) in self.builtin_instance_counter.iter_mut() {
            *counter *= rhs;
        }
    }
}

#[cfg(test)]
mod tests {
    use super::*;
    use crate::air_private_input::{PrivateInput, PrivateInputSignature, SignatureInput};
    use crate::cairo_run::{cairo_run, CairoRunConfig};
    use crate::stdlib::collections::{HashMap, HashSet};
    use crate::vm::vm_memory::memory::MemoryCell;

    use crate::felt_hex;
    use crate::{
        hint_processor::builtin_hint_processor::builtin_hint_processor_definition::BuiltinHintProcessor,
        relocatable,
        serde::deserialize_program::{Identifier, ReferenceManager},
        utils::test_utils::*,
        vm::trace::trace_entry::TraceEntry,
    };
    use assert_matches::assert_matches;

    #[cfg(target_arch = "wasm32")]
    use wasm_bindgen_test::*;

    #[test]
    #[cfg_attr(target_arch = "wasm32", wasm_bindgen_test)]
    fn check_memory_usage_ok_case() {
        let program = program![BuiltinName::range_check, BuiltinName::output];
        let mut cairo_runner = cairo_runner!(program);
        cairo_runner.vm.segments.segment_used_sizes = Some(vec![4]);

        assert_matches!(cairo_runner.check_memory_usage(), Ok(()));
    }

    #[test]
    #[cfg_attr(target_arch = "wasm32", wasm_bindgen_test)]
    fn check_memory_usage_err_case() {
        let program = program!();

        let mut cairo_runner = cairo_runner!(program);
        cairo_runner.vm.builtin_runners = vec![{
            let mut builtin_runner: BuiltinRunner = OutputBuiltinRunner::new(true).into();
            builtin_runner.initialize_segments(&mut cairo_runner.vm.segments);

            builtin_runner
        }];
        cairo_runner.vm.segments.segment_used_sizes = Some(vec![4, 12]);
        cairo_runner.vm.segments.memory = memory![((0, 0), 0), ((0, 1), 1), ((0, 2), 1)];
        cairo_runner
            .vm
            .segments
            .memory
            .mark_as_accessed((0, 0).into());
        assert_matches!(
            cairo_runner.check_memory_usage(),
            Err(VirtualMachineError::Memory(
                MemoryError::InsufficientAllocatedCells(_)
            ))
        );
    }

    #[test]
    #[cfg_attr(target_arch = "wasm32", wasm_bindgen_test)]
    fn initialize_builtins_with_disordered_builtins() {
        let program = program![BuiltinName::range_check, BuiltinName::output];
        let mut cairo_runner = cairo_runner!(program, LayoutName::plain);
        assert!(cairo_runner.initialize_builtins(false).is_err());
    }

    #[test]
    #[cfg_attr(target_arch = "wasm32", wasm_bindgen_test)]
    fn initialize_builtins_missing_builtins_no_allow_missing() {
        let program = program![BuiltinName::output, BuiltinName::ecdsa];
        let mut cairo_runner = cairo_runner!(program, LayoutName::plain);
        assert_matches!(
            cairo_runner.initialize_builtins(false),
            Err(RunnerError::NoBuiltinForInstance(_))
        )
    }

    #[test]
    #[cfg_attr(target_arch = "wasm32", wasm_bindgen_test)]
    fn initialize_builtins_missing_builtins_allow_missing() {
        let program = program![BuiltinName::output, BuiltinName::ecdsa];
        let mut cairo_runner = cairo_runner!(program);
        assert!(cairo_runner.initialize_builtins(true).is_ok())
    }

    #[test]
    #[cfg_attr(target_arch = "wasm32", wasm_bindgen_test)]
    fn initialize_segments_with_base() {
        let program = program![BuiltinName::output];
        let mut cairo_runner = cairo_runner!(program);
        let program_base = Some(Relocatable {
            segment_index: 5,
            offset: 9,
        });
        add_segments!(&mut cairo_runner.vm, 6);
        cairo_runner.initialize_builtins(false).unwrap();
        cairo_runner.initialize_segments(program_base);
        assert_eq!(
            cairo_runner.program_base,
            Some(Relocatable {
                segment_index: 5,
                offset: 9,
            })
        );
        assert_eq!(
            cairo_runner.execution_base,
            Some(Relocatable {
                segment_index: 6,
                offset: 0,
            })
        );
        assert_eq!(
            cairo_runner.vm.builtin_runners[0].name(),
            BuiltinName::output
        );
        assert_eq!(cairo_runner.vm.builtin_runners[0].base(), 7);

        assert_eq!(cairo_runner.vm.segments.num_segments(), 8);
    }

    #[test]
    #[cfg_attr(target_arch = "wasm32", wasm_bindgen_test)]
    fn initialize_segments_no_base() {
        let program = program![BuiltinName::output];
        let mut cairo_runner = cairo_runner!(program);
        cairo_runner.initialize_builtins(false).unwrap();
        cairo_runner.initialize_segments(None);
        assert_eq!(
            cairo_runner.program_base,
            Some(Relocatable {
                segment_index: 0,
                offset: 0
            })
        );
        assert_eq!(
            cairo_runner.execution_base,
            Some(Relocatable {
                segment_index: 1,
                offset: 0
            })
        );
        assert_eq!(
            cairo_runner.vm.builtin_runners[0].name(),
            BuiltinName::output
        );
        assert_eq!(cairo_runner.vm.builtin_runners[0].base(), 2);

        assert_eq!(cairo_runner.vm.segments.num_segments(), 3);
    }

    #[test]
    #[cfg_attr(target_arch = "wasm32", wasm_bindgen_test)]
    fn initialize_state_empty_data_and_stack() {
        let program = program![BuiltinName::output];
        let mut cairo_runner = cairo_runner!(program);
        cairo_runner.program_base = Some(relocatable!(1, 0));
        cairo_runner.execution_base = Some(relocatable!(2, 0));
        let stack = Vec::new();
        cairo_runner.initialize_builtins(false).unwrap();
        cairo_runner.initialize_state(1, stack).unwrap();
        assert_eq!(
            cairo_runner.initial_pc,
            Some(Relocatable {
                segment_index: 1,
                offset: 1
            })
        );
    }

    #[test]
    #[cfg_attr(target_arch = "wasm32", wasm_bindgen_test)]
    fn initialize_state_some_data_empty_stack() {
        let program = program!(
            builtins = vec![BuiltinName::output],
            data = vec_data!((4), (6)),
        );
        let mut cairo_runner = cairo_runner!(program);
        for _ in 0..2 {
            cairo_runner.vm.segments.add();
        }
        cairo_runner.program_base = Some(Relocatable {
            segment_index: 1,
            offset: 0,
        });
        cairo_runner.execution_base = Some(relocatable!(2, 0));
        let stack = Vec::new();
        cairo_runner.initialize_state(1, stack).unwrap();
        check_memory!(cairo_runner.vm.segments.memory, ((1, 0), 4), ((1, 1), 6));
    }

    #[test]
    #[cfg_attr(target_arch = "wasm32", wasm_bindgen_test)]
    fn initialize_state_empty_data_some_stack() {
        let program = program![BuiltinName::output];
        let mut cairo_runner = cairo_runner!(program);
        for _ in 0..3 {
            cairo_runner.vm.segments.add();
        }
        cairo_runner.program_base = Some(relocatable!(1, 0));
        cairo_runner.execution_base = Some(relocatable!(2, 0));
        let stack = vec![mayberelocatable!(4), mayberelocatable!(6)];
        cairo_runner.initialize_state(1, stack).unwrap();
        check_memory!(cairo_runner.vm.segments.memory, ((2, 0), 4), ((2, 1), 6));
    }

    #[test]
    #[cfg_attr(target_arch = "wasm32", wasm_bindgen_test)]
    fn initialize_state_no_program_base() {
        let program = program![BuiltinName::output];
        let mut cairo_runner = cairo_runner!(program);
        for _ in 0..2 {
            cairo_runner.vm.segments.add();
        }
        cairo_runner.execution_base = Some(Relocatable {
            segment_index: 2,
            offset: 0,
        });
        let stack = vec![
            MaybeRelocatable::from(Felt252::from(4_i32)),
            MaybeRelocatable::from(Felt252::from(6_i32)),
        ];
        assert!(cairo_runner.initialize_state(1, stack).is_err());
    }

    #[test]
    #[should_panic]
    fn initialize_state_no_execution_base() {
        let program = program![BuiltinName::output];
        let mut cairo_runner = cairo_runner!(program);
        for _ in 0..2 {
            cairo_runner.vm.segments.add();
        }
        cairo_runner.program_base = Some(relocatable!(1, 0));
        let stack = vec![
            MaybeRelocatable::from(Felt252::from(4_i32)),
            MaybeRelocatable::from(Felt252::from(6_i32)),
        ];
        cairo_runner.initialize_state(1, stack).unwrap();
    }

    #[test]
    #[cfg_attr(target_arch = "wasm32", wasm_bindgen_test)]
    fn initialize_function_entrypoint_empty_stack() {
        let program = program![BuiltinName::output];
        let mut cairo_runner = cairo_runner!(program);
        for _ in 0..2 {
            cairo_runner.vm.segments.add();
        }
        cairo_runner.program_base = Some(relocatable!(0, 0));
        cairo_runner.execution_base = Some(relocatable!(1, 0));
        let stack = Vec::new();
        let return_fp = MaybeRelocatable::from(Felt252::from(9_i32));
        cairo_runner
            .initialize_function_entrypoint(0, stack, return_fp)
            .unwrap();
        assert_eq!(cairo_runner.initial_fp, cairo_runner.initial_ap);
        assert_eq!(cairo_runner.initial_fp, Some(relocatable!(1, 2)));
        check_memory!(
            cairo_runner.vm.segments.memory,
            ((1, 0), 9),
            ((1, 1), (2, 0))
        );
    }

    #[test]
    #[cfg_attr(target_arch = "wasm32", wasm_bindgen_test)]
    fn initialize_function_entrypoint_some_stack() {
        let program = program![BuiltinName::output];
        let mut cairo_runner = cairo_runner!(program);
        for _ in 0..2 {
            cairo_runner.vm.segments.add();
        }
        cairo_runner.program_base = Some(relocatable!(0, 0));
        cairo_runner.execution_base = Some(relocatable!(1, 0));
        let stack = vec![MaybeRelocatable::from(Felt252::from(7_i32))];
        let return_fp = MaybeRelocatable::from(Felt252::from(9_i32));
        cairo_runner
            .initialize_function_entrypoint(1, stack, return_fp)
            .unwrap();
        assert_eq!(cairo_runner.initial_fp, cairo_runner.initial_ap);
        assert_eq!(cairo_runner.initial_fp, Some(relocatable!(1, 3)));
        check_memory!(
            cairo_runner.vm.segments.memory,
            ((1, 0), 7),
            ((1, 1), 9),
            ((1, 2), (2, 0))
        );
    }

    #[test]
    #[should_panic]
    fn initialize_function_entrypoint_no_execution_base() {
        let program = program![BuiltinName::output];
        let mut cairo_runner = cairo_runner!(program);
        let stack = vec![MaybeRelocatable::from(Felt252::from(7_i32))];
        let return_fp = MaybeRelocatable::from(Felt252::from(9_i32));
        cairo_runner
            .initialize_function_entrypoint(1, stack, return_fp)
            .unwrap();
    }

    #[test]
    #[should_panic]
    fn initialize_main_entrypoint_no_main() {
        let program = program![BuiltinName::output];
        let mut cairo_runner = cairo_runner!(program);
        cairo_runner.initialize_main_entrypoint().unwrap();
    }

    #[test]
    #[cfg_attr(target_arch = "wasm32", wasm_bindgen_test)]
    fn initialize_main_entrypoint() {
        let program = program!(main = Some(1),);
        let mut cairo_runner = cairo_runner!(program);
        cairo_runner.program_base = Some(relocatable!(0, 0));
        cairo_runner.execution_base = Some(relocatable!(0, 0));
        let return_pc = cairo_runner.initialize_main_entrypoint().unwrap();
        assert_eq!(return_pc, Relocatable::from((1, 0)));
    }

    #[test]
    #[cfg_attr(target_arch = "wasm32", wasm_bindgen_test)]
    fn initialize_state_program_segment_accessed_addrs() {
        // This test checks that all addresses from the program segment are marked as accessed at VM state initialization.
        // The fibonacci program has 24 instructions, so there should be 24 accessed addresses,
        // from (0, 0) to (0, 23).
        let program = Program::from_bytes(
            include_bytes!("../../../../cairo_programs/fibonacci.json"),
            Some("main"),
        )
        .unwrap();

        let mut cairo_runner = cairo_runner!(program);

        cairo_runner.initialize(false).unwrap();
        assert_eq!(
            cairo_runner
                .vm
                .segments
                .memory
                .get_amount_of_accessed_addresses_for_segment(0),
            Some(24)
        );
    }

    #[test]
    #[cfg_attr(target_arch = "wasm32", wasm_bindgen_test)]
    fn initialize_vm_no_builtins() {
        let program = program!(main = Some(1),);
        let mut cairo_runner = cairo_runner!(program);
        cairo_runner.program_base = Some(relocatable!(0, 0));
        cairo_runner.initial_pc = Some(relocatable!(0, 1));
        cairo_runner.initial_ap = Some(relocatable!(1, 2));
        cairo_runner.initial_fp = Some(relocatable!(1, 2));
        cairo_runner.initialize_vm().unwrap();
        assert_eq!(cairo_runner.vm.run_context.pc, relocatable!(0, 1));
        assert_eq!(cairo_runner.vm.run_context.ap, 2);
        assert_eq!(cairo_runner.vm.run_context.fp, 2);
    }

    #[test]
    #[cfg_attr(target_arch = "wasm32", wasm_bindgen_test)]
    fn initialize_vm_with_range_check_valid() {
        let program = program!(builtins = vec![BuiltinName::range_check], main = Some(1),);
        let mut cairo_runner = cairo_runner!(program);
        cairo_runner.initial_pc = Some(relocatable!(0, 1));
        cairo_runner.initial_ap = Some(relocatable!(1, 2));
        cairo_runner.initial_fp = Some(relocatable!(1, 2));
        cairo_runner.initialize_builtins(false).unwrap();
        cairo_runner.initialize_segments(None);
        cairo_runner.vm.segments = segments![((2, 0), 23), ((2, 1), 233)];
        assert_eq!(
            cairo_runner.vm.builtin_runners[0].name(),
            BuiltinName::range_check
        );
        assert_eq!(cairo_runner.vm.builtin_runners[0].base(), 2);
        cairo_runner.initialize_vm().unwrap();
        assert!(cairo_runner
            .vm
            .segments
            .memory
            .validated_addresses
            .contains(&Relocatable::from((2, 0))));
        assert!(cairo_runner
            .vm
            .segments
            .memory
            .validated_addresses
            .contains(&Relocatable::from((2, 1))));
        assert_eq!(cairo_runner.vm.segments.memory.validated_addresses.len(), 2);
    }

    #[test]
    #[cfg_attr(target_arch = "wasm32", wasm_bindgen_test)]
    fn initialize_vm_with_range_check_invalid() {
        let program = program!(builtins = vec![BuiltinName::range_check], main = Some(1),);
        let mut cairo_runner = cairo_runner!(program);
        cairo_runner.initial_pc = Some(relocatable!(0, 1));
        cairo_runner.initial_ap = Some(relocatable!(1, 2));
        cairo_runner.initial_fp = Some(relocatable!(1, 2));
        cairo_runner.initialize_builtins(false).unwrap();
        cairo_runner.initialize_segments(None);
        cairo_runner.vm.segments = segments![((2, 1), 23), ((2, 4), (-1))];

        assert_eq!(
            cairo_runner.initialize_vm(),
            Err(RunnerError::MemoryValidationError(
                MemoryError::RangeCheckFoundNonInt(Box::new((2, 0).into()))
            ))
        );
    }

    //Integration tests for initialization phase

    #[test]
    #[cfg_attr(target_arch = "wasm32", wasm_bindgen_test)]
    /* Program used:
    func myfunc(a: felt) -> (r: felt):
        let b = a * 2
        return(b)
    end

    func main():
        let a = 1
        let b = myfunc(a)
        return()
    end

    main = 3
    data = [5207990763031199744, 2, 2345108766317314046, 5189976364521848832, 1, 1226245742482522112, 3618502788666131213697322783095070105623107215331596699973092056135872020476, 2345108766317314046]
    */
    fn initialization_phase_no_builtins() {
        let program = program!(
            data = vec_data!(
                (5207990763031199744_u64),
                (2),
                (2345108766317314046_u64),
                (5189976364521848832_u64),
                (1),
                (1226245742482522112_u64),
                ((
                    "3618502788666131213697322783095070105623107215331596699973092056135872020476",
                    10
                )),
                (2345108766317314046_i64)
            ),
            main = Some(3),
        );
        let mut cairo_runner = cairo_runner!(program);
        cairo_runner.initialize_segments(None);
        cairo_runner.initialize_main_entrypoint().unwrap();
        cairo_runner.initialize_vm().unwrap();

        assert_eq!(cairo_runner.program_base, Some(relocatable!(0, 0)));
        assert_eq!(cairo_runner.execution_base, Some(relocatable!(1, 0)));
        assert_eq!(cairo_runner.final_pc, Some(relocatable!(3, 0)));

        //RunContext check
        //Registers
        assert_eq!(cairo_runner.vm.run_context.pc, relocatable!(0, 3));
        assert_eq!(cairo_runner.vm.run_context.ap, 2);
        assert_eq!(cairo_runner.vm.run_context.fp, 2);
        //Memory
        check_memory!(
            cairo_runner.vm.segments.memory,
            ((0, 0), 5207990763031199744_u64),
            ((0, 1), 2),
            ((0, 2), 2345108766317314046_u64),
            ((0, 3), 5189976364521848832_u64),
            ((0, 4), 1),
            ((0, 5), 1226245742482522112_u64),
            (
                (0, 6),
                (
                    "3618502788666131213697322783095070105623107215331596699973092056135872020476",
                    10
                )
            ),
            ((0, 7), 2345108766317314046_u64),
            ((1, 0), (2, 0)),
            ((1, 1), (3, 0))
        );
    }

    #[test]
    #[cfg_attr(target_arch = "wasm32", wasm_bindgen_test)]
    /*Program used:
    %builtins output

    from starkware.cairo.common.serialize import serialize_word

    func main{output_ptr: felt*}():
        let a = 1
        serialize_word(a)
        return()
    end

    main = 4
    data = [4612671182993129469, 5198983563776393216, 1, 2345108766317314046, 5191102247248822272, 5189976364521848832, 1, 1226245742482522112, 3618502788666131213697322783095070105623107215331596699973092056135872020474, 2345108766317314046]
    */
    fn initialization_phase_output_builtin() {
        let program = program!(
            builtins = vec![BuiltinName::output],
            data = vec_data!(
                (4612671182993129469_u64),
                (5198983563776393216_u64),
                (1),
                (2345108766317314046_u64),
                (5191102247248822272_u64),
                (5189976364521848832_u64),
                (1),
                (1226245742482522112_u64),
                ((
                    "3618502788666131213697322783095070105623107215331596699973092056135872020474",
                    10
                )),
                (2345108766317314046_u64)
            ),
            main = Some(4),
        );
        let mut cairo_runner = cairo_runner!(program);

        cairo_runner.initialize_builtins(false).unwrap();
        cairo_runner.initialize_segments(None);
        cairo_runner.initialize_main_entrypoint().unwrap();
        cairo_runner.initialize_vm().unwrap();

        assert_eq!(cairo_runner.program_base, Some(relocatable!(0, 0)));
        assert_eq!(cairo_runner.execution_base, Some(relocatable!(1, 0)));
        assert_eq!(cairo_runner.final_pc, Some(relocatable!(4, 0)));

        //RunContext check
        //Registers
        assert_eq!(cairo_runner.vm.run_context.pc, relocatable!(0, 4));
        assert_eq!(cairo_runner.vm.run_context.ap, 3);
        assert_eq!(cairo_runner.vm.run_context.fp, 3);
        //Memory
        check_memory!(
            cairo_runner.vm.segments.memory,
            ((0, 0), 4612671182993129469_u64),
            ((0, 1), 5198983563776393216_u64),
            ((0, 2), 1),
            ((0, 3), 2345108766317314046_u64),
            ((0, 4), 5191102247248822272_u64),
            ((0, 5), 5189976364521848832_u64),
            ((0, 6), 1),
            ((0, 7), 1226245742482522112_u64),
            (
                (0, 8),
                (
                    "3618502788666131213697322783095070105623107215331596699973092056135872020474",
                    10
                )
            ),
            ((0, 9), 2345108766317314046_u64),
            ((1, 0), (2, 0)),
            ((1, 1), (3, 0)),
            ((1, 2), (4, 0))
        );
    }

    #[test]
    #[cfg_attr(target_arch = "wasm32", wasm_bindgen_test)]
    /*Program used:
    %builtins range_check

    func check_range{range_check_ptr}(num):

        # Check that 0 <= num < 2**64.
        [range_check_ptr] = num
        assert [range_check_ptr + 1] = 2 ** 64 - 1 - num
        let range_check_ptr = range_check_ptr + 2
        return()
    end

    func main{range_check_ptr}():
        check_range(7)
        return()
    end

    main = 8
    data = [4612671182993129469, 5189976364521848832, 18446744073709551615, 5199546496550207487, 4612389712311386111, 5198983563776393216, 2, 2345108766317314046, 5191102247248822272, 5189976364521848832, 7, 1226245742482522112, 3618502788666131213697322783095070105623107215331596699973092056135872020470, 2345108766317314046]
    */
    fn initialization_phase_range_check_builtin() {
        let program = program!(
            builtins = vec![BuiltinName::range_check],
            data = vec_data!(
                (4612671182993129469_u64),
                (5189976364521848832_u64),
                (18446744073709551615_u128),
                (5199546496550207487_u64),
                (4612389712311386111_u64),
                (5198983563776393216_u64),
                (2),
                (2345108766317314046_u64),
                (5191102247248822272_u64),
                (5189976364521848832_u64),
                (7),
                (1226245742482522112_u64),
                ((
                    "3618502788666131213697322783095070105623107215331596699973092056135872020474",
                    10
                )),
                (2345108766317314046_u64)
            ),
            main = Some(8),
        );

        let mut cairo_runner = cairo_runner!(program);

        cairo_runner.initialize_builtins(false).unwrap();
        cairo_runner.initialize_segments(None);
        cairo_runner.initialize_main_entrypoint().unwrap();
        cairo_runner.initialize_vm().unwrap();

        assert_eq!(cairo_runner.program_base, Some(relocatable!(0, 0)));
        assert_eq!(cairo_runner.execution_base, Some(relocatable!(1, 0)));
        assert_eq!(cairo_runner.final_pc, Some(relocatable!(4, 0)));

        //RunContext check
        //Registers
        assert_eq!(cairo_runner.vm.run_context.pc, relocatable!(0, 8));
        assert_eq!(cairo_runner.vm.run_context.ap, 3);
        assert_eq!(cairo_runner.vm.run_context.fp, 3);
        //Memory
        check_memory!(
            cairo_runner.vm.segments.memory,
            ((0, 0), 4612671182993129469_u64),
            ((0, 1), 5189976364521848832_u64),
            ((0, 2), 18446744073709551615_u128),
            ((0, 3), 5199546496550207487_u64),
            ((0, 4), 4612389712311386111_u64),
            ((0, 5), 5198983563776393216_u64),
            ((0, 6), 2),
            ((0, 7), 2345108766317314046_u64),
            ((0, 8), 5191102247248822272_u64),
            ((0, 9), 5189976364521848832_u64),
            ((0, 10), 7),
            ((0, 11), 1226245742482522112_u64),
            (
                (0, 12),
                (
                    "3618502788666131213697322783095070105623107215331596699973092056135872020474",
                    10
                )
            ),
            ((0, 13), 2345108766317314046_u64),
            ((1, 0), (2, 0)),
            ((1, 1), (3, 0)),
            ((1, 2), (4, 0))
        );
    }

    //Integration tests for initialization + execution phase

    #[test]
    #[cfg_attr(target_arch = "wasm32", wasm_bindgen_test)]
    /*Program used:
    func myfunc(a: felt) -> (r: felt):
        let b = a * 2
        return(b)
    end

    func main():
        let a = 1
        let b = myfunc(a)
        return()
    end

    main = 3
    data = [5207990763031199744, 2, 2345108766317314046, 5189976364521848832, 1, 1226245742482522112, 3618502788666131213697322783095070105623107215331596699973092056135872020476, 2345108766317314046]
    */
    fn initialize_and_run_function_call() {
        //Initialization Phase
        let program = program!(
            data = vec_data!(
                (5207990763031199744_i64),
                (2),
                (2345108766317314046_i64),
                (5189976364521848832_i64),
                (1),
                (1226245742482522112_i64),
                ((
                    "3618502788666131213697322783095070105623107215331596699973092056135872020476",
                    10
                )),
                (2345108766317314046_i64)
            ),
            main = Some(3),
        );
        let mut hint_processor = BuiltinHintProcessor::new_empty();
        let mut cairo_runner = cairo_runner!(program, LayoutName::all_cairo, false, true);
        cairo_runner.initialize_segments(None);
        let end = cairo_runner.initialize_main_entrypoint().unwrap();
        assert_eq!(end, Relocatable::from((3, 0)));
        cairo_runner.initialize_vm().unwrap();
        //Execution Phase
        assert_matches!(cairo_runner.run_until_pc(end, &mut hint_processor), Ok(()));
        //Check final values against Python VM
        //Check final register values
        assert_eq!(cairo_runner.vm.run_context.pc, Relocatable::from((3, 0)));

        assert_eq!(cairo_runner.vm.run_context.ap, 6);

        assert_eq!(cairo_runner.vm.run_context.fp, 0);

        //Check each TraceEntry in trace
        let trace = cairo_runner.vm.trace.unwrap();
        assert_eq!(trace.len(), 5);
        trace_check(
            &trace,
            &[
                ((0, 3).into(), 2, 2),
                ((0, 5).into(), 3, 2),
                ((0, 0).into(), 5, 5),
                ((0, 2).into(), 6, 5),
                ((0, 7).into(), 6, 2),
            ],
        );
    }

    #[test]
    #[cfg_attr(target_arch = "wasm32", wasm_bindgen_test)]
    /*Program used:
    %builtins range_check

    func check_range{range_check_ptr}(num):

        # Check that 0 <= num < 2**64.
        [range_check_ptr] = num
        assert [range_check_ptr + 1] = 2 ** 64 - 1 - num
        let range_check_ptr = range_check_ptr + 2
        return()
    end

    func main{range_check_ptr}():
        check_range(7)
        return()
    end

    main = 8
    data = [4612671182993129469, 5189976364521848832, 18446744073709551615, 5199546496550207487, 4612389712311386111, 5198983563776393216, 2, 2345108766317314046, 5191102247248822272, 5189976364521848832, 7, 1226245742482522112, 3618502788666131213697322783095070105623107215331596699973092056135872020470, 2345108766317314046]
    */
    fn initialize_and_run_range_check_builtin() {
        //Initialization Phase
        let program = program!(
            builtins = vec![BuiltinName::range_check],
            data = vec_data!(
                (4612671182993129469_i64),
                (5189976364521848832_i64),
                (18446744073709551615_i128),
                (5199546496550207487_i64),
                (4612389712311386111_i64),
                (5198983563776393216_i64),
                (2),
                (2345108766317314046_i64),
                (5191102247248822272_i64),
                (5189976364521848832_i64),
                (7),
                (1226245742482522112_i64),
                ((
                    "3618502788666131213697322783095070105623107215331596699973092056135872020470",
                    10
                )),
                (2345108766317314046_i64)
            ),
            main = Some(8),
        );
        let mut hint_processor = BuiltinHintProcessor::new_empty();
        let mut cairo_runner = cairo_runner!(program, LayoutName::all_cairo, false, true);
        cairo_runner.initialize_builtins(false).unwrap();
        cairo_runner.initialize_segments(None);
        let end = cairo_runner.initialize_main_entrypoint().unwrap();
        cairo_runner.initialize_vm().unwrap();
        //Execution Phase
        assert_matches!(cairo_runner.run_until_pc(end, &mut hint_processor), Ok(()));
        //Check final values against Python VM
        //Check final register values
        assert_eq!(cairo_runner.vm.run_context.pc, Relocatable::from((4, 0)));

        assert_eq!(cairo_runner.vm.run_context.ap, 10);

        assert_eq!(cairo_runner.vm.run_context.fp, 0);

        //Check each TraceEntry in trace
        let trace = cairo_runner.vm.trace.unwrap();
        assert_eq!(trace.len(), 10);
        trace_check(
            &trace,
            &[
                ((0, 8).into(), 3, 3),
                ((0, 9).into(), 4, 3),
                ((0, 11).into(), 5, 3),
                ((0, 0).into(), 7, 7),
                ((0, 1).into(), 7, 7),
                ((0, 3).into(), 8, 7),
                ((0, 4).into(), 9, 7),
                ((0, 5).into(), 9, 7),
                ((0, 7).into(), 10, 7),
                ((0, 13).into(), 10, 3),
            ],
        );
        //Check the range_check builtin segment
        assert_eq!(
            cairo_runner.vm.builtin_runners[0].name(),
            BuiltinName::range_check
        );
        assert_eq!(cairo_runner.vm.builtin_runners[0].base(), 2);

        check_memory!(
            cairo_runner.vm.segments.memory,
            ((2, 0), 7),
            ((2, 1), 18446744073709551608_i128)
        );
        assert!(cairo_runner
            .vm
            .segments
            .memory
            .get(&MaybeRelocatable::from((2, 2)))
            .is_none());
    }

    #[test]
    #[cfg_attr(target_arch = "wasm32", wasm_bindgen_test)]
    /*Program used:
    %builtins output

    from starkware.cairo.common.serialize import serialize_word

    func main{output_ptr: felt*}():
        let a = 1
        serialize_word(a)
        let b = 17 * a
        serialize_word(b)
        return()
    end

    main = 4
    data = [
    4612671182993129469,
    5198983563776393216,
    1,
    2345108766317314046,
    5191102247248822272,
    5189976364521848832,
    1,
    1226245742482522112,
    3618502788666131213697322783095070105623107215331596699973092056135872020474,
    5189976364521848832,
    17,
    1226245742482522112,
    3618502788666131213697322783095070105623107215331596699973092056135872020470,
    2345108766317314046
    ]
    */
    fn initialize_and_run_output_builtin() {
        //Initialization Phase
        let program = program!(
            builtins = vec![BuiltinName::output],
            data = vec_data!(
                (4612671182993129469_i64),
                (5198983563776393216_i64),
                (1),
                (2345108766317314046_i64),
                (5191102247248822272_i64),
                (5189976364521848832_i64),
                (1),
                (1226245742482522112_i64),
                ((
                    "3618502788666131213697322783095070105623107215331596699973092056135872020474",
                    10
                )),
                (5189976364521848832_i64),
                (17),
                (1226245742482522112_i64),
                ((
                    "3618502788666131213697322783095070105623107215331596699973092056135872020470",
                    10
                )),
                (2345108766317314046_i64)
            ),
            main = Some(4),
        );
        let mut hint_processor = BuiltinHintProcessor::new_empty();
        let mut cairo_runner = cairo_runner!(program, LayoutName::all_cairo, false, true);
        cairo_runner.initialize_builtins(false).unwrap();
        cairo_runner.initialize_segments(None);
        let end = cairo_runner.initialize_main_entrypoint().unwrap();
        cairo_runner.initialize_vm().unwrap();
        //Execution Phase
        assert_matches!(cairo_runner.run_until_pc(end, &mut hint_processor), Ok(()));
        //Check final values against Python VM
        //Check final register values
        //todo
        assert_eq!(cairo_runner.vm.run_context.pc, Relocatable::from((4, 0)));

        assert_eq!(cairo_runner.vm.run_context.ap, 12);

        assert_eq!(cairo_runner.vm.run_context.fp, 0);

        //Check each TraceEntry in trace
        let trace = cairo_runner.vm.trace.unwrap();
        assert_eq!(trace.len(), 12);
        trace_check(
            &trace,
            &[
                ((0, 4).into(), 3, 3),
                ((0, 5).into(), 4, 3),
                ((0, 7).into(), 5, 3),
                ((0, 0).into(), 7, 7),
                ((0, 1).into(), 7, 7),
                ((0, 3).into(), 8, 7),
                ((0, 9).into(), 8, 3),
                ((0, 11).into(), 9, 3),
                ((0, 0).into(), 11, 11),
                ((0, 1).into(), 11, 11),
                ((0, 3).into(), 12, 11),
                ((0, 13).into(), 12, 3),
            ],
        );
        //Check that the output to be printed is correct
        assert_eq!(
            cairo_runner.vm.builtin_runners[0].name(),
            BuiltinName::output
        );
        assert_eq!(cairo_runner.vm.builtin_runners[0].base(), 2);
        check_memory!(cairo_runner.vm.segments.memory, ((2, 0), 1), ((2, 1), 17));
        assert!(cairo_runner
            .vm
            .segments
            .memory
            .get(&MaybeRelocatable::from((2, 2)))
            .is_none());
    }

    #[test]
    #[cfg_attr(target_arch = "wasm32", wasm_bindgen_test)]
    /*Program used:
    %builtins output range_check

    from starkware.cairo.common.serialize import serialize_word

    func check_range{range_check_ptr}(num) -> (num : felt):

        # Check that 0 <= num < 2**64.
        [range_check_ptr] = num
        assert [range_check_ptr + 1] = 2 ** 64 - 1 - num
        let range_check_ptr = range_check_ptr + 2
        return(num)
    end

    func main{output_ptr: felt*, range_check_ptr: felt}():
        let num: felt = check_range(7)
        serialize_word(num)
        return()
    end

    main = 13
    data = [
    4612671182993129469,
    5198983563776393216,
    1,
    2345108766317314046,
    4612671182993129469,
    5189976364521848832,
    18446744073709551615,
    5199546496550207487,
    4612389712311386111,
    5198983563776393216,
    2,
    5191102247248822272,
    2345108766317314046,
    5191102247248822272,
    5189976364521848832,
    7,
    1226245742482522112,
    3618502788666131213697322783095070105623107215331596699973092056135872020469,
    5191102242953854976,
    5193354051357474816,
    1226245742482522112,
    3618502788666131213697322783095070105623107215331596699973092056135872020461,
    5193354029882638336,
    2345108766317314046]
    */
    fn initialize_and_run_output_range_check_builtin() {
        //Initialization Phase
        let program = program!(
            builtins = vec![BuiltinName::output, BuiltinName::range_check],
            data = vec_data!(
                (4612671182993129469_i64),
                (5198983563776393216_i64),
                (1),
                (2345108766317314046_i64),
                (4612671182993129469_i64),
                (5189976364521848832_i64),
                (18446744073709551615_i128),
                (5199546496550207487_i64),
                (4612389712311386111_i64),
                (5198983563776393216_i64),
                (2),
                (5191102247248822272_i64),
                (2345108766317314046_i64),
                (5191102247248822272_i64),
                (5189976364521848832_i64),
                (7),
                (1226245742482522112_i64),
                ((
                    "3618502788666131213697322783095070105623107215331596699973092056135872020469",
                    10
                )),
                (5191102242953854976_i64),
                (5193354051357474816_i64),
                (1226245742482522112_i64),
                ((
                    "3618502788666131213697322783095070105623107215331596699973092056135872020461",
                    10
                )),
                (5193354029882638336_i64),
                (2345108766317314046_i64)
            ),
            main = Some(13),
        );
        let mut hint_processor = BuiltinHintProcessor::new_empty();
        let mut cairo_runner = cairo_runner!(program, LayoutName::all_cairo, false, true);
        cairo_runner.initialize_builtins(false).unwrap();
        cairo_runner.initialize_segments(None);
        let end = cairo_runner.initialize_main_entrypoint().unwrap();
        cairo_runner.initialize_vm().unwrap();
        //Execution Phase
        assert_matches!(cairo_runner.run_until_pc(end, &mut hint_processor), Ok(()));
        //Check final values against Python VM
        //Check final register values
        assert_eq!(cairo_runner.vm.run_context.pc, Relocatable::from((5, 0)));

        assert_eq!(cairo_runner.vm.run_context.ap, 18);

        assert_eq!(cairo_runner.vm.run_context.fp, 0);

        //Check each TraceEntry in trace
        let trace = cairo_runner.vm.trace.unwrap();
        assert_eq!(trace.len(), 18);
        trace_check(
            &trace,
            &[
                ((0, 13).into(), 4, 4),
                ((0, 14).into(), 5, 4),
                ((0, 16).into(), 6, 4),
                ((0, 4).into(), 8, 8),
                ((0, 5).into(), 8, 8),
                ((0, 7).into(), 9, 8),
                ((0, 8).into(), 10, 8),
                ((0, 9).into(), 10, 8),
                ((0, 11).into(), 11, 8),
                ((0, 12).into(), 12, 8),
                ((0, 18).into(), 12, 4),
                ((0, 19).into(), 13, 4),
                ((0, 20).into(), 14, 4),
                ((0, 0).into(), 16, 16),
                ((0, 1).into(), 16, 16),
                ((0, 3).into(), 17, 16),
                ((0, 22).into(), 17, 4),
                ((0, 23).into(), 18, 4),
            ],
        );
        //Check the range_check builtin segment
        assert_eq!(
            cairo_runner.vm.builtin_runners[1].name(),
            BuiltinName::range_check
        );
        assert_eq!(cairo_runner.vm.builtin_runners[1].base(), 3);

        check_memory!(
            cairo_runner.vm.segments.memory,
            ((3, 0), 7),
            ((3, 1), 18446744073709551608_i128)
        );
        assert!(cairo_runner
            .vm
            .segments
            .memory
            .get(&MaybeRelocatable::from((2, 2)))
            .is_none());

        //Check the output segment
        assert_eq!(
            cairo_runner.vm.builtin_runners[0].name(),
            BuiltinName::output
        );
        assert_eq!(cairo_runner.vm.builtin_runners[0].base(), 2);

        check_memory!(cairo_runner.vm.segments.memory, ((2, 0), 7));
        assert!(cairo_runner
            .vm
            .segments
            .memory
            .get(&(MaybeRelocatable::from((2, 1))))
            .is_none());
    }

    #[test]
    #[cfg_attr(target_arch = "wasm32", wasm_bindgen_test)]
    /*Memory from this test is taken from a cairo program execution
    Program used:
        func main():
        let a = 1
        [ap + 3] = 5
        return()

    end
    Final Memory:
    {RelocatableValue(segment_index=0, offset=0): 4613515612218425347,
     RelocatableValue(segment_index=0, offset=1): 5,
     RelocatableValue(segment_index=0, offset=2): 2345108766317314046,
     RelocatableValue(segment_index=1, offset=0): RelocatableValue(segment_index=2, offset=0),
     RelocatableValue(segment_index=1, offset=1): RelocatableValue(segment_index=3, offset=0),
     RelocatableValue(segment_index=1, offset=5): 5}
    Relocated Memory:
        1     4613515612218425347
        2     5
        3     2345108766317314046
        4     10
        5     10
        ⋮
        9     5
    */
    fn relocate_memory_with_gap() {
        let program = program!();
        let mut cairo_runner = cairo_runner!(program, LayoutName::all_cairo, false, true);
        for _ in 0..4 {
            cairo_runner.vm.segments.add();
        }
        // Memory initialization without macro
        cairo_runner
            .vm
            .segments
            .memory
            .insert(
                Relocatable::from((0, 0)),
                &MaybeRelocatable::from(Felt252::from(4613515612218425347_i64)),
            )
            .unwrap();
        cairo_runner
            .vm
            .segments
            .memory
            .insert(
                Relocatable::from((0, 1)),
                &MaybeRelocatable::from(Felt252::from(5)),
            )
            .unwrap();
        cairo_runner
            .vm
            .segments
            .memory
            .insert(
                Relocatable::from((0, 2)),
                &MaybeRelocatable::from(Felt252::from(2345108766317314046_i64)),
            )
            .unwrap();
        cairo_runner
            .vm
            .segments
            .memory
            .insert(Relocatable::from((1, 0)), &MaybeRelocatable::from((2, 0)))
            .unwrap();
        cairo_runner
            .vm
            .segments
            .memory
            .insert(Relocatable::from((1, 1)), &MaybeRelocatable::from((3, 0)))
            .unwrap();
        cairo_runner
            .vm
            .segments
            .memory
            .insert(
                Relocatable::from((1, 5)),
                &MaybeRelocatable::from(Felt252::from(5)),
            )
            .unwrap();
        cairo_runner.vm.segments.compute_effective_sizes();
        let rel_table = cairo_runner
            .vm
            .segments
            .relocate_segments()
            .expect("Couldn't relocate after compute effective sizes");
        assert_eq!(cairo_runner.relocate_memory(&rel_table), Ok(()));
        assert_eq!(cairo_runner.relocated_memory[0], None);
        assert_eq!(
            cairo_runner.relocated_memory[1],
            Some(Felt252::from(4613515612218425347_i64))
        );
        assert_eq!(cairo_runner.relocated_memory[2], Some(Felt252::from(5)));
        assert_eq!(
            cairo_runner.relocated_memory[3],
            Some(Felt252::from(2345108766317314046_i64))
        );
        assert_eq!(cairo_runner.relocated_memory[4], Some(Felt252::from(10)));
        assert_eq!(cairo_runner.relocated_memory[5], Some(Felt252::from(10)));
        assert_eq!(cairo_runner.relocated_memory[6], None);
        assert_eq!(cairo_runner.relocated_memory[7], None);
        assert_eq!(cairo_runner.relocated_memory[8], None);
        assert_eq!(cairo_runner.relocated_memory[9], Some(Felt252::from(5)));
    }

    #[test]
    #[cfg_attr(target_arch = "wasm32", wasm_bindgen_test)]
    /* Program used:
    %builtins output

    from starkware.cairo.common.serialize import serialize_word

    func main{output_ptr: felt*}():
        let a = 1
        serialize_word(a)
        let b = 17 * a
        serialize_word(b)
        return()
    end
    Relocated Memory:
        1     4612671182993129469
        2     5198983563776393216
        3     1
        4     2345108766317314046
        5     5191102247248822272
        6     5189976364521848832
        7     1
        8     1226245742482522112
        9     -7
        10    5189976364521848832
        11    17
        12    1226245742482522112
        13    -11
        14    2345108766317314046
        15    27
        16    29
        17    29
        18    27
        19    1
        20    18
        21    10
        22    28
        23    17
        24    18
        25    14
        26    29
        27    1
        28    17
     */
    fn initialize_run_and_relocate_output_builtin() {
        let program = program!(
            builtins = vec![BuiltinName::output],
            data = vec_data!(
                (4612671182993129469_i64),
                (5198983563776393216_i64),
                (1),
                (2345108766317314046_i64),
                (5191102247248822272_i64),
                (5189976364521848832_i64),
                (1),
                (1226245742482522112_i64),
                ((
                    "3618502788666131213697322783095070105623107215331596699973092056135872020474",
                    10
                )),
                (5189976364521848832_i64),
                (17),
                (1226245742482522112_i64),
                ((
                    "3618502788666131213697322783095070105623107215331596699973092056135872020470",
                    10
                )),
                (2345108766317314046_i64)
            ),
            main = Some(4),
        );
        let mut hint_processor = BuiltinHintProcessor::new_empty();
        let mut cairo_runner = cairo_runner!(program, LayoutName::all_cairo, false, true);
        cairo_runner.initialize_builtins(false).unwrap();
        cairo_runner.initialize_segments(None);
        let end = cairo_runner.initialize_main_entrypoint().unwrap();
        cairo_runner.initialize_vm().unwrap();
        assert_matches!(cairo_runner.run_until_pc(end, &mut hint_processor), Ok(()));
        cairo_runner.vm.segments.compute_effective_sizes();
        let rel_table = cairo_runner
            .vm
            .segments
            .relocate_segments()
            .expect("Couldn't relocate after compute effective sizes");
        assert_eq!(cairo_runner.relocate_memory(&rel_table), Ok(()));
        assert_eq!(cairo_runner.relocated_memory[0], None);
        assert_eq!(
            cairo_runner.relocated_memory[1],
            Some(Felt252::from(4612671182993129469_u64))
        );
        assert_eq!(
            cairo_runner.relocated_memory[2],
            Some(Felt252::from(5198983563776393216_u64))
        );
        assert_eq!(cairo_runner.relocated_memory[3], Some(Felt252::ONE));
        assert_eq!(
            cairo_runner.relocated_memory[4],
            Some(Felt252::from(2345108766317314046_u64))
        );
        assert_eq!(
            cairo_runner.relocated_memory[5],
            Some(Felt252::from(5191102247248822272_u64))
        );
        assert_eq!(
            cairo_runner.relocated_memory[6],
            Some(Felt252::from(5189976364521848832_u64))
        );
        assert_eq!(cairo_runner.relocated_memory[7], Some(Felt252::ONE));
        assert_eq!(
            cairo_runner.relocated_memory[8],
            Some(Felt252::from(1226245742482522112_u64))
        );
        assert_eq!(
            cairo_runner.relocated_memory[9],
            Some(felt_hex!(
                "0x800000000000010fffffffffffffffffffffffffffffffffffffffffffffffa"
            ))
        );
        assert_eq!(
            cairo_runner.relocated_memory[10],
            Some(Felt252::from(5189976364521848832_u64))
        );
        assert_eq!(cairo_runner.relocated_memory[11], Some(Felt252::from(17)));
        assert_eq!(
            cairo_runner.relocated_memory[12],
            Some(Felt252::from(1226245742482522112_u64))
        );
        assert_eq!(
            cairo_runner.relocated_memory[13],
            Some(felt_hex!(
                "0x800000000000010fffffffffffffffffffffffffffffffffffffffffffffff6"
            ))
        );
        assert_eq!(
            cairo_runner.relocated_memory[14],
            Some(Felt252::from(2345108766317314046_u64))
        );
        assert_eq!(
            cairo_runner.relocated_memory[15],
            Some(Felt252::from(27_u64))
        );
        assert_eq!(cairo_runner.relocated_memory[16], Some(Felt252::from(29)));
        assert_eq!(cairo_runner.relocated_memory[17], Some(Felt252::from(29)));
        assert_eq!(cairo_runner.relocated_memory[18], Some(Felt252::from(27)));
        assert_eq!(cairo_runner.relocated_memory[19], Some(Felt252::ONE));
        assert_eq!(cairo_runner.relocated_memory[20], Some(Felt252::from(18)));
        assert_eq!(cairo_runner.relocated_memory[21], Some(Felt252::from(10)));
        assert_eq!(cairo_runner.relocated_memory[22], Some(Felt252::from(28)));
        assert_eq!(cairo_runner.relocated_memory[23], Some(Felt252::from(17)));
        assert_eq!(cairo_runner.relocated_memory[24], Some(Felt252::from(18)));
        assert_eq!(cairo_runner.relocated_memory[25], Some(Felt252::from(14)));
        assert_eq!(cairo_runner.relocated_memory[26], Some(Felt252::from(29)));
        assert_eq!(cairo_runner.relocated_memory[27], Some(Felt252::ONE));
        assert_eq!(cairo_runner.relocated_memory[28], Some(Felt252::from(17)));
    }

    #[test]
    #[cfg_attr(target_arch = "wasm32", wasm_bindgen_test)]
    /* Program used:
    %builtins output

    from starkware.cairo.common.serialize import serialize_word

    func main{output_ptr: felt*}():
        let a = 1
        serialize_word(a)
        let b = 17 * a
        serialize_word(b)
        return()
    end

    Relocated Trace:
    [TraceEntry(pc=5, ap=18, fp=18),
     TraceEntry(pc=6, ap=19, fp=18),
     TraceEntry(pc=8, ap=20, fp=18),
     TraceEntry(pc=1, ap=22, fp=22),
     TraceEntry(pc=2, ap=22, fp=22),
     TraceEntry(pc=4, ap=23, fp=22),
     TraceEntry(pc=10, ap=23, fp=18),
    */
    fn relocate_trace_output_builtin() {
        let program = program!(
            builtins = vec![BuiltinName::output],
            data = vec_data!(
                (4612671182993129469_i64),
                (5198983563776393216_i64),
                (1),
                (2345108766317314046_i64),
                (5191102247248822272_i64),
                (5189976364521848832_i64),
                (1),
                (1226245742482522112_i64),
                ((
                    "3618502788666131213697322783095070105623107215331596699973092056135872020474",
                    10
                )),
                (5189976364521848832_i64),
                (17),
                (1226245742482522112_i64),
                ((
                    "3618502788666131213697322783095070105623107215331596699973092056135872020470",
                    10
                )),
                (2345108766317314046_i64)
            ),
            main = Some(4),
        );
        let mut hint_processor = BuiltinHintProcessor::new_empty();
        let mut cairo_runner = cairo_runner!(program, LayoutName::all_cairo, false, true);
        cairo_runner.initialize_builtins(false).unwrap();
        cairo_runner.initialize_segments(None);
        let end = cairo_runner.initialize_main_entrypoint().unwrap();
        cairo_runner.initialize_vm().unwrap();
        assert_matches!(cairo_runner.run_until_pc(end, &mut hint_processor), Ok(()));
        cairo_runner.vm.segments.compute_effective_sizes();
        let rel_table = cairo_runner
            .vm
            .segments
            .relocate_segments()
            .expect("Couldn't relocate after compute effective sizes");
        cairo_runner.relocate_trace(&rel_table).unwrap();
        let relocated_trace = cairo_runner.relocated_trace.unwrap();
        assert_eq!(relocated_trace.len(), 12);
        assert_eq!(
            relocated_trace[0],
            RelocatedTraceEntry {
                pc: 5,
                ap: 18,
                fp: 18
            }
        );
        assert_eq!(
            relocated_trace[1],
            RelocatedTraceEntry {
                pc: 6,
                ap: 19,
                fp: 18
            }
        );
        assert_eq!(
            relocated_trace[2],
            RelocatedTraceEntry {
                pc: 8,
                ap: 20,
                fp: 18
            }
        );
        assert_eq!(
            relocated_trace[3],
            RelocatedTraceEntry {
                pc: 1,
                ap: 22,
                fp: 22
            }
        );
        assert_eq!(
            relocated_trace[4],
            RelocatedTraceEntry {
                pc: 2,
                ap: 22,
                fp: 22
            }
        );
        assert_eq!(
            relocated_trace[5],
            RelocatedTraceEntry {
                pc: 4,
                ap: 23,
                fp: 22
            }
        );
        assert_eq!(
            relocated_trace[6],
            RelocatedTraceEntry {
                pc: 10,
                ap: 23,
                fp: 18
            }
        );
        assert_eq!(
            relocated_trace[7],
            RelocatedTraceEntry {
                pc: 12,
                ap: 24,
                fp: 18
            }
        );
        assert_eq!(
            relocated_trace[8],
            RelocatedTraceEntry {
                pc: 1,
                ap: 26,
                fp: 26
            }
        );
        assert_eq!(
            relocated_trace[9],
            RelocatedTraceEntry {
                pc: 2,
                ap: 26,
                fp: 26
            }
        );
        assert_eq!(
            relocated_trace[10],
            RelocatedTraceEntry {
                pc: 4,
                ap: 27,
                fp: 26
            }
        );
        assert_eq!(
            relocated_trace[11],
            RelocatedTraceEntry {
                pc: 14,
                ap: 27,
                fp: 18
            }
        );
    }

    #[test]
    #[cfg_attr(target_arch = "wasm32", wasm_bindgen_test)]
    fn write_output_from_preset_memory() {
        let program = program![BuiltinName::output];
        let mut cairo_runner = cairo_runner!(program);
        cairo_runner.initialize_builtins(false).unwrap();
        cairo_runner.initialize_segments(None);
        assert_eq!(
            cairo_runner.vm.builtin_runners[0].name(),
            BuiltinName::output
        );
        assert_eq!(cairo_runner.vm.builtin_runners[0].base(), 2);

        cairo_runner.vm.segments = segments![((2, 0), 1), ((2, 1), 2)];
        cairo_runner.vm.segments.segment_used_sizes = Some(vec![0, 0, 2]);

        let mut output_buffer = String::new();
        cairo_runner.vm.write_output(&mut output_buffer).unwrap();
        assert_eq!(&output_buffer, "1\n2\n");
    }

    #[test]
    #[cfg_attr(target_arch = "wasm32", wasm_bindgen_test)]
    /*Program used:
    %builtins output

    from starkware.cairo.common.serialize import serialize_word

    func main{output_ptr: felt*}():
        let a = 1
        serialize_word(a)
        return()
    end */
    fn get_output_from_program() {
        //Initialization Phase
        let program = program!(
            builtins = vec![BuiltinName::output],
            data = vec_data!(
                (4612671182993129469_i64),
                (5198983563776393216_i64),
                (1),
                (2345108766317314046_i64),
                (5191102247248822272_i64),
                (5189976364521848832_i64),
                (1),
                (1226245742482522112_i64),
                ((
                    "3618502788666131213697322783095070105623107215331596699973092056135872020474",
                    10
                )),
                (5189976364521848832_i64),
                (17),
                (1226245742482522112_i64),
                ((
                    "3618502788666131213697322783095070105623107215331596699973092056135872020470",
                    10
                )),
                (2345108766317314046_i64)
            ),
            main = Some(4),
        );
        let mut cairo_runner = cairo_runner!(program);
        cairo_runner.initialize_builtins(false).unwrap();
        cairo_runner.initialize_segments(None);
        let end = cairo_runner.initialize_main_entrypoint().unwrap();
        cairo_runner.initialize_vm().unwrap();
        //Execution Phase
        let mut hint_processor = BuiltinHintProcessor::new_empty();
        assert_matches!(cairo_runner.run_until_pc(end, &mut hint_processor), Ok(()));

        let mut output_buffer = String::new();
        cairo_runner.vm.write_output(&mut output_buffer).unwrap();
        assert_eq!(&output_buffer, "1\n17\n");
    }

    #[test]
    #[cfg_attr(target_arch = "wasm32", wasm_bindgen_test)]
    /*Program used:
    %builtins output

    func main{output_ptr: felt*}() {
        //Memory Gap + Relocatable value
        assert [output_ptr + 1] = cast(output_ptr, felt);
        let output_ptr = output_ptr + 2;
        return ();
    }*/
    fn write_output_from_program_gap_relocatable_output() {
        //Initialization Phase
        let program = program!(
            builtins = vec![BuiltinName::output],
            data = vec_data!(
                (4612671187288162301),
                (5198983563776458752),
                (2),
                (2345108766317314046)
            ),
            main = Some(0),
        );
        let mut cairo_runner = cairo_runner!(program);
        cairo_runner.initialize_builtins(false).unwrap();
        cairo_runner.initialize_segments(None);
        let end = cairo_runner.initialize_main_entrypoint().unwrap();
        cairo_runner.initialize_vm().unwrap();
        //Execution Phase
        let mut hint_processor = BuiltinHintProcessor::new_empty();
        assert_matches!(cairo_runner.run_until_pc(end, &mut hint_processor), Ok(()));

        let mut output_buffer = String::new();
        cairo_runner.vm.write_output(&mut output_buffer).unwrap();
        assert_eq!(&output_buffer, "<missing>\n2:0\n");
    }

    #[test]
    #[cfg_attr(target_arch = "wasm32", wasm_bindgen_test)]
    fn write_output_from_preset_memory_neg_output() {
        let program = program![BuiltinName::output];
        let mut cairo_runner = cairo_runner!(program);
        cairo_runner.initialize_builtins(false).unwrap();
        cairo_runner.initialize_segments(None);
        assert_eq!(
            cairo_runner.vm.builtin_runners[0].name(),
            BuiltinName::output
        );
        assert_eq!(cairo_runner.vm.builtin_runners[0].base(), 2);
        cairo_runner.vm.segments = segments![(
            (2, 0),
            (
                "800000000000011000000000000000000000000000000000000000000000000",
                16
            )
        )];
        cairo_runner.vm.segments.segment_used_sizes = Some(vec![0, 0, 1]);

        let mut output_buffer = String::new();
        cairo_runner.vm.write_output(&mut output_buffer).unwrap();
        assert_eq!(&output_buffer, "-1\n");
    }

    /// Test that `get_output()` works when the `output` builtin is not the first one.
    #[test]
    #[cfg_attr(target_arch = "wasm32", wasm_bindgen_test)]
    fn get_output_unordered_builtins() {
        //Initialization Phase
        let program = program!(
            builtins = vec![BuiltinName::output, BuiltinName::bitwise],
            data = vec_data!(
                (4612671182993129469_i64),
                (5198983563776393216_i64),
                (1),
                (2345108766317314046_i64),
                (5191102247248822272_i64),
                (5189976364521848832_i64),
                (1),
                (1226245742482522112_i64),
                ((
                    "3618502788666131213697322783095070105623107215331596699973092056135872020474",
                    10
                )),
                (5189976364521848832_i64),
                (17),
                (1226245742482522112_i64),
                ((
                    "3618502788666131213697322783095070105623107215331596699973092056135872020470",
                    10
                )),
                (2345108766317314046_i64)
            ),
            main = Some(4),
        );

        let mut cairo_runner = cairo_runner!(program);

        cairo_runner
            .initialize_builtins(false)
            .expect("Couldn't initialize builtins.");

        // Swap the first and second builtins (first should be `output`).
        cairo_runner.vm.builtin_runners.swap(0, 1);
        cairo_runner.program.builtins.swap(0, 1);

        cairo_runner.initialize_segments(None);

        let end = cairo_runner
            .initialize_main_entrypoint()
            .expect("Couldn't initialize the main entrypoint.");
        cairo_runner
            .initialize_vm()
            .expect("Couldn't initialize the cairo_runner.VM.");

        let mut hint_processor = BuiltinHintProcessor::new_empty();
        assert_matches!(cairo_runner.run_until_pc(end, &mut hint_processor), Ok(()));

        let mut output_buffer = String::new();
        cairo_runner.vm.write_output(&mut output_buffer).unwrap();
        assert_eq!(&output_buffer, "1\n17\n");
    }

    #[test]
    #[cfg_attr(target_arch = "wasm32", wasm_bindgen_test)]
    fn insert_all_builtins_in_order() {
        let program = program![
            BuiltinName::output,
            BuiltinName::pedersen,
            BuiltinName::range_check,
            BuiltinName::bitwise,
            BuiltinName::ec_op
        ];
        let mut cairo_runner = cairo_runner!(program);
        cairo_runner.initialize_builtins(false).unwrap();
        assert_eq!(
            cairo_runner.vm.builtin_runners[0].name(),
            BuiltinName::output
        );
        assert_eq!(
            cairo_runner.vm.builtin_runners[1].name(),
            BuiltinName::pedersen
        );
        assert_eq!(
            cairo_runner.vm.builtin_runners[2].name(),
            BuiltinName::range_check
        );
        assert_eq!(
            cairo_runner.vm.builtin_runners[3].name(),
            BuiltinName::bitwise
        );
        assert_eq!(
            cairo_runner.vm.builtin_runners[4].name(),
            BuiltinName::ec_op
        );
    }

    #[test]
    #[cfg_attr(target_arch = "wasm32", wasm_bindgen_test)]
    /*Program used:
    %builtins range_check

    func check_range{range_check_ptr}(num):
        # Check that 0 <= num < 2**64.
        [range_check_ptr] = num
        assert [range_check_ptr + 1] = 2 ** 64 - 1 - num
        let range_check_ptr = range_check_ptr + 2
        return()
    end

    func main{range_check_ptr}():
        check_range(7)
        return()
    end

    main = 8
    data = [4612671182993129469, 5189976364521848832, 18446744073709551615, 5199546496550207487, 4612389712311386111, 5198983563776393216, 2, 2345108766317314046, 5191102247248822272, 5189976364521848832, 7, 1226245742482522112, 3618502788666131213697322783095070105623107215331596699973092056135872020470, 2345108766317314046]
    */
    fn run_for_steps() {
        let program = program!(
            builtins = vec![BuiltinName::range_check],
            data = vec_data!(
                (4612671182993129469_i64),
                (5189976364521848832_i64),
                (18446744073709551615_i128),
                (5199546496550207487_i64),
                (4612389712311386111_i64),
                (5198983563776393216_i64),
                (2),
                (2345108766317314046_i64),
                (5191102247248822272_i64),
                (5189976364521848832_i64),
                (7),
                (1226245742482522112_i64),
                ((
                    "3618502788666131213697322783095070105623107215331596699973092056135872020470",
                    10
                )),
                (2345108766317314046_i64)
            ),
            main = Some(8),
        );

        let mut hint_processor = BuiltinHintProcessor::new_empty();
        let mut cairo_runner = cairo_runner!(program, LayoutName::all_cairo, false, true);
        cairo_runner.initialize_builtins(false).unwrap();
        cairo_runner.initialize_segments(None);

        cairo_runner.initialize_main_entrypoint().unwrap();
        cairo_runner.initialize_vm().unwrap();

        // Full takes 10 steps.
        assert_matches!(cairo_runner.run_for_steps(8, &mut hint_processor), Ok(()));
        assert_matches!(
            cairo_runner.run_for_steps(8, &mut hint_processor),
            Err(VirtualMachineError::EndOfProgram(x)) if x == 8 - 2
        );
    }

    #[test]
    #[cfg_attr(target_arch = "wasm32", wasm_bindgen_test)]
    fn run_empty() {
        let program = program!();
        let mut cairo_runner = cairo_runner!(&program, LayoutName::all_cairo, false, true);
        assert_matches!(
            cairo_runner.initialize(false),
            Err(RunnerError::MissingMain)
        );
    }

    #[test]
    #[cfg_attr(target_arch = "wasm32", wasm_bindgen_test)]
    /*Program used:
    %builtins range_check

    func check_range{range_check_ptr}(num):
        # Check that 0 <= num < 2**64.
        [range_check_ptr] = num
        assert [range_check_ptr + 1] = 2 ** 64 - 1 - num
        let range_check_ptr = range_check_ptr + 2
        return()
    end

    func main{range_check_ptr}():
        check_range(7)
        return()
    end

    main = 8
    data = [4612671182993129469, 5189976364521848832, 18446744073709551615, 5199546496550207487, 4612389712311386111, 5198983563776393216, 2, 2345108766317314046, 5191102247248822272, 5189976364521848832, 7, 1226245742482522112, 3618502788666131213697322783095070105623107215331596699973092056135872020470, 2345108766317314046]
    */
    fn run_until_steps() {
        let program = program!(
            builtins = vec![BuiltinName::range_check],
            data = vec_data!(
                (4612671182993129469_i64),
                (5189976364521848832_i64),
                (18446744073709551615_i128),
                (5199546496550207487_i64),
                (4612389712311386111_i64),
                (5198983563776393216_i64),
                (2),
                (2345108766317314046_i64),
                (5191102247248822272_i64),
                (5189976364521848832_i64),
                (7),
                (1226245742482522112_i64),
                ((
                    "3618502788666131213697322783095070105623107215331596699973092056135872020470",
                    10
                )),
                (2345108766317314046_i64)
            ),
            main = Some(8),
        );

        let mut hint_processor = BuiltinHintProcessor::new_empty();
        let mut cairo_runner = cairo_runner!(program, LayoutName::all_cairo, false, true);
        cairo_runner.initialize_builtins(false).unwrap();
        cairo_runner.initialize_segments(None);

        cairo_runner.initialize_main_entrypoint().unwrap();
        cairo_runner.initialize_vm().unwrap();

        // Full takes 10 steps.
        assert_matches!(cairo_runner.run_until_steps(8, &mut hint_processor), Ok(()));
        assert_matches!(
            cairo_runner.run_until_steps(10, &mut hint_processor),
            Ok(())
        );
        assert_matches!(
            cairo_runner.run_until_steps(11, &mut hint_processor),
            Err(VirtualMachineError::EndOfProgram(1))
        );
    }

    #[test]
    #[cfg_attr(target_arch = "wasm32", wasm_bindgen_test)]
    /*Program used:
    %builtins range_check

    func check_range{range_check_ptr}(num):
        # Check that 0 <= num < 2**64.
        [range_check_ptr] = num
        assert [range_check_ptr + 1] = 2 ** 64 - 1 - num
        let range_check_ptr = range_check_ptr + 2
        return()
    end

    func main{range_check_ptr}():
        check_range(7)
        return()
    end

    main = 8
    data = [4612671182993129469, 5189976364521848832, 18446744073709551615, 5199546496550207487, 4612389712311386111, 5198983563776393216, 2, 2345108766317314046, 5191102247248822272, 5189976364521848832, 7, 1226245742482522112, 3618502788666131213697322783095070105623107215331596699973092056135872020470, 2345108766317314046]
    */
    /// Verify that run_until_next_power_2() executes steps until the current
    /// step reaches a power of two, or an error occurs.
    fn run_until_next_power_of_2() {
        let program = program!(
            builtins = vec![BuiltinName::range_check],
            data = vec_data!(
                (4612671182993129469_i64),
                (5189976364521848832_i64),
                (18446744073709551615_i128),
                (5199546496550207487_i64),
                (4612389712311386111_i64),
                (5198983563776393216_i64),
                (2),
                (2345108766317314046_i64),
                (5191102247248822272_i64),
                (5189976364521848832_i64),
                (7),
                (1226245742482522112_i64),
                ((
                    "3618502788666131213697322783095070105623107215331596699973092056135872020470",
                    10
                )),
                (2345108766317314046_i64)
            ),
            main = Some(8),
        );

        let mut hint_processor = BuiltinHintProcessor::new_empty();
        let mut cairo_runner = cairo_runner!(program, LayoutName::all_cairo, false, true);
        cairo_runner.initialize_builtins(false).unwrap();
        cairo_runner.initialize_segments(None);

        cairo_runner.initialize_main_entrypoint().unwrap();
        cairo_runner.initialize_vm().unwrap();

        // Full takes 10 steps.
        assert_matches!(cairo_runner.run_for_steps(1, &mut hint_processor), Ok(()));
        assert_matches!(
            cairo_runner.run_until_next_power_of_2(&mut hint_processor),
            Ok(())
        );
        assert_eq!(cairo_runner.vm.current_step, 1);

        assert_matches!(cairo_runner.run_for_steps(1, &mut hint_processor), Ok(()));
        assert_matches!(
            cairo_runner.run_until_next_power_of_2(&mut hint_processor),
            Ok(())
        );
        assert_eq!(cairo_runner.vm.current_step, 2);

        assert_matches!(cairo_runner.run_for_steps(1, &mut hint_processor), Ok(()));
        assert_matches!(
            cairo_runner.run_until_next_power_of_2(&mut hint_processor),
            Ok(())
        );
        assert_eq!(cairo_runner.vm.current_step, 4);

        assert_matches!(cairo_runner.run_for_steps(1, &mut hint_processor), Ok(()));
        assert_matches!(
            cairo_runner.run_until_next_power_of_2(&mut hint_processor),
            Ok(())
        );
        assert_eq!(cairo_runner.vm.current_step, 8);

        assert_matches!(cairo_runner.run_for_steps(1, &mut hint_processor), Ok(()));
        assert_matches!(
            cairo_runner.run_until_next_power_of_2(&mut hint_processor),
            Err(VirtualMachineError::EndOfProgram(6))
        );
        assert_eq!(cairo_runner.vm.current_step, 10);
    }

    #[test]
    #[cfg_attr(target_arch = "wasm32", wasm_bindgen_test)]
    fn get_constants() {
        let program_constants = HashMap::from([
            ("MAX".to_string(), Felt252::from(300)),
            ("MIN".to_string(), Felt252::from(20)),
        ]);
        let program = program!(constants = program_constants.clone(),);
        let cairo_runner = cairo_runner!(program);
        assert_eq!(cairo_runner.get_constants(), &program_constants);
    }

    #[test]
    #[cfg_attr(target_arch = "wasm32", wasm_bindgen_test)]
    fn get_memory_holes_missing_segment_used_sizes() {
        let program = program!();

        let mut cairo_runner = cairo_runner!(program);
        // Add element into memory and mark it as accessed so that get_memory_holes tries to access a segment size
        cairo_runner.vm.segments.memory = memory![((0, 0), 9)];
        cairo_runner
            .vm
            .segments
            .memory
            .mark_as_accessed((0, 0).into());

        cairo_runner.vm.builtin_runners = Vec::new();
        assert_eq!(
            cairo_runner.get_memory_holes(),
            Err(MemoryError::MissingSegmentUsedSizes),
        );
    }

    #[test]
    #[cfg_attr(target_arch = "wasm32", wasm_bindgen_test)]
    fn get_memory_holes_empty() {
        let program = program!();

        let mut cairo_runner = cairo_runner!(program);

        cairo_runner.vm.builtin_runners = Vec::new();
        cairo_runner.vm.segments.segment_used_sizes = Some(Vec::new());
        assert_eq!(cairo_runner.get_memory_holes(), Ok(0));
    }

    #[test]
    #[cfg_attr(target_arch = "wasm32", wasm_bindgen_test)]
    fn get_memory_holes_empty_builtins() {
        let program = program!();

        let mut cairo_runner = cairo_runner!(program);
        cairo_runner.vm.segments.memory = memory![((0, 0), 0), ((0, 2), 0)];
        cairo_runner
            .vm
            .segments
            .memory
            .mark_as_accessed((0, 0).into());
        cairo_runner
            .vm
            .segments
            .memory
            .mark_as_accessed((0, 2).into());
        cairo_runner.vm.builtin_runners = Vec::new();
        cairo_runner.vm.segments.segment_used_sizes = Some(vec![4]);
        assert_eq!(cairo_runner.get_memory_holes(), Ok(2));
    }

    #[test]
    #[cfg_attr(target_arch = "wasm32", wasm_bindgen_test)]
    fn get_memory_holes_empty_accesses() {
        let program = program!();

        let mut cairo_runner = cairo_runner!(program);

        cairo_runner.vm.builtin_runners = vec![{
            let mut builtin_runner: BuiltinRunner = OutputBuiltinRunner::new(true).into();
            builtin_runner.initialize_segments(&mut cairo_runner.vm.segments);

            builtin_runner
        }];
        cairo_runner.vm.segments.segment_used_sizes = Some(vec![4]);
        assert_eq!(cairo_runner.get_memory_holes(), Ok(0));
    }

    #[test]
    #[cfg_attr(target_arch = "wasm32", wasm_bindgen_test)]
    fn get_memory_holes() {
        let program = program!();

        let mut cairo_runner = cairo_runner!(program);
        cairo_runner.vm.segments.memory = memory![((1, 0), 0), ((1, 2), 2)];
        cairo_runner
            .vm
            .segments
            .memory
            .mark_as_accessed((1, 0).into());
        cairo_runner
            .vm
            .segments
            .memory
            .mark_as_accessed((1, 2).into());
        cairo_runner.vm.builtin_runners = vec![{
            let mut builtin_runner: BuiltinRunner = OutputBuiltinRunner::new(true).into();
            builtin_runner.initialize_segments(&mut cairo_runner.vm.segments);

            builtin_runner
        }];
        cairo_runner.vm.segments.segment_used_sizes = Some(vec![4, 4]);
        assert_eq!(cairo_runner.get_memory_holes(), Ok(2));
    }

    /// Test that check_diluted_check_usage() works without a diluted pool
    /// instance.
    #[test]
    #[cfg_attr(target_arch = "wasm32", wasm_bindgen_test)]
    fn check_diluted_check_usage_without_pool_instance() {
        let program = program!();

        let mut cairo_runner = cairo_runner!(program);

        cairo_runner.layout.diluted_pool_instance_def = None;
        assert_matches!(cairo_runner.check_diluted_check_usage(), Ok(()));
    }

    /// Test that check_diluted_check_usage() works without builtin runners.
    #[test]
    #[cfg_attr(target_arch = "wasm32", wasm_bindgen_test)]
    fn check_diluted_check_usage_without_builtin_runners() {
        let program = program!();

        let mut cairo_runner = cairo_runner!(program);

        cairo_runner.vm.current_step = 10000;
        cairo_runner.vm.builtin_runners = vec![];
        assert_matches!(cairo_runner.check_diluted_check_usage(), Ok(()));
    }

    /// Test that check_diluted_check_usage() fails when there aren't enough
    /// allocated units.
    #[test]
    #[cfg_attr(target_arch = "wasm32", wasm_bindgen_test)]
    fn check_diluted_check_usage_insufficient_allocated_cells() {
        let program = program!();

        let mut cairo_runner = cairo_runner!(program);

        cairo_runner.vm.current_step = 100;
        cairo_runner.vm.builtin_runners = vec![];
        assert_matches!(
            cairo_runner.check_diluted_check_usage(),
            Err(VirtualMachineError::Memory(
                MemoryError::InsufficientAllocatedCells(_)
            ))
        );
    }

    /// Test that check_diluted_check_usage() succeeds when all the conditions
    /// are met.
    #[test]
    #[cfg_attr(target_arch = "wasm32", wasm_bindgen_test)]
    fn check_diluted_check_usage() {
        let program = program!();

        let mut cairo_runner = cairo_runner!(program);

        cairo_runner.vm.current_step = 8192;
        cairo_runner.vm.builtin_runners = vec![BitwiseBuiltinRunner::new(Some(256), true).into()];
        assert_matches!(cairo_runner.check_diluted_check_usage(), Ok(()));
    }

    #[test]
    #[cfg_attr(target_arch = "wasm32", wasm_bindgen_test)]
    fn end_run_run_already_finished() {
        let program = program!();

        let mut hint_processor = BuiltinHintProcessor::new_empty();
        let mut cairo_runner = cairo_runner!(program);

        cairo_runner.run_ended = true;
        assert_matches!(
            cairo_runner.end_run(true, false, &mut hint_processor),
            Err(VirtualMachineError::RunnerError(
                RunnerError::EndRunCalledTwice
            ))
        );
    }

    #[test]
    #[cfg_attr(target_arch = "wasm32", wasm_bindgen_test)]
    fn end_run() {
        let program = program!();

        let mut hint_processor = BuiltinHintProcessor::new_empty();
        let mut cairo_runner = cairo_runner!(program);

        assert_matches!(
            cairo_runner.end_run(true, false, &mut hint_processor),
            Ok(())
        );

        cairo_runner.run_ended = false;
        cairo_runner.relocated_memory.clear();
        assert_matches!(
            cairo_runner.end_run(true, true, &mut hint_processor),
            Ok(())
        );
        assert!(!cairo_runner.run_ended);
    }

    #[test]
    #[cfg_attr(target_arch = "wasm32", wasm_bindgen_test)]
    fn end_run_proof_mode_insufficient_allocated_cells() {
        let program = Program::from_bytes(
            include_bytes!("../../../../cairo_programs/proof_programs/fibonacci.json"),
            Some("main"),
        )
        .unwrap();

        let mut hint_processor = BuiltinHintProcessor::new_empty();
        let mut cairo_runner = cairo_runner!(program, LayoutName::all_cairo, true, true);

        let end = cairo_runner.initialize(false).unwrap();
        cairo_runner
            .run_until_pc(end, &mut hint_processor)
            .expect("Call to `CairoRunner::run_until_pc()` failed.");
        assert_matches!(
            cairo_runner.end_run(false, false, &mut hint_processor),
            Ok(())
        );
    }

    #[test]
    #[cfg_attr(target_arch = "wasm32", wasm_bindgen_test)]
    fn get_builtin_segments_info_empty() {
        let program = program!();

        let cairo_runner = cairo_runner!(program);

        assert_eq!(cairo_runner.get_builtin_segments_info(), Ok(Vec::new()),);
    }

    #[test]
    #[cfg_attr(target_arch = "wasm32", wasm_bindgen_test)]
    fn get_builtin_segments_info_base_not_finished() {
        let program = program!();

        let mut cairo_runner = cairo_runner!(program);

        cairo_runner.vm.builtin_runners =
            vec![BuiltinRunner::Output(OutputBuiltinRunner::new(true))];
        assert_eq!(
            cairo_runner.get_builtin_segments_info(),
            Err(RunnerError::NoStopPointer(Box::new(BuiltinName::output))),
        );
    }

    #[test]
    #[cfg_attr(target_arch = "wasm32", wasm_bindgen_test)]
    fn get_execution_resources_trace_not_enabled() {
        let program = program!();

        let mut cairo_runner = cairo_runner!(program);

        cairo_runner.vm.segments.segment_used_sizes = Some(vec![4]);
        cairo_runner.vm.current_step = 10;
        assert_eq!(
            cairo_runner.get_execution_resources(),
            Ok(ExecutionResources {
                n_steps: 10,
                n_memory_holes: 0,
                builtin_instance_counter: HashMap::new(),
            }),
        );
    }

    #[test]
    #[cfg_attr(target_arch = "wasm32", wasm_bindgen_test)]
    fn get_execution_resources_run_program() {
        let program_data = include_bytes!("../../../../cairo_programs/fibonacci.json");
        let cairo_run_config = CairoRunConfig {
            entrypoint: "main",
            trace_enabled: true,
            relocate_mem: false,
            layout: LayoutName::all_cairo,
            proof_mode: false,
            secure_run: Some(false),
            ..Default::default()
        };
        let mut hint_executor = BuiltinHintProcessor::new_empty();
        let runner = cairo_run(program_data, &cairo_run_config, &mut hint_executor).unwrap();
        assert_eq!(runner.get_execution_resources().unwrap().n_steps, 80);
    }

    #[test]
    #[cfg_attr(target_arch = "wasm32", wasm_bindgen_test)]
    fn get_execution_resources_run_program_no_trace() {
        let program_data = include_bytes!("../../../../cairo_programs/fibonacci.json");
        let cairo_run_config = CairoRunConfig {
            entrypoint: "main",
            trace_enabled: false,
            relocate_mem: false,
            layout: LayoutName::all_cairo,
            proof_mode: false,
            secure_run: Some(false),
            ..Default::default()
        };
        let mut hint_executor = BuiltinHintProcessor::new_empty();
        let runner = cairo_run(program_data, &cairo_run_config, &mut hint_executor).unwrap();
        assert_eq!(runner.get_execution_resources().unwrap().n_steps, 80);
    }

    #[test]
    #[cfg_attr(target_arch = "wasm32", wasm_bindgen_test)]
    fn get_execution_resources_empty_builtins() {
        let program = program!();

        let mut cairo_runner = cairo_runner!(program);

        cairo_runner.vm.current_step = 10;
        cairo_runner.vm.segments.segment_used_sizes = Some(vec![4]);
        assert_eq!(
            cairo_runner.get_execution_resources(),
            Ok(ExecutionResources {
                n_steps: 10,
                n_memory_holes: 0,
                builtin_instance_counter: HashMap::new(),
            }),
        );
    }

    #[test]
    #[cfg_attr(target_arch = "wasm32", wasm_bindgen_test)]
    fn get_execution_resources() {
        let program = program!();

        let mut cairo_runner = cairo_runner!(program);

        cairo_runner.vm.current_step = 10;
        cairo_runner.vm.segments.segment_used_sizes = Some(vec![4]);
        cairo_runner.vm.builtin_runners = vec![{
            let mut builtin = OutputBuiltinRunner::new(true);
            builtin.initialize_segments(&mut cairo_runner.vm.segments);

            BuiltinRunner::Output(builtin)
        }];
        assert_eq!(
            cairo_runner.get_execution_resources(),
            Ok(ExecutionResources {
                n_steps: 10,
                n_memory_holes: 0,
                builtin_instance_counter: HashMap::from([(BuiltinName::output, 4)]),
            }),
        );
    }

    #[test]
    #[cfg_attr(target_arch = "wasm32", wasm_bindgen_test)]
    fn finalize_segments_run_not_ended() {
        let program = program!();
        let mut cairo_runner = cairo_runner!(program);
        assert_eq!(
            cairo_runner.finalize_segments(),
            Err(RunnerError::FinalizeNoEndRun)
        )
    }

    #[test]
    #[cfg_attr(target_arch = "wasm32", wasm_bindgen_test)]
    fn finalize_segments_run_ended_empty_no_prog_base() {
        let program = program!();
        let mut cairo_runner = cairo_runner!(program);
        cairo_runner.execution_base = Some(Relocatable::from((1, 0)));
        cairo_runner.run_ended = true;
        assert_eq!(
            cairo_runner.finalize_segments(),
            Err(RunnerError::NoProgBase)
        )
    }

    #[test]
    #[cfg_attr(target_arch = "wasm32", wasm_bindgen_test)]
    fn finalize_segments_run_ended_empty_no_exec_base() {
        let program = program!();
        let mut cairo_runner = cairo_runner!(program);
        cairo_runner.runner_mode = RunnerMode::ProofModeCanonical;
        cairo_runner.program_base = Some(Relocatable::from((0, 0)));
        cairo_runner.run_ended = true;
        assert_eq!(
            cairo_runner.finalize_segments(),
            Err(RunnerError::NoExecBase)
        )
    }

    #[test]
    #[cfg_attr(target_arch = "wasm32", wasm_bindgen_test)]
    fn finalize_segments_run_ended_empty_noproof_mode() {
        let program = program!();
        let mut cairo_runner = cairo_runner!(program);
        cairo_runner.program_base = Some(Relocatable::from((0, 0)));
        cairo_runner.execution_base = Some(Relocatable::from((1, 0)));
        cairo_runner.run_ended = true;
        assert_eq!(
            cairo_runner.finalize_segments(),
            Err(RunnerError::FinalizeSegmentsNoProofMode)
        )
    }

    #[test]
    #[cfg_attr(target_arch = "wasm32", wasm_bindgen_test)]
    fn finalize_segments_run_ended_emptyproof_mode() {
        let program = program!();
        let mut cairo_runner = cairo_runner!(program, LayoutName::plain, true);
        cairo_runner.program_base = Some(Relocatable::from((0, 0)));
        cairo_runner.execution_base = Some(Relocatable::from((1, 0)));
        cairo_runner.run_ended = true;
        assert_eq!(cairo_runner.finalize_segments(), Ok(()));
        assert!(cairo_runner.segments_finalized);
        assert!(cairo_runner.execution_public_memory.unwrap().is_empty())
    }

    #[test]
    #[cfg_attr(target_arch = "wasm32", wasm_bindgen_test)]
    fn finalize_segments_run_ended_not_emptyproof_mode_empty_execution_public_memory() {
        let mut program = program!();
        Arc::get_mut(&mut program.shared_program_data).unwrap().data =
            vec_data![(1), (2), (3), (4), (5), (6), (7), (8)];
        //Program data len = 8
        let mut cairo_runner = cairo_runner!(program, LayoutName::plain, true);
        cairo_runner.program_base = Some(Relocatable::from((0, 0)));
        cairo_runner.execution_base = Some(Relocatable::from((1, 0)));
        cairo_runner.run_ended = true;
        assert_eq!(cairo_runner.finalize_segments(), Ok(()));
        assert!(cairo_runner.segments_finalized);
        //Check values written by first call to segments.finalize()
        assert_eq!(
            cairo_runner.vm.segments.segment_sizes.get(&0),
            Some(&8_usize)
        );
        assert_eq!(
            cairo_runner.vm.segments.public_memory_offsets.get(&0),
            Some(&vec![
                (0_usize, 0_usize),
                (1_usize, 0_usize),
                (2_usize, 0_usize),
                (3_usize, 0_usize),
                (4_usize, 0_usize),
                (5_usize, 0_usize),
                (6_usize, 0_usize),
                (7_usize, 0_usize)
            ])
        );
        //Check values written by second call to segments.finalize()
        assert_eq!(cairo_runner.vm.segments.segment_sizes.get(&1), None);
        assert_eq!(
            cairo_runner.vm.segments.public_memory_offsets.get(&1),
            Some(&vec![])
        );
    }

    #[test]
    #[cfg_attr(target_arch = "wasm32", wasm_bindgen_test)]
    fn finalize_segments_run_ended_not_emptyproof_mode_with_execution_public_memory() {
        let mut program = program!();
        Arc::get_mut(&mut program.shared_program_data).unwrap().data =
            vec_data![(1), (2), (3), (4)];
        //Program data len = 4
        let mut cairo_runner = cairo_runner!(program, LayoutName::plain, true);
        cairo_runner.program_base = Some(Relocatable::from((0, 0)));
        cairo_runner.execution_base = Some(Relocatable::from((1, 1)));
        cairo_runner.execution_public_memory = Some(vec![1_usize, 3_usize, 5_usize, 4_usize]);
        cairo_runner.run_ended = true;
        assert_eq!(cairo_runner.finalize_segments(), Ok(()));
        assert!(cairo_runner.segments_finalized);
        //Check values written by first call to segments.finalize()
        assert_eq!(
            cairo_runner.vm.segments.segment_sizes.get(&0),
            Some(&4_usize)
        );
        assert_eq!(
            cairo_runner.vm.segments.public_memory_offsets.get(&0),
            Some(&vec![
                (0_usize, 0_usize),
                (1_usize, 0_usize),
                (2_usize, 0_usize),
                (3_usize, 0_usize)
            ])
        );
        //Check values written by second call to segments.finalize()
        assert_eq!(cairo_runner.vm.segments.segment_sizes.get(&1), None);
        assert_eq!(
            cairo_runner.vm.segments.public_memory_offsets.get(&1),
            Some(&vec![
                (2_usize, 0_usize),
                (4_usize, 0_usize),
                (6_usize, 0_usize),
                (5_usize, 0_usize)
            ])
        );
    }

    /// Test that get_perm_range_check_limits() works correctly when there are
    /// no builtins.
    #[test]
    #[cfg_attr(target_arch = "wasm32", wasm_bindgen_test)]
    fn get_perm_range_check_limits_no_builtins() {
        let program = program!();
        let mut hint_processor = BuiltinHintProcessor::new(HashMap::new(), RunResources::default());

        let mut cairo_runner = cairo_runner!(program);

        cairo_runner.vm.segments.memory.data = vec![
            vec![
                MemoryCell::new(Felt252::from(0x8000_8023_8012u64).into()),
                MemoryCell::new(Felt252::from(0xBFFF_8000_0620u64).into()),
                MemoryCell::new(Felt252::from(0x8FFF_8000_0750u64).into()),
            ],
            vec![MemoryCell::new((0isize, 0usize).into()); 128 * 1024],
        ];

        cairo_runner.run_for_steps(1, &mut hint_processor).unwrap();

        assert_matches!(
            cairo_runner.get_perm_range_check_limits(),
            Some((32768, 32803))
        );
    }

    /// Test that get_perm_range_check_limits() works correctly when there are
    /// builtins.
    #[test]
    #[cfg_attr(target_arch = "wasm32", wasm_bindgen_test)]
    fn get_perm_range_check_limits() {
        let program = program!();

        let mut cairo_runner = cairo_runner!(program);

        cairo_runner.vm.segments.memory.data = vec![vec![MemoryCell::new(mayberelocatable!(
            0x80FF_8000_0530u64
        ))]];
        cairo_runner.vm.builtin_runners =
            vec![RangeCheckBuiltinRunner::<RC_N_PARTS_STANDARD>::new(Some(12), true).into()];

        assert_matches!(cairo_runner.get_perm_range_check_limits(), Some((0, 33023)));
    }

    /// Test that check_range_check_usage() returns successfully when trace is
    /// not enabled.
    #[test]
    #[cfg_attr(target_arch = "wasm32", wasm_bindgen_test)]
    fn check_range_check_usage_perm_range_limits_none() {
        let program = program!();

        let mut cairo_runner = cairo_runner!(program);
        cairo_runner.vm.trace = Some(vec![]);

        assert_matches!(cairo_runner.check_range_check_usage(), Ok(()));
    }

    /// Test that check_range_check_usage() returns successfully when all the
    /// conditions are met.
    #[test]
    #[cfg_attr(target_arch = "wasm32", wasm_bindgen_test)]
    fn check_range_check_usage_without_builtins() {
        let program = program!();

        let mut cairo_runner = cairo_runner!(program, LayoutName::plain);
        cairo_runner.vm.builtin_runners = vec![];
        cairo_runner.vm.current_step = 10000;
        cairo_runner.vm.segments.memory.data = vec![vec![MemoryCell::new(mayberelocatable!(
            0x80FF_8000_0530u64
        ))]];
        cairo_runner.vm.trace = Some(vec![TraceEntry {
            pc: (0, 0).into(),
            ap: 0,
            fp: 0,
        }]);

        assert_matches!(cairo_runner.check_range_check_usage(), Ok(()));
    }

    /// Test that check_range_check_usage() returns an error if there are
    /// insufficient allocated cells.
    #[test]
    #[cfg_attr(target_arch = "wasm32", wasm_bindgen_test)]
    fn check_range_check_usage_insufficient_allocated_cells() {
        let program = program!();

        let mut cairo_runner = cairo_runner!(program);
        cairo_runner.vm.builtin_runners =
            vec![RangeCheckBuiltinRunner::<RC_N_PARTS_STANDARD>::new(Some(8), true).into()];
        cairo_runner.vm.segments.memory.data = vec![vec![MemoryCell::new(mayberelocatable!(
            0x80FF_8000_0530u64
        ))]];
        cairo_runner.vm.trace = Some(vec![TraceEntry {
            pc: (0, 0).into(),
            ap: 0,
            fp: 0,
        }]);
        cairo_runner.vm.segments.compute_effective_sizes();

        assert_matches!(
            cairo_runner.check_range_check_usage(),
            Err(VirtualMachineError::Memory(
                MemoryError::InsufficientAllocatedCells(_)
            ))
        );
    }

    #[test]
    #[cfg_attr(target_arch = "wasm32", wasm_bindgen_test)]
    fn get_initial_fp_is_none_without_initialization() {
        let program = program!();

        let runner = cairo_runner!(program);

        assert_eq!(None, runner.get_initial_fp());
    }

    #[test]
    #[cfg_attr(target_arch = "wasm32", wasm_bindgen_test)]
    fn get_initial_fp_can_be_obtained() {
        let program = program![BuiltinName::output];
        let mut cairo_runner = cairo_runner!(program);
        for _ in 0..2 {
            cairo_runner.vm.segments.add();
        }
        cairo_runner.program_base = Some(relocatable!(0, 0));
        cairo_runner.execution_base = Some(relocatable!(1, 0));
        let return_fp = Felt252::from(9_i32).into();
        cairo_runner
            .initialize_function_entrypoint(0, vec![], return_fp)
            .unwrap();
        assert_eq!(Some(relocatable!(1, 2)), cairo_runner.get_initial_fp());
    }

    #[test]
    #[cfg_attr(target_arch = "wasm32", wasm_bindgen_test)]
    fn check_used_cells_valid_case() {
        let program = program![BuiltinName::range_check, BuiltinName::output];
        let mut cairo_runner = cairo_runner!(program);
        cairo_runner.vm.segments.segment_used_sizes = Some(vec![4]);
        cairo_runner.vm.trace = Some(vec![]);
        cairo_runner.layout.diluted_pool_instance_def = None;

        assert_matches!(cairo_runner.check_used_cells(), Ok(()));
    }

    #[test]
    #[cfg_attr(target_arch = "wasm32", wasm_bindgen_test)]
    fn check_used_cells_get_used_cells_and_allocated_size_error() {
        let program = program!();

        let mut cairo_runner = cairo_runner!(program);
        cairo_runner.vm.builtin_runners =
            vec![RangeCheckBuiltinRunner::<RC_N_PARTS_STANDARD>::new(Some(8), true).into()];
        cairo_runner.vm.segments.memory.data = vec![vec![MemoryCell::new(mayberelocatable!(
            0x80FF_8000_0530u64
        ))]];
        cairo_runner.vm.trace = Some(vec![TraceEntry {
            pc: (0, 0).into(),
            ap: 0,
            fp: 0,
        }]);
        cairo_runner.vm.segments.compute_effective_sizes();
        assert_matches!(
            cairo_runner.check_used_cells(),
            Err(VirtualMachineError::Memory(
                MemoryError::InsufficientAllocatedCells(_)
            ))
        );
    }

    #[test]
    #[cfg_attr(target_arch = "wasm32", wasm_bindgen_test)]
    fn check_used_cells_check_memory_usage_error() {
        let program = program!();

        let mut cairo_runner = cairo_runner!(program);
        cairo_runner
            .vm
            .segments
            .memory
            .mark_as_accessed((1, 0).into());
        cairo_runner
            .vm
            .segments
            .memory
            .mark_as_accessed((1, 3).into());
        cairo_runner.vm.builtin_runners = vec![{
            let mut builtin_runner: BuiltinRunner = OutputBuiltinRunner::new(true).into();
            builtin_runner.initialize_segments(&mut cairo_runner.vm.segments);

            builtin_runner
        }];
        cairo_runner.vm.segments.segment_used_sizes = Some(vec![4, 12]);
        cairo_runner.vm.trace = Some(vec![]);

        assert_matches!(
            cairo_runner.check_used_cells(),
            Err(VirtualMachineError::Memory(
                MemoryError::InsufficientAllocatedCells(_)
            ))
        );
    }

    #[test]
    #[cfg_attr(target_arch = "wasm32", wasm_bindgen_test)]
    fn check_used_cells_check_diluted_check_usage_error() {
        let program = program![BuiltinName::range_check, BuiltinName::output];
        let mut cairo_runner = cairo_runner!(program);
        cairo_runner.vm.segments.segment_used_sizes = Some(vec![4]);
        cairo_runner.vm.trace = Some(vec![]);

        assert_matches!(
            cairo_runner.check_used_cells(),
            Err(VirtualMachineError::Memory(
                MemoryError::InsufficientAllocatedCells(_)
            ))
        );
    }

    #[test]
    #[cfg_attr(target_arch = "wasm32", wasm_bindgen_test)]
    fn initialize_all_program_builtins() {
        let mut program = program!();

        // we manually add the builtins and check that they exist later
        program.builtins = vec![
            BuiltinName::pedersen,
            BuiltinName::range_check,
            BuiltinName::output,
            BuiltinName::ecdsa,
            BuiltinName::bitwise,
            BuiltinName::ec_op,
            BuiltinName::keccak,
            BuiltinName::poseidon,
        ];

        let mut cairo_runner = cairo_runner!(program);

        cairo_runner
            .initialize_program_builtins()
            .expect("Builtin initialization failed.");

        let given_output = cairo_runner.vm.get_builtin_runners();

        assert_eq!(given_output[0].name(), BuiltinName::pedersen);
        assert_eq!(given_output[1].name(), BuiltinName::range_check);
        assert_eq!(given_output[2].name(), BuiltinName::output);
        assert_eq!(given_output[3].name(), BuiltinName::ecdsa);
        assert_eq!(given_output[4].name(), BuiltinName::bitwise);
        assert_eq!(given_output[5].name(), BuiltinName::ec_op);
        assert_eq!(given_output[6].name(), BuiltinName::keccak);
        assert_eq!(given_output[7].name(), BuiltinName::poseidon);
    }

    #[test]
    #[cfg_attr(target_arch = "wasm32", wasm_bindgen_test)]
    fn initialize_function_runner_without_builtins() {
        let program = program!();

        let mut cairo_runner = cairo_runner!(program);

        cairo_runner
            .initialize_function_runner()
            .expect("initialize_function_runner failed.");

        assert_eq!(
            cairo_runner.program_base,
            Some(Relocatable {
                segment_index: 0,
                offset: 0,
            })
        );
        assert_eq!(
            cairo_runner.execution_base,
            Some(Relocatable {
                segment_index: 1,
                offset: 0,
            })
        );
        assert_eq!(cairo_runner.vm.segments.num_segments(), 2);
    }

    #[test]
    #[cfg_attr(target_arch = "wasm32", wasm_bindgen_test)]
    fn initialize_function_runner_with_segment_arena_builtin() {
        let program = program!();

        let mut cairo_runner = cairo_runner!(program);

        cairo_runner
            .initialize_function_runner_cairo_1(&[BuiltinName::segment_arena])
            .expect("initialize_function_runner failed.");

        let builtin_runners = cairo_runner.vm.get_builtin_runners();

        assert_eq!(builtin_runners[0].name(), BuiltinName::segment_arena);

        assert_eq!(
            cairo_runner.program_base,
            Some(Relocatable {
                segment_index: 0,
                offset: 0,
            })
        );
        assert_eq!(
            cairo_runner.execution_base,
            Some(Relocatable {
                segment_index: 1,
                offset: 0,
            })
        );
        // segment arena builtin adds 2 segments
        assert_eq!(cairo_runner.vm.segments.num_segments(), 4);
    }

    #[test]
    #[cfg_attr(target_arch = "wasm32", wasm_bindgen_test)]
    fn initialize_segments_incorrect_layout_plain_one_builtin() {
        let program = program![BuiltinName::output];
        let mut cairo_runner = cairo_runner!(program, LayoutName::plain);
        assert_eq!(
            cairo_runner.initialize_builtins(false),
            Err(RunnerError::NoBuiltinForInstance(Box::new((
                HashSet::from([BuiltinName::output]),
                LayoutName::plain
            ))))
        );
    }

    #[test]
    #[cfg_attr(target_arch = "wasm32", wasm_bindgen_test)]
    fn initialize_segments_incorrect_layout_plain_two_builtins() {
        let program = program![BuiltinName::output, BuiltinName::pedersen];
        let mut cairo_runner = cairo_runner!(program, LayoutName::plain);
        assert_eq!(
            cairo_runner.initialize_builtins(false),
            Err(RunnerError::NoBuiltinForInstance(Box::new((
                HashSet::from([BuiltinName::output, BuiltinName::pedersen]),
                LayoutName::plain
            ))))
        );
    }

    #[test]
    #[cfg_attr(target_arch = "wasm32", wasm_bindgen_test)]
    fn initialize_segments_incorrect_layout_small_two_builtins() {
        let program = program![BuiltinName::output, BuiltinName::bitwise];
        let mut cairo_runner = cairo_runner!(program, LayoutName::small);
        assert_eq!(
            cairo_runner.initialize_builtins(false),
            Err(RunnerError::NoBuiltinForInstance(Box::new((
                HashSet::from([BuiltinName::bitwise]),
                LayoutName::small,
            ))))
        );
    }
    #[test]
    #[cfg_attr(target_arch = "wasm32", wasm_bindgen_test)]
    fn initialize_main_entrypoint_proof_mode_empty_program() {
        let program = program!(start = Some(0), end = Some(0), main = Some(8),);
        let mut runner = cairo_runner!(program);
        runner.runner_mode = RunnerMode::ProofModeCanonical;
        runner.initialize_segments(None);
        assert_eq!(runner.execution_base, Some(Relocatable::from((1, 0))));
        assert_eq!(runner.program_base, Some(Relocatable::from((0, 0))));
        assert_eq!(
            runner.initialize_main_entrypoint(),
            Ok(Relocatable::from((0, 0)))
        );
        assert_eq!(runner.initial_ap, Some(Relocatable::from((1, 2))));
        assert_eq!(runner.initial_fp, runner.initial_ap);
        assert_eq!(runner.execution_public_memory, Some(vec![0, 1]));
    }

    #[test]
    #[cfg_attr(target_arch = "wasm32", wasm_bindgen_test)]
    fn initialize_main_entrypoint_proof_mode_empty_program_two_builtins() {
        let program = program!(
            start = Some(0),
            end = Some(0),
            main = Some(8),
            builtins = vec![BuiltinName::output, BuiltinName::ec_op],
        );
        let mut runner = cairo_runner!(program);
        runner.runner_mode = RunnerMode::ProofModeCanonical;
        runner.initialize_builtins(false).unwrap();
        runner.initialize_segments(None);
        assert_eq!(runner.execution_base, Some(Relocatable::from((1, 0))));
        assert_eq!(runner.program_base, Some(Relocatable::from((0, 0))));
        assert_eq!(
            runner.initialize_main_entrypoint(),
            Ok(Relocatable::from((0, 0)))
        );
        assert_eq!(runner.initial_ap, Some(Relocatable::from((1, 2))));
        assert_eq!(runner.initial_fp, runner.initial_ap);
        assert_eq!(runner.execution_public_memory, Some(vec![0, 1, 2, 3]));
    }

    #[test]
    #[cfg_attr(target_arch = "wasm32", wasm_bindgen_test)]
    fn can_get_the_runner_program_builtins() {
        let program = program!(
            start = Some(0),
            end = Some(0),
            main = Some(8),
            builtins = vec![BuiltinName::output, BuiltinName::ec_op],
        );
        let runner = cairo_runner!(program);

        assert_eq!(&program.builtins, runner.get_program_builtins());
    }

    #[test]
    #[cfg_attr(target_arch = "wasm32", wasm_bindgen_test)]
    fn set_entrypoint_main_default() {
        let program = program!(
            identifiers = [(
                "__main__.main",
                Identifier {
                    pc: Some(0),
                    type_: None,
                    value: None,
                    full_name: None,
                    members: None,
                    cairo_type: None,
                },
            )]
            .into_iter()
            .map(|(k, v)| (k.to_string(), v))
            .collect(),
        );
        let mut cairo_runner = cairo_runner!(program);

        cairo_runner
            .set_entrypoint(None)
            .expect("Call to `set_entrypoint()` failed.");
        assert_eq!(cairo_runner.entrypoint, Some(0));
    }

    #[test]
    #[cfg_attr(target_arch = "wasm32", wasm_bindgen_test)]
    fn set_entrypoint_main() {
        let program = program!(
            identifiers = [
                (
                    "__main__.main",
                    Identifier {
                        pc: Some(0),
                        type_: None,
                        value: None,
                        full_name: None,
                        members: None,
                        cairo_type: None,
                    },
                ),
                (
                    "__main__.alternate_main",
                    Identifier {
                        pc: Some(1),
                        type_: None,
                        value: None,
                        full_name: None,
                        members: None,
                        cairo_type: None,
                    },
                ),
            ]
            .into_iter()
            .map(|(k, v)| (k.to_string(), v))
            .collect(),
        );
        let mut cairo_runner = cairo_runner!(program);

        cairo_runner
            .set_entrypoint(Some("alternate_main"))
            .expect("Call to `set_entrypoint()` failed.");
        assert_eq!(cairo_runner.entrypoint, Some(1));
    }

    /// Test that set_entrypoint() fails when the entrypoint doesn't exist.
    #[test]
    #[cfg_attr(target_arch = "wasm32", wasm_bindgen_test)]
    fn set_entrypoint_main_non_existent() {
        let program = program!(
            identifiers = [(
                "__main__.main",
                Identifier {
                    pc: Some(0),
                    type_: None,
                    value: None,
                    full_name: None,
                    members: None,
                    cairo_type: None,
                },
            )]
            .into_iter()
            .map(|(k, v)| (k.to_string(), v))
            .collect(),
        );
        let mut cairo_runner = cairo_runner!(program);

        cairo_runner
            .set_entrypoint(Some("nonexistent_main"))
            .expect_err("Call to `set_entrypoint()` succeeded (should've failed).");
        assert_eq!(cairo_runner.entrypoint, None);
    }

    #[test]
    #[cfg_attr(target_arch = "wasm32", wasm_bindgen_test)]
    fn read_return_values_test() {
        let mut program = program!();
        Arc::get_mut(&mut program.shared_program_data).unwrap().data =
            vec_data![(1), (2), (3), (4), (5), (6), (7), (8)];
        //Program data len = 8
        let mut cairo_runner = cairo_runner!(program, LayoutName::plain, true);
        cairo_runner.program_base = Some(Relocatable::from((0, 0)));
        cairo_runner.execution_base = Some(Relocatable::from((1, 0)));
        cairo_runner.run_ended = true;
        cairo_runner.segments_finalized = false;
        //Check values written by first call to segments.finalize()

        assert_eq!(cairo_runner.read_return_values(false), Ok(()));
        assert_eq!(
            cairo_runner
                .execution_public_memory
                .expect("missing execution public memory"),
            Vec::<usize>::new()
        );
    }

    #[test]
    #[cfg_attr(target_arch = "wasm32", wasm_bindgen_test)]
    fn read_return_values_test_with_run_not_ended() {
        let mut program = program!();
        Arc::get_mut(&mut program.shared_program_data).unwrap().data =
            vec_data![(1), (2), (3), (4), (5), (6), (7), (8)];
        //Program data len = 8
        let mut cairo_runner = cairo_runner!(program, LayoutName::plain, true);
        cairo_runner.program_base = Some(Relocatable::from((0, 0)));
        cairo_runner.execution_base = Some(Relocatable::from((1, 0)));
        cairo_runner.run_ended = false;
        assert_eq!(
            cairo_runner.read_return_values(false),
            Err(RunnerError::ReadReturnValuesNoEndRun)
        );
    }

    #[test]
    #[cfg_attr(target_arch = "wasm32", wasm_bindgen_test)]
    fn read_return_values_test_with_segments_finalized() {
        let mut program = program!();
        Arc::get_mut(&mut program.shared_program_data).unwrap().data =
            vec_data![(1), (2), (3), (4), (5), (6), (7), (8)];
        //Program data len = 8
        let mut cairo_runner = cairo_runner!(program, LayoutName::plain, true);
        cairo_runner.program_base = Some(Relocatable::from((0, 0)));
        cairo_runner.execution_base = Some(Relocatable::from((1, 0)));
        cairo_runner.run_ended = true;
        cairo_runner.segments_finalized = true;
        assert_eq!(
            cairo_runner.read_return_values(false),
            Err(RunnerError::FailedAddingReturnValues)
        );
    }

    #[test]
    #[cfg_attr(target_arch = "wasm32", wasm_bindgen_test)]
    fn read_return_values_updates_builtin_stop_ptr_one_builtin_empty() {
        let mut program = program![BuiltinName::output];
        Arc::get_mut(&mut program.shared_program_data).unwrap().data =
            vec_data![(1), (2), (3), (4), (5), (6), (7), (8)];
        //Program data len = 8
        let mut cairo_runner = cairo_runner!(program, LayoutName::all_cairo, true);
        cairo_runner.program_base = Some(Relocatable::from((0, 0)));
        cairo_runner.execution_base = Some(Relocatable::from((1, 0)));
        cairo_runner.run_ended = true;
        cairo_runner.segments_finalized = false;
        let output_builtin = OutputBuiltinRunner::new(true);
        cairo_runner.vm.builtin_runners.push(output_builtin.into());
        cairo_runner.vm.segments.memory.data = vec![
            vec![],
            vec![MemoryCell::new(MaybeRelocatable::from((0, 0)))],
            vec![],
        ];
        cairo_runner.vm.set_ap(1);
        cairo_runner.vm.segments.segment_used_sizes = Some(vec![0, 1, 0]);
        //Check values written by first call to segments.finalize()
        assert_eq!(cairo_runner.read_return_values(false), Ok(()));
        let output_builtin = match &cairo_runner.vm.builtin_runners[0] {
            BuiltinRunner::Output(runner) => runner,
            _ => unreachable!(),
        };
        assert_eq!(output_builtin.stop_ptr, Some(0))
    }

    #[test]
    #[cfg_attr(target_arch = "wasm32", wasm_bindgen_test)]
    fn read_return_values_updates_builtin_stop_ptr_one_builtin_one_element() {
        let mut program = program![BuiltinName::output];
        Arc::get_mut(&mut program.shared_program_data).unwrap().data =
            vec_data![(1), (2), (3), (4), (5), (6), (7), (8)];
        //Program data len = 8
        let mut cairo_runner = cairo_runner!(program, LayoutName::all_cairo, true);
        cairo_runner.program_base = Some(Relocatable::from((0, 0)));
        cairo_runner.execution_base = Some(Relocatable::from((1, 0)));
        cairo_runner.run_ended = true;
        cairo_runner.segments_finalized = false;
        let output_builtin = OutputBuiltinRunner::new(true);
        cairo_runner.vm.builtin_runners.push(output_builtin.into());
        cairo_runner.vm.segments.memory.data = vec![
            vec![MemoryCell::new(MaybeRelocatable::from((0, 0)))],
            vec![MemoryCell::new(MaybeRelocatable::from((0, 1)))],
            vec![],
        ];
        cairo_runner.vm.set_ap(1);
        cairo_runner.vm.segments.segment_used_sizes = Some(vec![1, 1, 0]);
        //Check values written by first call to segments.finalize()
        assert_eq!(cairo_runner.read_return_values(false), Ok(()));
        let output_builtin = match &cairo_runner.vm.builtin_runners[0] {
            BuiltinRunner::Output(runner) => runner,
            _ => unreachable!(),
        };
        assert_eq!(output_builtin.stop_ptr, Some(1))
    }

    #[test]
    #[cfg_attr(target_arch = "wasm32", wasm_bindgen_test)]
    fn read_return_values_updates_builtin_stop_ptr_two_builtins() {
        let mut program = program![BuiltinName::output, BuiltinName::bitwise];
        Arc::get_mut(&mut program.shared_program_data).unwrap().data =
            vec_data![(1), (2), (3), (4), (5), (6), (7), (8)];
        //Program data len = 8
        let mut cairo_runner = cairo_runner!(program, LayoutName::all_cairo, true);
        cairo_runner.program_base = Some(Relocatable::from((0, 0)));
        cairo_runner.execution_base = Some(Relocatable::from((1, 0)));
        cairo_runner.run_ended = true;
        cairo_runner.segments_finalized = false;
        let output_builtin = OutputBuiltinRunner::new(true);
        let bitwise_builtin = BitwiseBuiltinRunner::new(Some(256), true);
        cairo_runner.vm.builtin_runners.push(output_builtin.into());
        cairo_runner.vm.builtin_runners.push(bitwise_builtin.into());
        cairo_runner.initialize_segments(None);
        cairo_runner.vm.segments.memory.data = vec![
            vec![MemoryCell::new(MaybeRelocatable::from((0, 0)))],
            vec![
                MemoryCell::new(MaybeRelocatable::from((2, 0))),
                MemoryCell::new(MaybeRelocatable::from((3, 5))),
            ],
            vec![],
        ];
        cairo_runner.vm.set_ap(2);
        // We use 5 as bitwise builtin's segment size as a bitwise instance is 5 cells
        cairo_runner.vm.segments.segment_used_sizes = Some(vec![0, 2, 0, 5]);
        //Check values written by first call to segments.finalize()
        assert_eq!(cairo_runner.read_return_values(false), Ok(()));
        let output_builtin = match &cairo_runner.vm.builtin_runners[0] {
            BuiltinRunner::Output(runner) => runner,
            _ => unreachable!(),
        };
        assert_eq!(output_builtin.stop_ptr, Some(0));
        assert_eq!(cairo_runner.read_return_values(false), Ok(()));
        let bitwise_builtin = match &cairo_runner.vm.builtin_runners[1] {
            BuiltinRunner::Bitwise(runner) => runner,
            _ => unreachable!(),
        };
        assert_eq!(bitwise_builtin.stop_ptr, Some(5));
    }

    #[test]
    #[cfg_attr(target_arch = "wasm32", wasm_bindgen_test)]
    fn run_from_entrypoint_custom_program_test() {
        let program = Program::from_bytes(
            include_bytes!("../../../../cairo_programs/example_program.json"),
            None,
        )
        .unwrap();
        let mut cairo_runner = cairo_runner!(program, LayoutName::all_cairo, false, true);
        let mut hint_processor = BuiltinHintProcessor::new_empty();

        //this entrypoint tells which function to run in the cairo program
        let main_entrypoint = program
            .shared_program_data
            .identifiers
            .get("__main__.main")
            .unwrap()
            .pc
            .unwrap();

        cairo_runner.initialize_builtins(false).unwrap();
        cairo_runner.initialize_segments(None);
        assert_matches!(
            cairo_runner.run_from_entrypoint(
                main_entrypoint,
                &[
                    &mayberelocatable!(2).into(),
                    &MaybeRelocatable::from((2, 0)).into()
                ], //range_check_ptr
                true,
                None,
                &mut hint_processor,
            ),
            Ok(())
        );

        let mut new_cairo_runner = cairo_runner!(program, LayoutName::all_cairo, false, true);
        let mut hint_processor = BuiltinHintProcessor::new_empty();

        new_cairo_runner.initialize_builtins(false).unwrap();
        new_cairo_runner.initialize_segments(None);

        let fib_entrypoint = program
            .shared_program_data
            .identifiers
            .get("__main__.evaluate_fib")
            .unwrap()
            .pc
            .unwrap();

        assert_matches!(
            new_cairo_runner.run_from_entrypoint(
                fib_entrypoint,
                &[
                    &mayberelocatable!(2).into(),
                    &MaybeRelocatable::from((2, 0)).into()
                ],
                true,
                None,
                &mut hint_processor,
            ),
            Ok(())
        );
    }

    #[test]
    #[cfg_attr(target_arch = "wasm32", wasm_bindgen_test)]
    fn run_from_entrypoint_bitwise_test_check_memory_holes() {
        let program = Program::from_bytes(
            include_bytes!("../../../../cairo_programs/bitwise_builtin_test.json"),
            None,
        )
        .unwrap();
        let mut cairo_runner = cairo_runner!(program, LayoutName::all_cairo, false, true);
        let mut hint_processor = BuiltinHintProcessor::new_empty();

        //this entrypoint tells which function to run in the cairo program
        let main_entrypoint = program
            .shared_program_data
            .identifiers
            .get("__main__.main")
            .unwrap()
            .pc
            .unwrap();

        cairo_runner.initialize_function_runner().unwrap();

        assert!(cairo_runner
            .run_from_entrypoint(
                main_entrypoint,
                &[
                    &MaybeRelocatable::from((2, 0)).into() //bitwise_ptr
                ],
                true,
                None,
                &mut hint_processor,
            )
            .is_ok());

        // Check that memory_holes == 0
        assert!(cairo_runner.get_memory_holes().unwrap().is_zero());
    }

    #[test]
    #[cfg_attr(target_arch = "wasm32", wasm_bindgen_test)]
    fn cairo_arg_from_single() {
        let expected = CairoArg::Single(MaybeRelocatable::from((0, 0)));
        let value = MaybeRelocatable::from((0, 0));
        assert_eq!(expected, value.into())
    }

    #[test]
    #[cfg_attr(target_arch = "wasm32", wasm_bindgen_test)]
    fn cairo_arg_from_array() {
        let expected = CairoArg::Array(vec![MaybeRelocatable::from((0, 0))]);
        let value = vec![MaybeRelocatable::from((0, 0))];
        assert_eq!(expected, value.into())
    }

    fn setup_execution_resources() -> (ExecutionResources, ExecutionResources) {
        let mut builtin_instance_counter: HashMap<BuiltinName, usize> = HashMap::new();
        builtin_instance_counter.insert(BuiltinName::output, 8);

        let execution_resources_1 = ExecutionResources {
            n_steps: 100,
            n_memory_holes: 5,
            builtin_instance_counter: builtin_instance_counter.clone(),
        };

        //Test that the combined Execution Resources only contains the shared builtins
        builtin_instance_counter.insert(BuiltinName::range_check, 8);

        let execution_resources_2 = ExecutionResources {
            n_steps: 100,
            n_memory_holes: 5,
            builtin_instance_counter,
        };

        (execution_resources_1, execution_resources_2)
    }

    #[test]
    #[cfg_attr(target_arch = "wasm32", wasm_bindgen_test)]
    fn execution_resources_add() {
        let (execution_resources_1, execution_resources_2) = setup_execution_resources();
        let combined_resources = &execution_resources_1 + &execution_resources_2;

        assert_eq!(combined_resources.n_steps, 200);
        assert_eq!(combined_resources.n_memory_holes, 10);
        assert_eq!(
            combined_resources
                .builtin_instance_counter
                .get(&BuiltinName::output)
                .unwrap(),
            &16
        );
        assert!(combined_resources
            .builtin_instance_counter
            .contains_key(&BuiltinName::range_check));
    }

    #[test]
    #[cfg_attr(target_arch = "wasm32", wasm_bindgen_test)]
    fn execution_resources_sub() {
        let (execution_resources_1, execution_resources_2) = setup_execution_resources();

        let combined_resources = &execution_resources_1 - &execution_resources_2;

        assert_eq!(combined_resources.n_steps, 0);
        assert_eq!(combined_resources.n_memory_holes, 0);
        assert_eq!(
            combined_resources
                .builtin_instance_counter
                .get(&BuiltinName::output)
                .unwrap(),
            &0
        );
        assert!(combined_resources
            .builtin_instance_counter
            .contains_key(&BuiltinName::range_check));
    }

    #[test]
    #[cfg_attr(target_arch = "wasm32", wasm_bindgen_test)]
    fn run_from_entrypoint_substitute_error_message_test() {
        let program = Program::from_bytes(
            include_bytes!("../../../../cairo_programs/bad_programs/error_msg_function.json"),
            None,
        )
        .unwrap();
        let mut cairo_runner = cairo_runner!(program, LayoutName::all_cairo, false, true);
        let mut hint_processor = BuiltinHintProcessor::new_empty();

        //this entrypoint tells which function to run in the cairo program
        let main_entrypoint = program
            .shared_program_data
            .identifiers
            .get("__main__.main")
            .unwrap()
            .pc
            .unwrap();

        cairo_runner.initialize_builtins(false).unwrap();
        cairo_runner.initialize_segments(None);

        let result =
            cairo_runner.run_from_entrypoint(main_entrypoint, &[], true, None, &mut hint_processor);
        match result {
            Err(CairoRunError::VmException(exception)) => {
                assert_eq!(
                    exception.error_attr_value,
                    Some(String::from("Error message: Test error\n"))
                )
            }
            Err(_) => panic!("Wrong error returned, expected VmException"),
            Ok(_) => panic!("Expected run to fail"),
        }
    }

    #[test]
    #[cfg_attr(target_arch = "wasm32", wasm_bindgen_test)]
    fn get_builtins_final_stack_range_check_builtin() {
        let program = Program::from_bytes(
            include_bytes!("../../../../cairo_programs/assert_le_felt_hint.json"),
            Some("main"),
        )
        .unwrap();
        let mut runner = cairo_runner!(program);
        let end = runner.initialize(false).unwrap();
        runner
            .run_until_pc(end, &mut BuiltinHintProcessor::new_empty())
            .unwrap();
        runner.vm.segments.compute_effective_sizes();
        let initial_pointer = runner.vm.get_ap();
        let expected_pointer = (runner.vm.get_ap() - 1).unwrap();
        assert_eq!(
            runner.get_builtins_final_stack(initial_pointer),
            Ok(expected_pointer)
        );
    }

    #[test]
    #[cfg_attr(target_arch = "wasm32", wasm_bindgen_test)]
    fn get_builtins_final_stack_4_builtins() {
        let program = Program::from_bytes(
            include_bytes!("../../../../cairo_programs/integration.json"),
            Some("main"),
        )
        .unwrap();
        let mut runner = cairo_runner!(program);
        let end = runner.initialize(false).unwrap();
        runner
            .run_until_pc(end, &mut BuiltinHintProcessor::new_empty())
            .unwrap();
        runner.vm.segments.compute_effective_sizes();
        let initial_pointer = runner.vm.get_ap();
        let expected_pointer = (runner.vm.get_ap() - 4).unwrap();
        assert_eq!(
            runner.get_builtins_final_stack(initial_pointer),
            Ok(expected_pointer)
        );
    }

    #[test]
    #[cfg_attr(target_arch = "wasm32", wasm_bindgen_test)]
    fn get_builtins_final_stack_no_builtins() {
        let program = Program::from_bytes(
            include_bytes!("../../../../cairo_programs/fibonacci.json"),
            Some("main"),
        )
        .unwrap();
        let mut runner = cairo_runner!(program);
        let end = runner.initialize(false).unwrap();
        runner
            .run_until_pc(end, &mut BuiltinHintProcessor::new_empty())
            .unwrap();
        runner.vm.segments.compute_effective_sizes();
        let initial_pointer = runner.vm.get_ap();
        let expected_pointer = runner.vm.get_ap();
        assert_eq!(
            runner.get_builtins_final_stack(initial_pointer),
            Ok(expected_pointer)
        );
    }

    #[test]
    #[cfg_attr(target_arch = "wasm32", wasm_bindgen_test)]

    fn filter_unused_builtins_test() {
        let program = Program::from_bytes(
            include_bytes!("../../../../cairo_programs/integration.json"),
            Some("main"),
        )
        .unwrap();
        let mut runner = cairo_runner!(program);
        let end = runner.initialize(false).unwrap();
        runner
            .run_until_pc(end, &mut BuiltinHintProcessor::new_empty())
            .unwrap();
        runner.vm.segments.compute_effective_sizes();
        let mut exec = runner.get_execution_resources().unwrap();
        exec.builtin_instance_counter.insert(BuiltinName::keccak, 0);
        assert_eq!(exec.builtin_instance_counter.len(), 5);
        let rsc = exec.filter_unused_builtins();
        assert_eq!(rsc.builtin_instance_counter.len(), 4);
    }

    #[test]
    fn execution_resources_mul() {
        let execution_resources_1 = ExecutionResources {
            n_steps: 800,
            n_memory_holes: 0,
            builtin_instance_counter: HashMap::from([
                (BuiltinName::pedersen, 7),
                (BuiltinName::range_check, 16),
            ]),
        };

        assert_eq!(
            &execution_resources_1 * 2,
            ExecutionResources {
                n_steps: 1600,
                n_memory_holes: 0,
                builtin_instance_counter: HashMap::from([
                    (BuiltinName::pedersen, 14),
                    (BuiltinName::range_check, 32)
                ])
            }
        );

        let execution_resources_2 = ExecutionResources {
            n_steps: 545,
            n_memory_holes: 0,
            builtin_instance_counter: HashMap::from([(BuiltinName::range_check, 17)]),
        };

        assert_eq!(
            &execution_resources_2 * 8,
            ExecutionResources {
                n_steps: 4360,
                n_memory_holes: 0,
                builtin_instance_counter: HashMap::from([(BuiltinName::range_check, 136)])
            }
        );

        let execution_resources_3 = ExecutionResources {
            n_steps: 42,
            n_memory_holes: 0,
            builtin_instance_counter: HashMap::new(),
        };

        assert_eq!(
            &execution_resources_3 * 18,
            ExecutionResources {
                n_steps: 756,
                n_memory_holes: 0,
                builtin_instance_counter: HashMap::new()
            }
        );
    }

    #[test]
    fn test_get_program() {
        let program = program!(
            builtins = vec![BuiltinName::output],
            data = vec_data!((4), (6)),
        );
        let runner = cairo_runner!(program);

        assert_eq!(runner.get_program().data_len(), 2)
    }

    #[test]
    #[cfg_attr(target_arch = "wasm32", wasm_bindgen_test)]
    fn test_run_resources_none() {
        let program = Program::from_bytes(
            include_bytes!("../../../../cairo_programs/fibonacci.json"),
            Some("main"),
        )
        .unwrap();
        let mut runner = cairo_runner!(program);
        let end = runner.initialize(false).unwrap();

        // program takes 80 steps
        assert_matches!(
            runner.run_until_pc(end, &mut BuiltinHintProcessor::new_empty(),),
            Ok(())
        )
    }

    #[test]
    #[cfg_attr(target_arch = "wasm32", wasm_bindgen_test)]
    fn test_run_resources_ok() {
        let program = Program::from_bytes(
            include_bytes!("../../../../cairo_programs/fibonacci.json"),
            Some("main"),
        )
        .unwrap();
        let mut runner = cairo_runner!(program);
        let end = runner.initialize(false).unwrap();
        let mut hint_processor = BuiltinHintProcessor::new(HashMap::new(), RunResources::new(81));
        // program takes 81 steps
        assert_matches!(runner.run_until_pc(end, &mut hint_processor), Ok(()));

        assert_eq!(hint_processor.run_resources().get_n_steps(), Some(1));
    }

    #[test]
    #[cfg_attr(target_arch = "wasm32", wasm_bindgen_test)]
    fn test_run_resources_ok_2() {
        let program = Program::from_bytes(
            include_bytes!("../../../../cairo_programs/fibonacci.json"),
            Some("main"),
        )
        .unwrap();
        let mut runner = cairo_runner!(program);
        let end = runner.initialize(false).unwrap();
        let mut hint_processor = BuiltinHintProcessor::new(HashMap::new(), RunResources::new(80));
        // program takes 80 steps
        assert_matches!(runner.run_until_pc(end, &mut hint_processor), Ok(()));

        assert_eq!(hint_processor.run_resources(), &RunResources::new(0));
    }

    #[test]
    #[cfg_attr(target_arch = "wasm32", wasm_bindgen_test)]
    fn test_run_resources_error() {
        let program = Program::from_bytes(
            include_bytes!("../../../../cairo_programs/fibonacci.json"),
            Some("main"),
        )
        .unwrap();
        let mut runner = cairo_runner!(program);
        let end = runner.initialize(false).unwrap();
        let mut hint_processor = BuiltinHintProcessor::new(HashMap::new(), RunResources::new(9));
        // program takes 9 steps
        assert_matches!(
            runner.run_until_pc(end, &mut hint_processor,),
            Err(VirtualMachineError::UnfinishedExecution)
        );
        assert_eq!(hint_processor.run_resources(), &RunResources::new(0));
    }

    #[test]
    fn get_cairo_pie_no_program_base() {
        let runner = cairo_runner!(Default::default());
        assert_eq!(runner.get_cairo_pie(), Err(RunnerError::NoProgBase))
    }

    #[test]
    fn get_cairo_pie_no_execution_base() {
        let mut runner = cairo_runner!(Default::default());
        runner.program_base = Some(Relocatable::from((0, 0)));
        assert_eq!(runner.get_cairo_pie(), Err(RunnerError::NoExecBase))
    }

    #[test]
    fn get_cairo_pie_no_segment_sizes() {
        let mut runner = cairo_runner!(Default::default());
        runner.program_base = Some(Relocatable::from((0, 0)));
        runner.execution_base = Some(Relocatable::from((1, 0)));
        runner.vm.add_memory_segment();
        runner.vm.add_memory_segment();
        // return_fp
        runner
            .vm
            .insert_value::<Relocatable>((1, 0).into(), (2, 0).into())
            .unwrap();
        // return_pc
        runner
            .vm
            .insert_value::<Relocatable>((1, 1).into(), (3, 0).into())
            .unwrap();
        assert_eq!(
            runner.get_cairo_pie(),
            Err(RunnerError::UnexpectedRetFpSegmentSize)
        );
    }

    #[test]
    fn get_cairo_pie_ret_pc_segment_size_not_zero() {
        let mut runner = cairo_runner!(Default::default());
        runner.program_base = Some(Relocatable::from((0, 0)));
        runner.execution_base = Some(Relocatable::from((1, 0)));
        runner.vm.add_memory_segment();
        runner.vm.add_memory_segment();
        // return_fp
        runner
            .vm
            .insert_value::<Relocatable>((1, 0).into(), (2, 0).into())
            .unwrap();
        // return_pc
        runner
            .vm
            .insert_value::<Relocatable>((1, 1).into(), (3, 0).into())
            .unwrap();
        // segment sizes
        runner.vm.segments.segment_sizes = HashMap::from([(0, 0), (1, 2), (2, 0), (3, 1)]);
        assert_eq!(
            runner.get_cairo_pie(),
            Err(RunnerError::UnexpectedRetPcSegmentSize)
        );
    }

    #[test]
    fn get_cairo_pie_program_base_offset_not_zero() {
        let mut runner = cairo_runner!(Default::default());
        runner.program_base = Some(Relocatable::from((0, 1)));
        runner.execution_base = Some(Relocatable::from((1, 0)));
        runner.vm.add_memory_segment();
        runner.vm.add_memory_segment();
        // return_fp
        runner
            .vm
            .insert_value::<Relocatable>((1, 0).into(), (2, 0).into())
            .unwrap();
        // return_pc
        runner
            .vm
            .insert_value::<Relocatable>((1, 1).into(), (3, 0).into())
            .unwrap();
        // segment sizes
        runner.vm.segments.segment_sizes = HashMap::from([(0, 0), (1, 2), (2, 0), (3, 0)]);
        assert_eq!(
            runner.get_cairo_pie(),
            Err(RunnerError::ProgramBaseOffsetNotZero)
        );
    }

    #[test]
    fn get_cairo_pie_execution_base_offset_not_zero() {
        let mut runner = cairo_runner!(Default::default());
        runner.program_base = Some(Relocatable::from((0, 0)));
        runner.execution_base = Some(Relocatable::from((1, 1)));
        runner.vm.add_memory_segment();
        runner.vm.add_memory_segment();
        // return_fp
        runner
            .vm
            .insert_value::<Relocatable>((1, 1).into(), (2, 0).into())
            .unwrap();
        // return_pc
        runner
            .vm
            .insert_value::<Relocatable>((1, 2).into(), (3, 0).into())
            .unwrap();
        // segment sizes
        runner.vm.segments.segment_sizes = HashMap::from([(0, 0), (1, 2), (2, 0), (3, 0)]);
        assert_eq!(
            runner.get_cairo_pie(),
            Err(RunnerError::ExecBaseOffsetNotZero)
        );
    }

    #[test]
    fn get_cairo_pie_ret_fp_offset_not_zero() {
        let mut runner = cairo_runner!(Default::default());
        runner.program_base = Some(Relocatable::from((0, 0)));
        runner.execution_base = Some(Relocatable::from((1, 0)));
        runner.vm.add_memory_segment();
        runner.vm.add_memory_segment();
        // return_fp
        runner
            .vm
            .insert_value::<Relocatable>((1, 0).into(), (2, 1).into())
            .unwrap();
        // return_pc
        runner
            .vm
            .insert_value::<Relocatable>((1, 1).into(), (3, 0).into())
            .unwrap();
        // segment sizes
        runner.vm.segments.segment_sizes = HashMap::from([(0, 0), (1, 2), (2, 0), (3, 0)]);
        assert_eq!(runner.get_cairo_pie(), Err(RunnerError::RetFpOffsetNotZero));
    }

    #[test]
    fn get_cairo_pie_ret_pc_offset_not_zero() {
        let mut runner = cairo_runner!(Default::default());
        runner.program_base = Some(Relocatable::from((0, 0)));
        runner.execution_base = Some(Relocatable::from((1, 0)));
        runner.vm.add_memory_segment();
        runner.vm.add_memory_segment();
        // return_fp
        runner
            .vm
            .insert_value::<Relocatable>((1, 0).into(), (2, 0).into())
            .unwrap();
        // return_pc
        runner
            .vm
            .insert_value::<Relocatable>((1, 1).into(), (3, 1).into())
            .unwrap();
        // segment sizes
        runner.vm.segments.segment_sizes = HashMap::from([(0, 0), (1, 2), (2, 0), (3, 0)]);
        assert_eq!(runner.get_cairo_pie(), Err(RunnerError::RetPcOffsetNotZero));
    }

    #[test]
    fn get_cairo_pie_ok() {
        let mut runner = cairo_runner!(Default::default());
        runner.program_base = Some(Relocatable::from((0, 0)));
        runner.execution_base = Some(Relocatable::from((1, 0)));
        runner.vm.add_memory_segment();
        runner.vm.add_memory_segment();
        // return_fp
        runner
            .vm
            .insert_value::<Relocatable>((1, 0).into(), (2, 0).into())
            .unwrap();
        // return_pc
        runner
            .vm
            .insert_value::<Relocatable>((1, 1).into(), (3, 0).into())
            .unwrap();
        // segment sizes
        runner.vm.segments.segment_sizes = HashMap::from([(0, 0), (1, 2), (2, 0), (3, 0)]);
    }

    #[test]
    fn get_air_private_input() {
        let program_content =
            include_bytes!("../../../../cairo_programs/proof_programs/common_signature.json");
        let runner = crate::cairo_run::cairo_run(
            program_content,
            &CairoRunConfig {
                proof_mode: true,
                layout: LayoutName::all_cairo,
                ..Default::default()
            },
            &mut BuiltinHintProcessor::new_empty(),
        )
        .unwrap();
        let air_private_input = runner.get_air_private_input();
        assert!(air_private_input.0[&BuiltinName::pedersen].is_empty());
        assert!(air_private_input.0[&BuiltinName::range_check].is_empty());
        assert!(air_private_input.0[&BuiltinName::bitwise].is_empty());
        assert!(air_private_input.0[&BuiltinName::ec_op].is_empty());
        assert!(air_private_input.0[&BuiltinName::keccak].is_empty());
        assert!(air_private_input.0[&BuiltinName::poseidon].is_empty());
        assert_eq!(
            air_private_input.0[&BuiltinName::ecdsa],
            vec![PrivateInput::Signature(PrivateInputSignature {
                index: 0,
                pubkey: felt_hex!(
                    "0x3d60886c2353d93ec2862e91e23036cd9999a534481166e5a616a983070434d"
                ),
                msg: felt_hex!("0xa9e"),
                signature_input: SignatureInput {
                    r: felt_hex!(
                        "0x6d2e2e00dfceffd6a375db04764da249a5a1534c7584738dfe01cb3944a33ee"
                    ),
                    w: felt_hex!(
                        "0x396362a34ff391372fca63f691e27753ce8f0c2271a614cbd240e1dc1596b28"
                    )
                }
            })]
        );
    }
}<|MERGE_RESOLUTION|>--- conflicted
+++ resolved
@@ -8,15 +8,7 @@
         ops::{Add, AddAssign, Mul, MulAssign, Sub, SubAssign},
         prelude::*,
     },
-<<<<<<< HEAD
     types::{builtin_name::BuiltinName, layout::CairoLayoutParams, layout_name::LayoutName},
-=======
-    types::{
-        builtin_name::BuiltinName,
-        layout::{CairoLayoutParams, MEMORY_UNITS_PER_STEP},
-        layout_name::LayoutName,
-    },
->>>>>>> 7d199567
     vm::{
         runners::builtin_runner::SegmentArenaBuiltinRunner,
         trace::trace_entry::{relocate_trace_register, RelocatedTraceEntry},
@@ -176,20 +168,12 @@
 }
 
 impl CairoRunner {
-<<<<<<< HEAD
-    /// The `cairo_layout_params` argument should only be used with dynamic layout.
-=======
     /// The `dynamic_layout_params` argument should only be used with dynamic layout.
->>>>>>> 7d199567
     /// It is ignored otherwise.
     pub fn new_v2(
         program: &Program,
         layout: LayoutName,
-<<<<<<< HEAD
-        cairo_layout_params: Option<CairoLayoutParams>,
-=======
         dynamic_layout_params: Option<CairoLayoutParams>,
->>>>>>> 7d199567
         mode: RunnerMode,
         trace_enabled: bool,
     ) -> Result<CairoRunner, RunnerError> {
@@ -205,19 +189,8 @@
             LayoutName::all_cairo => CairoLayout::all_cairo_instance(),
             LayoutName::all_solidity => CairoLayout::all_solidity_instance(),
             LayoutName::dynamic => {
-<<<<<<< HEAD
-                debug_assert!(
-                    cairo_layout_params.is_some(),
-                    "cairo layout params is missing while using dynamic layout"
-                );
-
-                let params = cairo_layout_params.ok_or(RunnerError::BadDynamicLayoutParams(
-                    "cairo layout param is missing".to_string(),
-                ))?;
-=======
                 let params =
                     dynamic_layout_params.ok_or(RunnerError::MissingDynamicLayoutParams)?;
->>>>>>> 7d199567
 
                 CairoLayout::dynamic_instance(params)
             }
@@ -250,11 +223,7 @@
     pub fn new(
         program: &Program,
         layout: LayoutName,
-<<<<<<< HEAD
-        cairo_layout_params: Option<CairoLayoutParams>,
-=======
         dynamic_layout_params: Option<CairoLayoutParams>,
->>>>>>> 7d199567
         proof_mode: bool,
         trace_enabled: bool,
     ) -> Result<CairoRunner, RunnerError> {
@@ -262,11 +231,7 @@
             Self::new_v2(
                 program,
                 layout,
-<<<<<<< HEAD
-                cairo_layout_params,
-=======
                 dynamic_layout_params,
->>>>>>> 7d199567
                 RunnerMode::ProofModeCanonical,
                 trace_enabled,
             )
@@ -274,11 +239,7 @@
             Self::new_v2(
                 program,
                 layout,
-<<<<<<< HEAD
-                cairo_layout_params,
-=======
                 dynamic_layout_params,
->>>>>>> 7d199567
                 RunnerMode::ExecutionMode,
                 trace_enabled,
             )
@@ -880,14 +841,7 @@
                 diluted_pool_instance.n_bits,
             );
 
-<<<<<<< HEAD
             let multiplier = builtin_runner.get_allocated_instances(&self.vm)?;
-=======
-            let multiplier = safe_div_usize(
-                self.vm.current_step,
-                builtin_runner.ratio().unwrap_or(1) as usize,
-            )?;
->>>>>>> 7d199567
 
             used_units_by_builtins += used_units * multiplier;
         }
