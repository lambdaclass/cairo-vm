use crate::{
    air_private_input::AirPrivateInput,
    air_public_input::{PublicInput, PublicInputError},
    stdlib::{
        any::Any,
        collections::{HashMap, HashSet},
        ops::{Add, AddAssign, Mul, MulAssign, Sub, SubAssign},
        prelude::*,
    },
    types::{layout::MEMORY_UNITS_PER_STEP, layout_name::LayoutName},
    vm::{
        runners::builtin_runner::SegmentArenaBuiltinRunner,
        trace::trace_entry::{relocate_trace_register, RelocatedTraceEntry},
    },
    Felt252,
};

use crate::{
    hint_processor::hint_processor_definition::{HintProcessor, HintReference},
    math_utils::safe_div_usize,
    serde::deserialize_program::BuiltinName,
    types::{
        errors::{math_errors::MathError, program_errors::ProgramError},
        exec_scope::ExecutionScopes,
        layout::CairoLayout,
        program::Program,
        relocatable::{relocate_address, relocate_value, MaybeRelocatable, Relocatable},
    },
    utils::is_subsequence,
    vm::{
        errors::{
            cairo_run_errors::CairoRunError,
            memory_errors::{InsufficientAllocatedCellsError, MemoryError},
            runner_errors::RunnerError,
            trace_errors::TraceError,
            vm_errors::VirtualMachineError,
            vm_exception::VmException,
        },
        security::verify_secure_runner,
        {
            runners::builtin_runner::{
                BitwiseBuiltinRunner, BuiltinRunner, EcOpBuiltinRunner, HashBuiltinRunner,
                OutputBuiltinRunner, RangeCheckBuiltinRunner, SignatureBuiltinRunner,
            },
            vm_core::VirtualMachine,
        },
    },
};
use num_integer::div_rem;
use num_traits::{ToPrimitive, Zero};
use serde::{Deserialize, Serialize};

use super::builtin_runner::ModBuiltinRunner;
use super::{
    builtin_runner::{
        KeccakBuiltinRunner, PoseidonBuiltinRunner, RC_N_PARTS_96, RC_N_PARTS_STANDARD,
    },
    cairo_pie::{self, CairoPie, CairoPieMetadata, CairoPieVersion},
};
use crate::types::instance_definitions::mod_instance_def::ModInstanceDef;

#[derive(Clone, Debug, Eq, PartialEq)]
pub enum CairoArg {
    Single(MaybeRelocatable),
    Array(Vec<MaybeRelocatable>),
    Composed(Vec<CairoArg>),
}

impl From<MaybeRelocatable> for CairoArg {
    fn from(other: MaybeRelocatable) -> Self {
        CairoArg::Single(other)
    }
}

impl From<Vec<MaybeRelocatable>> for CairoArg {
    fn from(other: Vec<MaybeRelocatable>) -> Self {
        CairoArg::Array(other)
    }
}

// ================
//   RunResources
// ================

/// Maintains the resources of a cairo run. Can be used across multiple runners.
#[derive(Clone, Default, Debug, PartialEq)]
pub struct RunResources {
    n_steps: Option<usize>,
}

/// This trait is in charge of overseeing the VM's step usage in contexts where a limited amount of steps are available
/// for a single execution (which may or not involve other executions taking place in the duration of it ).
/// This is mostly used in the context of starknet, where contracts can call other contracts while sharing the same step limit.
/// For the general use case, the default implementation can be used, which ignores resource tracking altogether
/// For an example on how to implement this trait for its intended purpose check out [BuiltinHintProcessor](cairo_vm::hint_processor::builtin_hint_processor::builtin_hint_processor_definition::BuiltinHintProcessor)
pub trait ResourceTracker {
    /// Returns true if there are no more steps left to run
    fn consumed(&self) -> bool {
        false
    }
    /// Subtracts 1 step from the available steps
    fn consume_step(&mut self) {}
    /// Returns the available steps for the run
    fn get_n_steps(&self) -> Option<usize> {
        None
    }
    /// Returns a reference to the available resources
    fn run_resources(&self) -> &RunResources {
        &RunResources { n_steps: None }
    }
}

impl RunResources {
    pub fn new(n_steps: usize) -> Self {
        Self {
            n_steps: Some(n_steps),
        }
    }
}

impl ResourceTracker for RunResources {
    fn consumed(&self) -> bool {
        if self.n_steps == Some(0) {
            return true;
        }
        false
    }

    fn consume_step(&mut self) {
        if let Some(n_steps) = self.n_steps {
            self.n_steps = Some(n_steps.saturating_sub(1));
        }
    }

    fn get_n_steps(&self) -> Option<usize> {
        self.n_steps
    }

    fn run_resources(&self) -> &RunResources {
        self
    }
}

#[derive(Debug)]
pub struct CairoRunner {
    pub(crate) program: Program,
    layout: CairoLayout,
    final_pc: Option<Relocatable>,
    pub program_base: Option<Relocatable>,
    execution_base: Option<Relocatable>,
    entrypoint: Option<usize>,
    initial_ap: Option<Relocatable>,
    initial_fp: Option<Relocatable>,
    initial_pc: Option<Relocatable>,
    run_ended: bool,
    segments_finalized: bool,
    execution_public_memory: Option<Vec<usize>>,
    runner_mode: RunnerMode,
    pub original_steps: Option<usize>,
    pub relocated_memory: Vec<Option<Felt252>>,
    pub exec_scopes: ExecutionScopes,
    pub relocated_trace: Option<Vec<RelocatedTraceEntry>>,
}

#[derive(Clone, Debug, PartialEq)]
pub enum RunnerMode {
    ExecutionMode,
    ProofModeCanonical,
    ProofModeCairo1,
}

impl CairoRunner {
    pub fn new_v2(
        program: &Program,
        layout: LayoutName,
        mode: RunnerMode,
    ) -> Result<CairoRunner, RunnerError> {
        let cairo_layout = match layout {
            LayoutName::plain => CairoLayout::plain_instance(),
            LayoutName::small => CairoLayout::small_instance(),
            LayoutName::dex => CairoLayout::dex_instance(),
            LayoutName::recursive => CairoLayout::recursive_instance(),
            LayoutName::starknet => CairoLayout::starknet_instance(),
            LayoutName::starknet_with_keccak => CairoLayout::starknet_with_keccak_instance(),
            LayoutName::recursive_large_output => CairoLayout::recursive_large_output_instance(),
            LayoutName::all_cairo => CairoLayout::all_cairo_instance(),
            LayoutName::all_solidity => CairoLayout::all_solidity_instance(),
            LayoutName::dynamic => CairoLayout::dynamic_instance(),
        };
        Ok(CairoRunner {
            program: program.clone(),
            layout: cairo_layout,
            final_pc: None,
            program_base: None,
            execution_base: None,
            entrypoint: program.shared_program_data.main,
            initial_ap: None,
            initial_fp: None,
            initial_pc: None,
            run_ended: false,
            segments_finalized: false,
            runner_mode: mode.clone(),
            original_steps: None,
            relocated_memory: Vec::new(),
            exec_scopes: ExecutionScopes::new(),
            execution_public_memory: if mode != RunnerMode::ExecutionMode {
                Some(Vec::new())
            } else {
                None
            },
            relocated_trace: None,
        })
    }

    pub fn new(
        program: &Program,
        layout: LayoutName,
        proof_mode: bool,
    ) -> Result<CairoRunner, RunnerError> {
        if proof_mode {
            Self::new_v2(program, layout, RunnerMode::ProofModeCanonical)
        } else {
            Self::new_v2(program, layout, RunnerMode::ExecutionMode)
        }
    }

    pub fn initialize(
        &mut self,
        vm: &mut VirtualMachine,
        allow_missing_builtins: bool,
    ) -> Result<Relocatable, RunnerError> {
        self.initialize_builtins(vm, allow_missing_builtins)?;
        self.initialize_segments(vm, None);
        let end = self.initialize_main_entrypoint(vm)?;
        self.initialize_vm(vm)?;
        Ok(end)
    }

    /// Creates the builtin runners according to the builtins used by the program and the selected layout
    /// When running in proof_mode, all builtins in the layout will be created, and only those in the program will be included
    /// When not running in proof_mode, only program builtins will be created and included
    /// Unless `allow_missing_builtins` is set to true, an error will be returned if a builtin is included in the program but not on the layout
    pub fn initialize_builtins(
        &self,
        vm: &mut VirtualMachine,
        allow_missing_builtins: bool,
    ) -> Result<(), RunnerError> {
        let builtin_ordered_list = vec![
            BuiltinName::output,
            BuiltinName::pedersen,
            BuiltinName::range_check,
            BuiltinName::ecdsa,
            BuiltinName::bitwise,
            BuiltinName::ec_op,
            BuiltinName::keccak,
            BuiltinName::poseidon,
            BuiltinName::range_check96,
            BuiltinName::add_mod,
            BuiltinName::mul_mod,
        ];
        if !is_subsequence(&self.program.builtins, &builtin_ordered_list) {
            return Err(RunnerError::DisorderedBuiltins);
        };
        let mut program_builtins: HashSet<&BuiltinName> = self.program.builtins.iter().collect();
        let mut builtin_runners = Vec::<BuiltinRunner>::new();

        if self.layout.builtins.output {
            let included = program_builtins.remove(&BuiltinName::output);
            if included || self.is_proof_mode() {
                builtin_runners.push(OutputBuiltinRunner::new(included).into());
            }
        }

        if let Some(instance_def) = self.layout.builtins.pedersen.as_ref() {
            let included = program_builtins.remove(&BuiltinName::pedersen);
            if included || self.is_proof_mode() {
                builtin_runners.push(HashBuiltinRunner::new(instance_def.ratio, included).into());
            }
        }

        if let Some(instance_def) = self.layout.builtins.range_check.as_ref() {
            let included = program_builtins.remove(&BuiltinName::range_check);
            if included || self.is_proof_mode() {
                builtin_runners.push(
                    RangeCheckBuiltinRunner::<RC_N_PARTS_STANDARD>::new(
                        instance_def.ratio,
                        included,
                    )
                    .into(),
                );
            }
        }

        if let Some(instance_def) = self.layout.builtins.ecdsa.as_ref() {
            let included = program_builtins.remove(&BuiltinName::ecdsa);
            if included || self.is_proof_mode() {
                builtin_runners
                    .push(SignatureBuiltinRunner::new(instance_def.ratio, included).into());
            }
        }

        if let Some(instance_def) = self.layout.builtins.bitwise.as_ref() {
            let included = program_builtins.remove(&BuiltinName::bitwise);
            if included || self.is_proof_mode() {
                builtin_runners
                    .push(BitwiseBuiltinRunner::new(instance_def.ratio, included).into());
            }
        }

        if let Some(instance_def) = self.layout.builtins.ec_op.as_ref() {
            let included = program_builtins.remove(&BuiltinName::ec_op);
            if included || self.is_proof_mode() {
                builtin_runners.push(EcOpBuiltinRunner::new(instance_def.ratio, included).into());
            }
        }

        if let Some(instance_def) = self.layout.builtins.keccak.as_ref() {
            let included = program_builtins.remove(&BuiltinName::keccak);
            if included || self.is_proof_mode() {
                builtin_runners.push(KeccakBuiltinRunner::new(instance_def.ratio, included).into());
            }
        }

        if let Some(instance_def) = self.layout.builtins.poseidon.as_ref() {
            let included = program_builtins.remove(&BuiltinName::poseidon);
            if included || self.is_proof_mode() {
                builtin_runners
                    .push(PoseidonBuiltinRunner::new(instance_def.ratio, included).into());
            }
        }

        if let Some(instance_def) = self.layout.builtins.range_check96.as_ref() {
            let included = program_builtins.remove(&BuiltinName::range_check96);
            if included || self.is_proof_mode() {
                builtin_runners.push(
                    RangeCheckBuiltinRunner::<RC_N_PARTS_96>::new(instance_def.ratio, included)
                        .into(),
                );
            }
        }
        if let Some(instance_def) = self.layout.builtins.add_mod.as_ref() {
            let included = program_builtins.remove(&BuiltinName::add_mod);
            if included || self.is_proof_mode() {
                builtin_runners.push(ModBuiltinRunner::new_add_mod(instance_def, included).into());
            }
        }
        if let Some(instance_def) = self.layout.builtins.mul_mod.as_ref() {
            let included = program_builtins.remove(&BuiltinName::mul_mod);
            if included || self.is_proof_mode() {
                builtin_runners.push(ModBuiltinRunner::new_mul_mod(instance_def, included).into());
            }
        }
        if !program_builtins.is_empty() && !allow_missing_builtins {
            return Err(RunnerError::NoBuiltinForInstance(Box::new((
                program_builtins.iter().map(|n| n.name()).collect(),
                self.layout.name,
            ))));
        }

        vm.builtin_runners = builtin_runners;
        Ok(())
    }

    fn is_proof_mode(&self) -> bool {
        self.runner_mode == RunnerMode::ProofModeCanonical
            || self.runner_mode == RunnerMode::ProofModeCairo1
    }

    // Initialize all the builtins. Values used are the original one from the CairoFunctionRunner
    // Values extracted from here: https://github.com/starkware-libs/cairo-lang/blob/4fb83010ab77aa7ead0c9df4b0c05e030bc70b87/src/starkware/cairo/common/cairo_function_runner.py#L28
    fn initialize_all_builtins(
        &self,
        vm: &mut VirtualMachine,
        add_segment_arena_builtin: bool,
    ) -> Result<(), RunnerError> {
        let starknet_preset_builtins = vec![
            BuiltinName::pedersen,
            BuiltinName::range_check,
            BuiltinName::output,
            BuiltinName::ecdsa,
            BuiltinName::bitwise,
            BuiltinName::ec_op,
            BuiltinName::keccak,
            BuiltinName::poseidon,
        ];

        fn initialize_builtin(
            name: BuiltinName,
            vm: &mut VirtualMachine,
            add_segment_arena_builtin: bool,
        ) {
            match name {
                BuiltinName::pedersen => vm
                    .builtin_runners
                    .push(HashBuiltinRunner::new(Some(32), true).into()),
                BuiltinName::range_check => vm.builtin_runners.push(
                    RangeCheckBuiltinRunner::<RC_N_PARTS_STANDARD>::new(Some(1), true).into(),
                ),
                BuiltinName::output => vm
                    .builtin_runners
                    .push(OutputBuiltinRunner::new(true).into()),
                BuiltinName::ecdsa => vm
                    .builtin_runners
                    .push(SignatureBuiltinRunner::new(Some(1), true).into()),
                BuiltinName::bitwise => vm
                    .builtin_runners
                    .push(BitwiseBuiltinRunner::new(Some(1), true).into()),
                BuiltinName::ec_op => vm
                    .builtin_runners
                    .push(EcOpBuiltinRunner::new(Some(1), true).into()),
                BuiltinName::keccak => vm
                    .builtin_runners
                    .push(KeccakBuiltinRunner::new(Some(1), true).into()),
                BuiltinName::poseidon => vm
                    .builtin_runners
                    .push(PoseidonBuiltinRunner::new(Some(1), true).into()),
                BuiltinName::segment_arena => {
                    if add_segment_arena_builtin {
                        vm.builtin_runners
                            .push(SegmentArenaBuiltinRunner::new(true).into())
                    }
                }
                BuiltinName::range_check96 => vm
                    .builtin_runners
                    .push(RangeCheckBuiltinRunner::<RC_N_PARTS_96>::new(Some(1), true).into()),
                BuiltinName::add_mod => vm.builtin_runners.push(
                    ModBuiltinRunner::new_add_mod(&ModInstanceDef::new(Some(1), 1, 96), true)
                        .into(),
                ),
                BuiltinName::mul_mod => vm.builtin_runners.push(
                    ModBuiltinRunner::new_mul_mod(&ModInstanceDef::new(Some(1), 1, 96), true)
                        .into(),
                ),
            }
        }

        for builtin_name in &self.program.builtins {
            initialize_builtin(*builtin_name, vm, add_segment_arena_builtin);
        }
        for builtin_name in starknet_preset_builtins {
            if !self.program.builtins.contains(&builtin_name) {
                initialize_builtin(builtin_name, vm, add_segment_arena_builtin)
            }
        }
        Ok(())
    }

    ///Creates the necessary segments for the program, execution, and each builtin on the MemorySegmentManager and stores the first adress of each of this new segments as each owner's base
    pub fn initialize_segments(
        &mut self,
        vm: &mut VirtualMachine,
        program_base: Option<Relocatable>,
    ) {
        self.program_base = match program_base {
            Some(base) => Some(base),
            None => Some(vm.segments.add()),
        };
        self.execution_base = Some(vm.segments.add());
        for builtin_runner in vm.builtin_runners.iter_mut() {
            builtin_runner.initialize_segments(&mut vm.segments);
        }
    }

    fn initialize_state(
        &mut self,
        vm: &mut VirtualMachine,
        entrypoint: usize,
        stack: Vec<MaybeRelocatable>,
    ) -> Result<(), RunnerError> {
        let prog_base = self.program_base.ok_or(RunnerError::NoProgBase)?;
        let exec_base = self.execution_base.ok_or(RunnerError::NoExecBase)?;
        self.initial_pc = Some((prog_base + entrypoint)?);
        vm.load_data(prog_base, &self.program.shared_program_data.data)
            .map_err(RunnerError::MemoryInitializationError)?;

        // Mark all addresses from the program segment as accessed
        for i in 0..self.program.shared_program_data.data.len() {
            vm.segments.memory.mark_as_accessed((prog_base + i)?);
        }
        vm.segments
            .load_data(exec_base, &stack)
            .map_err(RunnerError::MemoryInitializationError)?;
        Ok(())
    }

    pub fn initialize_function_entrypoint(
        &mut self,
        vm: &mut VirtualMachine,
        entrypoint: usize,
        mut stack: Vec<MaybeRelocatable>,
        return_fp: MaybeRelocatable,
    ) -> Result<Relocatable, RunnerError> {
        let end = vm.segments.add();
        stack.append(&mut vec![
            return_fp,
            MaybeRelocatable::RelocatableValue(end),
        ]);
        if let Some(base) = &self.execution_base {
            self.initial_fp = Some(Relocatable {
                segment_index: base.segment_index,
                offset: base.offset + stack.len(),
            });
            self.initial_ap = self.initial_fp;
        } else {
            return Err(RunnerError::NoExecBase);
        }
        self.initialize_state(vm, entrypoint, stack)?;
        self.final_pc = Some(end);
        Ok(end)
    }

    ///Initializes state for running a program from the main() entrypoint.
    ///If self.is_proof_mode() == True, the execution starts from the start label rather then the main() function.
    ///Returns the value of the program counter after returning from main.
    fn initialize_main_entrypoint(
        &mut self,
        vm: &mut VirtualMachine,
    ) -> Result<Relocatable, RunnerError> {
        let mut stack = Vec::new();
        {
            let builtin_runners = vm
                .builtin_runners
                .iter()
                .map(|b| (b.identifier(), b))
                .collect::<HashMap<_, _>>();
            for builtin_id in &self.program.builtins {
                if let Some(builtin_runner) = builtin_runners.get(builtin_id) {
                    stack.append(&mut builtin_runner.initial_stack());
                } else {
                    stack.push(Felt252::ZERO.into())
                }
            }
        }

        if self.is_proof_mode() {
            // In canonical proof mode, add the dummy last fp and pc to the public memory, so that the verifier can enforce

            // canonical offset should be 2 for Cairo 0
            let mut target_offset = 2;

            // Cairo1 is not adding data to check [fp - 2] = fp, and has a different initialization of the stack. This should be updated.
            // Cairo0 remains canonical

            if matches!(self.runner_mode, RunnerMode::ProofModeCairo1) {
                target_offset = stack.len() + 2;

                // This values shouldn't be needed with a canonical proof mode
                let return_fp = vm.segments.add();
                let end = vm.segments.add();
                stack.append(&mut vec![
                    MaybeRelocatable::RelocatableValue(return_fp),
                    MaybeRelocatable::RelocatableValue(end),
                ]);

                self.initialize_state(
                    vm,
                    self.program
                        .shared_program_data
                        .start
                        .ok_or(RunnerError::NoProgramStart)?,
                    stack,
                )?;
            } else {
                let mut stack_prefix = vec![
                    Into::<MaybeRelocatable>::into(
                        (self.execution_base.ok_or(RunnerError::NoExecBase)? + target_offset)?,
                    ),
                    MaybeRelocatable::from(Felt252::zero()),
                ];
                stack_prefix.extend(stack.clone());

                self.execution_public_memory = Some(Vec::from_iter(0..stack_prefix.len()));

                self.initialize_state(
                    vm,
                    self.program
                        .shared_program_data
                        .start
                        .ok_or(RunnerError::NoProgramStart)?,
                    stack_prefix.clone(),
                )?;
            }

            self.initial_fp =
                Some((self.execution_base.ok_or(RunnerError::NoExecBase)? + target_offset)?);

            self.initial_ap = self.initial_fp;
            return Ok((self.program_base.ok_or(RunnerError::NoProgBase)?
                + self
                    .program
                    .shared_program_data
                    .end
                    .ok_or(RunnerError::NoProgramEnd)?)?);
        }

        let return_fp = vm.segments.add();
        if let Some(main) = &self.entrypoint {
            let main_clone = *main;
            Ok(self.initialize_function_entrypoint(
                vm,
                main_clone,
                stack,
                MaybeRelocatable::RelocatableValue(return_fp),
            )?)
        } else {
            Err(RunnerError::MissingMain)
        }
    }

    pub fn initialize_vm(&mut self, vm: &mut VirtualMachine) -> Result<(), RunnerError> {
        vm.run_context.pc = *self.initial_pc.as_ref().ok_or(RunnerError::NoPC)?;
        vm.run_context.ap = self.initial_ap.as_ref().ok_or(RunnerError::NoAP)?.offset;
        vm.run_context.fp = self.initial_fp.as_ref().ok_or(RunnerError::NoFP)?.offset;
        for builtin in vm.builtin_runners.iter() {
            builtin.add_validation_rule(&mut vm.segments.memory);
        }

        vm.segments
            .memory
            .validate_existing_memory()
            .map_err(RunnerError::MemoryValidationError)
    }

    pub fn get_initial_fp(&self) -> Option<Relocatable> {
        self.initial_fp
    }

    /// Gets the data used by the HintProcessor to execute each hint
    pub fn get_hint_data(
        &self,
        references: &[HintReference],
        hint_executor: &mut dyn HintProcessor,
    ) -> Result<Vec<Box<dyn Any>>, VirtualMachineError> {
        self.program
            .shared_program_data
            .hints_collection
            .iter_hints()
            .map(|hint| {
                hint_executor
                    .compile_hint(
                        &hint.code,
                        &hint.flow_tracking_data.ap_tracking,
                        &hint.flow_tracking_data.reference_ids,
                        references,
                    )
                    .map_err(|_| VirtualMachineError::CompileHintFail(hint.code.clone().into()))
            })
            .collect()
    }

    pub fn get_constants(&self) -> &HashMap<String, Felt252> {
        &self.program.constants
    }

    pub fn get_program_builtins(&self) -> &Vec<BuiltinName> {
        &self.program.builtins
    }

    pub fn run_until_pc(
        &mut self,
        address: Relocatable,
        vm: &mut VirtualMachine,
        hint_processor: &mut dyn HintProcessor,
    ) -> Result<(), VirtualMachineError> {
        let references = &self.program.shared_program_data.reference_manager;
        #[cfg(not(feature = "extensive_hints"))]
        let hint_data = self.get_hint_data(references, hint_processor)?;
        #[cfg(feature = "extensive_hints")]
        let mut hint_data = self.get_hint_data(references, hint_processor)?;
        #[cfg(feature = "extensive_hints")]
        let mut hint_ranges = self
            .program
            .shared_program_data
            .hints_collection
            .hints_ranges
            .clone();
        #[cfg(feature = "hooks")]
        vm.execute_before_first_step(self, &hint_data)?;
        while vm.run_context.pc != address && !hint_processor.consumed() {
            vm.step(
                hint_processor,
                &mut self.exec_scopes,
                #[cfg(feature = "extensive_hints")]
                &mut hint_data,
                #[cfg(not(feature = "extensive_hints"))]
                self.program
                    .shared_program_data
                    .hints_collection
                    .get_hint_range_for_pc(vm.run_context.pc.offset)
                    .and_then(|range| {
                        range.and_then(|(start, length)| hint_data.get(start..start + length.get()))
                    })
                    .unwrap_or(&[]),
                #[cfg(feature = "extensive_hints")]
                &mut hint_ranges,
                &self.program.constants,
            )?;

            hint_processor.consume_step();
        }

        if vm.run_context.pc != address {
            return Err(VirtualMachineError::UnfinishedExecution);
        }

        Ok(())
    }

    /// Execute an exact number of steps on the program from the actual position.
    pub fn run_for_steps(
        &mut self,
        steps: usize,
        vm: &mut VirtualMachine,
        hint_processor: &mut dyn HintProcessor,
    ) -> Result<(), VirtualMachineError> {
        let references = &self.program.shared_program_data.reference_manager;
        #[cfg(not(feature = "extensive_hints"))]
        let hint_data = self.get_hint_data(references, hint_processor)?;
        #[cfg(feature = "extensive_hints")]
        let mut hint_data = self.get_hint_data(references, hint_processor)?;
        #[cfg(feature = "extensive_hints")]
        let mut hint_ranges = self
            .program
            .shared_program_data
            .hints_collection
            .hints_ranges
            .clone();
        #[cfg(not(feature = "extensive_hints"))]
        let hint_data = &self
            .program
            .shared_program_data
            .hints_collection
            .get_hint_range_for_pc(vm.run_context.pc.offset)
            .and_then(|range| {
                range.and_then(|(start, length)| hint_data.get(start..start + length.get()))
            })
            .unwrap_or(&[]);

        for remaining_steps in (1..=steps).rev() {
            if self.final_pc.as_ref() == Some(&vm.run_context.pc) {
                return Err(VirtualMachineError::EndOfProgram(remaining_steps));
            }

            vm.step(
                hint_processor,
                &mut self.exec_scopes,
                #[cfg(feature = "extensive_hints")]
                &mut hint_data,
                #[cfg(not(feature = "extensive_hints"))]
                hint_data,
                #[cfg(feature = "extensive_hints")]
                &mut hint_ranges,
                &self.program.constants,
            )?;
        }

        Ok(())
    }

    /// Execute steps until a number of steps since the start of the program is reached.
    pub fn run_until_steps(
        &mut self,
        steps: usize,
        vm: &mut VirtualMachine,
        hint_processor: &mut dyn HintProcessor,
    ) -> Result<(), VirtualMachineError> {
        self.run_for_steps(steps.saturating_sub(vm.current_step), vm, hint_processor)
    }

    /// Execute steps until the step counter reaches a power of two.
    pub fn run_until_next_power_of_2(
        &mut self,
        vm: &mut VirtualMachine,
        hint_processor: &mut dyn HintProcessor,
    ) -> Result<(), VirtualMachineError> {
        self.run_until_steps(vm.current_step.next_power_of_two(), vm, hint_processor)
    }

    pub fn get_perm_range_check_limits(&self, vm: &VirtualMachine) -> Option<(isize, isize)> {
        let runner_usages = vm
            .builtin_runners
            .iter()
            .filter_map(|runner| runner.get_range_check_usage(&vm.segments.memory))
            .map(|(rc_min, rc_max)| (rc_min as isize, rc_max as isize));
        let rc_bounds = vm.rc_limits.iter().copied().chain(runner_usages);
        rc_bounds.reduce(|(min1, max1), (min2, max2)| (min1.min(min2), max1.max(max2)))
    }

    /// Checks that there are enough trace cells to fill the entire range check
    /// range.
    pub fn check_range_check_usage(&self, vm: &VirtualMachine) -> Result<(), VirtualMachineError> {
        let Some((rc_min, rc_max)) = self.get_perm_range_check_limits(vm) else {
            return Ok(());
        };

        let rc_units_used_by_builtins: usize = vm
            .builtin_runners
            .iter()
            .map(|runner| runner.get_used_perm_range_check_units(vm))
            .sum::<Result<usize, MemoryError>>()
            .map_err(Into::<VirtualMachineError>::into)?;

        let unused_rc_units =
            (self.layout.rc_units as usize - 3) * vm.current_step - rc_units_used_by_builtins;
        if unused_rc_units < (rc_max - rc_min) as usize {
            return Err(MemoryError::InsufficientAllocatedCells(
                InsufficientAllocatedCellsError::RangeCheckUnits(Box::new((
                    unused_rc_units,
                    (rc_max - rc_min) as usize,
                ))),
            )
            .into());
        }

        Ok(())
    }

    /// Count the number of holes present in the segments.
    pub fn get_memory_holes(&self, vm: &VirtualMachine) -> Result<usize, MemoryError> {
        vm.segments.get_memory_holes(
            vm.builtin_runners.len(),
            self.program.builtins.contains(&BuiltinName::output),
        )
    }

    /// Check if there are enough trace cells to fill the entire diluted checks.
    pub fn check_diluted_check_usage(
        &self,
        vm: &VirtualMachine,
    ) -> Result<(), VirtualMachineError> {
        let diluted_pool_instance = match &self.layout.diluted_pool_instance_def {
            Some(x) => x,
            None => return Ok(()),
        };

        let mut used_units_by_builtins = 0;
        for builtin_runner in &vm.builtin_runners {
            let used_units = builtin_runner.get_used_diluted_check_units(
                diluted_pool_instance.spacing,
                diluted_pool_instance.n_bits,
            );

            let multiplier = safe_div_usize(
                vm.current_step,
                builtin_runner.ratio().unwrap_or(1) as usize,
            )?;
            used_units_by_builtins += used_units * multiplier;
        }

        let diluted_units = diluted_pool_instance.units_per_step as usize * vm.current_step;
        let unused_diluted_units = diluted_units.saturating_sub(used_units_by_builtins);

        let diluted_usage_upper_bound = 1usize << diluted_pool_instance.n_bits;
        if unused_diluted_units < diluted_usage_upper_bound {
            return Err(MemoryError::InsufficientAllocatedCells(
                InsufficientAllocatedCellsError::DilutedCells(Box::new((
                    unused_diluted_units,
                    diluted_usage_upper_bound,
                ))),
            )
            .into());
        }

        Ok(())
    }

    pub fn end_run(
        &mut self,
        disable_trace_padding: bool,
        disable_finalize_all: bool,
        vm: &mut VirtualMachine,
        hint_processor: &mut dyn HintProcessor,
    ) -> Result<(), VirtualMachineError> {
        if self.run_ended {
            return Err(RunnerError::EndRunCalledTwice.into());
        }

        vm.segments.memory.relocate_memory()?;
        vm.end_run(&self.exec_scopes)?;

        if disable_finalize_all {
            return Ok(());
        }

        vm.segments.compute_effective_sizes();
        if self.is_proof_mode() && !disable_trace_padding {
            self.run_until_next_power_of_2(vm, hint_processor)?;
            loop {
                match self.check_used_cells(vm) {
                    Ok(_) => break,
                    Err(e) => match e {
                        VirtualMachineError::Memory(MemoryError::InsufficientAllocatedCells(_)) => {
                        }
                        e => return Err(e),
                    },
                }

                self.run_for_steps(1, vm, hint_processor)?;
                self.run_until_next_power_of_2(vm, hint_processor)?;
            }
        }

        self.run_ended = true;
        Ok(())
    }

    ///Relocates the VM's trace, turning relocatable registers to numbered ones
    pub fn relocate_trace(
        &mut self,
        vm: &VirtualMachine,
        relocation_table: &Vec<usize>,
    ) -> Result<(), TraceError> {
        if self.relocated_trace.is_some() {
            return Err(TraceError::AlreadyRelocated);
        }

        let trace = vm.trace.as_ref().ok_or(TraceError::TraceNotEnabled)?.iter();
        let mut relocated_trace = Vec::<RelocatedTraceEntry>::with_capacity(trace.len());
        let segment_1_base = relocation_table
            .get(1)
            .ok_or(TraceError::NoRelocationFound)?;

        for entry in trace {
            relocated_trace.push(RelocatedTraceEntry {
                pc: relocate_trace_register(entry.pc, relocation_table)?,
                ap: entry.ap + segment_1_base,
                fp: entry.fp + segment_1_base,
            })
        }
        self.relocated_trace = Some(relocated_trace);
        Ok(())
    }

    /// Relocates the VM's memory, turning bidimensional indexes into contiguous numbers, and values
    /// into Felt252s. Uses the relocation_table to asign each index a number according to the value
    /// on its segment number.
    fn relocate_memory(
        &mut self,
        vm: &VirtualMachine,
        relocation_table: &Vec<usize>,
    ) -> Result<(), MemoryError> {
        if !(self.relocated_memory.is_empty()) {
            return Err(MemoryError::Relocation);
        }
        //Relocated addresses start at 1
        self.relocated_memory.push(None);
        for (index, segment) in vm.segments.memory.data.iter().enumerate() {
            for (seg_offset, cell) in segment.iter().enumerate() {
                match cell {
                    Some(cell) => {
                        let relocated_addr = relocate_address(
                            Relocatable::from((index as isize, seg_offset)),
                            relocation_table,
                        )?;
                        let value = relocate_value(cell.get_value().clone(), relocation_table)?;
                        if self.relocated_memory.len() <= relocated_addr {
                            self.relocated_memory.resize(relocated_addr + 1, None);
                        }
                        self.relocated_memory[relocated_addr] = Some(value);
                    }
                    None => self.relocated_memory.push(None),
                }
            }
        }
        Ok(())
    }

    pub fn relocate(
        &mut self,
        vm: &mut VirtualMachine,
        relocate_mem: bool,
    ) -> Result<(), TraceError> {
        vm.segments.compute_effective_sizes();
        if !relocate_mem && vm.trace.is_none() {
            return Ok(());
        }
        // relocate_segments can fail if compute_effective_sizes is not called before.
        // The expect should be unreachable.
        let relocation_table = vm
            .segments
            .relocate_segments()
            .expect("compute_effective_sizes called but relocate_memory still returned error");

        if relocate_mem {
            if let Err(memory_error) = self.relocate_memory(vm, &relocation_table) {
                return Err(TraceError::MemoryError(memory_error));
            }
        }
        if vm.trace.is_some() {
            self.relocate_trace(vm, &relocation_table)?;
        }
        vm.relocation_table = Some(relocation_table);
        Ok(())
    }

    // Returns a map from builtin base's segment index to stop_ptr offset
    // Aka the builtin's segment number and its maximum offset
    pub fn get_builtin_segments_info(
        &self,
        vm: &VirtualMachine,
    ) -> Result<Vec<(usize, usize)>, RunnerError> {
        let mut builtin_segment_info = Vec::new();

        for builtin in &vm.builtin_runners {
            let (index, stop_ptr) = builtin.get_memory_segment_addresses();

            builtin_segment_info.push((
                index,
                stop_ptr.ok_or_else(|| RunnerError::NoStopPointer(Box::new(builtin.name())))?,
            ));
        }

        Ok(builtin_segment_info)
    }

    // Returns a map from builtin's name wihout the "_builtin" suffix to its base's segment index and stop_ptr offset
    // Aka the builtin's segment number and its maximum offset
    pub fn get_builtin_segment_info_for_pie(
        &self,
        vm: &VirtualMachine,
    ) -> Result<HashMap<String, cairo_pie::SegmentInfo>, RunnerError> {
        let mut builtin_segment_info = HashMap::new();

        for builtin in &vm.builtin_runners {
            let (index, stop_ptr) = builtin.get_memory_segment_addresses();

            builtin_segment_info.insert(
                builtin
                    .name()
                    .strip_suffix("_builtin")
                    .unwrap_or_default()
                    .to_string(),
                (
                    index as isize,
                    stop_ptr.ok_or_else(|| RunnerError::NoStopPointer(Box::new(builtin.name())))?,
                )
                    .into(),
            );
        }

        Ok(builtin_segment_info)
    }

    pub fn get_execution_resources(
        &self,
        vm: &VirtualMachine,
    ) -> Result<ExecutionResources, RunnerError> {
        let n_steps = match self.original_steps {
            Some(x) => x,
            None => vm
                .trace
                .as_ref()
                .map(|x| x.len())
                .unwrap_or(vm.current_step),
        };
        let n_memory_holes = self.get_memory_holes(vm)?;

        let mut builtin_instance_counter = HashMap::new();
        for builtin_runner in &vm.builtin_runners {
            builtin_instance_counter.insert(
                builtin_runner.name().to_string(),
                builtin_runner.get_used_instances(&vm.segments)?,
            );
        }

        Ok(ExecutionResources {
            n_steps,
            n_memory_holes,
            builtin_instance_counter,
        })
    }

    // Finalizes the segments.
    //     Note:
    //     1.  end_run() must precede a call to this method.
    //     2.  Call read_return_values() *before* finalize_segments(), otherwise the return values
    //         will not be included in the public memory.
    pub fn finalize_segments(&mut self, vm: &mut VirtualMachine) -> Result<(), RunnerError> {
        if self.segments_finalized {
            return Ok(());
        }
        if !self.run_ended {
            return Err(RunnerError::FinalizeNoEndRun);
        }
        let size = self.program.shared_program_data.data.len();
        let mut public_memory = Vec::with_capacity(size);
        for i in 0..size {
            public_memory.push((i, 0_usize))
        }
        vm.segments.finalize(
            Some(size),
            self.program_base
                .as_ref()
                .ok_or(RunnerError::NoProgBase)?
                .segment_index as usize,
            Some(&public_memory),
        );
        let mut public_memory = Vec::with_capacity(size);
        let exec_base = self
            .execution_base
            .as_ref()
            .ok_or(RunnerError::NoExecBase)?;
        for elem in self
            .execution_public_memory
            .as_ref()
            .ok_or(RunnerError::FinalizeSegmentsNoProofMode)?
            .iter()
        {
            public_memory.push((elem + exec_base.offset, 0))
        }
        vm.segments
            .finalize(None, exec_base.segment_index as usize, Some(&public_memory));
        for builtin_runner in vm.builtin_runners.iter() {
            let (_, size) = builtin_runner
                .get_used_cells_and_allocated_size(vm)
                .map_err(RunnerError::FinalizeSegements)?;
            if let BuiltinRunner::Output(output_builtin) = builtin_runner {
                let public_memory = output_builtin.get_public_memory(&vm.segments)?;
                vm.segments
                    .finalize(Some(size), builtin_runner.base(), Some(&public_memory))
            } else {
                vm.segments
                    .finalize(Some(size), builtin_runner.base(), None)
            }
        }
        vm.segments.finalize_zero_segment();
        self.segments_finalized = true;
        Ok(())
    }

    /// Runs a cairo program from a give entrypoint, indicated by its pc offset, with the given arguments.
    /// If `verify_secure` is set to true, [verify_secure_runner] will be called to run extra verifications.
    /// `program_segment_size` is only used by the [verify_secure_runner] function and will be ignored if `verify_secure` is set to false.
    #[allow(clippy::too_many_arguments)]
    pub fn run_from_entrypoint(
        &mut self,
        entrypoint: usize,
        args: &[&CairoArg],
        verify_secure: bool,
        program_segment_size: Option<usize>,
        vm: &mut VirtualMachine,
        hint_processor: &mut dyn HintProcessor,
    ) -> Result<(), CairoRunError> {
        let stack = args
            .iter()
            .map(|arg| vm.segments.gen_cairo_arg(arg))
            .collect::<Result<Vec<MaybeRelocatable>, VirtualMachineError>>()?;
        let return_fp = MaybeRelocatable::from(0);
        let end = self.initialize_function_entrypoint(vm, entrypoint, stack, return_fp)?;

        self.initialize_vm(vm)?;

        self.run_until_pc(end, vm, hint_processor)
            .map_err(|err| VmException::from_vm_error(self, vm, err))?;
        self.end_run(true, false, vm, hint_processor)?;

        if verify_secure {
            verify_secure_runner(self, false, program_segment_size, vm)?;
        }

        Ok(())
    }

    // Returns Ok(()) if there are enough allocated cells for the builtins.
    // If not, the number of steps should be increased or a different layout should be used.
    pub fn check_used_cells(&self, vm: &VirtualMachine) -> Result<(), VirtualMachineError> {
        vm.builtin_runners
            .iter()
            .map(|builtin_runner| builtin_runner.get_used_cells_and_allocated_size(vm))
            .collect::<Result<Vec<(usize, usize)>, MemoryError>>()?;
        self.check_range_check_usage(vm)?;
        self.check_memory_usage(vm)?;
        self.check_diluted_check_usage(vm)?;
        Ok(())
    }

    // Checks that there are enough trace cells to fill the entire memory range.
    pub fn check_memory_usage(&self, vm: &VirtualMachine) -> Result<(), VirtualMachineError> {
        let instance = &self.layout;

        let builtins_memory_units: usize = vm
            .builtin_runners
            .iter()
            .map(|builtin_runner| builtin_runner.get_allocated_memory_units(vm))
            .collect::<Result<Vec<usize>, MemoryError>>()?
            .iter()
            .sum();

        let builtins_memory_units = builtins_memory_units as u32;

        let vm_current_step_u32 = vm.current_step as u32;

        // Out of the memory units available per step, a fraction is used for public memory, and
        // four are used for the instruction.
        let total_memory_units = MEMORY_UNITS_PER_STEP * vm_current_step_u32;
        let (public_memory_units, rem) =
            div_rem(total_memory_units, instance.public_memory_fraction);
        if rem != 0 {
            return Err(MathError::SafeDivFailU32(
                total_memory_units,
                instance.public_memory_fraction,
            )
            .into());
        }

        let instruction_memory_units = 4 * vm_current_step_u32;

        let unused_memory_units = total_memory_units
            - (public_memory_units + instruction_memory_units + builtins_memory_units);
        let memory_address_holes = self.get_memory_holes(vm)?;
        if unused_memory_units < memory_address_holes as u32 {
            Err(MemoryError::InsufficientAllocatedCells(
                InsufficientAllocatedCellsError::MemoryAddresses(Box::new((
                    unused_memory_units,
                    memory_address_holes,
                ))),
            ))?
        }
        Ok(())
    }

    /// Intitializes the runner in order to run cairo 1 contract entrypoints
    /// Initializes builtins & segments
    /// All builtins are initialized regardless of use
    /// Swaps the program's builtins field with program_builtins
    /// Adds the segment_arena builtin if present in the program_builtins
    pub fn initialize_function_runner_cairo_1(
        &mut self,
        vm: &mut VirtualMachine,
        program_builtins: &[BuiltinName],
    ) -> Result<(), RunnerError> {
        self.program.builtins = program_builtins.to_vec();
        self.initialize_all_builtins(vm, true)?;
        self.initialize_segments(vm, self.program_base);
        Ok(())
    }

    /// Intitializes the runner in order to run cairo 0 contract entrypoints
    /// Initializes builtins & segments
    /// All builtins are initialized regardless of use
    pub fn initialize_function_runner(
        &mut self,
        vm: &mut VirtualMachine,
    ) -> Result<(), RunnerError> {
        self.initialize_all_builtins(vm, false)?;
        self.initialize_segments(vm, self.program_base);
        Ok(())
    }

    /// Overrides the previous entrypoint with a custom one, or "main" if none
    /// is specified.
    pub fn set_entrypoint(&mut self, new_entrypoint: Option<&str>) -> Result<(), ProgramError> {
        let new_entrypoint = new_entrypoint.unwrap_or("main");
        self.entrypoint = Some(
            self.program
                .shared_program_data
                .identifiers
                .get(&format!("__main__.{new_entrypoint}"))
                .and_then(|x| x.pc)
                .ok_or_else(|| ProgramError::EntrypointNotFound(new_entrypoint.to_string()))?,
        );

        Ok(())
    }

    pub fn read_return_values(
        &mut self,
        vm: &mut VirtualMachine,
        allow_missing_builtins: bool,
    ) -> Result<(), RunnerError> {
        if !self.run_ended {
            return Err(RunnerError::ReadReturnValuesNoEndRun);
        }
        let mut pointer = vm.get_ap();
        for builtin_id in self.program.builtins.iter().rev() {
            if let Some(builtin_runner) = vm
                .builtin_runners
                .iter_mut()
                .find(|b| b.identifier() == *builtin_id)
            {
                let new_pointer = builtin_runner.final_stack(&vm.segments, pointer)?;
                pointer = new_pointer;
            } else {
                if !allow_missing_builtins {
                    return Err(RunnerError::MissingBuiltin(builtin_id.name()));
                }
                pointer.offset = pointer.offset.saturating_sub(1);

                if !vm.get_integer(pointer)?.is_zero() {
                    return Err(RunnerError::MissingBuiltinStopPtrNotZero(builtin_id.name()));
                }
            }
        }
        if self.segments_finalized {
            return Err(RunnerError::FailedAddingReturnValues);
        }
        if self.is_proof_mode() {
            let exec_base = *self
                .execution_base
                .as_ref()
                .ok_or(RunnerError::NoExecBase)?;
            let begin = pointer.offset - exec_base.offset;
            let ap = vm.get_ap();
            let end = ap.offset - exec_base.offset;
            self.execution_public_memory
                .as_mut()
                .ok_or(RunnerError::NoExecPublicMemory)?
                .extend(begin..end);
        }
        Ok(())
    }

    // Iterates over the program builtins in reverse, calling BuiltinRunner::final_stack on each of them and returns the final pointer
    // This method is used by cairo-vm-py to replace starknet functionality
    pub fn get_builtins_final_stack(
        &self,
        vm: &mut VirtualMachine,
        stack_ptr: Relocatable,
    ) -> Result<Relocatable, RunnerError> {
        let mut stack_ptr = Relocatable::from(&stack_ptr);
        for runner in vm
            .builtin_runners
            .iter_mut()
            .rev()
            .filter(|builtin_runner| {
                self.get_program_builtins()
                    .iter()
                    .any(|bn| bn.name() == builtin_runner.name())
            })
        {
            stack_ptr = runner.final_stack(&vm.segments, stack_ptr)?
        }
        Ok(stack_ptr)
    }

    /// Return CairoRunner.program
    pub fn get_program(&self) -> &Program {
        &self.program
    }

    // Constructs and returns a CairoPie representing the current VM run.
    pub fn get_cairo_pie(&self, vm: &VirtualMachine) -> Result<CairoPie, RunnerError> {
        let program_base = self.program_base.ok_or(RunnerError::NoProgBase)?;
        let execution_base = self.execution_base.ok_or(RunnerError::NoExecBase)?;

        let builtin_segments = self.get_builtin_segment_info_for_pie(vm)?;
        let mut known_segment_indices = HashSet::new();
        for info in builtin_segments.values() {
            known_segment_indices.insert(info.index);
        }
        let n_used_builtins = self.program.builtins_len();
        let return_fp_addr = (execution_base + n_used_builtins)?;
        let return_fp = vm.segments.memory.get_relocatable(return_fp_addr)?;
        let return_pc = vm.segments.memory.get_relocatable((return_fp_addr + 1)?)?;

        if let None | Some(false) = return_fp
            .segment_index
            .to_usize()
            .and_then(|u| vm.segments.get_segment_size(u))
            .map(|u| u.is_zero())
        {
            // return_fp negative index / no size / size is zero
            return Err(RunnerError::UnexpectedRetFpSegmentSize);
        }

        if let None | Some(false) = return_pc
            .segment_index
            .to_usize()
            .and_then(|u| vm.segments.get_segment_size(u))
            .map(|u| u.is_zero())
        {
            // return_pc negative index / no size / size is zero
            return Err(RunnerError::UnexpectedRetPcSegmentSize);
        }

        if program_base.offset != 0 {
            return Err(RunnerError::ProgramBaseOffsetNotZero);
        }
        known_segment_indices.insert(program_base.segment_index);

        if execution_base.offset != 0 {
            return Err(RunnerError::ExecBaseOffsetNotZero);
        }
        known_segment_indices.insert(execution_base.segment_index);

        if return_fp.offset != 0 {
            return Err(RunnerError::RetFpOffsetNotZero);
        }
        known_segment_indices.insert(return_fp.segment_index);

        if return_pc.offset != 0 {
            return Err(RunnerError::RetPcOffsetNotZero);
        }
        known_segment_indices.insert(return_pc.segment_index);

        // Put all the remaining segments in extra_segments.
        let mut extra_segments = Vec::default();
        for index in 0..vm.segments.num_segments() {
            if !known_segment_indices.contains(&(index as isize)) {
                extra_segments.push(
                    (
                        index as isize,
                        vm.get_segment_size(index)
                            .ok_or(MemoryError::MissingSegmentUsedSizes)?,
                    )
                        .into(),
                );
            }
        }

        let execution_size = (vm.get_ap() - execution_base)?;
        let metadata = CairoPieMetadata {
            program: self
                .get_program()
                .get_stripped_program()
                .map_err(|_| RunnerError::StrippedProgramNoMain)?,
            program_segment: (program_base.segment_index, self.program.data_len()).into(),
            execution_segment: (execution_base.segment_index, execution_size).into(),
            ret_fp_segment: (return_fp.segment_index, 0).into(),
            ret_pc_segment: (return_pc.segment_index, 0).into(),
            builtin_segments,
            extra_segments,
        };

        Ok(CairoPie {
            metadata,
            memory: (&vm.segments.memory).into(),
            execution_resources: self.get_execution_resources(vm)?,
            additional_data: vm
                .builtin_runners
                .iter()
                .map(|b| (b.name().to_string(), b.get_additional_data()))
                .collect(),
            version: CairoPieVersion { cairo_pie: () },
        })
    }

    /// Return CairoRunner.layout
    fn get_layout(&self) -> &CairoLayout {
        &self.layout
    }

    pub fn get_air_public_input(
        &self,
        vm: &VirtualMachine,
    ) -> Result<PublicInput, PublicInputError> {
<<<<<<< HEAD
        let layout_name = self.get_layout().name.as_str();

        PublicInput::new(
            &self.relocated_memory,
            layout_name,
=======
        let dyn_layout = match self.layout.name {
            LayoutName::dynamic => Some(self.get_layout()),
            _ => None,
        };

        PublicInput::new(
            &self.relocated_memory,
            self.layout.name.to_str(),
            dyn_layout,
>>>>>>> 932986c3
            &vm.get_public_memory_addresses()?,
            self.get_memory_segment_addresses(vm)?,
            self.relocated_trace
                .as_ref()
                .ok_or(PublicInputError::EmptyTrace)?,
            self.get_perm_range_check_limits(vm)
                .ok_or(PublicInputError::NoRangeCheckLimits)?,
        )
    }

    pub fn get_air_private_input(&self, vm: &VirtualMachine) -> AirPrivateInput {
        let mut private_inputs = HashMap::new();
        for builtin in vm.builtin_runners.iter() {
            private_inputs.insert(builtin.name(), builtin.air_private_input(&vm.segments));
        }
        AirPrivateInput(private_inputs)
    }

    pub fn get_memory_segment_addresses(
        &self,
        vm: &VirtualMachine,
    ) -> Result<HashMap<&'static str, (usize, usize)>, VirtualMachineError> {
        let relocation_table = vm
            .relocation_table
            .as_ref()
            .ok_or(MemoryError::UnrelocatedMemory)?;

        let relocate = |segment: (usize, usize)| -> Result<(usize, usize), VirtualMachineError> {
            let (index, stop_ptr_offset) = segment;
            let base = relocation_table
                .get(index)
                .ok_or(VirtualMachineError::RelocationNotFound(index))?;
            Ok((*base, base + stop_ptr_offset))
        };

        vm.builtin_runners
            .iter()
            .map(|builtin| -> Result<_, VirtualMachineError> {
                let (base, stop_ptr) = builtin.get_memory_segment_addresses();
                let stop_ptr = if self.program.builtins.contains(&builtin.identifier()) {
                    stop_ptr.ok_or_else(|| RunnerError::NoStopPointer(Box::new(builtin.name())))?
                } else {
                    stop_ptr.unwrap_or_default()
                };

                Ok((
                    builtin.name().strip_suffix("_builtin").unwrap_or_default(),
                    relocate((base, stop_ptr))?,
                ))
            })
            .collect()
    }
}

#[derive(Clone, Debug, Eq, PartialEq)]
pub struct SegmentInfo {
    pub index: isize,
    pub size: usize,
}

//* ----------------------
//*   ExecutionResources
//* ----------------------

#[derive(Clone, Debug, Default, Deserialize, Serialize, Eq, PartialEq)]
pub struct ExecutionResources {
    pub n_steps: usize,
    pub n_memory_holes: usize,
    pub builtin_instance_counter: HashMap<String, usize>,
}

/// Returns a copy of the execution resources where all the builtins with a usage counter
/// of 0 are omitted.
impl ExecutionResources {
    pub fn filter_unused_builtins(&self) -> ExecutionResources {
        ExecutionResources {
            n_steps: self.n_steps,
            n_memory_holes: self.n_memory_holes,
            builtin_instance_counter: self
                .clone()
                .builtin_instance_counter
                .into_iter()
                .filter(|builtin| !builtin.1.is_zero())
                .collect(),
        }
    }
}

impl Add<&ExecutionResources> for &ExecutionResources {
    type Output = ExecutionResources;

    fn add(self, rhs: &ExecutionResources) -> ExecutionResources {
        let mut new = self.clone();
        new.add_assign(rhs);
        new
    }
}

impl AddAssign<&ExecutionResources> for ExecutionResources {
    fn add_assign(&mut self, rhs: &ExecutionResources) {
        self.n_steps += rhs.n_steps;
        self.n_memory_holes += rhs.n_memory_holes;
        for (k, v) in rhs.builtin_instance_counter.iter() {
            // FIXME: remove k's clone, use &'static str
            *self.builtin_instance_counter.entry(k.clone()).or_insert(0) += v;
        }
    }
}

impl Sub<&ExecutionResources> for &ExecutionResources {
    type Output = ExecutionResources;

    fn sub(self, rhs: &ExecutionResources) -> ExecutionResources {
        let mut new = self.clone();
        new.sub_assign(rhs);
        new
    }
}

impl SubAssign<&ExecutionResources> for ExecutionResources {
    fn sub_assign(&mut self, rhs: &ExecutionResources) {
        self.n_steps -= rhs.n_steps;
        self.n_memory_holes -= rhs.n_memory_holes;
        for (k, v) in rhs.builtin_instance_counter.iter() {
            // FIXME: remove k's clone, use &'static str
            let entry = self.builtin_instance_counter.entry(k.clone()).or_insert(0);
            *entry = (*entry).saturating_sub(*v);
        }
    }
}

impl Mul<usize> for &ExecutionResources {
    type Output = ExecutionResources;

    fn mul(self, rhs: usize) -> ExecutionResources {
        let mut new = self.clone();
        new.mul_assign(rhs);
        new
    }
}

impl MulAssign<usize> for ExecutionResources {
    fn mul_assign(&mut self, rhs: usize) {
        self.n_steps *= rhs;
        self.n_memory_holes *= rhs;
        for (_builtin_name, counter) in self.builtin_instance_counter.iter_mut() {
            *counter *= rhs;
        }
    }
}

#[cfg(test)]
mod tests {
    use super::*;
    use crate::air_private_input::{PrivateInput, PrivateInputSignature, SignatureInput};
    use crate::cairo_run::{cairo_run, CairoRunConfig};
    use crate::stdlib::collections::{HashMap, HashSet};
    use crate::vm::runners::builtin_runner::{
        BITWISE_BUILTIN_NAME, EC_OP_BUILTIN_NAME, HASH_BUILTIN_NAME, KECCAK_BUILTIN_NAME,
        OUTPUT_BUILTIN_NAME, POSEIDON_BUILTIN_NAME, RANGE_CHECK_BUILTIN_NAME,
        SEGMENT_ARENA_BUILTIN_NAME, SIGNATURE_BUILTIN_NAME,
    };
    use crate::vm::vm_memory::memory::MemoryCell;

    use crate::felt_hex;
    use crate::{
        hint_processor::builtin_hint_processor::builtin_hint_processor_definition::BuiltinHintProcessor,
        relocatable,
        serde::deserialize_program::{Identifier, ReferenceManager},
        utils::test_utils::*,
        vm::trace::trace_entry::TraceEntry,
    };
    use assert_matches::assert_matches;

    #[cfg(target_arch = "wasm32")]
    use wasm_bindgen_test::*;

    #[test]
    #[cfg_attr(target_arch = "wasm32", wasm_bindgen_test)]
    fn check_memory_usage_ok_case() {
        let program = program![BuiltinName::range_check, BuiltinName::output];
        let cairo_runner = cairo_runner!(program);
        let mut vm = vm!();
        vm.segments.segment_used_sizes = Some(vec![4]);

        assert_matches!(cairo_runner.check_memory_usage(&vm), Ok(()));
    }

    #[test]
    #[cfg_attr(target_arch = "wasm32", wasm_bindgen_test)]
    fn check_memory_usage_err_case() {
        let program = program!();

        let cairo_runner = cairo_runner!(program);
        let mut vm = vm!();
        vm.builtin_runners = vec![{
            let mut builtin_runner: BuiltinRunner = OutputBuiltinRunner::new(true).into();
            builtin_runner.initialize_segments(&mut vm.segments);

            builtin_runner
        }];
        vm.segments.segment_used_sizes = Some(vec![4, 12]);
        vm.segments.memory = memory![((0, 0), 0), ((0, 1), 1), ((0, 2), 1)];
        vm.segments.memory.mark_as_accessed((0, 0).into());
        assert_matches!(
            cairo_runner.check_memory_usage(&vm),
            Err(VirtualMachineError::Memory(
                MemoryError::InsufficientAllocatedCells(_)
            ))
        );
    }

    #[test]
    #[cfg_attr(target_arch = "wasm32", wasm_bindgen_test)]
    fn initialize_builtins_with_disordered_builtins() {
        let program = program![BuiltinName::range_check, BuiltinName::output];
        let cairo_runner = cairo_runner!(program, LayoutName::plain);
        let mut vm = vm!();
        assert!(cairo_runner.initialize_builtins(&mut vm, false).is_err());
    }

    #[test]
    #[cfg_attr(target_arch = "wasm32", wasm_bindgen_test)]
    fn initialize_builtins_missing_builtins_no_allow_missing() {
        let program = program![BuiltinName::output, BuiltinName::ecdsa];
        let cairo_runner = cairo_runner!(program, LayoutName::plain);
        let mut vm = vm!();
        assert_matches!(
            cairo_runner.initialize_builtins(&mut vm, false),
            Err(RunnerError::NoBuiltinForInstance(_))
        )
    }

    #[test]
    #[cfg_attr(target_arch = "wasm32", wasm_bindgen_test)]
    fn initialize_builtins_missing_builtins_allow_missing() {
        let program = program![BuiltinName::output, BuiltinName::ecdsa];
        let cairo_runner = cairo_runner!(program);
        let mut vm = vm!();
        assert!(cairo_runner.initialize_builtins(&mut vm, true).is_ok())
    }

    #[test]
    #[cfg_attr(target_arch = "wasm32", wasm_bindgen_test)]
    fn initialize_segments_with_base() {
        let program = program![BuiltinName::output];
        let mut cairo_runner = cairo_runner!(program);
        let mut vm = vm!();
        let program_base = Some(Relocatable {
            segment_index: 5,
            offset: 9,
        });
        add_segments!(vm, 6);
        cairo_runner.initialize_builtins(&mut vm, false).unwrap();
        cairo_runner.initialize_segments(&mut vm, program_base);
        assert_eq!(
            cairo_runner.program_base,
            Some(Relocatable {
                segment_index: 5,
                offset: 9,
            })
        );
        assert_eq!(
            cairo_runner.execution_base,
            Some(Relocatable {
                segment_index: 6,
                offset: 0,
            })
        );
        assert_eq!(vm.builtin_runners[0].name(), OUTPUT_BUILTIN_NAME);
        assert_eq!(vm.builtin_runners[0].base(), 7);

        assert_eq!(vm.segments.num_segments(), 8);
    }

    #[test]
    #[cfg_attr(target_arch = "wasm32", wasm_bindgen_test)]
    fn initialize_segments_no_base() {
        let program = program![BuiltinName::output];
        let mut cairo_runner = cairo_runner!(program);
        let mut vm = vm!();
        cairo_runner.initialize_builtins(&mut vm, false).unwrap();
        cairo_runner.initialize_segments(&mut vm, None);
        assert_eq!(
            cairo_runner.program_base,
            Some(Relocatable {
                segment_index: 0,
                offset: 0
            })
        );
        assert_eq!(
            cairo_runner.execution_base,
            Some(Relocatable {
                segment_index: 1,
                offset: 0
            })
        );
        assert_eq!(vm.builtin_runners[0].name(), OUTPUT_BUILTIN_NAME);
        assert_eq!(vm.builtin_runners[0].base(), 2);

        assert_eq!(vm.segments.num_segments(), 3);
    }

    #[test]
    #[cfg_attr(target_arch = "wasm32", wasm_bindgen_test)]
    fn initialize_state_empty_data_and_stack() {
        let program = program![BuiltinName::output];
        let mut cairo_runner = cairo_runner!(program);
        let mut vm = vm!();
        cairo_runner.program_base = Some(relocatable!(1, 0));
        cairo_runner.execution_base = Some(relocatable!(2, 0));
        let stack = Vec::new();
        cairo_runner.initialize_builtins(&mut vm, false).unwrap();
        cairo_runner.initialize_state(&mut vm, 1, stack).unwrap();
        assert_eq!(
            cairo_runner.initial_pc,
            Some(Relocatable {
                segment_index: 1,
                offset: 1
            })
        );
    }

    #[test]
    #[cfg_attr(target_arch = "wasm32", wasm_bindgen_test)]
    fn initialize_state_some_data_empty_stack() {
        let program = program!(
            builtins = vec![BuiltinName::output],
            data = vec_data!((4), (6)),
        );
        let mut cairo_runner = cairo_runner!(program);
        let mut vm = vm!();
        for _ in 0..2 {
            vm.segments.add();
        }
        cairo_runner.program_base = Some(Relocatable {
            segment_index: 1,
            offset: 0,
        });
        cairo_runner.execution_base = Some(relocatable!(2, 0));
        let stack = Vec::new();
        cairo_runner.initialize_state(&mut vm, 1, stack).unwrap();
        check_memory!(vm.segments.memory, ((1, 0), 4), ((1, 1), 6));
    }

    #[test]
    #[cfg_attr(target_arch = "wasm32", wasm_bindgen_test)]
    fn initialize_state_empty_data_some_stack() {
        let program = program![BuiltinName::output];
        let mut cairo_runner = cairo_runner!(program);
        let mut vm = vm!();
        for _ in 0..3 {
            vm.segments.add();
        }
        cairo_runner.program_base = Some(relocatable!(1, 0));
        cairo_runner.execution_base = Some(relocatable!(2, 0));
        let stack = vec![mayberelocatable!(4), mayberelocatable!(6)];
        cairo_runner.initialize_state(&mut vm, 1, stack).unwrap();
        check_memory!(vm.segments.memory, ((2, 0), 4), ((2, 1), 6));
    }

    #[test]
    #[cfg_attr(target_arch = "wasm32", wasm_bindgen_test)]
    fn initialize_state_no_program_base() {
        let program = program![BuiltinName::output];
        let mut cairo_runner = cairo_runner!(program);
        let mut vm = vm!();
        for _ in 0..2 {
            vm.segments.add();
        }
        cairo_runner.execution_base = Some(Relocatable {
            segment_index: 2,
            offset: 0,
        });
        let stack = vec![
            MaybeRelocatable::from(Felt252::from(4_i32)),
            MaybeRelocatable::from(Felt252::from(6_i32)),
        ];
        assert!(cairo_runner.initialize_state(&mut vm, 1, stack).is_err());
    }

    #[test]
    #[should_panic]
    fn initialize_state_no_execution_base() {
        let program = program![BuiltinName::output];
        let mut cairo_runner = cairo_runner!(program);
        let mut vm = vm!();
        for _ in 0..2 {
            vm.segments.add();
        }
        cairo_runner.program_base = Some(relocatable!(1, 0));
        let stack = vec![
            MaybeRelocatable::from(Felt252::from(4_i32)),
            MaybeRelocatable::from(Felt252::from(6_i32)),
        ];
        cairo_runner.initialize_state(&mut vm, 1, stack).unwrap();
    }

    #[test]
    #[cfg_attr(target_arch = "wasm32", wasm_bindgen_test)]
    fn initialize_function_entrypoint_empty_stack() {
        let program = program![BuiltinName::output];
        let mut cairo_runner = cairo_runner!(program);
        let mut vm = vm!();
        for _ in 0..2 {
            vm.segments.add();
        }
        cairo_runner.program_base = Some(relocatable!(0, 0));
        cairo_runner.execution_base = Some(relocatable!(1, 0));
        let stack = Vec::new();
        let return_fp = MaybeRelocatable::from(Felt252::from(9_i32));
        cairo_runner
            .initialize_function_entrypoint(&mut vm, 0, stack, return_fp)
            .unwrap();
        assert_eq!(cairo_runner.initial_fp, cairo_runner.initial_ap);
        assert_eq!(cairo_runner.initial_fp, Some(relocatable!(1, 2)));
        check_memory!(vm.segments.memory, ((1, 0), 9), ((1, 1), (2, 0)));
    }

    #[test]
    #[cfg_attr(target_arch = "wasm32", wasm_bindgen_test)]
    fn initialize_function_entrypoint_some_stack() {
        let program = program![BuiltinName::output];
        let mut cairo_runner = cairo_runner!(program);
        let mut vm = vm!();
        for _ in 0..2 {
            vm.segments.add();
        }
        cairo_runner.program_base = Some(relocatable!(0, 0));
        cairo_runner.execution_base = Some(relocatable!(1, 0));
        let stack = vec![MaybeRelocatable::from(Felt252::from(7_i32))];
        let return_fp = MaybeRelocatable::from(Felt252::from(9_i32));
        cairo_runner
            .initialize_function_entrypoint(&mut vm, 1, stack, return_fp)
            .unwrap();
        assert_eq!(cairo_runner.initial_fp, cairo_runner.initial_ap);
        assert_eq!(cairo_runner.initial_fp, Some(relocatable!(1, 3)));
        check_memory!(
            vm.segments.memory,
            ((1, 0), 7),
            ((1, 1), 9),
            ((1, 2), (2, 0))
        );
    }

    #[test]
    #[should_panic]
    fn initialize_function_entrypoint_no_execution_base() {
        let program = program![BuiltinName::output];
        let mut cairo_runner = cairo_runner!(program);
        let mut vm = vm!();
        let stack = vec![MaybeRelocatable::from(Felt252::from(7_i32))];
        let return_fp = MaybeRelocatable::from(Felt252::from(9_i32));
        cairo_runner
            .initialize_function_entrypoint(&mut vm, 1, stack, return_fp)
            .unwrap();
    }

    #[test]
    #[should_panic]
    fn initialize_main_entrypoint_no_main() {
        let program = program![BuiltinName::output];
        let mut cairo_runner = cairo_runner!(program);
        let mut vm = vm!();
        cairo_runner.initialize_main_entrypoint(&mut vm).unwrap();
    }

    #[test]
    #[cfg_attr(target_arch = "wasm32", wasm_bindgen_test)]
    fn initialize_main_entrypoint() {
        let program = program!(main = Some(1),);
        let mut cairo_runner = cairo_runner!(program);
        let mut vm = vm!();
        cairo_runner.program_base = Some(relocatable!(0, 0));
        cairo_runner.execution_base = Some(relocatable!(0, 0));
        let return_pc = cairo_runner.initialize_main_entrypoint(&mut vm).unwrap();
        assert_eq!(return_pc, Relocatable::from((1, 0)));
    }

    #[test]
    #[cfg_attr(target_arch = "wasm32", wasm_bindgen_test)]
    fn initialize_state_program_segment_accessed_addrs() {
        // This test checks that all addresses from the program segment are marked as accessed at VM state initialization.
        // The fibonacci program has 24 instructions, so there should be 24 accessed addresses,
        // from (0, 0) to (0, 23).
        let program = Program::from_bytes(
            include_bytes!("../../../../cairo_programs/fibonacci.json"),
            Some("main"),
        )
        .unwrap();

        let mut cairo_runner = cairo_runner!(program);
        let mut vm = vm!();

        cairo_runner.initialize(&mut vm, false).unwrap();
        assert_eq!(
            vm.segments
                .memory
                .get_amount_of_accessed_addresses_for_segment(0),
            Some(24)
        );
    }

    #[test]
    #[cfg_attr(target_arch = "wasm32", wasm_bindgen_test)]
    fn initialize_vm_no_builtins() {
        let program = program!(main = Some(1),);
        let mut cairo_runner = cairo_runner!(program);
        let mut vm = vm!();
        cairo_runner.program_base = Some(relocatable!(0, 0));
        cairo_runner.initial_pc = Some(relocatable!(0, 1));
        cairo_runner.initial_ap = Some(relocatable!(1, 2));
        cairo_runner.initial_fp = Some(relocatable!(1, 2));
        cairo_runner.initialize_vm(&mut vm).unwrap();
        assert_eq!(vm.run_context.pc, relocatable!(0, 1));
        assert_eq!(vm.run_context.ap, 2);
        assert_eq!(vm.run_context.fp, 2);
    }

    #[test]
    #[cfg_attr(target_arch = "wasm32", wasm_bindgen_test)]
    fn initialize_vm_with_range_check_valid() {
        let program = program!(builtins = vec![BuiltinName::range_check], main = Some(1),);
        let mut cairo_runner = cairo_runner!(program);
        let mut vm = vm!();
        cairo_runner.initial_pc = Some(relocatable!(0, 1));
        cairo_runner.initial_ap = Some(relocatable!(1, 2));
        cairo_runner.initial_fp = Some(relocatable!(1, 2));
        cairo_runner.initialize_builtins(&mut vm, false).unwrap();
        cairo_runner.initialize_segments(&mut vm, None);
        vm.segments = segments![((2, 0), 23), ((2, 1), 233)];
        assert_eq!(vm.builtin_runners[0].name(), RANGE_CHECK_BUILTIN_NAME);
        assert_eq!(vm.builtin_runners[0].base(), 2);
        cairo_runner.initialize_vm(&mut vm).unwrap();
        assert!(vm
            .segments
            .memory
            .validated_addresses
            .contains(&Relocatable::from((2, 0))));
        assert!(vm
            .segments
            .memory
            .validated_addresses
            .contains(&Relocatable::from((2, 1))));
        assert_eq!(vm.segments.memory.validated_addresses.len(), 2);
    }

    #[test]
    #[cfg_attr(target_arch = "wasm32", wasm_bindgen_test)]
    fn initialize_vm_with_range_check_invalid() {
        let program = program!(builtins = vec![BuiltinName::range_check], main = Some(1),);
        let mut cairo_runner = cairo_runner!(program);
        let mut vm = vm!();
        cairo_runner.initial_pc = Some(relocatable!(0, 1));
        cairo_runner.initial_ap = Some(relocatable!(1, 2));
        cairo_runner.initial_fp = Some(relocatable!(1, 2));
        cairo_runner.initialize_builtins(&mut vm, false).unwrap();
        cairo_runner.initialize_segments(&mut vm, None);
        vm.segments = segments![((2, 1), 23), ((2, 4), (-1))];

        assert_eq!(
            cairo_runner.initialize_vm(&mut vm),
            Err(RunnerError::MemoryValidationError(
                MemoryError::RangeCheckFoundNonInt(Box::new((2, 0).into()))
            ))
        );
    }

    //Integration tests for initialization phase

    #[test]
    #[cfg_attr(target_arch = "wasm32", wasm_bindgen_test)]
    /* Program used:
    func myfunc(a: felt) -> (r: felt):
        let b = a * 2
        return(b)
    end

    func main():
        let a = 1
        let b = myfunc(a)
        return()
    end

    main = 3
    data = [5207990763031199744, 2, 2345108766317314046, 5189976364521848832, 1, 1226245742482522112, 3618502788666131213697322783095070105623107215331596699973092056135872020476, 2345108766317314046]
    */
    fn initialization_phase_no_builtins() {
        let program = program!(
            data = vec_data!(
                (5207990763031199744_u64),
                (2),
                (2345108766317314046_u64),
                (5189976364521848832_u64),
                (1),
                (1226245742482522112_u64),
                ((
                    "3618502788666131213697322783095070105623107215331596699973092056135872020476",
                    10
                )),
                (2345108766317314046_i64)
            ),
            main = Some(3),
        );
        let mut cairo_runner = cairo_runner!(program);
        let mut vm = vm!();
        cairo_runner.initialize_segments(&mut vm, None);
        cairo_runner.initialize_main_entrypoint(&mut vm).unwrap();
        cairo_runner.initialize_vm(&mut vm).unwrap();

        assert_eq!(cairo_runner.program_base, Some(relocatable!(0, 0)));
        assert_eq!(cairo_runner.execution_base, Some(relocatable!(1, 0)));
        assert_eq!(cairo_runner.final_pc, Some(relocatable!(3, 0)));

        //RunContext check
        //Registers
        assert_eq!(vm.run_context.pc, relocatable!(0, 3));
        assert_eq!(vm.run_context.ap, 2);
        assert_eq!(vm.run_context.fp, 2);
        //Memory
        check_memory!(
            vm.segments.memory,
            ((0, 0), 5207990763031199744_u64),
            ((0, 1), 2),
            ((0, 2), 2345108766317314046_u64),
            ((0, 3), 5189976364521848832_u64),
            ((0, 4), 1),
            ((0, 5), 1226245742482522112_u64),
            (
                (0, 6),
                (
                    "3618502788666131213697322783095070105623107215331596699973092056135872020476",
                    10
                )
            ),
            ((0, 7), 2345108766317314046_u64),
            ((1, 0), (2, 0)),
            ((1, 1), (3, 0))
        );
    }

    #[test]
    #[cfg_attr(target_arch = "wasm32", wasm_bindgen_test)]
    /*Program used:
    %builtins output

    from starkware.cairo.common.serialize import serialize_word

    func main{output_ptr: felt*}():
        let a = 1
        serialize_word(a)
        return()
    end

    main = 4
    data = [4612671182993129469, 5198983563776393216, 1, 2345108766317314046, 5191102247248822272, 5189976364521848832, 1, 1226245742482522112, 3618502788666131213697322783095070105623107215331596699973092056135872020474, 2345108766317314046]
    */
    fn initialization_phase_output_builtin() {
        let program = program!(
            builtins = vec![BuiltinName::output],
            data = vec_data!(
                (4612671182993129469_u64),
                (5198983563776393216_u64),
                (1),
                (2345108766317314046_u64),
                (5191102247248822272_u64),
                (5189976364521848832_u64),
                (1),
                (1226245742482522112_u64),
                ((
                    "3618502788666131213697322783095070105623107215331596699973092056135872020474",
                    10
                )),
                (2345108766317314046_u64)
            ),
            main = Some(4),
        );
        let mut cairo_runner = cairo_runner!(program);
        let mut vm = vm!();

        cairo_runner.initialize_builtins(&mut vm, false).unwrap();
        cairo_runner.initialize_segments(&mut vm, None);
        cairo_runner.initialize_main_entrypoint(&mut vm).unwrap();
        cairo_runner.initialize_vm(&mut vm).unwrap();

        assert_eq!(cairo_runner.program_base, Some(relocatable!(0, 0)));
        assert_eq!(cairo_runner.execution_base, Some(relocatable!(1, 0)));
        assert_eq!(cairo_runner.final_pc, Some(relocatable!(4, 0)));

        //RunContext check
        //Registers
        assert_eq!(vm.run_context.pc, relocatable!(0, 4));
        assert_eq!(vm.run_context.ap, 3);
        assert_eq!(vm.run_context.fp, 3);
        //Memory
        check_memory!(
            vm.segments.memory,
            ((0, 0), 4612671182993129469_u64),
            ((0, 1), 5198983563776393216_u64),
            ((0, 2), 1),
            ((0, 3), 2345108766317314046_u64),
            ((0, 4), 5191102247248822272_u64),
            ((0, 5), 5189976364521848832_u64),
            ((0, 6), 1),
            ((0, 7), 1226245742482522112_u64),
            (
                (0, 8),
                (
                    "3618502788666131213697322783095070105623107215331596699973092056135872020474",
                    10
                )
            ),
            ((0, 9), 2345108766317314046_u64),
            ((1, 0), (2, 0)),
            ((1, 1), (3, 0)),
            ((1, 2), (4, 0))
        );
    }

    #[test]
    #[cfg_attr(target_arch = "wasm32", wasm_bindgen_test)]
    /*Program used:
    %builtins range_check

    func check_range{range_check_ptr}(num):

        # Check that 0 <= num < 2**64.
        [range_check_ptr] = num
        assert [range_check_ptr + 1] = 2 ** 64 - 1 - num
        let range_check_ptr = range_check_ptr + 2
        return()
    end

    func main{range_check_ptr}():
        check_range(7)
        return()
    end

    main = 8
    data = [4612671182993129469, 5189976364521848832, 18446744073709551615, 5199546496550207487, 4612389712311386111, 5198983563776393216, 2, 2345108766317314046, 5191102247248822272, 5189976364521848832, 7, 1226245742482522112, 3618502788666131213697322783095070105623107215331596699973092056135872020470, 2345108766317314046]
    */
    fn initialization_phase_range_check_builtin() {
        let program = program!(
            builtins = vec![BuiltinName::range_check],
            data = vec_data!(
                (4612671182993129469_u64),
                (5189976364521848832_u64),
                (18446744073709551615_u128),
                (5199546496550207487_u64),
                (4612389712311386111_u64),
                (5198983563776393216_u64),
                (2),
                (2345108766317314046_u64),
                (5191102247248822272_u64),
                (5189976364521848832_u64),
                (7),
                (1226245742482522112_u64),
                ((
                    "3618502788666131213697322783095070105623107215331596699973092056135872020474",
                    10
                )),
                (2345108766317314046_u64)
            ),
            main = Some(8),
        );

        let mut cairo_runner = cairo_runner!(program);
        let mut vm = vm!();

        cairo_runner.initialize_builtins(&mut vm, false).unwrap();
        cairo_runner.initialize_segments(&mut vm, None);
        cairo_runner.initialize_main_entrypoint(&mut vm).unwrap();
        cairo_runner.initialize_vm(&mut vm).unwrap();

        assert_eq!(cairo_runner.program_base, Some(relocatable!(0, 0)));
        assert_eq!(cairo_runner.execution_base, Some(relocatable!(1, 0)));
        assert_eq!(cairo_runner.final_pc, Some(relocatable!(4, 0)));

        //RunContext check
        //Registers
        assert_eq!(vm.run_context.pc, relocatable!(0, 8));
        assert_eq!(vm.run_context.ap, 3);
        assert_eq!(vm.run_context.fp, 3);
        //Memory
        check_memory!(
            vm.segments.memory,
            ((0, 0), 4612671182993129469_u64),
            ((0, 1), 5189976364521848832_u64),
            ((0, 2), 18446744073709551615_u128),
            ((0, 3), 5199546496550207487_u64),
            ((0, 4), 4612389712311386111_u64),
            ((0, 5), 5198983563776393216_u64),
            ((0, 6), 2),
            ((0, 7), 2345108766317314046_u64),
            ((0, 8), 5191102247248822272_u64),
            ((0, 9), 5189976364521848832_u64),
            ((0, 10), 7),
            ((0, 11), 1226245742482522112_u64),
            (
                (0, 12),
                (
                    "3618502788666131213697322783095070105623107215331596699973092056135872020474",
                    10
                )
            ),
            ((0, 13), 2345108766317314046_u64),
            ((1, 0), (2, 0)),
            ((1, 1), (3, 0)),
            ((1, 2), (4, 0))
        );
    }

    //Integration tests for initialization + execution phase

    #[test]
    #[cfg_attr(target_arch = "wasm32", wasm_bindgen_test)]
    /*Program used:
    func myfunc(a: felt) -> (r: felt):
        let b = a * 2
        return(b)
    end

    func main():
        let a = 1
        let b = myfunc(a)
        return()
    end

    main = 3
    data = [5207990763031199744, 2, 2345108766317314046, 5189976364521848832, 1, 1226245742482522112, 3618502788666131213697322783095070105623107215331596699973092056135872020476, 2345108766317314046]
    */
    fn initialize_and_run_function_call() {
        //Initialization Phase
        let program = program!(
            data = vec_data!(
                (5207990763031199744_i64),
                (2),
                (2345108766317314046_i64),
                (5189976364521848832_i64),
                (1),
                (1226245742482522112_i64),
                ((
                    "3618502788666131213697322783095070105623107215331596699973092056135872020476",
                    10
                )),
                (2345108766317314046_i64)
            ),
            main = Some(3),
        );
        let mut hint_processor = BuiltinHintProcessor::new_empty();
        let mut cairo_runner = cairo_runner!(program);
        let mut vm = vm!(true);
        cairo_runner.initialize_segments(&mut vm, None);
        let end = cairo_runner.initialize_main_entrypoint(&mut vm).unwrap();
        assert_eq!(end, Relocatable::from((3, 0)));
        cairo_runner.initialize_vm(&mut vm).unwrap();
        //Execution Phase
        assert_matches!(
            cairo_runner.run_until_pc(end, &mut vm, &mut hint_processor),
            Ok(())
        );
        //Check final values against Python VM
        //Check final register values
        assert_eq!(vm.run_context.pc, Relocatable::from((3, 0)));

        assert_eq!(vm.run_context.ap, 6);

        assert_eq!(vm.run_context.fp, 0);

        //Check each TraceEntry in trace
        let trace = vm.trace.unwrap();
        assert_eq!(trace.len(), 5);
        trace_check(
            &trace,
            &[
                ((0, 3).into(), 2, 2),
                ((0, 5).into(), 3, 2),
                ((0, 0).into(), 5, 5),
                ((0, 2).into(), 6, 5),
                ((0, 7).into(), 6, 2),
            ],
        );
    }

    #[test]
    #[cfg_attr(target_arch = "wasm32", wasm_bindgen_test)]
    /*Program used:
    %builtins range_check

    func check_range{range_check_ptr}(num):

        # Check that 0 <= num < 2**64.
        [range_check_ptr] = num
        assert [range_check_ptr + 1] = 2 ** 64 - 1 - num
        let range_check_ptr = range_check_ptr + 2
        return()
    end

    func main{range_check_ptr}():
        check_range(7)
        return()
    end

    main = 8
    data = [4612671182993129469, 5189976364521848832, 18446744073709551615, 5199546496550207487, 4612389712311386111, 5198983563776393216, 2, 2345108766317314046, 5191102247248822272, 5189976364521848832, 7, 1226245742482522112, 3618502788666131213697322783095070105623107215331596699973092056135872020470, 2345108766317314046]
    */
    fn initialize_and_run_range_check_builtin() {
        //Initialization Phase
        let program = program!(
            builtins = vec![BuiltinName::range_check],
            data = vec_data!(
                (4612671182993129469_i64),
                (5189976364521848832_i64),
                (18446744073709551615_i128),
                (5199546496550207487_i64),
                (4612389712311386111_i64),
                (5198983563776393216_i64),
                (2),
                (2345108766317314046_i64),
                (5191102247248822272_i64),
                (5189976364521848832_i64),
                (7),
                (1226245742482522112_i64),
                ((
                    "3618502788666131213697322783095070105623107215331596699973092056135872020470",
                    10
                )),
                (2345108766317314046_i64)
            ),
            main = Some(8),
        );
        let mut hint_processor = BuiltinHintProcessor::new_empty();
        let mut cairo_runner = cairo_runner!(program);
        let mut vm = vm!(true);
        cairo_runner.initialize_builtins(&mut vm, false).unwrap();
        cairo_runner.initialize_segments(&mut vm, None);
        let end = cairo_runner.initialize_main_entrypoint(&mut vm).unwrap();
        cairo_runner.initialize_vm(&mut vm).unwrap();
        //Execution Phase
        assert_matches!(
            cairo_runner.run_until_pc(end, &mut vm, &mut hint_processor),
            Ok(())
        );
        //Check final values against Python VM
        //Check final register values
        assert_eq!(vm.run_context.pc, Relocatable::from((4, 0)));

        assert_eq!(vm.run_context.ap, 10);

        assert_eq!(vm.run_context.fp, 0);

        //Check each TraceEntry in trace
        let trace = vm.trace.unwrap();
        assert_eq!(trace.len(), 10);
        trace_check(
            &trace,
            &[
                ((0, 8).into(), 3, 3),
                ((0, 9).into(), 4, 3),
                ((0, 11).into(), 5, 3),
                ((0, 0).into(), 7, 7),
                ((0, 1).into(), 7, 7),
                ((0, 3).into(), 8, 7),
                ((0, 4).into(), 9, 7),
                ((0, 5).into(), 9, 7),
                ((0, 7).into(), 10, 7),
                ((0, 13).into(), 10, 3),
            ],
        );
        //Check the range_check builtin segment
        assert_eq!(vm.builtin_runners[0].name(), RANGE_CHECK_BUILTIN_NAME);
        assert_eq!(vm.builtin_runners[0].base(), 2);

        check_memory!(
            vm.segments.memory,
            ((2, 0), 7),
            ((2, 1), 18446744073709551608_i128)
        );
        assert!(vm
            .segments
            .memory
            .get(&MaybeRelocatable::from((2, 2)))
            .is_none());
    }

    #[test]
    #[cfg_attr(target_arch = "wasm32", wasm_bindgen_test)]
    /*Program used:
    %builtins output

    from starkware.cairo.common.serialize import serialize_word

    func main{output_ptr: felt*}():
        let a = 1
        serialize_word(a)
        let b = 17 * a
        serialize_word(b)
        return()
    end

    main = 4
    data = [
    4612671182993129469,
    5198983563776393216,
    1,
    2345108766317314046,
    5191102247248822272,
    5189976364521848832,
    1,
    1226245742482522112,
    3618502788666131213697322783095070105623107215331596699973092056135872020474,
    5189976364521848832,
    17,
    1226245742482522112,
    3618502788666131213697322783095070105623107215331596699973092056135872020470,
    2345108766317314046
    ]
    */
    fn initialize_and_run_output_builtin() {
        //Initialization Phase
        let program = program!(
            builtins = vec![BuiltinName::output],
            data = vec_data!(
                (4612671182993129469_i64),
                (5198983563776393216_i64),
                (1),
                (2345108766317314046_i64),
                (5191102247248822272_i64),
                (5189976364521848832_i64),
                (1),
                (1226245742482522112_i64),
                ((
                    "3618502788666131213697322783095070105623107215331596699973092056135872020474",
                    10
                )),
                (5189976364521848832_i64),
                (17),
                (1226245742482522112_i64),
                ((
                    "3618502788666131213697322783095070105623107215331596699973092056135872020470",
                    10
                )),
                (2345108766317314046_i64)
            ),
            main = Some(4),
        );
        let mut hint_processor = BuiltinHintProcessor::new_empty();
        let mut cairo_runner = cairo_runner!(program);
        let mut vm = vm!(true);
        cairo_runner.initialize_builtins(&mut vm, false).unwrap();
        cairo_runner.initialize_segments(&mut vm, None);
        let end = cairo_runner.initialize_main_entrypoint(&mut vm).unwrap();
        cairo_runner.initialize_vm(&mut vm).unwrap();
        //Execution Phase
        assert_matches!(
            cairo_runner.run_until_pc(end, &mut vm, &mut hint_processor),
            Ok(())
        );
        //Check final values against Python VM
        //Check final register values
        //todo
        assert_eq!(vm.run_context.pc, Relocatable::from((4, 0)));

        assert_eq!(vm.run_context.ap, 12);

        assert_eq!(vm.run_context.fp, 0);

        //Check each TraceEntry in trace
        let trace = vm.trace.unwrap();
        assert_eq!(trace.len(), 12);
        trace_check(
            &trace,
            &[
                ((0, 4).into(), 3, 3),
                ((0, 5).into(), 4, 3),
                ((0, 7).into(), 5, 3),
                ((0, 0).into(), 7, 7),
                ((0, 1).into(), 7, 7),
                ((0, 3).into(), 8, 7),
                ((0, 9).into(), 8, 3),
                ((0, 11).into(), 9, 3),
                ((0, 0).into(), 11, 11),
                ((0, 1).into(), 11, 11),
                ((0, 3).into(), 12, 11),
                ((0, 13).into(), 12, 3),
            ],
        );
        //Check that the output to be printed is correct
        assert_eq!(vm.builtin_runners[0].name(), OUTPUT_BUILTIN_NAME);
        assert_eq!(vm.builtin_runners[0].base(), 2);
        check_memory!(vm.segments.memory, ((2, 0), 1), ((2, 1), 17));
        assert!(vm
            .segments
            .memory
            .get(&MaybeRelocatable::from((2, 2)))
            .is_none());
    }

    #[test]
    #[cfg_attr(target_arch = "wasm32", wasm_bindgen_test)]
    /*Program used:
    %builtins output range_check

    from starkware.cairo.common.serialize import serialize_word

    func check_range{range_check_ptr}(num) -> (num : felt):

        # Check that 0 <= num < 2**64.
        [range_check_ptr] = num
        assert [range_check_ptr + 1] = 2 ** 64 - 1 - num
        let range_check_ptr = range_check_ptr + 2
        return(num)
    end

    func main{output_ptr: felt*, range_check_ptr: felt}():
        let num: felt = check_range(7)
        serialize_word(num)
        return()
    end

    main = 13
    data = [
    4612671182993129469,
    5198983563776393216,
    1,
    2345108766317314046,
    4612671182993129469,
    5189976364521848832,
    18446744073709551615,
    5199546496550207487,
    4612389712311386111,
    5198983563776393216,
    2,
    5191102247248822272,
    2345108766317314046,
    5191102247248822272,
    5189976364521848832,
    7,
    1226245742482522112,
    3618502788666131213697322783095070105623107215331596699973092056135872020469,
    5191102242953854976,
    5193354051357474816,
    1226245742482522112,
    3618502788666131213697322783095070105623107215331596699973092056135872020461,
    5193354029882638336,
    2345108766317314046]
    */
    fn initialize_and_run_output_range_check_builtin() {
        //Initialization Phase
        let program = program!(
            builtins = vec![BuiltinName::output, BuiltinName::range_check],
            data = vec_data!(
                (4612671182993129469_i64),
                (5198983563776393216_i64),
                (1),
                (2345108766317314046_i64),
                (4612671182993129469_i64),
                (5189976364521848832_i64),
                (18446744073709551615_i128),
                (5199546496550207487_i64),
                (4612389712311386111_i64),
                (5198983563776393216_i64),
                (2),
                (5191102247248822272_i64),
                (2345108766317314046_i64),
                (5191102247248822272_i64),
                (5189976364521848832_i64),
                (7),
                (1226245742482522112_i64),
                ((
                    "3618502788666131213697322783095070105623107215331596699973092056135872020469",
                    10
                )),
                (5191102242953854976_i64),
                (5193354051357474816_i64),
                (1226245742482522112_i64),
                ((
                    "3618502788666131213697322783095070105623107215331596699973092056135872020461",
                    10
                )),
                (5193354029882638336_i64),
                (2345108766317314046_i64)
            ),
            main = Some(13),
        );
        let mut hint_processor = BuiltinHintProcessor::new_empty();
        let mut cairo_runner = cairo_runner!(program);
        let mut vm = vm!(true);
        cairo_runner.initialize_builtins(&mut vm, false).unwrap();
        cairo_runner.initialize_segments(&mut vm, None);
        let end = cairo_runner.initialize_main_entrypoint(&mut vm).unwrap();
        cairo_runner.initialize_vm(&mut vm).unwrap();
        //Execution Phase
        assert_matches!(
            cairo_runner.run_until_pc(end, &mut vm, &mut hint_processor),
            Ok(())
        );
        //Check final values against Python VM
        //Check final register values
        assert_eq!(vm.run_context.pc, Relocatable::from((5, 0)));

        assert_eq!(vm.run_context.ap, 18);

        assert_eq!(vm.run_context.fp, 0);

        //Check each TraceEntry in trace
        let trace = vm.trace.unwrap();
        assert_eq!(trace.len(), 18);
        trace_check(
            &trace,
            &[
                ((0, 13).into(), 4, 4),
                ((0, 14).into(), 5, 4),
                ((0, 16).into(), 6, 4),
                ((0, 4).into(), 8, 8),
                ((0, 5).into(), 8, 8),
                ((0, 7).into(), 9, 8),
                ((0, 8).into(), 10, 8),
                ((0, 9).into(), 10, 8),
                ((0, 11).into(), 11, 8),
                ((0, 12).into(), 12, 8),
                ((0, 18).into(), 12, 4),
                ((0, 19).into(), 13, 4),
                ((0, 20).into(), 14, 4),
                ((0, 0).into(), 16, 16),
                ((0, 1).into(), 16, 16),
                ((0, 3).into(), 17, 16),
                ((0, 22).into(), 17, 4),
                ((0, 23).into(), 18, 4),
            ],
        );
        //Check the range_check builtin segment
        assert_eq!(vm.builtin_runners[1].name(), RANGE_CHECK_BUILTIN_NAME);
        assert_eq!(vm.builtin_runners[1].base(), 3);

        check_memory!(
            vm.segments.memory,
            ((3, 0), 7),
            ((3, 1), 18446744073709551608_i128)
        );
        assert!(vm
            .segments
            .memory
            .get(&MaybeRelocatable::from((2, 2)))
            .is_none());

        //Check the output segment
        assert_eq!(vm.builtin_runners[0].name(), OUTPUT_BUILTIN_NAME);
        assert_eq!(vm.builtin_runners[0].base(), 2);

        check_memory!(vm.segments.memory, ((2, 0), 7));
        assert!(vm
            .segments
            .memory
            .get(&(MaybeRelocatable::from((2, 1))))
            .is_none());
    }

    #[test]
    #[cfg_attr(target_arch = "wasm32", wasm_bindgen_test)]
    /*Memory from this test is taken from a cairo program execution
    Program used:
        func main():
        let a = 1
        [ap + 3] = 5
        return()

    end
    Final Memory:
    {RelocatableValue(segment_index=0, offset=0): 4613515612218425347,
     RelocatableValue(segment_index=0, offset=1): 5,
     RelocatableValue(segment_index=0, offset=2): 2345108766317314046,
     RelocatableValue(segment_index=1, offset=0): RelocatableValue(segment_index=2, offset=0),
     RelocatableValue(segment_index=1, offset=1): RelocatableValue(segment_index=3, offset=0),
     RelocatableValue(segment_index=1, offset=5): 5}
    Relocated Memory:
        1     4613515612218425347
        2     5
        3     2345108766317314046
        4     10
        5     10
        ⋮
        9     5
    */
    fn relocate_memory_with_gap() {
        let program = program!();
        let mut cairo_runner = cairo_runner!(program);
        let mut vm = vm!(true);
        for _ in 0..4 {
            vm.segments.add();
        }
        // Memory initialization without macro
        vm.segments
            .memory
            .insert(
                Relocatable::from((0, 0)),
                &MaybeRelocatable::from(Felt252::from(4613515612218425347_i64)),
            )
            .unwrap();
        vm.segments
            .memory
            .insert(
                Relocatable::from((0, 1)),
                &MaybeRelocatable::from(Felt252::from(5)),
            )
            .unwrap();
        vm.segments
            .memory
            .insert(
                Relocatable::from((0, 2)),
                &MaybeRelocatable::from(Felt252::from(2345108766317314046_i64)),
            )
            .unwrap();
        vm.segments
            .memory
            .insert(Relocatable::from((1, 0)), &MaybeRelocatable::from((2, 0)))
            .unwrap();
        vm.segments
            .memory
            .insert(Relocatable::from((1, 1)), &MaybeRelocatable::from((3, 0)))
            .unwrap();
        vm.segments
            .memory
            .insert(
                Relocatable::from((1, 5)),
                &MaybeRelocatable::from(Felt252::from(5)),
            )
            .unwrap();
        vm.segments.compute_effective_sizes();
        let rel_table = vm
            .segments
            .relocate_segments()
            .expect("Couldn't relocate after compute effective sizes");
        assert_eq!(cairo_runner.relocate_memory(&vm, &rel_table), Ok(()));
        assert_eq!(cairo_runner.relocated_memory[0], None);
        assert_eq!(
            cairo_runner.relocated_memory[1],
            Some(Felt252::from(4613515612218425347_i64))
        );
        assert_eq!(cairo_runner.relocated_memory[2], Some(Felt252::from(5)));
        assert_eq!(
            cairo_runner.relocated_memory[3],
            Some(Felt252::from(2345108766317314046_i64))
        );
        assert_eq!(cairo_runner.relocated_memory[4], Some(Felt252::from(10)));
        assert_eq!(cairo_runner.relocated_memory[5], Some(Felt252::from(10)));
        assert_eq!(cairo_runner.relocated_memory[6], None);
        assert_eq!(cairo_runner.relocated_memory[7], None);
        assert_eq!(cairo_runner.relocated_memory[8], None);
        assert_eq!(cairo_runner.relocated_memory[9], Some(Felt252::from(5)));
    }

    #[test]
    #[cfg_attr(target_arch = "wasm32", wasm_bindgen_test)]
    /* Program used:
    %builtins output

    from starkware.cairo.common.serialize import serialize_word

    func main{output_ptr: felt*}():
        let a = 1
        serialize_word(a)
        let b = 17 * a
        serialize_word(b)
        return()
    end
    Relocated Memory:
        1     4612671182993129469
        2     5198983563776393216
        3     1
        4     2345108766317314046
        5     5191102247248822272
        6     5189976364521848832
        7     1
        8     1226245742482522112
        9     -7
        10    5189976364521848832
        11    17
        12    1226245742482522112
        13    -11
        14    2345108766317314046
        15    27
        16    29
        17    29
        18    27
        19    1
        20    18
        21    10
        22    28
        23    17
        24    18
        25    14
        26    29
        27    1
        28    17
     */
    fn initialize_run_and_relocate_output_builtin() {
        let program = program!(
            builtins = vec![BuiltinName::output],
            data = vec_data!(
                (4612671182993129469_i64),
                (5198983563776393216_i64),
                (1),
                (2345108766317314046_i64),
                (5191102247248822272_i64),
                (5189976364521848832_i64),
                (1),
                (1226245742482522112_i64),
                ((
                    "3618502788666131213697322783095070105623107215331596699973092056135872020474",
                    10
                )),
                (5189976364521848832_i64),
                (17),
                (1226245742482522112_i64),
                ((
                    "3618502788666131213697322783095070105623107215331596699973092056135872020470",
                    10
                )),
                (2345108766317314046_i64)
            ),
            main = Some(4),
        );
        let mut hint_processor = BuiltinHintProcessor::new_empty();
        let mut cairo_runner = cairo_runner!(program);
        let mut vm = vm!(true);
        cairo_runner.initialize_builtins(&mut vm, false).unwrap();
        cairo_runner.initialize_segments(&mut vm, None);
        let end = cairo_runner.initialize_main_entrypoint(&mut vm).unwrap();
        cairo_runner.initialize_vm(&mut vm).unwrap();
        assert_matches!(
            cairo_runner.run_until_pc(end, &mut vm, &mut hint_processor),
            Ok(())
        );
        vm.segments.compute_effective_sizes();
        let rel_table = vm
            .segments
            .relocate_segments()
            .expect("Couldn't relocate after compute effective sizes");
        assert_eq!(cairo_runner.relocate_memory(&vm, &rel_table), Ok(()));
        assert_eq!(cairo_runner.relocated_memory[0], None);
        assert_eq!(
            cairo_runner.relocated_memory[1],
            Some(Felt252::from(4612671182993129469_u64))
        );
        assert_eq!(
            cairo_runner.relocated_memory[2],
            Some(Felt252::from(5198983563776393216_u64))
        );
        assert_eq!(cairo_runner.relocated_memory[3], Some(Felt252::ONE));
        assert_eq!(
            cairo_runner.relocated_memory[4],
            Some(Felt252::from(2345108766317314046_u64))
        );
        assert_eq!(
            cairo_runner.relocated_memory[5],
            Some(Felt252::from(5191102247248822272_u64))
        );
        assert_eq!(
            cairo_runner.relocated_memory[6],
            Some(Felt252::from(5189976364521848832_u64))
        );
        assert_eq!(cairo_runner.relocated_memory[7], Some(Felt252::ONE));
        assert_eq!(
            cairo_runner.relocated_memory[8],
            Some(Felt252::from(1226245742482522112_u64))
        );
        assert_eq!(
            cairo_runner.relocated_memory[9],
            Some(felt_hex!(
                "0x800000000000010fffffffffffffffffffffffffffffffffffffffffffffffa"
            ))
        );
        assert_eq!(
            cairo_runner.relocated_memory[10],
            Some(Felt252::from(5189976364521848832_u64))
        );
        assert_eq!(cairo_runner.relocated_memory[11], Some(Felt252::from(17)));
        assert_eq!(
            cairo_runner.relocated_memory[12],
            Some(Felt252::from(1226245742482522112_u64))
        );
        assert_eq!(
            cairo_runner.relocated_memory[13],
            Some(felt_hex!(
                "0x800000000000010fffffffffffffffffffffffffffffffffffffffffffffff6"
            ))
        );
        assert_eq!(
            cairo_runner.relocated_memory[14],
            Some(Felt252::from(2345108766317314046_u64))
        );
        assert_eq!(
            cairo_runner.relocated_memory[15],
            Some(Felt252::from(27_u64))
        );
        assert_eq!(cairo_runner.relocated_memory[16], Some(Felt252::from(29)));
        assert_eq!(cairo_runner.relocated_memory[17], Some(Felt252::from(29)));
        assert_eq!(cairo_runner.relocated_memory[18], Some(Felt252::from(27)));
        assert_eq!(cairo_runner.relocated_memory[19], Some(Felt252::ONE));
        assert_eq!(cairo_runner.relocated_memory[20], Some(Felt252::from(18)));
        assert_eq!(cairo_runner.relocated_memory[21], Some(Felt252::from(10)));
        assert_eq!(cairo_runner.relocated_memory[22], Some(Felt252::from(28)));
        assert_eq!(cairo_runner.relocated_memory[23], Some(Felt252::from(17)));
        assert_eq!(cairo_runner.relocated_memory[24], Some(Felt252::from(18)));
        assert_eq!(cairo_runner.relocated_memory[25], Some(Felt252::from(14)));
        assert_eq!(cairo_runner.relocated_memory[26], Some(Felt252::from(29)));
        assert_eq!(cairo_runner.relocated_memory[27], Some(Felt252::ONE));
        assert_eq!(cairo_runner.relocated_memory[28], Some(Felt252::from(17)));
    }

    #[test]
    #[cfg_attr(target_arch = "wasm32", wasm_bindgen_test)]
    /* Program used:
    %builtins output

    from starkware.cairo.common.serialize import serialize_word

    func main{output_ptr: felt*}():
        let a = 1
        serialize_word(a)
        let b = 17 * a
        serialize_word(b)
        return()
    end

    Relocated Trace:
    [TraceEntry(pc=5, ap=18, fp=18),
     TraceEntry(pc=6, ap=19, fp=18),
     TraceEntry(pc=8, ap=20, fp=18),
     TraceEntry(pc=1, ap=22, fp=22),
     TraceEntry(pc=2, ap=22, fp=22),
     TraceEntry(pc=4, ap=23, fp=22),
     TraceEntry(pc=10, ap=23, fp=18),
    */
    fn relocate_trace_output_builtin() {
        let program = program!(
            builtins = vec![BuiltinName::output],
            data = vec_data!(
                (4612671182993129469_i64),
                (5198983563776393216_i64),
                (1),
                (2345108766317314046_i64),
                (5191102247248822272_i64),
                (5189976364521848832_i64),
                (1),
                (1226245742482522112_i64),
                ((
                    "3618502788666131213697322783095070105623107215331596699973092056135872020474",
                    10
                )),
                (5189976364521848832_i64),
                (17),
                (1226245742482522112_i64),
                ((
                    "3618502788666131213697322783095070105623107215331596699973092056135872020470",
                    10
                )),
                (2345108766317314046_i64)
            ),
            main = Some(4),
        );
        let mut hint_processor = BuiltinHintProcessor::new_empty();
        let mut cairo_runner = cairo_runner!(program);
        let mut vm = vm!(true);
        cairo_runner.initialize_builtins(&mut vm, false).unwrap();
        cairo_runner.initialize_segments(&mut vm, None);
        let end = cairo_runner.initialize_main_entrypoint(&mut vm).unwrap();
        cairo_runner.initialize_vm(&mut vm).unwrap();
        assert_matches!(
            cairo_runner.run_until_pc(end, &mut vm, &mut hint_processor),
            Ok(())
        );
        vm.segments.compute_effective_sizes();
        let rel_table = vm
            .segments
            .relocate_segments()
            .expect("Couldn't relocate after compute effective sizes");
        cairo_runner.relocate_trace(&vm, &rel_table).unwrap();
        let relocated_trace = cairo_runner.relocated_trace.unwrap();
        assert_eq!(relocated_trace.len(), 12);
        assert_eq!(
            relocated_trace[0],
            RelocatedTraceEntry {
                pc: 5,
                ap: 18,
                fp: 18
            }
        );
        assert_eq!(
            relocated_trace[1],
            RelocatedTraceEntry {
                pc: 6,
                ap: 19,
                fp: 18
            }
        );
        assert_eq!(
            relocated_trace[2],
            RelocatedTraceEntry {
                pc: 8,
                ap: 20,
                fp: 18
            }
        );
        assert_eq!(
            relocated_trace[3],
            RelocatedTraceEntry {
                pc: 1,
                ap: 22,
                fp: 22
            }
        );
        assert_eq!(
            relocated_trace[4],
            RelocatedTraceEntry {
                pc: 2,
                ap: 22,
                fp: 22
            }
        );
        assert_eq!(
            relocated_trace[5],
            RelocatedTraceEntry {
                pc: 4,
                ap: 23,
                fp: 22
            }
        );
        assert_eq!(
            relocated_trace[6],
            RelocatedTraceEntry {
                pc: 10,
                ap: 23,
                fp: 18
            }
        );
        assert_eq!(
            relocated_trace[7],
            RelocatedTraceEntry {
                pc: 12,
                ap: 24,
                fp: 18
            }
        );
        assert_eq!(
            relocated_trace[8],
            RelocatedTraceEntry {
                pc: 1,
                ap: 26,
                fp: 26
            }
        );
        assert_eq!(
            relocated_trace[9],
            RelocatedTraceEntry {
                pc: 2,
                ap: 26,
                fp: 26
            }
        );
        assert_eq!(
            relocated_trace[10],
            RelocatedTraceEntry {
                pc: 4,
                ap: 27,
                fp: 26
            }
        );
        assert_eq!(
            relocated_trace[11],
            RelocatedTraceEntry {
                pc: 14,
                ap: 27,
                fp: 18
            }
        );
    }

    #[test]
    #[cfg_attr(target_arch = "wasm32", wasm_bindgen_test)]
    fn write_output_from_preset_memory() {
        let program = program![BuiltinName::output];
        let mut cairo_runner = cairo_runner!(program);
        let mut vm = vm!();
        cairo_runner.initialize_builtins(&mut vm, false).unwrap();
        cairo_runner.initialize_segments(&mut vm, None);
        assert_eq!(vm.builtin_runners[0].name(), OUTPUT_BUILTIN_NAME);
        assert_eq!(vm.builtin_runners[0].base(), 2);

        vm.segments = segments![((2, 0), 1), ((2, 1), 2)];
        vm.segments.segment_used_sizes = Some(vec![0, 0, 2]);

        let mut output_buffer = String::new();
        vm.write_output(&mut output_buffer).unwrap();
        assert_eq!(&output_buffer, "1\n2\n");
    }

    #[test]
    #[cfg_attr(target_arch = "wasm32", wasm_bindgen_test)]
    /*Program used:
    %builtins output

    from starkware.cairo.common.serialize import serialize_word

    func main{output_ptr: felt*}():
        let a = 1
        serialize_word(a)
        return()
    end */
    fn get_output_from_program() {
        //Initialization Phase
        let program = program!(
            builtins = vec![BuiltinName::output],
            data = vec_data!(
                (4612671182993129469_i64),
                (5198983563776393216_i64),
                (1),
                (2345108766317314046_i64),
                (5191102247248822272_i64),
                (5189976364521848832_i64),
                (1),
                (1226245742482522112_i64),
                ((
                    "3618502788666131213697322783095070105623107215331596699973092056135872020474",
                    10
                )),
                (5189976364521848832_i64),
                (17),
                (1226245742482522112_i64),
                ((
                    "3618502788666131213697322783095070105623107215331596699973092056135872020470",
                    10
                )),
                (2345108766317314046_i64)
            ),
            main = Some(4),
        );
        let mut cairo_runner = cairo_runner!(program);
        let mut vm = vm!();
        cairo_runner.initialize_builtins(&mut vm, false).unwrap();
        cairo_runner.initialize_segments(&mut vm, None);
        let end = cairo_runner.initialize_main_entrypoint(&mut vm).unwrap();
        cairo_runner.initialize_vm(&mut vm).unwrap();
        //Execution Phase
        let mut hint_processor = BuiltinHintProcessor::new_empty();
        assert_matches!(
            cairo_runner.run_until_pc(end, &mut vm, &mut hint_processor),
            Ok(())
        );

        let mut output_buffer = String::new();
        vm.write_output(&mut output_buffer).unwrap();
        assert_eq!(&output_buffer, "1\n17\n");
    }

    #[test]
    #[cfg_attr(target_arch = "wasm32", wasm_bindgen_test)]
    /*Program used:
    %builtins output

    func main{output_ptr: felt*}() {
        //Memory Gap + Relocatable value
        assert [output_ptr + 1] = cast(output_ptr, felt);
        let output_ptr = output_ptr + 2;
        return ();
    }*/
    fn write_output_from_program_gap_relocatable_output() {
        //Initialization Phase
        let program = program!(
            builtins = vec![BuiltinName::output],
            data = vec_data!(
                (4612671187288162301),
                (5198983563776458752),
                (2),
                (2345108766317314046)
            ),
            main = Some(0),
        );
        let mut cairo_runner = cairo_runner!(program);
        let mut vm = vm!();
        cairo_runner.initialize_builtins(&mut vm, false).unwrap();
        cairo_runner.initialize_segments(&mut vm, None);
        let end = cairo_runner.initialize_main_entrypoint(&mut vm).unwrap();
        cairo_runner.initialize_vm(&mut vm).unwrap();
        //Execution Phase
        let mut hint_processor = BuiltinHintProcessor::new_empty();
        assert_matches!(
            cairo_runner.run_until_pc(end, &mut vm, &mut hint_processor),
            Ok(())
        );

        let mut output_buffer = String::new();
        vm.write_output(&mut output_buffer).unwrap();
        assert_eq!(&output_buffer, "<missing>\n2:0\n");
    }

    #[test]
    #[cfg_attr(target_arch = "wasm32", wasm_bindgen_test)]
    fn write_output_from_preset_memory_neg_output() {
        let program = program![BuiltinName::output];
        let mut cairo_runner = cairo_runner!(program);
        let mut vm = vm!();
        cairo_runner.initialize_builtins(&mut vm, false).unwrap();
        cairo_runner.initialize_segments(&mut vm, None);
        assert_eq!(vm.builtin_runners[0].name(), OUTPUT_BUILTIN_NAME);
        assert_eq!(vm.builtin_runners[0].base(), 2);
        vm.segments = segments![(
            (2, 0),
            (
                "800000000000011000000000000000000000000000000000000000000000000",
                16
            )
        )];
        vm.segments.segment_used_sizes = Some(vec![0, 0, 1]);

        let mut output_buffer = String::new();
        vm.write_output(&mut output_buffer).unwrap();
        assert_eq!(&output_buffer, "-1\n");
    }

    /// Test that `get_output()` works when the `output` builtin is not the first one.
    #[test]
    #[cfg_attr(target_arch = "wasm32", wasm_bindgen_test)]
    fn get_output_unordered_builtins() {
        //Initialization Phase
        let program = program!(
            builtins = vec![BuiltinName::output, BuiltinName::bitwise],
            data = vec_data!(
                (4612671182993129469_i64),
                (5198983563776393216_i64),
                (1),
                (2345108766317314046_i64),
                (5191102247248822272_i64),
                (5189976364521848832_i64),
                (1),
                (1226245742482522112_i64),
                ((
                    "3618502788666131213697322783095070105623107215331596699973092056135872020474",
                    10
                )),
                (5189976364521848832_i64),
                (17),
                (1226245742482522112_i64),
                ((
                    "3618502788666131213697322783095070105623107215331596699973092056135872020470",
                    10
                )),
                (2345108766317314046_i64)
            ),
            main = Some(4),
        );

        let mut cairo_runner = cairo_runner!(program);
        let mut vm = vm!();

        cairo_runner
            .initialize_builtins(&mut vm, false)
            .expect("Couldn't initialize builtins.");

        // Swap the first and second builtins (first should be `output`).
        vm.builtin_runners.swap(0, 1);
        cairo_runner.program.builtins.swap(0, 1);

        cairo_runner.initialize_segments(&mut vm, None);

        let end = cairo_runner
            .initialize_main_entrypoint(&mut vm)
            .expect("Couldn't initialize the main entrypoint.");
        cairo_runner
            .initialize_vm(&mut vm)
            .expect("Couldn't initialize the VM.");

        let mut hint_processor = BuiltinHintProcessor::new_empty();
        assert_matches!(
            cairo_runner.run_until_pc(end, &mut vm, &mut hint_processor),
            Ok(())
        );

        let mut output_buffer = String::new();
        vm.write_output(&mut output_buffer).unwrap();
        assert_eq!(&output_buffer, "1\n17\n");
    }

    #[test]
    #[cfg_attr(target_arch = "wasm32", wasm_bindgen_test)]
    fn insert_all_builtins_in_order() {
        let program = program![
            BuiltinName::output,
            BuiltinName::pedersen,
            BuiltinName::range_check,
            BuiltinName::bitwise,
            BuiltinName::ec_op
        ];
        let cairo_runner = cairo_runner!(program);
        let mut vm = vm!();
        cairo_runner.initialize_builtins(&mut vm, false).unwrap();
        assert_eq!(vm.builtin_runners[0].name(), OUTPUT_BUILTIN_NAME);
        assert_eq!(vm.builtin_runners[1].name(), HASH_BUILTIN_NAME);
        assert_eq!(vm.builtin_runners[2].name(), RANGE_CHECK_BUILTIN_NAME);
        assert_eq!(vm.builtin_runners[3].name(), BITWISE_BUILTIN_NAME);
        assert_eq!(vm.builtin_runners[4].name(), EC_OP_BUILTIN_NAME);
    }

    #[test]
    #[cfg_attr(target_arch = "wasm32", wasm_bindgen_test)]
    /*Program used:
    %builtins range_check

    func check_range{range_check_ptr}(num):
        # Check that 0 <= num < 2**64.
        [range_check_ptr] = num
        assert [range_check_ptr + 1] = 2 ** 64 - 1 - num
        let range_check_ptr = range_check_ptr + 2
        return()
    end

    func main{range_check_ptr}():
        check_range(7)
        return()
    end

    main = 8
    data = [4612671182993129469, 5189976364521848832, 18446744073709551615, 5199546496550207487, 4612389712311386111, 5198983563776393216, 2, 2345108766317314046, 5191102247248822272, 5189976364521848832, 7, 1226245742482522112, 3618502788666131213697322783095070105623107215331596699973092056135872020470, 2345108766317314046]
    */
    fn run_for_steps() {
        let program = program!(
            builtins = vec![BuiltinName::range_check],
            data = vec_data!(
                (4612671182993129469_i64),
                (5189976364521848832_i64),
                (18446744073709551615_i128),
                (5199546496550207487_i64),
                (4612389712311386111_i64),
                (5198983563776393216_i64),
                (2),
                (2345108766317314046_i64),
                (5191102247248822272_i64),
                (5189976364521848832_i64),
                (7),
                (1226245742482522112_i64),
                ((
                    "3618502788666131213697322783095070105623107215331596699973092056135872020470",
                    10
                )),
                (2345108766317314046_i64)
            ),
            main = Some(8),
        );

        let mut hint_processor = BuiltinHintProcessor::new_empty();
        let mut cairo_runner = cairo_runner!(&program);

        let mut vm = vm!(true);
        cairo_runner.initialize_builtins(&mut vm, false).unwrap();
        cairo_runner.initialize_segments(&mut vm, None);

        cairo_runner.initialize_main_entrypoint(&mut vm).unwrap();
        cairo_runner.initialize_vm(&mut vm).unwrap();

        // Full takes 10 steps.
        assert_matches!(
            cairo_runner.run_for_steps(8, &mut vm, &mut hint_processor),
            Ok(())
        );
        assert_matches!(
            cairo_runner.run_for_steps(8, &mut vm, &mut hint_processor),
            Err(VirtualMachineError::EndOfProgram(x)) if x == 8 - 2
        );
    }

    #[test]
    #[cfg_attr(target_arch = "wasm32", wasm_bindgen_test)]
    fn run_empty() {
        let program = program!();
        let mut cairo_runner = cairo_runner!(&program);
        let mut vm = vm!(true);
        assert_matches!(
            cairo_runner.initialize(&mut vm, false),
            Err(RunnerError::MissingMain)
        );
    }

    #[test]
    #[cfg_attr(target_arch = "wasm32", wasm_bindgen_test)]
    /*Program used:
    %builtins range_check

    func check_range{range_check_ptr}(num):
        # Check that 0 <= num < 2**64.
        [range_check_ptr] = num
        assert [range_check_ptr + 1] = 2 ** 64 - 1 - num
        let range_check_ptr = range_check_ptr + 2
        return()
    end

    func main{range_check_ptr}():
        check_range(7)
        return()
    end

    main = 8
    data = [4612671182993129469, 5189976364521848832, 18446744073709551615, 5199546496550207487, 4612389712311386111, 5198983563776393216, 2, 2345108766317314046, 5191102247248822272, 5189976364521848832, 7, 1226245742482522112, 3618502788666131213697322783095070105623107215331596699973092056135872020470, 2345108766317314046]
    */
    fn run_until_steps() {
        let program = program!(
            builtins = vec![BuiltinName::range_check],
            data = vec_data!(
                (4612671182993129469_i64),
                (5189976364521848832_i64),
                (18446744073709551615_i128),
                (5199546496550207487_i64),
                (4612389712311386111_i64),
                (5198983563776393216_i64),
                (2),
                (2345108766317314046_i64),
                (5191102247248822272_i64),
                (5189976364521848832_i64),
                (7),
                (1226245742482522112_i64),
                ((
                    "3618502788666131213697322783095070105623107215331596699973092056135872020470",
                    10
                )),
                (2345108766317314046_i64)
            ),
            main = Some(8),
        );

        let mut hint_processor = BuiltinHintProcessor::new_empty();
        let mut cairo_runner = cairo_runner!(&program);

        let mut vm = vm!(true);
        cairo_runner.initialize_builtins(&mut vm, false).unwrap();
        cairo_runner.initialize_segments(&mut vm, None);

        cairo_runner.initialize_main_entrypoint(&mut vm).unwrap();
        cairo_runner.initialize_vm(&mut vm).unwrap();

        // Full takes 10 steps.
        assert_matches!(
            cairo_runner.run_until_steps(8, &mut vm, &mut hint_processor),
            Ok(())
        );
        assert_matches!(
            cairo_runner.run_until_steps(10, &mut vm, &mut hint_processor),
            Ok(())
        );
        assert_matches!(
            cairo_runner.run_until_steps(11, &mut vm, &mut hint_processor),
            Err(VirtualMachineError::EndOfProgram(1))
        );
    }

    #[test]
    #[cfg_attr(target_arch = "wasm32", wasm_bindgen_test)]
    /*Program used:
    %builtins range_check

    func check_range{range_check_ptr}(num):
        # Check that 0 <= num < 2**64.
        [range_check_ptr] = num
        assert [range_check_ptr + 1] = 2 ** 64 - 1 - num
        let range_check_ptr = range_check_ptr + 2
        return()
    end

    func main{range_check_ptr}():
        check_range(7)
        return()
    end

    main = 8
    data = [4612671182993129469, 5189976364521848832, 18446744073709551615, 5199546496550207487, 4612389712311386111, 5198983563776393216, 2, 2345108766317314046, 5191102247248822272, 5189976364521848832, 7, 1226245742482522112, 3618502788666131213697322783095070105623107215331596699973092056135872020470, 2345108766317314046]
    */
    /// Verify that run_until_next_power_2() executes steps until the current
    /// step reaches a power of two, or an error occurs.
    fn run_until_next_power_of_2() {
        let program = program!(
            builtins = vec![BuiltinName::range_check],
            data = vec_data!(
                (4612671182993129469_i64),
                (5189976364521848832_i64),
                (18446744073709551615_i128),
                (5199546496550207487_i64),
                (4612389712311386111_i64),
                (5198983563776393216_i64),
                (2),
                (2345108766317314046_i64),
                (5191102247248822272_i64),
                (5189976364521848832_i64),
                (7),
                (1226245742482522112_i64),
                ((
                    "3618502788666131213697322783095070105623107215331596699973092056135872020470",
                    10
                )),
                (2345108766317314046_i64)
            ),
            main = Some(8),
        );

        let mut hint_processor = BuiltinHintProcessor::new_empty();
        let mut cairo_runner = cairo_runner!(&program);

        let mut vm = vm!(true);
        cairo_runner.initialize_builtins(&mut vm, false).unwrap();
        cairo_runner.initialize_segments(&mut vm, None);

        cairo_runner.initialize_main_entrypoint(&mut vm).unwrap();
        cairo_runner.initialize_vm(&mut vm).unwrap();

        // Full takes 10 steps.
        assert_matches!(
            cairo_runner.run_for_steps(1, &mut vm, &mut hint_processor),
            Ok(())
        );
        assert_matches!(
            cairo_runner.run_until_next_power_of_2(&mut vm, &mut hint_processor),
            Ok(())
        );
        assert_eq!(vm.current_step, 1);

        assert_matches!(
            cairo_runner.run_for_steps(1, &mut vm, &mut hint_processor),
            Ok(())
        );
        assert_matches!(
            cairo_runner.run_until_next_power_of_2(&mut vm, &mut hint_processor),
            Ok(())
        );
        assert_eq!(vm.current_step, 2);

        assert_matches!(
            cairo_runner.run_for_steps(1, &mut vm, &mut hint_processor),
            Ok(())
        );
        assert_matches!(
            cairo_runner.run_until_next_power_of_2(&mut vm, &mut hint_processor),
            Ok(())
        );
        assert_eq!(vm.current_step, 4);

        assert_matches!(
            cairo_runner.run_for_steps(1, &mut vm, &mut hint_processor),
            Ok(())
        );
        assert_matches!(
            cairo_runner.run_until_next_power_of_2(&mut vm, &mut hint_processor),
            Ok(())
        );
        assert_eq!(vm.current_step, 8);

        assert_matches!(
            cairo_runner.run_for_steps(1, &mut vm, &mut hint_processor),
            Ok(())
        );
        assert_matches!(
            cairo_runner.run_until_next_power_of_2(&mut vm, &mut hint_processor),
            Err(VirtualMachineError::EndOfProgram(6))
        );
        assert_eq!(vm.current_step, 10);
    }

    #[test]
    #[cfg_attr(target_arch = "wasm32", wasm_bindgen_test)]
    fn get_constants() {
        let program_constants = HashMap::from([
            ("MAX".to_string(), Felt252::from(300)),
            ("MIN".to_string(), Felt252::from(20)),
        ]);
        let program = program!(constants = program_constants.clone(),);
        let cairo_runner = cairo_runner!(program);
        assert_eq!(cairo_runner.get_constants(), &program_constants);
    }

    #[test]
    #[cfg_attr(target_arch = "wasm32", wasm_bindgen_test)]
    fn get_memory_holes_missing_segment_used_sizes() {
        let program = program!();

        let cairo_runner = cairo_runner!(program);
        let mut vm = vm!();
        // Add element into memory and mark it as accessed so that get_memory_holes tries to access a segment size
        vm.segments.memory = memory![((0, 0), 9)];
        vm.segments.memory.mark_as_accessed((0, 0).into());

        vm.builtin_runners = Vec::new();
        assert_eq!(
            cairo_runner.get_memory_holes(&vm),
            Err(MemoryError::MissingSegmentUsedSizes),
        );
    }

    #[test]
    #[cfg_attr(target_arch = "wasm32", wasm_bindgen_test)]
    fn get_memory_holes_empty() {
        let program = program!();

        let cairo_runner = cairo_runner!(program);
        let mut vm = vm!();

        vm.builtin_runners = Vec::new();
        vm.segments.segment_used_sizes = Some(Vec::new());
        assert_eq!(cairo_runner.get_memory_holes(&vm), Ok(0));
    }

    #[test]
    #[cfg_attr(target_arch = "wasm32", wasm_bindgen_test)]
    fn get_memory_holes_empty_builtins() {
        let program = program!();

        let cairo_runner = cairo_runner!(program);
        let mut vm = vm!();
        vm.segments.memory = memory![((0, 0), 0), ((0, 2), 0)];
        vm.segments.memory.mark_as_accessed((0, 0).into());
        vm.segments.memory.mark_as_accessed((0, 2).into());
        vm.builtin_runners = Vec::new();
        vm.segments.segment_used_sizes = Some(vec![4]);
        assert_eq!(cairo_runner.get_memory_holes(&vm), Ok(2));
    }

    #[test]
    #[cfg_attr(target_arch = "wasm32", wasm_bindgen_test)]
    fn get_memory_holes_empty_accesses() {
        let program = program!();

        let cairo_runner = cairo_runner!(program);
        let mut vm = vm!();

        vm.builtin_runners = vec![{
            let mut builtin_runner: BuiltinRunner = OutputBuiltinRunner::new(true).into();
            builtin_runner.initialize_segments(&mut vm.segments);

            builtin_runner
        }];
        vm.segments.segment_used_sizes = Some(vec![4]);
        assert_eq!(cairo_runner.get_memory_holes(&vm), Ok(0));
    }

    #[test]
    #[cfg_attr(target_arch = "wasm32", wasm_bindgen_test)]
    fn get_memory_holes() {
        let program = program!();

        let cairo_runner = cairo_runner!(program);
        let mut vm = vm!();
        vm.segments.memory = memory![((1, 0), 0), ((1, 2), 2)];
        vm.segments.memory.mark_as_accessed((1, 0).into());
        vm.segments.memory.mark_as_accessed((1, 2).into());
        vm.builtin_runners = vec![{
            let mut builtin_runner: BuiltinRunner = OutputBuiltinRunner::new(true).into();
            builtin_runner.initialize_segments(&mut vm.segments);

            builtin_runner
        }];
        vm.segments.segment_used_sizes = Some(vec![4, 4]);
        assert_eq!(cairo_runner.get_memory_holes(&vm), Ok(2));
    }

    /// Test that check_diluted_check_usage() works without a diluted pool
    /// instance.
    #[test]
    #[cfg_attr(target_arch = "wasm32", wasm_bindgen_test)]
    fn check_diluted_check_usage_without_pool_instance() {
        let program = program!();

        let mut cairo_runner = cairo_runner!(program);
        let vm = vm!();

        cairo_runner.layout.diluted_pool_instance_def = None;
        assert_matches!(cairo_runner.check_diluted_check_usage(&vm), Ok(()));
    }

    /// Test that check_diluted_check_usage() works without builtin runners.
    #[test]
    #[cfg_attr(target_arch = "wasm32", wasm_bindgen_test)]
    fn check_diluted_check_usage_without_builtin_runners() {
        let program = program!();

        let cairo_runner = cairo_runner!(program);
        let mut vm = vm!();

        vm.current_step = 10000;
        vm.builtin_runners = vec![];
        assert_matches!(cairo_runner.check_diluted_check_usage(&vm), Ok(()));
    }

    /// Test that check_diluted_check_usage() fails when there aren't enough
    /// allocated units.
    #[test]
    #[cfg_attr(target_arch = "wasm32", wasm_bindgen_test)]
    fn check_diluted_check_usage_insufficient_allocated_cells() {
        let program = program!();

        let cairo_runner = cairo_runner!(program);
        let mut vm = vm!();

        vm.current_step = 100;
        vm.builtin_runners = vec![];
        assert_matches!(
            cairo_runner.check_diluted_check_usage(&vm),
            Err(VirtualMachineError::Memory(
                MemoryError::InsufficientAllocatedCells(_)
            ))
        );
    }

    /// Test that check_diluted_check_usage() succeeds when all the conditions
    /// are met.
    #[test]
    #[cfg_attr(target_arch = "wasm32", wasm_bindgen_test)]
    fn check_diluted_check_usage() {
        let program = program!();

        let cairo_runner = cairo_runner!(program);
        let mut vm = vm!();

        vm.current_step = 8192;
        vm.builtin_runners = vec![BitwiseBuiltinRunner::new(Some(256), true).into()];
        assert_matches!(cairo_runner.check_diluted_check_usage(&vm), Ok(()));
    }

    #[test]
    #[cfg_attr(target_arch = "wasm32", wasm_bindgen_test)]
    fn end_run_run_already_finished() {
        let program = program!();

        let mut hint_processor = BuiltinHintProcessor::new_empty();
        let mut cairo_runner = cairo_runner!(program);
        let mut vm = vm!();

        cairo_runner.run_ended = true;
        assert_matches!(
            cairo_runner.end_run(true, false, &mut vm, &mut hint_processor),
            Err(VirtualMachineError::RunnerError(
                RunnerError::EndRunCalledTwice
            ))
        );
    }

    #[test]
    #[cfg_attr(target_arch = "wasm32", wasm_bindgen_test)]
    fn end_run() {
        let program = program!();

        let mut hint_processor = BuiltinHintProcessor::new_empty();
        let mut cairo_runner = cairo_runner!(program);
        let mut vm = vm!();

        assert_matches!(
            cairo_runner.end_run(true, false, &mut vm, &mut hint_processor),
            Ok(())
        );

        cairo_runner.run_ended = false;
        cairo_runner.relocated_memory.clear();
        assert_matches!(
            cairo_runner.end_run(true, true, &mut vm, &mut hint_processor),
            Ok(())
        );
        assert!(!cairo_runner.run_ended);
    }

    #[test]
    #[cfg_attr(target_arch = "wasm32", wasm_bindgen_test)]
    fn end_run_proof_mode_insufficient_allocated_cells() {
        let program = Program::from_bytes(
            include_bytes!("../../../../cairo_programs/proof_programs/fibonacci.json"),
            Some("main"),
        )
        .unwrap();

        let mut hint_processor = BuiltinHintProcessor::new_empty();
        let mut cairo_runner = cairo_runner!(program, LayoutName::all_cairo, true);
        let mut vm = vm!(true);

        let end = cairo_runner.initialize(&mut vm, false).unwrap();
        cairo_runner
            .run_until_pc(end, &mut vm, &mut hint_processor)
            .expect("Call to `CairoRunner::run_until_pc()` failed.");
        assert_matches!(
            cairo_runner.end_run(false, false, &mut vm, &mut hint_processor),
            Ok(())
        );
    }

    #[test]
    #[cfg_attr(target_arch = "wasm32", wasm_bindgen_test)]
    fn get_builtin_segments_info_empty() {
        let program = program!();

        let cairo_runner = cairo_runner!(program);
        let vm = vm!();

        assert_eq!(cairo_runner.get_builtin_segments_info(&vm), Ok(Vec::new()),);
    }

    #[test]
    #[cfg_attr(target_arch = "wasm32", wasm_bindgen_test)]
    fn get_builtin_segments_info_base_not_finished() {
        let program = program!();

        let cairo_runner = cairo_runner!(program);
        let mut vm = vm!();

        vm.builtin_runners = vec![BuiltinRunner::Output(OutputBuiltinRunner::new(true))];
        assert_eq!(
            cairo_runner.get_builtin_segments_info(&vm),
            Err(RunnerError::NoStopPointer(Box::new(
                BuiltinName::output.name()
            ))),
        );
    }

    #[test]
    #[cfg_attr(target_arch = "wasm32", wasm_bindgen_test)]
    fn get_execution_resources_trace_not_enabled() {
        let program = program!();

        let cairo_runner = cairo_runner!(program);
        let mut vm: VirtualMachine = vm!();

        vm.segments.segment_used_sizes = Some(vec![4]);
        vm.current_step = 10;
        assert_eq!(
            cairo_runner.get_execution_resources(&vm),
            Ok(ExecutionResources {
                n_steps: 10,
                n_memory_holes: 0,
                builtin_instance_counter: HashMap::new(),
            }),
        );
    }

    #[test]
    #[cfg_attr(target_arch = "wasm32", wasm_bindgen_test)]
    fn get_execution_resources_run_program() {
        let program_data = include_bytes!("../../../../cairo_programs/fibonacci.json");
        let cairo_run_config = CairoRunConfig {
            entrypoint: "main",
            trace_enabled: true,
            relocate_mem: false,
            layout: LayoutName::all_cairo,
            proof_mode: false,
            secure_run: Some(false),
            ..Default::default()
        };
        let mut hint_executor = BuiltinHintProcessor::new_empty();
        let (runner, vm) = cairo_run(program_data, &cairo_run_config, &mut hint_executor).unwrap();
        assert_eq!(runner.get_execution_resources(&vm).unwrap().n_steps, 80);
    }

    #[test]
    #[cfg_attr(target_arch = "wasm32", wasm_bindgen_test)]
    fn get_execution_resources_run_program_no_trace() {
        let program_data = include_bytes!("../../../../cairo_programs/fibonacci.json");
        let cairo_run_config = CairoRunConfig {
            entrypoint: "main",
            trace_enabled: false,
            relocate_mem: false,
            layout: LayoutName::all_cairo,
            proof_mode: false,
            secure_run: Some(false),
            ..Default::default()
        };
        let mut hint_executor = BuiltinHintProcessor::new_empty();
        let (runner, vm) = cairo_run(program_data, &cairo_run_config, &mut hint_executor).unwrap();
        assert_eq!(runner.get_execution_resources(&vm).unwrap().n_steps, 80);
    }

    #[test]
    #[cfg_attr(target_arch = "wasm32", wasm_bindgen_test)]
    fn get_execution_resources_empty_builtins() {
        let program = program!();

        let mut cairo_runner = cairo_runner!(program);
        let mut vm = vm!();

        cairo_runner.original_steps = Some(10);
        vm.segments.segment_used_sizes = Some(vec![4]);
        assert_eq!(
            cairo_runner.get_execution_resources(&vm),
            Ok(ExecutionResources {
                n_steps: 10,
                n_memory_holes: 0,
                builtin_instance_counter: HashMap::new(),
            }),
        );
    }

    #[test]
    #[cfg_attr(target_arch = "wasm32", wasm_bindgen_test)]
    fn get_execution_resources() {
        let program = program!();

        let mut cairo_runner = cairo_runner!(program);
        let mut vm = vm!();

        cairo_runner.original_steps = Some(10);
        vm.segments.segment_used_sizes = Some(vec![4]);
        vm.builtin_runners = vec![{
            let mut builtin = OutputBuiltinRunner::new(true);
            builtin.initialize_segments(&mut vm.segments);

            BuiltinRunner::Output(builtin)
        }];
        assert_eq!(
            cairo_runner.get_execution_resources(&vm),
            Ok(ExecutionResources {
                n_steps: 10,
                n_memory_holes: 0,
                builtin_instance_counter: HashMap::from([(
                    BuiltinName::output.name().to_string(),
                    4
                )]),
            }),
        );
    }

    #[test]
    #[cfg_attr(target_arch = "wasm32", wasm_bindgen_test)]
    fn finalize_segments_run_not_ended() {
        let program = program!();
        let mut cairo_runner = cairo_runner!(program);
        let mut vm = vm!();
        assert_eq!(
            cairo_runner.finalize_segments(&mut vm),
            Err(RunnerError::FinalizeNoEndRun)
        )
    }

    #[test]
    #[cfg_attr(target_arch = "wasm32", wasm_bindgen_test)]
    fn finalize_segments_run_ended_empty_no_prog_base() {
        let program = program!();
        let mut cairo_runner = cairo_runner!(program);
        cairo_runner.execution_base = Some(Relocatable::from((1, 0)));
        cairo_runner.run_ended = true;
        let mut vm = vm!();
        assert_eq!(
            cairo_runner.finalize_segments(&mut vm),
            Err(RunnerError::NoProgBase)
        )
    }

    #[test]
    #[cfg_attr(target_arch = "wasm32", wasm_bindgen_test)]
    fn finalize_segments_run_ended_empty_no_exec_base() {
        let program = program!();
        let mut cairo_runner = cairo_runner!(program);
        cairo_runner.runner_mode = RunnerMode::ProofModeCanonical;
        cairo_runner.program_base = Some(Relocatable::from((0, 0)));
        cairo_runner.run_ended = true;
        let mut vm = vm!();
        assert_eq!(
            cairo_runner.finalize_segments(&mut vm),
            Err(RunnerError::NoExecBase)
        )
    }

    #[test]
    #[cfg_attr(target_arch = "wasm32", wasm_bindgen_test)]
    fn finalize_segments_run_ended_empty_noproof_mode() {
        let program = program!();
        let mut cairo_runner = cairo_runner!(program);
        cairo_runner.program_base = Some(Relocatable::from((0, 0)));
        cairo_runner.execution_base = Some(Relocatable::from((1, 0)));
        cairo_runner.run_ended = true;
        let mut vm = vm!();
        assert_eq!(
            cairo_runner.finalize_segments(&mut vm),
            Err(RunnerError::FinalizeSegmentsNoProofMode)
        )
    }

    #[test]
    #[cfg_attr(target_arch = "wasm32", wasm_bindgen_test)]
    fn finalize_segments_run_ended_emptyproof_mode() {
        let program = program!();
        let mut cairo_runner = cairo_runner!(program, LayoutName::plain, true);
        cairo_runner.program_base = Some(Relocatable::from((0, 0)));
        cairo_runner.execution_base = Some(Relocatable::from((1, 0)));
        cairo_runner.run_ended = true;
        let mut vm = vm!();
        assert_eq!(cairo_runner.finalize_segments(&mut vm), Ok(()));
        assert!(cairo_runner.segments_finalized);
        assert!(cairo_runner.execution_public_memory.unwrap().is_empty())
    }

    #[test]
    #[cfg_attr(target_arch = "wasm32", wasm_bindgen_test)]
    fn finalize_segments_run_ended_not_emptyproof_mode_empty_execution_public_memory() {
        let mut program = program!();
        Arc::get_mut(&mut program.shared_program_data).unwrap().data =
            vec_data![(1), (2), (3), (4), (5), (6), (7), (8)];
        //Program data len = 8
        let mut cairo_runner = cairo_runner!(program, LayoutName::plain, true);
        cairo_runner.program_base = Some(Relocatable::from((0, 0)));
        cairo_runner.execution_base = Some(Relocatable::from((1, 0)));
        cairo_runner.run_ended = true;
        let mut vm = vm!();
        assert_eq!(cairo_runner.finalize_segments(&mut vm), Ok(()));
        assert!(cairo_runner.segments_finalized);
        //Check values written by first call to segments.finalize()
        assert_eq!(vm.segments.segment_sizes.get(&0), Some(&8_usize));
        assert_eq!(
            vm.segments.public_memory_offsets.get(&0),
            Some(&vec![
                (0_usize, 0_usize),
                (1_usize, 0_usize),
                (2_usize, 0_usize),
                (3_usize, 0_usize),
                (4_usize, 0_usize),
                (5_usize, 0_usize),
                (6_usize, 0_usize),
                (7_usize, 0_usize)
            ])
        );
        //Check values written by second call to segments.finalize()
        assert_eq!(vm.segments.segment_sizes.get(&1), None);
        assert_eq!(vm.segments.public_memory_offsets.get(&1), Some(&vec![]));
    }

    #[test]
    #[cfg_attr(target_arch = "wasm32", wasm_bindgen_test)]
    fn finalize_segments_run_ended_not_emptyproof_mode_with_execution_public_memory() {
        let mut program = program!();
        Arc::get_mut(&mut program.shared_program_data).unwrap().data =
            vec_data![(1), (2), (3), (4)];
        //Program data len = 4
        let mut cairo_runner = cairo_runner!(program, LayoutName::plain, true);
        cairo_runner.program_base = Some(Relocatable::from((0, 0)));
        cairo_runner.execution_base = Some(Relocatable::from((1, 1)));
        cairo_runner.execution_public_memory = Some(vec![1_usize, 3_usize, 5_usize, 4_usize]);
        cairo_runner.run_ended = true;
        let mut vm = vm!();
        assert_eq!(cairo_runner.finalize_segments(&mut vm), Ok(()));
        assert!(cairo_runner.segments_finalized);
        //Check values written by first call to segments.finalize()
        assert_eq!(vm.segments.segment_sizes.get(&0), Some(&4_usize));
        assert_eq!(
            vm.segments.public_memory_offsets.get(&0),
            Some(&vec![
                (0_usize, 0_usize),
                (1_usize, 0_usize),
                (2_usize, 0_usize),
                (3_usize, 0_usize)
            ])
        );
        //Check values written by second call to segments.finalize()
        assert_eq!(vm.segments.segment_sizes.get(&1), None);
        assert_eq!(
            vm.segments.public_memory_offsets.get(&1),
            Some(&vec![
                (2_usize, 0_usize),
                (4_usize, 0_usize),
                (6_usize, 0_usize),
                (5_usize, 0_usize)
            ])
        );
    }

    /// Test that get_perm_range_check_limits() works correctly when there are
    /// no builtins.
    #[test]
    #[cfg_attr(target_arch = "wasm32", wasm_bindgen_test)]
    fn get_perm_range_check_limits_no_builtins() {
        let program = program!();
        let mut hint_processor = BuiltinHintProcessor::new(HashMap::new(), RunResources::default());

        let mut cairo_runner = cairo_runner!(program);
        let mut vm = vm!();

        vm.segments.memory.data = vec![
            vec![
                Some(MemoryCell::new(Felt252::from(0x8000_8023_8012u64).into())),
                Some(MemoryCell::new(Felt252::from(0xBFFF_8000_0620u64).into())),
                Some(MemoryCell::new(Felt252::from(0x8FFF_8000_0750u64).into())),
            ],
            vec![Some(MemoryCell::new((0isize, 0usize).into())); 128 * 1024],
        ];

        cairo_runner
            .run_for_steps(1, &mut vm, &mut hint_processor)
            .unwrap();

        assert_matches!(
            cairo_runner.get_perm_range_check_limits(&vm),
            Some((32768, 32803))
        );
    }

    /// Test that get_perm_range_check_limits() works correctly when there are
    /// builtins.
    #[test]
    #[cfg_attr(target_arch = "wasm32", wasm_bindgen_test)]
    fn get_perm_range_check_limits() {
        let program = program!();

        let cairo_runner = cairo_runner!(program);
        let mut vm = vm!();

        vm.segments.memory.data = vec![vec![Some(MemoryCell::new(mayberelocatable!(
            0x80FF_8000_0530u64
        )))]];
        vm.builtin_runners =
            vec![RangeCheckBuiltinRunner::<RC_N_PARTS_STANDARD>::new(Some(12), true).into()];

        assert_matches!(
            cairo_runner.get_perm_range_check_limits(&vm),
            Some((0, 33023))
        );
    }

    /// Test that check_range_check_usage() returns successfully when trace is
    /// not enabled.
    #[test]
    #[cfg_attr(target_arch = "wasm32", wasm_bindgen_test)]
    fn check_range_check_usage_perm_range_limits_none() {
        let program = program!();

        let cairo_runner = cairo_runner!(program);
        let mut vm = vm!();
        vm.trace = Some(vec![]);

        assert_matches!(cairo_runner.check_range_check_usage(&vm), Ok(()));
    }

    /// Test that check_range_check_usage() returns successfully when all the
    /// conditions are met.
    #[test]
    #[cfg_attr(target_arch = "wasm32", wasm_bindgen_test)]
    fn check_range_check_usage_without_builtins() {
        let program = program!();

        let cairo_runner = cairo_runner!(program, LayoutName::plain);
        let mut vm = vm!();
        vm.builtin_runners = vec![];
        vm.current_step = 10000;
        vm.segments.memory.data = vec![vec![Some(MemoryCell::new(mayberelocatable!(
            0x80FF_8000_0530u64
        )))]];
        vm.trace = Some(vec![TraceEntry {
            pc: (0, 0).into(),
            ap: 0,
            fp: 0,
        }]);

        assert_matches!(cairo_runner.check_range_check_usage(&vm), Ok(()));
    }

    /// Test that check_range_check_usage() returns an error if there are
    /// insufficient allocated cells.
    #[test]
    #[cfg_attr(target_arch = "wasm32", wasm_bindgen_test)]
    fn check_range_check_usage_insufficient_allocated_cells() {
        let program = program!();

        let cairo_runner = cairo_runner!(program);
        let mut vm = vm!();
        vm.builtin_runners =
            vec![RangeCheckBuiltinRunner::<RC_N_PARTS_STANDARD>::new(Some(8), true).into()];
        vm.segments.memory.data = vec![vec![Some(MemoryCell::new(mayberelocatable!(
            0x80FF_8000_0530u64
        )))]];
        vm.trace = Some(vec![TraceEntry {
            pc: (0, 0).into(),
            ap: 0,
            fp: 0,
        }]);
        vm.segments.compute_effective_sizes();

        assert_matches!(
            cairo_runner.check_range_check_usage(&vm),
            Err(VirtualMachineError::Memory(
                MemoryError::InsufficientAllocatedCells(_)
            ))
        );
    }

    #[test]
    #[cfg_attr(target_arch = "wasm32", wasm_bindgen_test)]
    fn get_initial_fp_is_none_without_initialization() {
        let program = program!();

        let runner = cairo_runner!(program);

        assert_eq!(None, runner.get_initial_fp());
    }

    #[test]
    #[cfg_attr(target_arch = "wasm32", wasm_bindgen_test)]
    fn get_initial_fp_can_be_obtained() {
        let program = program![BuiltinName::output];
        let mut cairo_runner = cairo_runner!(program);
        let mut vm = vm!();
        for _ in 0..2 {
            vm.segments.add();
        }
        cairo_runner.program_base = Some(relocatable!(0, 0));
        cairo_runner.execution_base = Some(relocatable!(1, 0));
        let return_fp = Felt252::from(9_i32).into();
        cairo_runner
            .initialize_function_entrypoint(&mut vm, 0, vec![], return_fp)
            .unwrap();
        assert_eq!(Some(relocatable!(1, 2)), cairo_runner.get_initial_fp());
    }

    #[test]
    #[cfg_attr(target_arch = "wasm32", wasm_bindgen_test)]
    fn check_used_cells_valid_case() {
        let program = program![BuiltinName::range_check, BuiltinName::output];
        let mut cairo_runner = cairo_runner!(program);
        let mut vm = vm!();
        vm.segments.segment_used_sizes = Some(vec![4]);
        vm.trace = Some(vec![]);
        cairo_runner.layout.diluted_pool_instance_def = None;

        assert_matches!(cairo_runner.check_used_cells(&vm), Ok(()));
    }

    #[test]
    #[cfg_attr(target_arch = "wasm32", wasm_bindgen_test)]
    fn check_used_cells_get_used_cells_and_allocated_size_error() {
        let program = program!();

        let cairo_runner = cairo_runner!(program);
        let mut vm = vm!();
        vm.builtin_runners =
            vec![RangeCheckBuiltinRunner::<RC_N_PARTS_STANDARD>::new(Some(8), true).into()];
        vm.segments.memory.data = vec![vec![Some(MemoryCell::new(mayberelocatable!(
            0x80FF_8000_0530u64
        )))]];
        vm.trace = Some(vec![TraceEntry {
            pc: (0, 0).into(),
            ap: 0,
            fp: 0,
        }]);
        vm.segments.compute_effective_sizes();
        assert_matches!(
            cairo_runner.check_used_cells(&vm),
            Err(VirtualMachineError::Memory(
                MemoryError::InsufficientAllocatedCells(_)
            ))
        );
    }

    #[test]
    #[cfg_attr(target_arch = "wasm32", wasm_bindgen_test)]
    fn check_used_cells_check_memory_usage_error() {
        let program = program!();

        let cairo_runner = cairo_runner!(program);
        let mut vm = vm!();
        vm.segments.memory.mark_as_accessed((1, 0).into());
        vm.segments.memory.mark_as_accessed((1, 3).into());
        vm.builtin_runners = vec![{
            let mut builtin_runner: BuiltinRunner = OutputBuiltinRunner::new(true).into();
            builtin_runner.initialize_segments(&mut vm.segments);

            builtin_runner
        }];
        vm.segments.segment_used_sizes = Some(vec![4, 12]);
        vm.trace = Some(vec![]);

        assert_matches!(
            cairo_runner.check_used_cells(&vm),
            Err(VirtualMachineError::Memory(
                MemoryError::InsufficientAllocatedCells(_)
            ))
        );
    }

    #[test]
    #[cfg_attr(target_arch = "wasm32", wasm_bindgen_test)]
    fn check_used_cells_check_diluted_check_usage_error() {
        let program = program![BuiltinName::range_check, BuiltinName::output];
        let cairo_runner = cairo_runner!(program);
        let mut vm = vm!();
        vm.segments.segment_used_sizes = Some(vec![4]);
        vm.trace = Some(vec![]);

        assert_matches!(
            cairo_runner.check_used_cells(&vm),
            Err(VirtualMachineError::Memory(
                MemoryError::InsufficientAllocatedCells(_)
            ))
        );
    }

    #[test]
    #[cfg_attr(target_arch = "wasm32", wasm_bindgen_test)]
    fn initialize_all_builtins() {
        let program = program!();

        let cairo_runner = cairo_runner!(program);
        let mut vm = vm!();

        cairo_runner
            .initialize_all_builtins(&mut vm, false)
            .expect("Builtin initialization failed.");

        let given_output = vm.get_builtin_runners();

        assert_eq!(given_output[0].name(), HASH_BUILTIN_NAME);
        assert_eq!(given_output[1].name(), RANGE_CHECK_BUILTIN_NAME);
        assert_eq!(given_output[2].name(), OUTPUT_BUILTIN_NAME);
        assert_eq!(given_output[3].name(), SIGNATURE_BUILTIN_NAME);
        assert_eq!(given_output[4].name(), BITWISE_BUILTIN_NAME);
        assert_eq!(given_output[5].name(), EC_OP_BUILTIN_NAME);
        assert_eq!(given_output[6].name(), KECCAK_BUILTIN_NAME);
        assert_eq!(given_output[7].name(), POSEIDON_BUILTIN_NAME);
    }

    #[test]
    #[cfg_attr(target_arch = "wasm32", wasm_bindgen_test)]
    fn initialize_all_builtins_maintain_program_order() {
        let program = program![
            BuiltinName::pedersen,
            BuiltinName::range_check,
            BuiltinName::ecdsa
        ];

        let cairo_runner = cairo_runner!(program);
        let mut vm = vm!();

        cairo_runner
            .initialize_all_builtins(&mut vm, false)
            .expect("Builtin initialization failed.");

        let given_output = vm.get_builtin_runners();

        assert_eq!(given_output[0].name(), HASH_BUILTIN_NAME);
        assert_eq!(given_output[1].name(), RANGE_CHECK_BUILTIN_NAME);
        assert_eq!(given_output[2].name(), SIGNATURE_BUILTIN_NAME);
        assert_eq!(given_output[3].name(), OUTPUT_BUILTIN_NAME);
        assert_eq!(given_output[4].name(), BITWISE_BUILTIN_NAME);
        assert_eq!(given_output[5].name(), EC_OP_BUILTIN_NAME);
        assert_eq!(given_output[6].name(), KECCAK_BUILTIN_NAME);
        assert_eq!(given_output[7].name(), POSEIDON_BUILTIN_NAME);
    }

    #[test]
    #[cfg_attr(target_arch = "wasm32", wasm_bindgen_test)]
    fn initialize_all_builtins_maintain_program_order_add_segment_arena() {
        let program = program![
            BuiltinName::pedersen,
            BuiltinName::range_check,
            BuiltinName::ecdsa,
            BuiltinName::segment_arena
        ];

        let cairo_runner = cairo_runner!(program);
        let mut vm = vm!();

        cairo_runner
            .initialize_all_builtins(&mut vm, true)
            .expect("Builtin initialization failed.");

        let given_output = vm.get_builtin_runners();

        assert_eq!(given_output[0].name(), HASH_BUILTIN_NAME);
        assert_eq!(given_output[1].name(), RANGE_CHECK_BUILTIN_NAME);
        assert_eq!(given_output[2].name(), SIGNATURE_BUILTIN_NAME);
        assert_eq!(given_output[3].name(), SEGMENT_ARENA_BUILTIN_NAME);
        assert_eq!(given_output[4].name(), OUTPUT_BUILTIN_NAME);
        assert_eq!(given_output[5].name(), BITWISE_BUILTIN_NAME);
        assert_eq!(given_output[6].name(), EC_OP_BUILTIN_NAME);
        assert_eq!(given_output[7].name(), KECCAK_BUILTIN_NAME);
    }

    #[test]
    #[cfg_attr(target_arch = "wasm32", wasm_bindgen_test)]
    fn initialize_function_runner() {
        let program = program!();

        let mut cairo_runner = cairo_runner!(program);
        let mut vm = vm!();

        cairo_runner
            .initialize_function_runner(&mut vm)
            .expect("initialize_function_runner failed.");

        let builtin_runners = vm.get_builtin_runners();

        assert_eq!(builtin_runners[0].name(), HASH_BUILTIN_NAME);
        assert_eq!(builtin_runners[1].name(), RANGE_CHECK_BUILTIN_NAME);
        assert_eq!(builtin_runners[2].name(), OUTPUT_BUILTIN_NAME);
        assert_eq!(builtin_runners[3].name(), SIGNATURE_BUILTIN_NAME);
        assert_eq!(builtin_runners[4].name(), BITWISE_BUILTIN_NAME);
        assert_eq!(builtin_runners[5].name(), EC_OP_BUILTIN_NAME);
        assert_eq!(builtin_runners[6].name(), KECCAK_BUILTIN_NAME);
        assert_eq!(builtin_runners[7].name(), POSEIDON_BUILTIN_NAME);

        assert_eq!(
            cairo_runner.program_base,
            Some(Relocatable {
                segment_index: 0,
                offset: 0,
            })
        );
        assert_eq!(
            cairo_runner.execution_base,
            Some(Relocatable {
                segment_index: 1,
                offset: 0,
            })
        );
        assert_eq!(vm.segments.num_segments(), 10);
    }

    #[test]
    #[cfg_attr(target_arch = "wasm32", wasm_bindgen_test)]
    fn initialize_function_runner_add_segment_arena_builtin() {
        let program = program!();

        let mut cairo_runner = cairo_runner!(program);
        let mut vm = vm!();

        cairo_runner
            .initialize_function_runner_cairo_1(&mut vm, &[BuiltinName::segment_arena])
            .expect("initialize_function_runner failed.");

        let builtin_runners = vm.get_builtin_runners();

        assert_eq!(builtin_runners[0].name(), SEGMENT_ARENA_BUILTIN_NAME);
        assert_eq!(builtin_runners[1].name(), HASH_BUILTIN_NAME);
        assert_eq!(builtin_runners[2].name(), RANGE_CHECK_BUILTIN_NAME);
        assert_eq!(builtin_runners[3].name(), OUTPUT_BUILTIN_NAME);
        assert_eq!(builtin_runners[4].name(), SIGNATURE_BUILTIN_NAME);
        assert_eq!(builtin_runners[5].name(), BITWISE_BUILTIN_NAME);
        assert_eq!(builtin_runners[6].name(), EC_OP_BUILTIN_NAME);
        assert_eq!(builtin_runners[7].name(), KECCAK_BUILTIN_NAME);
        assert_eq!(builtin_runners[8].name(), POSEIDON_BUILTIN_NAME);

        assert_eq!(
            cairo_runner.program_base,
            Some(Relocatable {
                segment_index: 0,
                offset: 0,
            })
        );
        assert_eq!(
            cairo_runner.execution_base,
            Some(Relocatable {
                segment_index: 1,
                offset: 0,
            })
        );
        assert_eq!(vm.segments.num_segments(), 12);
    }

    #[test]
    #[cfg_attr(target_arch = "wasm32", wasm_bindgen_test)]
    fn initialize_segments_incorrect_layout_plain_one_builtin() {
        let program = program![BuiltinName::output];
        let mut vm = vm!();
        let cairo_runner = cairo_runner!(program, LayoutName::plain);
        assert_eq!(
            cairo_runner.initialize_builtins(&mut vm, false),
            Err(RunnerError::NoBuiltinForInstance(Box::new((
                HashSet::from([BuiltinName::output.name()]),
                LayoutName::plain
            ))))
        );
    }

    #[test]
    #[cfg_attr(target_arch = "wasm32", wasm_bindgen_test)]
    fn initialize_segments_incorrect_layout_plain_two_builtins() {
        let program = program![BuiltinName::output, BuiltinName::pedersen];
        let mut vm = vm!();
        let cairo_runner = cairo_runner!(program, LayoutName::plain);
        assert_eq!(
            cairo_runner.initialize_builtins(&mut vm, false),
            Err(RunnerError::NoBuiltinForInstance(Box::new((
                HashSet::from([BuiltinName::output.name(), HASH_BUILTIN_NAME]),
                LayoutName::plain
            ))))
        );
    }

    #[test]
    #[cfg_attr(target_arch = "wasm32", wasm_bindgen_test)]
    fn initialize_segments_incorrect_layout_small_two_builtins() {
        let program = program![BuiltinName::output, BuiltinName::bitwise];
        let mut vm = vm!();
        let cairo_runner = cairo_runner!(program, LayoutName::small);
        assert_eq!(
            cairo_runner.initialize_builtins(&mut vm, false),
            Err(RunnerError::NoBuiltinForInstance(Box::new((
                HashSet::from([BuiltinName::bitwise.name()]),
                LayoutName::small,
            ))))
        );
    }
    #[test]
    #[cfg_attr(target_arch = "wasm32", wasm_bindgen_test)]
    fn initialize_main_entrypoint_proof_mode_empty_program() {
        let program = program!(start = Some(0), end = Some(0), main = Some(8),);
        let mut runner = cairo_runner!(program);
        runner.runner_mode = RunnerMode::ProofModeCanonical;
        let mut vm = vm!();
        runner.initialize_segments(&mut vm, None);
        assert_eq!(runner.execution_base, Some(Relocatable::from((1, 0))));
        assert_eq!(runner.program_base, Some(Relocatable::from((0, 0))));
        assert_eq!(
            runner.initialize_main_entrypoint(&mut vm),
            Ok(Relocatable::from((0, 0)))
        );
        assert_eq!(runner.initial_ap, Some(Relocatable::from((1, 2))));
        assert_eq!(runner.initial_fp, runner.initial_ap);
        assert_eq!(runner.execution_public_memory, Some(vec![0, 1]));
    }

    #[test]
    #[cfg_attr(target_arch = "wasm32", wasm_bindgen_test)]
    fn initialize_main_entrypoint_proof_mode_empty_program_two_builtins() {
        let program = program!(
            start = Some(0),
            end = Some(0),
            main = Some(8),
            builtins = vec![BuiltinName::output, BuiltinName::ec_op],
        );
        let mut runner = cairo_runner!(program);
        runner.runner_mode = RunnerMode::ProofModeCanonical;
        let mut vm = vm!();
        runner.initialize_builtins(&mut vm, false).unwrap();
        runner.initialize_segments(&mut vm, None);
        assert_eq!(runner.execution_base, Some(Relocatable::from((1, 0))));
        assert_eq!(runner.program_base, Some(Relocatable::from((0, 0))));
        assert_eq!(
            runner.initialize_main_entrypoint(&mut vm),
            Ok(Relocatable::from((0, 0)))
        );
        assert_eq!(runner.initial_ap, Some(Relocatable::from((1, 2))));
        assert_eq!(runner.initial_fp, runner.initial_ap);
        assert_eq!(runner.execution_public_memory, Some(vec![0, 1, 2, 3]));
    }

    #[test]
    #[cfg_attr(target_arch = "wasm32", wasm_bindgen_test)]
    fn can_get_the_runner_program_builtins() {
        let program = program!(
            start = Some(0),
            end = Some(0),
            main = Some(8),
            builtins = vec![BuiltinName::output, BuiltinName::ec_op],
        );
        let runner = cairo_runner!(program);

        assert_eq!(&program.builtins, runner.get_program_builtins());
    }

    #[test]
    #[cfg_attr(target_arch = "wasm32", wasm_bindgen_test)]
    fn set_entrypoint_main_default() {
        let program = program!(
            identifiers = [(
                "__main__.main",
                Identifier {
                    pc: Some(0),
                    type_: None,
                    value: None,
                    full_name: None,
                    members: None,
                    cairo_type: None,
                },
            )]
            .into_iter()
            .map(|(k, v)| (k.to_string(), v))
            .collect(),
        );
        let mut cairo_runner = cairo_runner!(program);

        cairo_runner
            .set_entrypoint(None)
            .expect("Call to `set_entrypoint()` failed.");
        assert_eq!(cairo_runner.entrypoint, Some(0));
    }

    #[test]
    #[cfg_attr(target_arch = "wasm32", wasm_bindgen_test)]
    fn set_entrypoint_main() {
        let program = program!(
            identifiers = [
                (
                    "__main__.main",
                    Identifier {
                        pc: Some(0),
                        type_: None,
                        value: None,
                        full_name: None,
                        members: None,
                        cairo_type: None,
                    },
                ),
                (
                    "__main__.alternate_main",
                    Identifier {
                        pc: Some(1),
                        type_: None,
                        value: None,
                        full_name: None,
                        members: None,
                        cairo_type: None,
                    },
                ),
            ]
            .into_iter()
            .map(|(k, v)| (k.to_string(), v))
            .collect(),
        );
        let mut cairo_runner = cairo_runner!(program);

        cairo_runner
            .set_entrypoint(Some("alternate_main"))
            .expect("Call to `set_entrypoint()` failed.");
        assert_eq!(cairo_runner.entrypoint, Some(1));
    }

    /// Test that set_entrypoint() fails when the entrypoint doesn't exist.
    #[test]
    #[cfg_attr(target_arch = "wasm32", wasm_bindgen_test)]
    fn set_entrypoint_main_non_existent() {
        let program = program!(
            identifiers = [(
                "__main__.main",
                Identifier {
                    pc: Some(0),
                    type_: None,
                    value: None,
                    full_name: None,
                    members: None,
                    cairo_type: None,
                },
            )]
            .into_iter()
            .map(|(k, v)| (k.to_string(), v))
            .collect(),
        );
        let mut cairo_runner = cairo_runner!(program);

        cairo_runner
            .set_entrypoint(Some("nonexistent_main"))
            .expect_err("Call to `set_entrypoint()` succeeded (should've failed).");
        assert_eq!(cairo_runner.entrypoint, None);
    }

    #[test]
    #[cfg_attr(target_arch = "wasm32", wasm_bindgen_test)]
    fn read_return_values_test() {
        let mut program = program!();
        Arc::get_mut(&mut program.shared_program_data).unwrap().data =
            vec_data![(1), (2), (3), (4), (5), (6), (7), (8)];
        //Program data len = 8
        let mut cairo_runner = cairo_runner!(program, LayoutName::plain, true);
        cairo_runner.program_base = Some(Relocatable::from((0, 0)));
        cairo_runner.execution_base = Some(Relocatable::from((1, 0)));
        cairo_runner.run_ended = true;
        cairo_runner.segments_finalized = false;
        let mut vm = vm!();
        //Check values written by first call to segments.finalize()

        assert_eq!(cairo_runner.read_return_values(&mut vm, false), Ok(()));
        assert_eq!(
            cairo_runner
                .execution_public_memory
                .expect("missing execution public memory"),
            Vec::<usize>::new()
        );
    }

    #[test]
    #[cfg_attr(target_arch = "wasm32", wasm_bindgen_test)]
    fn read_return_values_test_with_run_not_ended() {
        let mut program = program!();
        Arc::get_mut(&mut program.shared_program_data).unwrap().data =
            vec_data![(1), (2), (3), (4), (5), (6), (7), (8)];
        //Program data len = 8
        let mut cairo_runner = cairo_runner!(program, LayoutName::plain, true);
        cairo_runner.program_base = Some(Relocatable::from((0, 0)));
        cairo_runner.execution_base = Some(Relocatable::from((1, 0)));
        cairo_runner.run_ended = false;
        let mut vm = vm!();
        assert_eq!(
            cairo_runner.read_return_values(&mut vm, false),
            Err(RunnerError::ReadReturnValuesNoEndRun)
        );
    }

    #[test]
    #[cfg_attr(target_arch = "wasm32", wasm_bindgen_test)]
    fn read_return_values_test_with_segments_finalized() {
        let mut program = program!();
        Arc::get_mut(&mut program.shared_program_data).unwrap().data =
            vec_data![(1), (2), (3), (4), (5), (6), (7), (8)];
        //Program data len = 8
        let mut cairo_runner = cairo_runner!(program, LayoutName::plain, true);
        cairo_runner.program_base = Some(Relocatable::from((0, 0)));
        cairo_runner.execution_base = Some(Relocatable::from((1, 0)));
        cairo_runner.run_ended = true;
        cairo_runner.segments_finalized = true;
        let mut vm = vm!();
        assert_eq!(
            cairo_runner.read_return_values(&mut vm, false),
            Err(RunnerError::FailedAddingReturnValues)
        );
    }

    #[test]
    #[cfg_attr(target_arch = "wasm32", wasm_bindgen_test)]
    fn read_return_values_updates_builtin_stop_ptr_one_builtin_empty() {
        let mut program = program![BuiltinName::output];
        Arc::get_mut(&mut program.shared_program_data).unwrap().data =
            vec_data![(1), (2), (3), (4), (5), (6), (7), (8)];
        //Program data len = 8
        let mut cairo_runner = cairo_runner!(program, LayoutName::all_cairo, true);
        cairo_runner.program_base = Some(Relocatable::from((0, 0)));
        cairo_runner.execution_base = Some(Relocatable::from((1, 0)));
        cairo_runner.run_ended = true;
        cairo_runner.segments_finalized = false;
        let mut vm = vm!();
        let output_builtin = OutputBuiltinRunner::new(true);
        vm.builtin_runners.push(output_builtin.into());
        vm.segments.memory.data = vec![
            vec![],
            vec![Some(MemoryCell::new(MaybeRelocatable::from((0, 0))))],
            vec![],
        ];
        vm.set_ap(1);
        vm.segments.segment_used_sizes = Some(vec![0, 1, 0]);
        //Check values written by first call to segments.finalize()
        assert_eq!(cairo_runner.read_return_values(&mut vm, false), Ok(()));
        let output_builtin = match &vm.builtin_runners[0] {
            BuiltinRunner::Output(runner) => runner,
            _ => unreachable!(),
        };
        assert_eq!(output_builtin.stop_ptr, Some(0))
    }

    #[test]
    #[cfg_attr(target_arch = "wasm32", wasm_bindgen_test)]
    fn read_return_values_updates_builtin_stop_ptr_one_builtin_one_element() {
        let mut program = program![BuiltinName::output];
        Arc::get_mut(&mut program.shared_program_data).unwrap().data =
            vec_data![(1), (2), (3), (4), (5), (6), (7), (8)];
        //Program data len = 8
        let mut cairo_runner = cairo_runner!(program, LayoutName::all_cairo, true);
        cairo_runner.program_base = Some(Relocatable::from((0, 0)));
        cairo_runner.execution_base = Some(Relocatable::from((1, 0)));
        cairo_runner.run_ended = true;
        cairo_runner.segments_finalized = false;
        let mut vm = vm!();
        let output_builtin = OutputBuiltinRunner::new(true);
        vm.builtin_runners.push(output_builtin.into());
        vm.segments.memory.data = vec![
            vec![Some(MemoryCell::new(MaybeRelocatable::from((0, 0))))],
            vec![Some(MemoryCell::new(MaybeRelocatable::from((0, 1))))],
            vec![],
        ];
        vm.set_ap(1);
        vm.segments.segment_used_sizes = Some(vec![1, 1, 0]);
        //Check values written by first call to segments.finalize()
        assert_eq!(cairo_runner.read_return_values(&mut vm, false), Ok(()));
        let output_builtin = match &vm.builtin_runners[0] {
            BuiltinRunner::Output(runner) => runner,
            _ => unreachable!(),
        };
        assert_eq!(output_builtin.stop_ptr, Some(1))
    }

    #[test]
    #[cfg_attr(target_arch = "wasm32", wasm_bindgen_test)]
    fn read_return_values_updates_builtin_stop_ptr_two_builtins() {
        let mut program = program![BuiltinName::output, BuiltinName::bitwise];
        Arc::get_mut(&mut program.shared_program_data).unwrap().data =
            vec_data![(1), (2), (3), (4), (5), (6), (7), (8)];
        //Program data len = 8
        let mut cairo_runner = cairo_runner!(program, LayoutName::all_cairo, true);
        cairo_runner.program_base = Some(Relocatable::from((0, 0)));
        cairo_runner.execution_base = Some(Relocatable::from((1, 0)));
        cairo_runner.run_ended = true;
        cairo_runner.segments_finalized = false;
        let mut vm = vm!();
        let output_builtin = OutputBuiltinRunner::new(true);
        let bitwise_builtin = BitwiseBuiltinRunner::new(Some(256), true);
        vm.builtin_runners.push(output_builtin.into());
        vm.builtin_runners.push(bitwise_builtin.into());
        cairo_runner.initialize_segments(&mut vm, None);
        vm.segments.memory.data = vec![
            vec![Some(MemoryCell::new(MaybeRelocatable::from((0, 0))))],
            vec![
                Some(MemoryCell::new(MaybeRelocatable::from((2, 0)))),
                Some(MemoryCell::new(MaybeRelocatable::from((3, 5)))),
            ],
            vec![],
        ];
        vm.set_ap(2);
        // We use 5 as bitwise builtin's segment size as a bitwise instance is 5 cells
        vm.segments.segment_used_sizes = Some(vec![0, 2, 0, 5]);
        //Check values written by first call to segments.finalize()
        assert_eq!(cairo_runner.read_return_values(&mut vm, false), Ok(()));
        let output_builtin = match &vm.builtin_runners[0] {
            BuiltinRunner::Output(runner) => runner,
            _ => unreachable!(),
        };
        assert_eq!(output_builtin.stop_ptr, Some(0));
        assert_eq!(cairo_runner.read_return_values(&mut vm, false), Ok(()));
        let bitwise_builtin = match &vm.builtin_runners[1] {
            BuiltinRunner::Bitwise(runner) => runner,
            _ => unreachable!(),
        };
        assert_eq!(bitwise_builtin.stop_ptr, Some(5));
    }

    #[test]
    #[cfg_attr(target_arch = "wasm32", wasm_bindgen_test)]
    fn run_from_entrypoint_custom_program_test() {
        let program = Program::from_bytes(
            include_bytes!("../../../../cairo_programs/example_program.json"),
            None,
        )
        .unwrap();
        let mut cairo_runner = cairo_runner!(program);
        let mut vm = vm!(true); //this true expression dictates that the trace is enabled
        let mut hint_processor = BuiltinHintProcessor::new_empty();

        //this entrypoint tells which function to run in the cairo program
        let main_entrypoint = program
            .shared_program_data
            .identifiers
            .get("__main__.main")
            .unwrap()
            .pc
            .unwrap();

        cairo_runner.initialize_builtins(&mut vm, false).unwrap();
        cairo_runner.initialize_segments(&mut vm, None);
        assert_matches!(
            cairo_runner.run_from_entrypoint(
                main_entrypoint,
                &[
                    &mayberelocatable!(2).into(),
                    &MaybeRelocatable::from((2, 0)).into()
                ], //range_check_ptr
                true,
                None,
                &mut vm,
                &mut hint_processor,
            ),
            Ok(())
        );

        let mut new_cairo_runner = cairo_runner!(program);
        let mut new_vm = vm!(true); //this true expression dictates that the trace is enabled
        let mut hint_processor = BuiltinHintProcessor::new_empty();

        new_cairo_runner
            .initialize_builtins(&mut new_vm, false)
            .unwrap();
        new_cairo_runner.initialize_segments(&mut new_vm, None);

        let fib_entrypoint = program
            .shared_program_data
            .identifiers
            .get("__main__.evaluate_fib")
            .unwrap()
            .pc
            .unwrap();

        assert_matches!(
            new_cairo_runner.run_from_entrypoint(
                fib_entrypoint,
                &[
                    &mayberelocatable!(2).into(),
                    &MaybeRelocatable::from((2, 0)).into()
                ],
                true,
                None,
                &mut new_vm,
                &mut hint_processor,
            ),
            Ok(())
        );
    }

    #[test]
    #[cfg_attr(target_arch = "wasm32", wasm_bindgen_test)]
    fn run_from_entrypoint_bitwise_test_check_memory_holes() {
        let program = Program::from_bytes(
            include_bytes!("../../../../cairo_programs/bitwise_builtin_test.json"),
            None,
        )
        .unwrap();
        let mut cairo_runner = cairo_runner!(program);
        let mut vm = vm!(true); //this true expression dictates that the trace is enabled
        let mut hint_processor = BuiltinHintProcessor::new_empty();

        //this entrypoint tells which function to run in the cairo program
        let main_entrypoint = program
            .shared_program_data
            .identifiers
            .get("__main__.main")
            .unwrap()
            .pc
            .unwrap();

        cairo_runner.initialize_function_runner(&mut vm).unwrap();

        assert!(cairo_runner
            .run_from_entrypoint(
                main_entrypoint,
                &[
                    &MaybeRelocatable::from((2, 0)).into() //bitwise_ptr
                ],
                true,
                None,
                &mut vm,
                &mut hint_processor,
            )
            .is_ok());

        // Check that memory_holes == 0
        assert!(cairo_runner.get_memory_holes(&vm).unwrap().is_zero());
    }

    #[test]
    #[cfg_attr(target_arch = "wasm32", wasm_bindgen_test)]
    fn cairo_arg_from_single() {
        let expected = CairoArg::Single(MaybeRelocatable::from((0, 0)));
        let value = MaybeRelocatable::from((0, 0));
        assert_eq!(expected, value.into())
    }

    #[test]
    #[cfg_attr(target_arch = "wasm32", wasm_bindgen_test)]
    fn cairo_arg_from_array() {
        let expected = CairoArg::Array(vec![MaybeRelocatable::from((0, 0))]);
        let value = vec![MaybeRelocatable::from((0, 0))];
        assert_eq!(expected, value.into())
    }

    fn setup_execution_resources() -> (ExecutionResources, ExecutionResources) {
        let mut builtin_instance_counter: HashMap<String, usize> = HashMap::new();
        builtin_instance_counter.insert(BuiltinName::output.name().to_string(), 8);

        let execution_resources_1 = ExecutionResources {
            n_steps: 100,
            n_memory_holes: 5,
            builtin_instance_counter: builtin_instance_counter.clone(),
        };

        //Test that the combined Execution Resources only contains the shared builtins
        builtin_instance_counter.insert(RANGE_CHECK_BUILTIN_NAME.to_string(), 8);

        let execution_resources_2 = ExecutionResources {
            n_steps: 100,
            n_memory_holes: 5,
            builtin_instance_counter,
        };

        (execution_resources_1, execution_resources_2)
    }

    #[test]
    #[cfg_attr(target_arch = "wasm32", wasm_bindgen_test)]
    fn execution_resources_add() {
        let (execution_resources_1, execution_resources_2) = setup_execution_resources();
        let combined_resources = &execution_resources_1 + &execution_resources_2;

        assert_eq!(combined_resources.n_steps, 200);
        assert_eq!(combined_resources.n_memory_holes, 10);
        assert_eq!(
            combined_resources
                .builtin_instance_counter
                .get(BuiltinName::output.name())
                .unwrap(),
            &16
        );
        assert!(combined_resources
            .builtin_instance_counter
            .contains_key(RANGE_CHECK_BUILTIN_NAME));
    }

    #[test]
    #[cfg_attr(target_arch = "wasm32", wasm_bindgen_test)]
    fn execution_resources_sub() {
        let (execution_resources_1, execution_resources_2) = setup_execution_resources();

        let combined_resources = &execution_resources_1 - &execution_resources_2;

        assert_eq!(combined_resources.n_steps, 0);
        assert_eq!(combined_resources.n_memory_holes, 0);
        assert_eq!(
            combined_resources
                .builtin_instance_counter
                .get(BuiltinName::output.name())
                .unwrap(),
            &0
        );
        assert!(combined_resources
            .builtin_instance_counter
            .contains_key(RANGE_CHECK_BUILTIN_NAME));
    }

    #[test]
    #[cfg_attr(target_arch = "wasm32", wasm_bindgen_test)]
    fn run_from_entrypoint_substitute_error_message_test() {
        let program = Program::from_bytes(
            include_bytes!("../../../../cairo_programs/bad_programs/error_msg_function.json"),
            None,
        )
        .unwrap();
        let mut cairo_runner = cairo_runner!(program);
        let mut vm = vm!(true); //this true expression dictates that the trace is enabled
        let mut hint_processor = BuiltinHintProcessor::new_empty();

        //this entrypoint tells which function to run in the cairo program
        let main_entrypoint = program
            .shared_program_data
            .identifiers
            .get("__main__.main")
            .unwrap()
            .pc
            .unwrap();

        cairo_runner.initialize_builtins(&mut vm, false).unwrap();
        cairo_runner.initialize_segments(&mut vm, None);

        let result = cairo_runner.run_from_entrypoint(
            main_entrypoint,
            &[],
            true,
            None,
            &mut vm,
            &mut hint_processor,
        );
        match result {
            Err(CairoRunError::VmException(exception)) => {
                assert_eq!(
                    exception.error_attr_value,
                    Some(String::from("Error message: Test error\n"))
                )
            }
            Err(_) => panic!("Wrong error returned, expected VmException"),
            Ok(_) => panic!("Expected run to fail"),
        }
    }

    #[test]
    #[cfg_attr(target_arch = "wasm32", wasm_bindgen_test)]
    fn get_builtins_final_stack_range_check_builtin() {
        let program = Program::from_bytes(
            include_bytes!("../../../../cairo_programs/assert_le_felt_hint.json"),
            Some("main"),
        )
        .unwrap();
        let mut runner = cairo_runner!(program);
        let mut vm = vm!();
        let end = runner.initialize(&mut vm, false).unwrap();
        runner
            .run_until_pc(end, &mut vm, &mut BuiltinHintProcessor::new_empty())
            .unwrap();
        vm.segments.compute_effective_sizes();
        let initial_pointer = vm.get_ap();
        let expected_pointer = (vm.get_ap() - 1).unwrap();
        assert_eq!(
            runner.get_builtins_final_stack(&mut vm, initial_pointer),
            Ok(expected_pointer)
        );
    }

    #[test]
    #[cfg_attr(target_arch = "wasm32", wasm_bindgen_test)]
    fn get_builtins_final_stack_4_builtins() {
        let program = Program::from_bytes(
            include_bytes!("../../../../cairo_programs/integration.json"),
            Some("main"),
        )
        .unwrap();
        let mut runner = cairo_runner!(program);
        let mut vm = vm!();
        let end = runner.initialize(&mut vm, false).unwrap();
        runner
            .run_until_pc(end, &mut vm, &mut BuiltinHintProcessor::new_empty())
            .unwrap();
        vm.segments.compute_effective_sizes();
        let initial_pointer = vm.get_ap();
        let expected_pointer = (vm.get_ap() - 4).unwrap();
        assert_eq!(
            runner.get_builtins_final_stack(&mut vm, initial_pointer),
            Ok(expected_pointer)
        );
    }

    #[test]
    #[cfg_attr(target_arch = "wasm32", wasm_bindgen_test)]
    fn get_builtins_final_stack_no_builtins() {
        let program = Program::from_bytes(
            include_bytes!("../../../../cairo_programs/fibonacci.json"),
            Some("main"),
        )
        .unwrap();
        let mut runner = cairo_runner!(program);
        let mut vm = vm!();
        let end = runner.initialize(&mut vm, false).unwrap();
        runner
            .run_until_pc(end, &mut vm, &mut BuiltinHintProcessor::new_empty())
            .unwrap();
        vm.segments.compute_effective_sizes();
        let initial_pointer = vm.get_ap();
        let expected_pointer = vm.get_ap();
        assert_eq!(
            runner.get_builtins_final_stack(&mut vm, initial_pointer),
            Ok(expected_pointer)
        );
    }

    #[test]
    #[cfg_attr(target_arch = "wasm32", wasm_bindgen_test)]

    fn filter_unused_builtins_test() {
        let program = Program::from_bytes(
            include_bytes!("../../../../cairo_programs/integration.json"),
            Some("main"),
        )
        .unwrap();
        let mut runner = cairo_runner!(program);
        let mut vm = vm!();
        let end = runner.initialize(&mut vm, false).unwrap();
        runner
            .run_until_pc(end, &mut vm, &mut BuiltinHintProcessor::new_empty())
            .unwrap();
        vm.segments.compute_effective_sizes();
        let mut exec = runner.get_execution_resources(&vm).unwrap();
        exec.builtin_instance_counter
            .insert("unused_builtin".to_string(), 0);
        assert_eq!(exec.builtin_instance_counter.len(), 5);
        let rsc = exec.filter_unused_builtins();
        assert_eq!(rsc.builtin_instance_counter.len(), 4);
    }

    #[test]
    fn execution_resources_mul() {
        let execution_resources_1 = ExecutionResources {
            n_steps: 800,
            n_memory_holes: 0,
            builtin_instance_counter: HashMap::from([
                ("pedersen_builtin".to_string(), 7),
                ("range_check_builtin".to_string(), 16),
            ]),
        };

        assert_eq!(
            &execution_resources_1 * 2,
            ExecutionResources {
                n_steps: 1600,
                n_memory_holes: 0,
                builtin_instance_counter: HashMap::from([
                    ("pedersen_builtin".to_string(), 14),
                    ("range_check_builtin".to_string(), 32)
                ])
            }
        );

        let execution_resources_2 = ExecutionResources {
            n_steps: 545,
            n_memory_holes: 0,
            builtin_instance_counter: HashMap::from([("range_check_builtin".to_string(), 17)]),
        };

        assert_eq!(
            &execution_resources_2 * 8,
            ExecutionResources {
                n_steps: 4360,
                n_memory_holes: 0,
                builtin_instance_counter: HashMap::from([("range_check_builtin".to_string(), 136)])
            }
        );

        let execution_resources_3 = ExecutionResources {
            n_steps: 42,
            n_memory_holes: 0,
            builtin_instance_counter: HashMap::new(),
        };

        assert_eq!(
            &execution_resources_3 * 18,
            ExecutionResources {
                n_steps: 756,
                n_memory_holes: 0,
                builtin_instance_counter: HashMap::new()
            }
        );
    }

    #[test]
    fn test_get_program() {
        let program = program!(
            builtins = vec![BuiltinName::output],
            data = vec_data!((4), (6)),
        );
        let runner = cairo_runner!(program);

        assert_eq!(runner.get_program().data_len(), 2)
    }

    #[test]
    #[cfg_attr(target_arch = "wasm32", wasm_bindgen_test)]
    fn test_run_resources_none() {
        let program = Program::from_bytes(
            include_bytes!("../../../../cairo_programs/fibonacci.json"),
            Some("main"),
        )
        .unwrap();
        let mut runner = cairo_runner!(program);
        let mut vm = vm!();
        let end = runner.initialize(&mut vm, false).unwrap();

        // program takes 80 steps
        assert_matches!(
            runner.run_until_pc(end, &mut vm, &mut BuiltinHintProcessor::new_empty(),),
            Ok(())
        )
    }

    #[test]
    #[cfg_attr(target_arch = "wasm32", wasm_bindgen_test)]
    fn test_run_resources_ok() {
        let program = Program::from_bytes(
            include_bytes!("../../../../cairo_programs/fibonacci.json"),
            Some("main"),
        )
        .unwrap();
        let mut runner = cairo_runner!(program);
        let mut vm = vm!();
        let end = runner.initialize(&mut vm, false).unwrap();
        let mut hint_processor = BuiltinHintProcessor::new(HashMap::new(), RunResources::new(81));
        // program takes 81 steps
        assert_matches!(
            runner.run_until_pc(end, &mut vm, &mut hint_processor),
            Ok(())
        );

        assert_eq!(hint_processor.run_resources().get_n_steps(), Some(1));
    }

    #[test]
    #[cfg_attr(target_arch = "wasm32", wasm_bindgen_test)]
    fn test_run_resources_ok_2() {
        let program = Program::from_bytes(
            include_bytes!("../../../../cairo_programs/fibonacci.json"),
            Some("main"),
        )
        .unwrap();
        let mut runner = cairo_runner!(program);
        let mut vm = vm!();
        let end = runner.initialize(&mut vm, false).unwrap();
        let mut hint_processor = BuiltinHintProcessor::new(HashMap::new(), RunResources::new(80));
        // program takes 80 steps
        assert_matches!(
            runner.run_until_pc(end, &mut vm, &mut hint_processor),
            Ok(())
        );

        assert_eq!(hint_processor.run_resources(), &RunResources::new(0));
    }

    #[test]
    #[cfg_attr(target_arch = "wasm32", wasm_bindgen_test)]
    fn test_run_resources_error() {
        let program = Program::from_bytes(
            include_bytes!("../../../../cairo_programs/fibonacci.json"),
            Some("main"),
        )
        .unwrap();
        let mut runner = cairo_runner!(program);
        let mut vm = vm!();
        let end = runner.initialize(&mut vm, false).unwrap();
        let mut hint_processor = BuiltinHintProcessor::new(HashMap::new(), RunResources::new(9));
        // program takes 9 steps
        assert_matches!(
            runner.run_until_pc(end, &mut vm, &mut hint_processor,),
            Err(VirtualMachineError::UnfinishedExecution)
        );
        assert_eq!(hint_processor.run_resources(), &RunResources::new(0));
    }

    #[test]
    fn get_cairo_pie_no_program_base() {
        let runner = CairoRunner::new(&Program::default(), LayoutName::all_cairo, false).unwrap();
        let vm = vm!();
        assert_eq!(runner.get_cairo_pie(&vm), Err(RunnerError::NoProgBase))
    }

    #[test]
    fn get_cairo_pie_no_execution_base() {
        let mut runner =
            CairoRunner::new(&Program::default(), LayoutName::all_cairo, false).unwrap();
        let vm = vm!();
        runner.program_base = Some(Relocatable::from((0, 0)));
        assert_eq!(runner.get_cairo_pie(&vm), Err(RunnerError::NoExecBase))
    }

    #[test]
    fn get_cairo_pie_no_segment_sizes() {
        let mut runner =
            CairoRunner::new(&Program::default(), LayoutName::all_cairo, false).unwrap();
        let mut vm = vm!();
        runner.program_base = Some(Relocatable::from((0, 0)));
        runner.execution_base = Some(Relocatable::from((1, 0)));
        vm.add_memory_segment();
        vm.add_memory_segment();
        // return_fp
        vm.insert_value::<Relocatable>((1, 0).into(), (2, 0).into())
            .unwrap();
        // return_pc
        vm.insert_value::<Relocatable>((1, 1).into(), (3, 0).into())
            .unwrap();
        assert_eq!(
            runner.get_cairo_pie(&vm),
            Err(RunnerError::UnexpectedRetFpSegmentSize)
        );
    }

    #[test]
    fn get_cairo_pie_ret_pc_segment_size_not_zero() {
        let mut runner =
            CairoRunner::new(&Program::default(), LayoutName::all_cairo, false).unwrap();
        let mut vm = vm!();
        runner.program_base = Some(Relocatable::from((0, 0)));
        runner.execution_base = Some(Relocatable::from((1, 0)));
        vm.add_memory_segment();
        vm.add_memory_segment();
        // return_fp
        vm.insert_value::<Relocatable>((1, 0).into(), (2, 0).into())
            .unwrap();
        // return_pc
        vm.insert_value::<Relocatable>((1, 1).into(), (3, 0).into())
            .unwrap();
        // segment sizes
        vm.segments.segment_sizes = HashMap::from([(0, 0), (1, 2), (2, 0), (3, 1)]);
        assert_eq!(
            runner.get_cairo_pie(&vm),
            Err(RunnerError::UnexpectedRetPcSegmentSize)
        );
    }

    #[test]
    fn get_cairo_pie_program_base_offset_not_zero() {
        let mut runner =
            CairoRunner::new(&Program::default(), LayoutName::all_cairo, false).unwrap();
        let mut vm = vm!();
        runner.program_base = Some(Relocatable::from((0, 1)));
        runner.execution_base = Some(Relocatable::from((1, 0)));
        vm.add_memory_segment();
        vm.add_memory_segment();
        // return_fp
        vm.insert_value::<Relocatable>((1, 0).into(), (2, 0).into())
            .unwrap();
        // return_pc
        vm.insert_value::<Relocatable>((1, 1).into(), (3, 0).into())
            .unwrap();
        // segment sizes
        vm.segments.segment_sizes = HashMap::from([(0, 0), (1, 2), (2, 0), (3, 0)]);
        assert_eq!(
            runner.get_cairo_pie(&vm),
            Err(RunnerError::ProgramBaseOffsetNotZero)
        );
    }

    #[test]
    fn get_cairo_pie_execution_base_offset_not_zero() {
        let mut runner =
            CairoRunner::new(&Program::default(), LayoutName::all_cairo, false).unwrap();
        let mut vm = vm!();
        runner.program_base = Some(Relocatable::from((0, 0)));
        runner.execution_base = Some(Relocatable::from((1, 1)));
        vm.add_memory_segment();
        vm.add_memory_segment();
        // return_fp
        vm.insert_value::<Relocatable>((1, 1).into(), (2, 0).into())
            .unwrap();
        // return_pc
        vm.insert_value::<Relocatable>((1, 2).into(), (3, 0).into())
            .unwrap();
        // segment sizes
        vm.segments.segment_sizes = HashMap::from([(0, 0), (1, 2), (2, 0), (3, 0)]);
        assert_eq!(
            runner.get_cairo_pie(&vm),
            Err(RunnerError::ExecBaseOffsetNotZero)
        );
    }

    #[test]
    fn get_cairo_pie_ret_fp_offset_not_zero() {
        let mut runner =
            CairoRunner::new(&Program::default(), LayoutName::all_cairo, false).unwrap();
        let mut vm = vm!();
        runner.program_base = Some(Relocatable::from((0, 0)));
        runner.execution_base = Some(Relocatable::from((1, 0)));
        vm.add_memory_segment();
        vm.add_memory_segment();
        // return_fp
        vm.insert_value::<Relocatable>((1, 0).into(), (2, 1).into())
            .unwrap();
        // return_pc
        vm.insert_value::<Relocatable>((1, 1).into(), (3, 0).into())
            .unwrap();
        // segment sizes
        vm.segments.segment_sizes = HashMap::from([(0, 0), (1, 2), (2, 0), (3, 0)]);
        assert_eq!(
            runner.get_cairo_pie(&vm),
            Err(RunnerError::RetFpOffsetNotZero)
        );
    }

    #[test]
    fn get_cairo_pie_ret_pc_offset_not_zero() {
        let mut runner =
            CairoRunner::new(&Program::default(), LayoutName::all_cairo, false).unwrap();
        let mut vm = vm!();
        runner.program_base = Some(Relocatable::from((0, 0)));
        runner.execution_base = Some(Relocatable::from((1, 0)));
        vm.add_memory_segment();
        vm.add_memory_segment();
        // return_fp
        vm.insert_value::<Relocatable>((1, 0).into(), (2, 0).into())
            .unwrap();
        // return_pc
        vm.insert_value::<Relocatable>((1, 1).into(), (3, 1).into())
            .unwrap();
        // segment sizes
        vm.segments.segment_sizes = HashMap::from([(0, 0), (1, 2), (2, 0), (3, 0)]);
        assert_eq!(
            runner.get_cairo_pie(&vm),
            Err(RunnerError::RetPcOffsetNotZero)
        );
    }

    #[test]
    fn get_cairo_pie_ok() {
        let mut runner =
            CairoRunner::new(&Program::default(), LayoutName::all_cairo, false).unwrap();
        let mut vm = vm!();
        runner.program_base = Some(Relocatable::from((0, 0)));
        runner.execution_base = Some(Relocatable::from((1, 0)));
        vm.add_memory_segment();
        vm.add_memory_segment();
        // return_fp
        vm.insert_value::<Relocatable>((1, 0).into(), (2, 0).into())
            .unwrap();
        // return_pc
        vm.insert_value::<Relocatable>((1, 1).into(), (3, 0).into())
            .unwrap();
        // segment sizes
        vm.segments.segment_sizes = HashMap::from([(0, 0), (1, 2), (2, 0), (3, 0)]);
    }

    #[test]
    fn get_air_private_input() {
        let program_content =
            include_bytes!("../../../../cairo_programs/proof_programs/common_signature.json");
        let (runner, vm) = crate::cairo_run::cairo_run(
            program_content,
            &CairoRunConfig {
                proof_mode: true,
                layout: LayoutName::all_cairo,
                ..Default::default()
            },
            &mut BuiltinHintProcessor::new_empty(),
        )
        .unwrap();
        let air_private_input = runner.get_air_private_input(&vm);
        assert!(air_private_input.0[HASH_BUILTIN_NAME].is_empty());
        assert!(air_private_input.0[RANGE_CHECK_BUILTIN_NAME].is_empty());
        assert!(air_private_input.0[BITWISE_BUILTIN_NAME].is_empty());
        assert!(air_private_input.0[EC_OP_BUILTIN_NAME].is_empty());
        assert!(air_private_input.0[KECCAK_BUILTIN_NAME].is_empty());
        assert!(air_private_input.0[POSEIDON_BUILTIN_NAME].is_empty());
        assert_eq!(
            air_private_input.0[SIGNATURE_BUILTIN_NAME],
            vec![PrivateInput::Signature(PrivateInputSignature {
                index: 0,
                pubkey: felt_hex!(
                    "0x3d60886c2353d93ec2862e91e23036cd9999a534481166e5a616a983070434d"
                ),
                msg: felt_hex!("0xa9e"),
                signature_input: SignatureInput {
                    r: felt_hex!(
                        "0x6d2e2e00dfceffd6a375db04764da249a5a1534c7584738dfe01cb3944a33ee"
                    ),
                    w: felt_hex!(
                        "0x396362a34ff391372fca63f691e27753ce8f0c2271a614cbd240e1dc1596b28"
                    )
                }
            })]
        );
    }
}<|MERGE_RESOLUTION|>--- conflicted
+++ resolved
@@ -1444,23 +1444,9 @@
         &self,
         vm: &VirtualMachine,
     ) -> Result<PublicInput, PublicInputError> {
-<<<<<<< HEAD
-        let layout_name = self.get_layout().name.as_str();
-
-        PublicInput::new(
-            &self.relocated_memory,
-            layout_name,
-=======
-        let dyn_layout = match self.layout.name {
-            LayoutName::dynamic => Some(self.get_layout()),
-            _ => None,
-        };
-
         PublicInput::new(
             &self.relocated_memory,
             self.layout.name.to_str(),
-            dyn_layout,
->>>>>>> 932986c3
             &vm.get_public_memory_addresses()?,
             self.get_memory_segment_addresses(vm)?,
             self.relocated_trace
