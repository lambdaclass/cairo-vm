--- conflicted
+++ resolved
@@ -19,7 +19,9 @@
             exec_scope_errors::ExecScopeError, memory_errors::MemoryError,
             vm_errors::VirtualMachineError,
         },
-        runners::builtin_runner::{BuiltinRunner, RangeCheckBuiltinRunner, SignatureBuiltinRunner},
+        runners::builtin_runner::{
+            BuiltinRunner, OutputBuiltinRunner, RangeCheckBuiltinRunner, SignatureBuiltinRunner,
+        },
         trace::trace_entry::TraceEntry,
         vm_memory::memory_segments::MemorySegmentManager,
     },
@@ -32,13 +34,9 @@
 use num_traits::{ToPrimitive, Zero};
 
 use super::errors::runner_errors::RunnerError;
-<<<<<<< HEAD
 use super::runners::builtin_runner::{
     ModBuiltinRunner, ADD_MOD_BUILTIN_NAME, MUL_MOD_BUILTIN_NAME, OUTPUT_BUILTIN_NAME,
 };
-=======
-use super::runners::builtin_runner::{OutputBuiltinRunner, OUTPUT_BUILTIN_NAME};
->>>>>>> ec00e31e
 
 const MAX_TRACEBACK_ENTRIES: u32 = 20;
 
