use crate::types::layout::CairoLayoutParams;

use super::mod_instance_def::ModInstanceDef;
use super::{
    bitwise_instance_def::BitwiseInstanceDef, ec_op_instance_def::EcOpInstanceDef,
    ecdsa_instance_def::EcdsaInstanceDef, keccak_instance_def::KeccakInstanceDef,
    pedersen_instance_def::PedersenInstanceDef, poseidon_instance_def::PoseidonInstanceDef,
    range_check_instance_def::RangeCheckInstanceDef,
};

pub(crate) const BUILTIN_INSTANCES_PER_COMPONENT: u32 = 1;

use serde::Serialize;

#[derive(Serialize, Debug, PartialEq)]
pub(crate) struct BuiltinsInstanceDef {
    pub(crate) output: bool,
    pub(crate) pedersen: Option<PedersenInstanceDef>,
    pub(crate) range_check: Option<RangeCheckInstanceDef>,
    pub(crate) ecdsa: Option<EcdsaInstanceDef>,
    pub(crate) bitwise: Option<BitwiseInstanceDef>,
    pub(crate) ec_op: Option<EcOpInstanceDef>,
    pub(crate) keccak: Option<KeccakInstanceDef>,
    pub(crate) poseidon: Option<PoseidonInstanceDef>,
    pub(crate) range_check96: Option<RangeCheckInstanceDef>,
    pub(crate) add_mod: Option<ModInstanceDef>,
    pub(crate) mul_mod: Option<ModInstanceDef>,
}

impl BuiltinsInstanceDef {
    pub(crate) fn plain() -> BuiltinsInstanceDef {
        BuiltinsInstanceDef {
            output: false,
            pedersen: None,
            range_check: None,
            ecdsa: None,
            bitwise: None,
            ec_op: None,
            keccak: None,
            poseidon: None,
            range_check96: None,
            add_mod: None,
            mul_mod: None,
        }
    }

    pub(crate) fn small() -> BuiltinsInstanceDef {
        BuiltinsInstanceDef {
            output: true,
            pedersen: Some(PedersenInstanceDef::default()),
            range_check: Some(RangeCheckInstanceDef::default()),
            ecdsa: Some(EcdsaInstanceDef::default()),
            bitwise: None,
            ec_op: None,
            keccak: None,
            poseidon: None,
            range_check96: None,
            add_mod: None,
            mul_mod: None,
        }
    }

    pub(crate) fn dex() -> BuiltinsInstanceDef {
        BuiltinsInstanceDef {
            output: true,
            pedersen: Some(PedersenInstanceDef::default()),
            range_check: Some(RangeCheckInstanceDef::default()),
            ecdsa: Some(EcdsaInstanceDef::default()),
            bitwise: None,
            ec_op: None,
            keccak: None,
            poseidon: None,
            range_check96: None,
            add_mod: None,
            mul_mod: None,
        }
    }

    pub(crate) fn recursive() -> BuiltinsInstanceDef {
        BuiltinsInstanceDef {
            output: true,
            pedersen: Some(PedersenInstanceDef::new(Some(128))),
            range_check: Some(RangeCheckInstanceDef::default()),
            ecdsa: None,
            bitwise: Some(BitwiseInstanceDef::new(Some(8))),
            ec_op: None,
            keccak: None,
            poseidon: None,
            range_check96: None,
            add_mod: None,
            mul_mod: None,
        }
    }

    pub(crate) fn starknet() -> BuiltinsInstanceDef {
        BuiltinsInstanceDef {
            output: true,
            pedersen: Some(PedersenInstanceDef::new(Some(32))),
            range_check: Some(RangeCheckInstanceDef::new(Some(16))),
            ecdsa: Some(EcdsaInstanceDef::new(Some(2048))),
            bitwise: Some(BitwiseInstanceDef::new(Some(64))),
            ec_op: Some(EcOpInstanceDef::new(Some(1024))),
            keccak: None,
            poseidon: Some(PoseidonInstanceDef::default()),
            range_check96: None,
            add_mod: None,
            mul_mod: None,
        }
    }

    pub(crate) fn starknet_with_keccak() -> BuiltinsInstanceDef {
        BuiltinsInstanceDef {
            output: true,
            pedersen: Some(PedersenInstanceDef::new(Some(32))),
            range_check: Some(RangeCheckInstanceDef::new(Some(16))),
            ecdsa: Some(EcdsaInstanceDef::new(Some(2048))),
            bitwise: Some(BitwiseInstanceDef::new(Some(64))),
            ec_op: Some(EcOpInstanceDef::new(Some(1024))),
            keccak: Some(KeccakInstanceDef::new(Some(2048))),
            poseidon: Some(PoseidonInstanceDef::default()),
            range_check96: None,
            add_mod: None,
            mul_mod: None,
        }
    }

    pub(crate) fn recursive_large_output() -> BuiltinsInstanceDef {
        BuiltinsInstanceDef {
            output: true,
            pedersen: Some(PedersenInstanceDef::new(Some(128))),
            range_check: Some(RangeCheckInstanceDef::default()),
            ecdsa: None,
            bitwise: Some(BitwiseInstanceDef::new(Some(8))),
            ec_op: None,
            keccak: None,
            poseidon: Some(PoseidonInstanceDef::new(Some(8))),
            range_check96: None,
            add_mod: None,
            mul_mod: None,
        }
    }

    pub(crate) fn recursive_with_poseidon() -> BuiltinsInstanceDef {
        BuiltinsInstanceDef {
            output: true,
            pedersen: Some(PedersenInstanceDef::new(Some(256))),
            range_check: Some(RangeCheckInstanceDef::new(Some(16))),
            ecdsa: None,
            bitwise: Some(BitwiseInstanceDef::new(Some(16))),
            ec_op: None,
            keccak: None,
            poseidon: Some(PoseidonInstanceDef::new(Some(64))),
            range_check96: None,
            add_mod: None,
            mul_mod: None,
        }
    }

    pub(crate) fn all_cairo() -> BuiltinsInstanceDef {
        BuiltinsInstanceDef {
            output: true,
            pedersen: Some(PedersenInstanceDef::new(Some(256))),
            range_check: Some(RangeCheckInstanceDef::default()),
            ecdsa: Some(EcdsaInstanceDef::new(Some(2048))),
            bitwise: Some(BitwiseInstanceDef::new(Some(16))),
            ec_op: Some(EcOpInstanceDef::new(Some(1024))),
            keccak: Some(KeccakInstanceDef::new(Some(2048))),
            poseidon: Some(PoseidonInstanceDef::new(Some(256))),
            range_check96: Some(RangeCheckInstanceDef::new(Some(8))),
            #[cfg(feature = "mod_builtin")]
            add_mod: Some(ModInstanceDef::new(Some(128), 1, 96)),
            #[cfg(feature = "mod_builtin")]
            mul_mod: Some(ModInstanceDef::new(Some(256), 1, 96)),
            #[cfg(not(feature = "mod_builtin"))]
            add_mod: None,
            #[cfg(not(feature = "mod_builtin"))]
            mul_mod: None,
        }
    }

    pub(crate) fn all_solidity() -> BuiltinsInstanceDef {
        BuiltinsInstanceDef {
            output: true,
            pedersen: Some(PedersenInstanceDef::default()),
            range_check: Some(RangeCheckInstanceDef::default()),
            ecdsa: Some(EcdsaInstanceDef::default()),
            bitwise: Some(BitwiseInstanceDef::default()),
            ec_op: Some(EcOpInstanceDef::default()),
            keccak: None,
            poseidon: None,
            range_check96: None,
            add_mod: None,
            mul_mod: None,
        }
    }

    pub(crate) fn dynamic(params: CairoLayoutParams) -> BuiltinsInstanceDef {
        let pedersen = Some(PedersenInstanceDef {
            ratio: Some(params.pedersen_ratio),
        });
        let range_check = Some(RangeCheckInstanceDef {
            ratio: Some(params.range_check_ratio),
        });
        let ecdsa = Some(EcdsaInstanceDef {
            ratio: Some(params.ecdsa_ratio),
        });
        let bitwise = Some(BitwiseInstanceDef {
            ratio: Some(params.bitwise_ratio),
        });
        let ec_op = Some(EcOpInstanceDef {
            ratio: Some(params.ec_op_ratio),
        });
        let keccak = Some(KeccakInstanceDef {
            ratio: Some(params.keccak_ratio),
        });
        let poseidon = Some(PoseidonInstanceDef {
            ratio: Some(params.poseidon_ratio),
        });
        let range_check96 = Some(RangeCheckInstanceDef {
            ratio: Some(params.range_check96_ratio),
        });
<<<<<<< HEAD
=======
        #[cfg(feature = "mod_builtin")]
>>>>>>> 14ec3e33
        let add_mod = Some(ModInstanceDef {
            ratio: Some(params.add_mod_ratio),
            word_bit_len: 96,
            batch_size: 1,
        });
<<<<<<< HEAD
=======
        #[cfg(feature = "mod_builtin")]
>>>>>>> 14ec3e33
        let mul_mod = Some(ModInstanceDef {
            ratio: Some(params.mul_mod_ratio),
            word_bit_len: 96,
            batch_size: 1,
        });
<<<<<<< HEAD
=======
        #[cfg(not(feature = "mod_builtin"))]
        let add_mod = None;
        #[cfg(not(feature = "mod_builtin"))]
        let mul_mod = None;
>>>>>>> 14ec3e33

        BuiltinsInstanceDef {
            output: true,
            pedersen,
            range_check,
            ecdsa,
            bitwise,
            ec_op,
            keccak,
            poseidon,
            range_check96,
            add_mod,
            mul_mod,
        }
    }
}

#[cfg(test)]
mod tests {
    use super::*;

    #[cfg(target_arch = "wasm32")]
    use wasm_bindgen_test::*;

    #[test]
    #[cfg_attr(target_arch = "wasm32", wasm_bindgen_test)]
    fn get_builtins_plain() {
        let builtins = BuiltinsInstanceDef::plain();
        assert!(!builtins.output);
        assert!(builtins.pedersen.is_none());
        assert!(builtins.range_check.is_none());
        assert!(builtins.ecdsa.is_none());
        assert!(builtins.bitwise.is_none());
        assert!(builtins.ec_op.is_none());
        assert!(builtins.keccak.is_none());
        assert!(builtins.poseidon.is_none());
    }

    #[test]
    #[cfg_attr(target_arch = "wasm32", wasm_bindgen_test)]
    fn get_builtins_small() {
        let builtins = BuiltinsInstanceDef::small();
        assert!(builtins.output);
        assert!(builtins.pedersen.is_some());
        assert!(builtins.range_check.is_some());
        assert!(builtins.ecdsa.is_some());
        assert!(builtins.bitwise.is_none());
        assert!(builtins.ec_op.is_none());
        assert!(builtins.keccak.is_none());
        assert!(builtins.poseidon.is_none());
    }

    #[test]
    #[cfg_attr(target_arch = "wasm32", wasm_bindgen_test)]
    fn get_builtins_dex() {
        let builtins = BuiltinsInstanceDef::dex();
        assert!(builtins.output);
        assert!(builtins.pedersen.is_some());
        assert!(builtins.range_check.is_some());
        assert!(builtins.ecdsa.is_some());
        assert!(builtins.bitwise.is_none());
        assert!(builtins.ec_op.is_none());
        assert!(builtins.keccak.is_none());
        assert!(builtins.poseidon.is_none());
    }

    #[test]
    #[cfg_attr(target_arch = "wasm32", wasm_bindgen_test)]
    fn get_builtins_recursive() {
        let builtins = BuiltinsInstanceDef::recursive();
        assert!(builtins.output);
        assert!(builtins.pedersen.is_some());
        assert!(builtins.range_check.is_some());
        assert!(builtins.ecdsa.is_none());
        assert!(builtins.bitwise.is_some());
        assert!(builtins.ec_op.is_none());
        assert!(builtins.keccak.is_none());
        assert!(builtins.poseidon.is_none());
    }

    #[test]
    fn get_builtins_starknet() {
        let builtins = BuiltinsInstanceDef::starknet();
        assert!(builtins.output);
        assert!(builtins.pedersen.is_some());
        assert!(builtins.range_check.is_some());
        assert!(builtins.ecdsa.is_some());
        assert!(builtins.bitwise.is_some());
        assert!(builtins.ec_op.is_some());
        assert!(builtins.keccak.is_none());
        assert!(builtins.poseidon.is_some());
    }

    #[test]
    fn get_builtins_starknet_with_keccak() {
        let builtins = BuiltinsInstanceDef::starknet_with_keccak();
        assert!(builtins.output);
        assert!(builtins.pedersen.is_some());
        assert!(builtins.range_check.is_some());
        assert!(builtins.ecdsa.is_some());
        assert!(builtins.bitwise.is_some());
        assert!(builtins.ec_op.is_some());
        assert!(builtins.keccak.is_some());
        assert!(builtins.poseidon.is_some());
    }

    #[test]
    fn get_builtins_recursive_large_output() {
        let builtins = BuiltinsInstanceDef::recursive_large_output();
        assert!(builtins.output);
        assert!(builtins.pedersen.is_some());
        assert!(builtins.range_check.is_some());
        assert!(builtins.ecdsa.is_none());
        assert!(builtins.bitwise.is_some());
        assert!(builtins.ec_op.is_none());
        assert!(builtins.keccak.is_none());
        assert!(builtins.poseidon.is_some());
    }

    #[test]
    fn get_builtins_all_cairo() {
        let builtins = BuiltinsInstanceDef::all_cairo();
        assert!(builtins.output);
        assert!(builtins.pedersen.is_some());
        assert!(builtins.range_check.is_some());
        assert!(builtins.ecdsa.is_some());
        assert!(builtins.bitwise.is_some());
        assert!(builtins.ec_op.is_some());
        assert!(builtins.keccak.is_some());
        assert!(builtins.poseidon.is_some());
    }

    #[test]
    fn get_builtins_all_solidity() {
        let builtins = BuiltinsInstanceDef::all_solidity();
        assert!(builtins.output);
        assert!(builtins.pedersen.is_some());
        assert!(builtins.range_check.is_some());
        assert!(builtins.ecdsa.is_some());
        assert!(builtins.bitwise.is_some());
        assert!(builtins.ec_op.is_some());
        assert!(builtins.keccak.is_none());
        assert!(builtins.poseidon.is_none());
    }
}<|MERGE_RESOLUTION|>--- conflicted
+++ resolved
@@ -219,31 +219,22 @@
         let range_check96 = Some(RangeCheckInstanceDef {
             ratio: Some(params.range_check96_ratio),
         });
-<<<<<<< HEAD
-=======
         #[cfg(feature = "mod_builtin")]
->>>>>>> 14ec3e33
         let add_mod = Some(ModInstanceDef {
             ratio: Some(params.add_mod_ratio),
             word_bit_len: 96,
             batch_size: 1,
         });
-<<<<<<< HEAD
-=======
         #[cfg(feature = "mod_builtin")]
->>>>>>> 14ec3e33
         let mul_mod = Some(ModInstanceDef {
             ratio: Some(params.mul_mod_ratio),
             word_bit_len: 96,
             batch_size: 1,
         });
-<<<<<<< HEAD
-=======
         #[cfg(not(feature = "mod_builtin"))]
         let add_mod = None;
         #[cfg(not(feature = "mod_builtin"))]
         let mul_mod = None;
->>>>>>> 14ec3e33
 
         BuiltinsInstanceDef {
             output: true,
