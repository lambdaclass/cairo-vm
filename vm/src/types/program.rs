--- conflicted
+++ resolved
@@ -69,10 +69,6 @@
     /// Create an arbitary [`SharedProgramData`] using `flatten_hints` to generate `hints` and
     /// `hints_ranges`
     fn arbitrary(u: &mut Unstructured<'a>) -> arbitrary::Result<Self> {
-<<<<<<< HEAD
-        let data = Vec::<MaybeRelocatable>::arbitrary(u)?;
-        let raw_hints = HashMap::<usize, Vec<HintParams>>::arbitrary(u)?;
-=======
         let mut data = Vec::new();
         let len = usize::arbitrary(u)?;
         for i in 0..len {
@@ -85,7 +81,6 @@
         }
 
         let raw_hints = BTreeMap::<usize, Vec<HintParams>>::arbitrary(u)?;
->>>>>>> d022cf4d
         let (hints, hints_ranges) = Program::flatten_hints(&raw_hints, data.len())
             .map_err(|_| arbitrary::Error::IncorrectFormat)?;
         Ok(SharedProgramData {
