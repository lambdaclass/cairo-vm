--- conflicted
+++ resolved
@@ -57,12 +57,9 @@
     ec_op,
     poseidon,
     segment_arena,
-<<<<<<< HEAD
     range_check96,
-=======
     add_mod,
     mul_mod,
->>>>>>> 15f9dc05
 }
 
 impl BuiltinName {
@@ -77,12 +74,9 @@
             BuiltinName::ec_op => EC_OP_BUILTIN_NAME,
             BuiltinName::poseidon => POSEIDON_BUILTIN_NAME,
             BuiltinName::segment_arena => SEGMENT_ARENA_BUILTIN_NAME,
-<<<<<<< HEAD
             BuiltinName::range_check96 => RANGE_CHECK_96_BUILTIN_NAME,
-=======
             BuiltinName::add_mod => ADD_MOD_BUILTIN_NAME,
             BuiltinName::mul_mod => MUL_MOD_BUILTIN_NAME,
->>>>>>> 15f9dc05
         }
     }
 }
