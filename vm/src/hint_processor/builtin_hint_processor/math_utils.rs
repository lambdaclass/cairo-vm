--- conflicted
+++ resolved
@@ -95,16 +95,6 @@
     const PRIME_OVER_3_HIGH: &str = "starkware.cairo.common.math.assert_le_felt.PRIME_OVER_3_HIGH";
     const PRIME_OVER_2_HIGH: &str = "starkware.cairo.common.math.assert_le_felt.PRIME_OVER_2_HIGH";
 
-<<<<<<< HEAD
-    let prime_over_3_high = constants.get(PRIME_OVER_3_HIGH).ok_or_else(|| {
-        HintError::MissingConstant(PRIME_OVER_3_HIGH.to_string().into_boxed_str())
-    })?;
-    let prime_over_2_high = constants.get(PRIME_OVER_2_HIGH).ok_or_else(|| {
-        HintError::MissingConstant(PRIME_OVER_2_HIGH.to_string().into_boxed_str())
-    })?;
-    let a = felt_to_biguint(*get_integer_from_var_name("a", vm, ids_data, ap_tracking)?);
-    let b = felt_to_biguint(*get_integer_from_var_name("b", vm, ids_data, ap_tracking)?);
-=======
     let prime_over_3_high = constants
         .get(PRIME_OVER_3_HIGH)
         .ok_or_else(|| HintError::MissingConstant(Box::new(PRIME_OVER_3_HIGH)))?;
@@ -113,7 +103,6 @@
         .ok_or_else(|| HintError::MissingConstant(Box::new(PRIME_OVER_2_HIGH)))?;
     let a = get_integer_from_var_name("a", vm, ids_data, ap_tracking)?.to_biguint();
     let b = get_integer_from_var_name("b", vm, ids_data, ap_tracking)?.to_biguint();
->>>>>>> f47f760d
     let range_check_ptr = get_ptr_from_var_name("range_check_ptr", vm, ids_data, ap_tracking)?;
 
     // TODO: use UnsignedInteger for this
@@ -592,18 +581,10 @@
 ) -> Result<(), HintError> {
     let addr = get_integer_from_var_name("addr", vm, ids_data, ap_tracking)?;
 
-<<<<<<< HEAD
-    let addr_bound = felt_to_biguint(
-        *constants
-            .get(ADDR_BOUND)
-            .ok_or_else(|| HintError::MissingConstant(ADDR_BOUND.to_string().into_boxed_str()))?,
-    );
-=======
-    let addr_bound = constants
+   let addr_bound = constants
         .get(ADDR_BOUND)
         .ok_or_else(|| HintError::MissingConstant(Box::new(ADDR_BOUND)))?
         .to_biguint();
->>>>>>> f47f760d
 
     let lower_bound = BigUint::one() << 250_usize;
     let upper_bound = BigUint::one() << 251_usize;
