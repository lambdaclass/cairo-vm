--- conflicted
+++ resolved
@@ -260,11 +260,7 @@
 
         assert_matches!(
             get_integer_from_var_name("value", &vm, &ids_data, &ApTracking::new()),
-<<<<<<< HEAD
-            Ok(Cow::Owned(x)) if x == Felt252::from(1)
-=======
             Ok(x) if x == Felt252::from(1)
->>>>>>> 95d2c88f
         );
     }
 
