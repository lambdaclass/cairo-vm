use crate::{tests::*, types::layout_name::LayoutName};
#[cfg(feature = "mod_builtin")]
use crate::{
    utils::test_utils::Program,
    vm::{
        runners::{builtin_runner::BuiltinRunner, cairo_runner::CairoRunner},
        security::verify_secure_runner,
    },
};

use num_traits::Zero;

#[test]
#[cfg_attr(target_arch = "wasm32", wasm_bindgen_test)]
fn fibonacci() {
    let program_data = include_bytes!("../../../cairo_programs/fibonacci.json");
    run_program_small(program_data.as_slice());
}

#[test]
#[cfg_attr(target_arch = "wasm32", wasm_bindgen_test)]
fn array_sum() {
    let program_data = include_bytes!("../../../cairo_programs/array_sum.json");
    run_program_simple(program_data.as_slice());
}

#[test]
#[cfg_attr(target_arch = "wasm32", wasm_bindgen_test)]
fn big_struct() {
    let program_data = include_bytes!("../../../cairo_programs/big_struct.json");
    run_program_simple(program_data.as_slice());
}

#[test]
#[cfg_attr(target_arch = "wasm32", wasm_bindgen_test)]
fn call_function_assign_param_by_name() {
    let program_data =
        include_bytes!("../../../cairo_programs/call_function_assign_param_by_name.json");
    run_program_simple(program_data.as_slice());
}

#[test]
#[cfg_attr(target_arch = "wasm32", wasm_bindgen_test)]
fn function_return() {
    let program_data = include_bytes!("../../../cairo_programs/function_return.json");
    run_program_simple(program_data.as_slice());
}

#[test]
#[cfg_attr(target_arch = "wasm32", wasm_bindgen_test)]
fn function_return_if_print() {
    let program_data = include_bytes!("../../../cairo_programs/function_return_if_print.json");
    run_program_simple(program_data.as_slice());
}

#[test]
#[cfg_attr(target_arch = "wasm32", wasm_bindgen_test)]
fn function_return_to_variable() {
    let program_data = include_bytes!("../../../cairo_programs/function_return_to_variable.json");
    run_program_simple(program_data.as_slice());
}

#[test]
#[cfg_attr(target_arch = "wasm32", wasm_bindgen_test)]
fn if_and_prime() {
    let program_data = include_bytes!("../../../cairo_programs/if_and_prime.json");
    run_program_simple(program_data.as_slice());
}

#[test]
#[cfg_attr(target_arch = "wasm32", wasm_bindgen_test)]
fn if_in_function() {
    let program_data = include_bytes!("../../../cairo_programs/if_in_function.json");
    run_program_simple(program_data.as_slice());
}

#[test]
#[cfg_attr(target_arch = "wasm32", wasm_bindgen_test)]
fn if_list() {
    let program_data = include_bytes!("../../../cairo_programs/if_list.json");
    run_program_simple(program_data.as_slice());
}

#[test]
#[cfg_attr(target_arch = "wasm32", wasm_bindgen_test)]
fn jmp() {
    let program_data = include_bytes!("../../../cairo_programs/jmp.json");
    run_program_simple(program_data.as_slice());
}

#[test]
#[cfg_attr(target_arch = "wasm32", wasm_bindgen_test)]
fn jmp_if_condition() {
    let program_data = include_bytes!("../../../cairo_programs/jmp_if_condition.json");
    run_program_simple(program_data.as_slice());
}

#[test]
#[cfg_attr(target_arch = "wasm32", wasm_bindgen_test)]
fn pointers() {
    let program_data = include_bytes!("../../../cairo_programs/pointers.json");
    run_program_simple(program_data.as_slice());
}

#[test]
#[cfg_attr(target_arch = "wasm32", wasm_bindgen_test)]
fn print() {
    let program_data = include_bytes!("../../../cairo_programs/print.json");
    run_program_simple(program_data.as_slice());
}

#[test]
#[cfg_attr(target_arch = "wasm32", wasm_bindgen_test)]
fn program_return() {
    let program_data = include_bytes!("../../../cairo_programs/return.json");
    run_program_simple(program_data.as_slice());
}

#[test]
#[cfg_attr(target_arch = "wasm32", wasm_bindgen_test)]
fn reversed_register_instructions() {
    let program_data =
        include_bytes!("../../../cairo_programs/reversed_register_instructions.json");
    run_program_simple(program_data.as_slice());
}

#[test]
#[cfg_attr(target_arch = "wasm32", wasm_bindgen_test)]
fn simple_print() {
    let program_data = include_bytes!("../../../cairo_programs/simple_print.json");
    run_program_simple(program_data.as_slice());
}

#[test]
#[cfg_attr(target_arch = "wasm32", wasm_bindgen_test)]
fn test_addition_if() {
    let program_data = include_bytes!("../../../cairo_programs/test_addition_if.json");
    run_program_simple(program_data.as_slice());
}

#[test]
#[cfg_attr(target_arch = "wasm32", wasm_bindgen_test)]
fn test_reverse_if() {
    let program_data = include_bytes!("../../../cairo_programs/test_reverse_if.json");
    run_program_simple(program_data.as_slice());
}

#[test]
#[cfg_attr(target_arch = "wasm32", wasm_bindgen_test)]
fn test_subtraction_if() {
    let program_data = include_bytes!("../../../cairo_programs/test_subtraction_if.json");
    run_program_simple(program_data.as_slice());
}

#[test]
#[cfg_attr(target_arch = "wasm32", wasm_bindgen_test)]
fn use_imported_module() {
    let program_data = include_bytes!("../../../cairo_programs/use_imported_module.json");
    run_program_simple(program_data.as_slice());
}

#[test]
#[cfg_attr(target_arch = "wasm32", wasm_bindgen_test)]
fn bitwise_output() {
    let program_data = include_bytes!("../../../cairo_programs/bitwise_output.json");
    run_program_simple(program_data.as_slice());
}

#[test]
#[cfg_attr(target_arch = "wasm32", wasm_bindgen_test)]
fn bitwise_recursion() {
    let program_data = include_bytes!("../../../cairo_programs/bitwise_recursion.json");
    run_program_simple(program_data.as_slice());
}

#[test]
#[cfg_attr(target_arch = "wasm32", wasm_bindgen_test)]
fn integration() {
    let program_data = include_bytes!("../../../cairo_programs/integration.json");
    run_program_simple(program_data.as_slice());
}

#[test]
#[cfg_attr(target_arch = "wasm32", wasm_bindgen_test)]
fn integration_with_alloc_locals() {
    let program_data = include_bytes!("../../../cairo_programs/integration_with_alloc_locals.json");
    run_program_simple(program_data.as_slice());
}

#[test]
#[cfg_attr(target_arch = "wasm32", wasm_bindgen_test)]
fn compare_arrays() {
    let program_data = include_bytes!("../../../cairo_programs/compare_arrays.json");
    run_program_simple(program_data.as_slice());
}

#[test]
#[cfg_attr(target_arch = "wasm32", wasm_bindgen_test)]
fn compare_greater_array() {
    let program_data = include_bytes!("../../../cairo_programs/compare_greater_array.json");
    run_program_simple(program_data.as_slice());
}

#[test]
#[cfg_attr(target_arch = "wasm32", wasm_bindgen_test)]
fn compare_lesser_array() {
    let program_data = include_bytes!("../../../cairo_programs/compare_lesser_array.json");
    run_program_simple(program_data.as_slice());
}

#[test]
#[cfg_attr(target_arch = "wasm32", wasm_bindgen_test)]
fn assert_le_felt_hint() {
    let program_data = include_bytes!("../../../cairo_programs/assert_le_felt_hint.json");
    run_program_simple(program_data.as_slice());
}

#[test]
#[cfg_attr(target_arch = "wasm32", wasm_bindgen_test)]
fn assert_250_bit_element_array() {
    let program_data = include_bytes!("../../../cairo_programs/assert_250_bit_element_array.json");
    run_program_simple(program_data.as_slice());
}

#[test]
#[cfg_attr(target_arch = "wasm32", wasm_bindgen_test)]
fn abs_value_array() {
    let program_data = include_bytes!("../../../cairo_programs/abs_value_array.json");
    run_program_simple(program_data.as_slice());
}

#[test]
#[cfg_attr(target_arch = "wasm32", wasm_bindgen_test)]
fn compare_different_arrays() {
    let program_data = include_bytes!("../../../cairo_programs/compare_different_arrays.json");
    run_program_simple(program_data.as_slice());
}

#[test]
#[cfg_attr(target_arch = "wasm32", wasm_bindgen_test)]
fn assert_nn() {
    let program_data = include_bytes!("../../../cairo_programs/assert_nn.json");
    run_program_simple(program_data.as_slice());
}

#[test]
#[cfg_attr(target_arch = "wasm32", wasm_bindgen_test)]
fn sqrt() {
    let program_data = include_bytes!("../../../cairo_programs/sqrt.json");
    run_program_simple(program_data.as_slice());
}

#[test]
#[cfg_attr(target_arch = "wasm32", wasm_bindgen_test)]
fn assert_not_zero() {
    let program_data = include_bytes!("../../../cairo_programs/assert_not_zero.json");
    run_program_simple(program_data.as_slice());
}

#[test]
#[cfg_attr(target_arch = "wasm32", wasm_bindgen_test)]
fn split_int() {
    let program_data = include_bytes!("../../../cairo_programs/split_int.json");
    run_program_simple(program_data.as_slice());
}

#[test]
#[cfg_attr(target_arch = "wasm32", wasm_bindgen_test)]
fn split_int_big() {
    let program_data = include_bytes!("../../../cairo_programs/split_int_big.json");
    run_program_simple(program_data.as_slice());
}

#[test]
#[cfg_attr(target_arch = "wasm32", wasm_bindgen_test)]
fn split_felt() {
    let program_data = include_bytes!("../../../cairo_programs/split_felt.json");
    run_program_simple(program_data.as_slice());
}

#[test]
#[cfg_attr(target_arch = "wasm32", wasm_bindgen_test)]
fn math_cmp() {
    let program_data = include_bytes!("../../../cairo_programs/math_cmp.json");
    run_program_simple(program_data.as_slice());
}

#[test]
#[cfg_attr(target_arch = "wasm32", wasm_bindgen_test)]
fn unsigned_div_rem() {
    let program_data = include_bytes!("../../../cairo_programs/unsigned_div_rem.json");
    run_program_simple(program_data.as_slice());
}

#[test]
#[cfg_attr(target_arch = "wasm32", wasm_bindgen_test)]
fn signed_div_rem() {
    let program_data = include_bytes!("../../../cairo_programs/signed_div_rem.json");
    run_program_simple(program_data.as_slice());
}

#[test]
#[cfg_attr(target_arch = "wasm32", wasm_bindgen_test)]
fn assert_lt_felt() {
    let program_data = include_bytes!("../../../cairo_programs/assert_lt_felt.json");
    run_program_simple(program_data.as_slice());
}

#[test]
#[cfg_attr(target_arch = "wasm32", wasm_bindgen_test)]
fn memcpy_test() {
    let program_data = include_bytes!("../../../cairo_programs/memcpy_test.json");
    run_program_simple(program_data.as_slice());
}

#[test]
#[cfg_attr(target_arch = "wasm32", wasm_bindgen_test)]
fn memset() {
    let program_data = include_bytes!("../../../cairo_programs/memset.json");
    run_program_simple(program_data.as_slice());
}

#[test]
#[cfg_attr(target_arch = "wasm32", wasm_bindgen_test)]
fn pow() {
    let program_data = include_bytes!("../../../cairo_programs/pow.json");
    run_program_simple(program_data.as_slice());
}

#[test]
#[cfg_attr(target_arch = "wasm32", wasm_bindgen_test)]
fn dict() {
    let program_data = include_bytes!("../../../cairo_programs/dict.json");
    run_program_simple(program_data.as_slice());
}

#[test]
#[cfg_attr(target_arch = "wasm32", wasm_bindgen_test)]
fn dict_update() {
    let program_data = include_bytes!("../../../cairo_programs/dict_update.json");
    run_program_simple(program_data.as_slice());
}

#[test]
#[cfg_attr(target_arch = "wasm32", wasm_bindgen_test)]
fn uint256() {
    let program_data = include_bytes!("../../../cairo_programs/uint256.json");
    run_program_simple(program_data.as_slice());
}

#[test]
#[cfg_attr(target_arch = "wasm32", wasm_bindgen_test)]
fn find_element() {
    let program_data = include_bytes!("../../../cairo_programs/find_element.json");
    run_program_simple(program_data.as_slice());
}

#[test]
#[cfg_attr(target_arch = "wasm32", wasm_bindgen_test)]
fn search_sorted_lower() {
    let program_data = include_bytes!("../../../cairo_programs/search_sorted_lower.json");
    run_program_simple(program_data.as_slice());
}

#[test]
#[cfg_attr(target_arch = "wasm32", wasm_bindgen_test)]
fn usort() {
    let program_data = include_bytes!("../../../cairo_programs/usort.json");
    run_program_simple(program_data.as_slice());
}

#[test]
#[cfg_attr(target_arch = "wasm32", wasm_bindgen_test)]
fn squash_dict() {
    let program_data = include_bytes!("../../../cairo_programs/squash_dict.json");
    run_program_simple(program_data.as_slice());
}

#[test]
#[cfg_attr(target_arch = "wasm32", wasm_bindgen_test)]
fn dict_squash() {
    let program_data = include_bytes!("../../../cairo_programs/dict_squash.json");
    run_program_simple(program_data.as_slice());
}

#[test]
#[cfg_attr(target_arch = "wasm32", wasm_bindgen_test)]
fn set_add() {
    let program_data = include_bytes!("../../../cairo_programs/set_add.json");
    run_program_simple(program_data.as_slice());
}

#[test]
#[cfg_attr(target_arch = "wasm32", wasm_bindgen_test)]
fn secp() {
    let program_data = include_bytes!("../../../cairo_programs/secp.json");
    run_program_simple(program_data.as_slice());
}

#[test]
#[cfg_attr(target_arch = "wasm32", wasm_bindgen_test)]
fn secp_ec() {
    let program_data = include_bytes!("../../../cairo_programs/secp_ec.json");
    run_program_simple(program_data.as_slice());
}

#[test]
#[cfg_attr(target_arch = "wasm32", wasm_bindgen_test)]
fn signature() {
    let program_data = include_bytes!("../../../cairo_programs/signature.json");
    run_program_simple(program_data.as_slice());
}

#[test]
#[cfg_attr(target_arch = "wasm32", wasm_bindgen_test)]
fn blake2s_hello_world_hash() {
    let program_data = include_bytes!("../../../cairo_programs/blake2s_hello_world_hash.json");
    run_program_simple(program_data.as_slice());
}

#[test]
#[cfg_attr(target_arch = "wasm32", wasm_bindgen_test)]
fn example_blake2s() {
    let program_data = include_bytes!("../../../cairo_programs/example_blake2s.json");
    run_program_simple(program_data.as_slice());
}

#[test]
#[cfg_attr(target_arch = "wasm32", wasm_bindgen_test)]
fn finalize_blake2s() {
    let program_data = include_bytes!("../../../cairo_programs/finalize_blake2s.json");
    run_program_simple(program_data.as_slice());
}

#[test]
#[cfg_attr(target_arch = "wasm32", wasm_bindgen_test)]
fn finalize_blake2s_v2_hint() {
    let program_data = include_bytes!("../../../cairo_programs/finalize_blake2s_v2_hint.json");
    run_program_simple(program_data.as_slice());
}

#[test]
#[cfg_attr(target_arch = "wasm32", wasm_bindgen_test)]
fn unsafe_keccak() {
    let program_data = include_bytes!("../../../cairo_programs/unsafe_keccak.json");
    run_program_simple(program_data.as_slice());
}

#[test]
#[cfg_attr(target_arch = "wasm32", wasm_bindgen_test)]
fn blake2s_felts() {
    let program_data = include_bytes!("../../../cairo_programs/blake2s_felts.json");
    run_program_simple(program_data.as_slice());
}

#[test]
#[cfg_attr(target_arch = "wasm32", wasm_bindgen_test)]
fn unsafe_keccak_finalize() {
    let program_data = include_bytes!("../../../cairo_programs/unsafe_keccak_finalize.json");
    run_program_simple(program_data.as_slice());
}

#[test]
#[cfg_attr(target_arch = "wasm32", wasm_bindgen_test)]
fn keccak_add_uint256() {
    let program_data = include_bytes!("../../../cairo_programs/keccak_add_uint256.json");
    run_program_simple(program_data.as_slice());
}

#[test]
#[cfg_attr(target_arch = "wasm32", wasm_bindgen_test)]
fn keccak() {
    let program_data = include_bytes!("../../../cairo_programs/keccak.json");
    run_program_simple(program_data.as_slice());
}

#[test]
#[cfg_attr(target_arch = "wasm32", wasm_bindgen_test)]
fn keccak_copy_inputs() {
    let program_data = include_bytes!("../../../cairo_programs/keccak_copy_inputs.json");
    run_program_simple(program_data.as_slice());
}

#[test]
#[cfg_attr(target_arch = "wasm32", wasm_bindgen_test)]
fn cairo_finalize_keccak_v1() {
    let program_data = include_bytes!("../../../cairo_programs/cairo_finalize_keccak.json");
    run_program_simple(program_data.as_slice());
}

#[test]
#[cfg_attr(target_arch = "wasm32", wasm_bindgen_test)]
fn cairo_finalize_keccak_v2() {
    let program_data =
        include_bytes!("../../../cairo_programs/cairo_finalize_keccak_block_size_1000.json");
    run_program_simple(program_data.as_slice());
}

#[test]
#[cfg_attr(target_arch = "wasm32", wasm_bindgen_test)]
fn operations_with_data_structures() {
    let program_data =
        include_bytes!("../../../cairo_programs/operations_with_data_structures.json");
    run_program_simple(program_data.as_slice());
}

#[test]
#[cfg_attr(target_arch = "wasm32", wasm_bindgen_test)]
fn packed_sha256() {
    let program_data = include_bytes!("../../../cairo_programs/packed_sha256_test.json");
    run_program_simple(program_data.as_slice());
}

#[test]
#[cfg_attr(target_arch = "wasm32", wasm_bindgen_test)]
fn math_cmp_and_pow_integration_tests() {
    let program_data =
        include_bytes!("../../../cairo_programs/math_cmp_and_pow_integration_tests.json");
    run_program_simple(program_data.as_slice());
}

#[test]
#[cfg_attr(target_arch = "wasm32", wasm_bindgen_test)]
fn uint256_integration_tests() {
    let program_data = include_bytes!("../../../cairo_programs/uint256_integration_tests.json");
    run_program_simple(program_data.as_slice());
}

#[test]
#[cfg_attr(target_arch = "wasm32", wasm_bindgen_test)]
fn set_integration_tests() {
    let program_data = include_bytes!("../../../cairo_programs/set_integration_tests.json");
    run_program_simple(program_data.as_slice());
}

#[test]
#[cfg_attr(target_arch = "wasm32", wasm_bindgen_test)]
fn memory_integration_tests() {
    let program_data = include_bytes!("../../../cairo_programs/memory_integration_tests.json");
    run_program_simple(program_data.as_slice());
}

#[test]
#[cfg_attr(target_arch = "wasm32", wasm_bindgen_test)]
fn dict_integration_tests() {
    let program_data = include_bytes!("../../../cairo_programs/dict_integration_tests.json");
    run_program_simple(program_data.as_slice());
}

#[test]
#[cfg_attr(target_arch = "wasm32", wasm_bindgen_test)]
fn secp_integration_tests() {
    let program_data = include_bytes!("../../../cairo_programs/secp_integration_tests.json");
    run_program_simple(program_data.as_slice());
}

#[test]
#[cfg_attr(target_arch = "wasm32", wasm_bindgen_test)]
fn keccak_integration_tests() {
    let program_data = include_bytes!("../../../cairo_programs/keccak_integration_tests.json");
    run_program_simple(program_data.as_slice());
}

#[test]
#[cfg_attr(target_arch = "wasm32", wasm_bindgen_test)]
fn blake2s_integration_tests() {
    let program_data = include_bytes!("../../../cairo_programs/blake2s_integration_tests.json");
    run_program_simple(program_data.as_slice());
}

#[test]
#[cfg_attr(target_arch = "wasm32", wasm_bindgen_test)]
fn blake2s_opcode_test() {
    let program_data =
        include_bytes!("../../../cairo_programs/stwo_exclusive_programs/blake2s_opcode_test.json");
    run_program_simple(program_data.as_slice());
}

#[test]
#[cfg_attr(target_arch = "wasm32", wasm_bindgen_test)]
<<<<<<< HEAD
fn blake2s_opcode_proof_mode_test() {
    let program_data =
        include_bytes!("../../../cairo_programs/stwo_exclusive_programs/blake2s_opcode_test.json");
    run_program(program_data.as_slice(), true, None, None, None);
=======
fn qm31_opcodes_test() {
    let program_data =
        include_bytes!("../../../cairo_programs/stwo_exclusive_programs/qm31_opcodes_test.json");
    run_program_simple(program_data.as_slice());
>>>>>>> 4848c45f
}

#[test]
#[cfg_attr(target_arch = "wasm32", wasm_bindgen_test)]
fn relocate_segments() {
    let program_data = include_bytes!("../../../cairo_programs/relocate_segments.json");
    run_program_simple(program_data.as_slice());
}

#[test]
#[cfg_attr(target_arch = "wasm32", wasm_bindgen_test)]
fn relocate_segments_with_offset() {
    let program_data = include_bytes!("../../../cairo_programs/relocate_segments_with_offset.json");
    run_program_simple(program_data.as_slice());
}

#[test]
#[cfg_attr(target_arch = "wasm32", wasm_bindgen_test)]
fn dict_store_cast_ptr() {
    let program_data = include_bytes!("../../../cairo_programs/dict_store_cast_ptr.json");
    run_program_simple(program_data.as_slice());
}

#[test]
#[cfg_attr(target_arch = "wasm32", wasm_bindgen_test)]
fn common_signature() {
    let program_data = include_bytes!("../../../cairo_programs/common_signature.json");
    run_program_simple(program_data.as_slice());
}

#[test]
#[cfg_attr(target_arch = "wasm32", wasm_bindgen_test)]
fn bad_usort() {
    let program_data = include_bytes!("../../../cairo_programs/bad_programs/bad_usort.json");
    let error_msg = "unexpected verify multiplicity fail: positions length != 0";
    run_program_with_error(program_data.as_slice(), error_msg);
}

#[test]
#[cfg_attr(target_arch = "wasm32", wasm_bindgen_test)]
fn bad_dict_new() {
    let program_data = include_bytes!("../../../cairo_programs/bad_programs/bad_dict_new.json");
    let error_msg = "Dict Error: Tried to create a dict without an initial dict";
    run_program_with_error(program_data.as_slice(), error_msg);
}

#[test]
#[cfg_attr(target_arch = "wasm32", wasm_bindgen_test)]
fn bad_dict_update() {
    let program_data = include_bytes!("../../../cairo_programs/bad_programs/bad_dict_update.json");
    let error_msg =
        "Dict Error: Got the wrong value for dict_update, expected value: 3, got: 5 for key: 2";
    run_program_with_error(program_data.as_slice(), error_msg);
}

#[test]
#[cfg_attr(target_arch = "wasm32", wasm_bindgen_test)]
fn error_msg_attr() {
    let program_data = include_bytes!("../../../cairo_programs/bad_programs/error_msg_attr.json");
    let error_msg = "SafeUint256: addition overflow";
    run_program_with_error(program_data.as_slice(), error_msg);
}

#[test]
#[cfg_attr(target_arch = "wasm32", wasm_bindgen_test)]
fn error_msg_attr_tempvar() {
    let program_data =
        include_bytes!("../../../cairo_programs/bad_programs/error_msg_attr_tempvar.json");

    #[cfg(feature = "std")]
    let error_msg = "Error message: SafeUint256: addition overflow: {x} (Cannot evaluate ap-based or complex references: ['x'])\ncairo_programs/bad_programs/error_msg_attr_tempvar.cairo:4:9: Error at pc=0:2:\nAn ASSERT_EQ instruction failed: 3 != 2.\n        assert x = 2;\n        ^***********^\n";
    #[cfg(not(feature = "std"))]
    let error_msg = "Error message: SafeUint256: addition overflow: {x} (Cannot evaluate ap-based or complex references: ['x'])\ncairo_programs/bad_programs/error_msg_attr_tempvar.cairo:4:9: Error at pc=0:2:\nAn ASSERT_EQ instruction failed: 3 != 2.\n";
    run_program_with_error(program_data.as_slice(), error_msg);
}

#[test]
#[cfg_attr(target_arch = "wasm32", wasm_bindgen_test)]
fn error_msg_attr_struct() {
    let program_data =
        include_bytes!("../../../cairo_programs/bad_programs/error_msg_attr_struct.json");
    let error_msg = "Error message: Cats cannot have more than nine lives: {cat} (Cannot evaluate ap-based or complex references: ['cat'])";
    run_program_with_error(program_data.as_slice(), error_msg);
}
#[test]
#[cfg_attr(target_arch = "wasm32", wasm_bindgen_test)]
fn error_msg_attr_div_by_zero() {
    let program_data = include_bytes!("../../../cairo_programs/bad_programs/div_by_zero.json");
    let error_msg = "Got an exception while executing a hint: Attempted to divide by zero";
    run_program_with_error(program_data.as_slice(), error_msg);
}

#[test]
#[cfg_attr(target_arch = "wasm32", wasm_bindgen_test)]
fn split_felt_bad_constants() {
    let program_data =
        include_bytes!("../../../cairo_programs/bad_programs/split_felt_bad_constants.json");
    let error_msg = "assert PRIME - 1 == ids.MAX_HIGH * 2**128 + ids.MAX_LOW";
    run_program_with_error(program_data.as_slice(), error_msg);
}

#[test]
#[cfg_attr(target_arch = "wasm32", wasm_bindgen_test)]
fn poseidon_builtin() {
    let program_data = include_bytes!("../../../cairo_programs/poseidon_builtin.json");
    run_program_simple(program_data.as_slice());
}

#[test]
#[cfg_attr(target_arch = "wasm32", wasm_bindgen_test)]
fn ec_op() {
    let program_data = include_bytes!("../../../cairo_programs/ec_op.json");
    run_program_simple(program_data.as_slice());
}

#[test]
#[cfg_attr(target_arch = "wasm32", wasm_bindgen_test)]
fn poseidon_hash() {
    let program_data = include_bytes!("../../../cairo_programs/poseidon_hash.json");
    run_program_simple(program_data.as_slice());
}

#[test]
#[cfg_attr(target_arch = "wasm32", wasm_bindgen_test)]
fn cairo_chained_run_ec_op() {
    let program_data = include_bytes!("../../../cairo_programs/chained_ec_op.json");
    run_program_simple(program_data.as_slice());
}

#[test]
#[cfg_attr(target_arch = "wasm32", wasm_bindgen_test)]
fn keccak_builtin() {
    let program_data = include_bytes!("../../../cairo_programs/keccak_builtin.json");
    run_program_simple(program_data.as_slice());
}

#[test]
#[cfg_attr(target_arch = "wasm32", wasm_bindgen_test)]
fn keccak_uint256() {
    let program_data = include_bytes!("../../../cairo_programs/keccak_uint256.json");
    run_program_simple(program_data.as_slice());
}

#[test]
#[cfg_attr(target_arch = "wasm32", wasm_bindgen_test)]
fn recover_y() {
    let program_data = include_bytes!("../../../cairo_programs/recover_y.json");
    run_program_simple(program_data.as_slice());
}

#[test]
#[cfg_attr(target_arch = "wasm32", wasm_bindgen_test)]
fn math_integration() {
    let program_data = include_bytes!("../../../cairo_programs/math_integration_tests.json");
    run_program_simple(program_data.as_slice());
}

#[test]
#[cfg_attr(target_arch = "wasm32", wasm_bindgen_test)]
fn is_quad_residue_test() {
    let program_data = include_bytes!("../../../cairo_programs/is_quad_residue_test.json");
    run_program_simple(program_data.as_slice());
}

#[test]
#[cfg_attr(target_arch = "wasm32", wasm_bindgen_test)]
fn mul_s_inv() {
    let program_data = include_bytes!("../../../cairo_programs/mul_s_inv.json");
    run_program_simple(program_data.as_slice());
}

#[test]
#[cfg_attr(target_arch = "wasm32", wasm_bindgen_test)]
fn keccak_alternative_hint() {
    let program_data = include_bytes!("../../../cairo_programs/keccak_alternative_hint.json");
    run_program_simple(program_data.as_slice());
}

#[test]
#[cfg_attr(target_arch = "wasm32", wasm_bindgen_test)]
fn uint384() {
    let program_data = include_bytes!("../../../cairo_programs/uint384_test.json");
    run_program_simple(program_data.as_slice());
}

#[test]
#[cfg_attr(target_arch = "wasm32", wasm_bindgen_test)]
fn uint384_extension() {
    let program_data = include_bytes!("../../../cairo_programs/uint384_extension_test.json");
    run_program_simple(program_data.as_slice());
}

#[test]
#[cfg_attr(target_arch = "wasm32", wasm_bindgen_test)]
fn field_arithmetic() {
    let program_data = include_bytes!("../../../cairo_programs/field_arithmetic.json");
    run_program_simple(program_data.as_slice());
}

#[test]
#[cfg_attr(target_arch = "wasm32", wasm_bindgen_test)]
fn ed25519_field() {
    let program_data = include_bytes!("../../../cairo_programs/ed25519_field.json");
    run_program_simple(program_data.as_slice());
}

#[test]
#[cfg_attr(target_arch = "wasm32", wasm_bindgen_test)]
fn ed25519_ec() {
    let program_data = include_bytes!("../../../cairo_programs/ed25519_ec.json");
    run_program_simple(program_data.as_slice());
}

#[test]
#[cfg_attr(target_arch = "wasm32", wasm_bindgen_test)]
fn efficient_secp256r1_ec() {
    let program_data = include_bytes!("../../../cairo_programs/efficient_secp256r1_ec.json");
    run_program_simple(program_data.as_slice());
}

#[test]
#[cfg_attr(target_arch = "wasm32", wasm_bindgen_test)]
fn cairo_run_secp256r1_slope() {
    let program_data = include_bytes!("../../../cairo_programs/secp256r1_slope.json");
    run_program_simple(program_data.as_slice());
}

#[test]
#[cfg_attr(target_arch = "wasm32", wasm_bindgen_test)]
fn garaga() {
    let program_data = include_bytes!("../../../cairo_programs/garaga.json");
    run_program_simple(program_data.as_slice());
}

#[test]
#[cfg_attr(target_arch = "wasm32", wasm_bindgen_test)]
fn cairo_run_bigint_div_mod() {
    let program_data = include_bytes!("../../../cairo_programs/bigint.json");
    run_program_simple(program_data.as_slice());
}

#[test]
#[cfg_attr(target_arch = "wasm32", wasm_bindgen_test)]
fn div_mod_n() {
    let program_data = include_bytes!("../../../cairo_programs/div_mod_n.json");
    run_program_simple(program_data.as_slice());
}

#[test]
#[cfg_attr(target_arch = "wasm32", wasm_bindgen_test)]
fn is_zero() {
    let program_data = include_bytes!("../../../cairo_programs/is_zero.json");
    run_program_simple(program_data.as_slice());
}

#[test]
#[cfg_attr(target_arch = "wasm32", wasm_bindgen_test)]
fn cairo_run_secp256r1_div_mod_n() {
    let program_data = include_bytes!("../../../cairo_programs/secp256r1_div_mod_n.json");
    run_program_simple(program_data.as_slice());
}

#[test]
#[cfg_attr(target_arch = "wasm32", wasm_bindgen_test)]
fn is_zero_pack() {
    let program_data = include_bytes!("../../../cairo_programs/is_zero_pack.json");
    run_program_simple(program_data.as_slice());
}

#[test]
#[cfg_attr(target_arch = "wasm32", wasm_bindgen_test)]
fn n_bit() {
    let program_data = include_bytes!("../../../cairo_programs/n_bit.json");
    run_program_simple(program_data.as_slice());
}

#[test]
#[cfg_attr(target_arch = "wasm32", wasm_bindgen_test)]
fn highest_bitlen() {
    let program_data = include_bytes!("../../../cairo_programs/highest_bitlen.json");
    run_program_simple(program_data.as_slice());
}

#[test]
#[cfg_attr(target_arch = "wasm32", wasm_bindgen_test)]
fn uint256_improvements() {
    let program_data = include_bytes!("../../../cairo_programs/uint256_improvements.json");
    run_program_simple(program_data.as_slice());
}

#[test]
#[cfg_attr(target_arch = "wasm32", wasm_bindgen_test)]
fn memory_holes() {
    let program_data = include_bytes!("../../../cairo_programs/memory_holes.json");
    run_program_simple(program_data.as_slice())
}

#[test]
#[cfg_attr(target_arch = "wasm32", wasm_bindgen_test)]
fn ec_recover() {
    let program_data = include_bytes!("../../../cairo_programs/ec_recover.json");
    run_program_simple(program_data.as_slice());
}

#[test]
#[cfg_attr(target_arch = "wasm32", wasm_bindgen_test)]
fn cairo_run_inv_mod_p_uint512() {
    let program_data = include_bytes!("../../../cairo_programs/inv_mod_p_uint512.json");
    run_program_simple(program_data.as_slice());
}

#[test]
#[cfg_attr(target_arch = "wasm32", wasm_bindgen_test)]
fn bitand_hint() {
    let program_data = include_bytes!("../../../cairo_programs/bitand_hint.json");
    run_program_simple(program_data.as_slice());
}

#[test]
#[cfg_attr(target_arch = "wasm32", wasm_bindgen_test)]
fn assert_le_felt_old() {
    let program_data = include_bytes!("../../../cairo_programs/assert_le_felt_old.json");
    run_program_simple(program_data.as_slice());
}

#[test]
#[cfg_attr(target_arch = "wasm32", wasm_bindgen_test)]
fn cairo_run_fq_test() {
    let program_data = include_bytes!("../../../cairo_programs/fq_test.json");
    run_program_simple(program_data.as_slice());
}

#[test]
#[cfg_attr(target_arch = "wasm32", wasm_bindgen_test)]
fn cairo_run_ec_negate() {
    let program_data = include_bytes!("../../../cairo_programs/ec_negate.json");
    run_program_simple(program_data.as_slice());
}

#[test]
#[cfg_attr(target_arch = "wasm32", wasm_bindgen_test)]
fn cairo_run_compute_slope_v2_test() {
    let program_data = include_bytes!("../../../cairo_programs/compute_slope_v2.json");
    run_program_simple(program_data.as_slice());
}

#[test]
#[cfg_attr(target_arch = "wasm32", wasm_bindgen_test)]
fn cairo_run_compute_doubling_slope_v2_test() {
    let program_data = include_bytes!("../../../cairo_programs/compute_doubling_slope_v2.json");
    run_program_simple(program_data.as_slice());
}

#[test]
#[cfg_attr(target_arch = "wasm32", wasm_bindgen_test)]
fn fast_ec_add_v2() {
    let program_data = include_bytes!("../../../cairo_programs/fast_ec_add_v2.json");
    run_program_simple(program_data.as_slice());
}

#[test]
#[cfg_attr(target_arch = "wasm32", wasm_bindgen_test)]
fn fast_ec_add_v3() {
    let program_data = include_bytes!("../../../cairo_programs/fast_ec_add_v3.json");
    run_program_simple(program_data.as_slice());
}

#[test]
#[cfg_attr(target_arch = "wasm32", wasm_bindgen_test)]
fn ec_double_assign_new_x_v3() {
    let program_data = include_bytes!("../../../cairo_programs/ec_double_assign_new_x_v3.json");
    run_program_simple(program_data.as_slice());
}

#[test]
#[cfg_attr(target_arch = "wasm32", wasm_bindgen_test)]
fn secp256r1_fast_ec_add() {
    let program_data = include_bytes!("../../../cairo_programs/secp256r1_fast_ec_add.json");
    run_program_simple(program_data.as_slice());
}

#[test]
#[cfg_attr(target_arch = "wasm32", wasm_bindgen_test)]
fn split_xx_hint() {
    let program_data = include_bytes!("../../../cairo_programs/split_xx_hint.json");
    run_program_simple(program_data.as_slice());
}

#[test]
#[cfg_attr(target_arch = "wasm32", wasm_bindgen_test)]
fn nondet_bigint3_v2() {
    let program_data = include_bytes!("../../../cairo_programs/nondet_bigint3_v2.json");
    run_program_simple(program_data.as_slice());
}

#[test]
#[cfg_attr(target_arch = "wasm32", wasm_bindgen_test)]
fn ec_double_v4() {
    let program_data = include_bytes!("../../../cairo_programs/ec_double_v4.json");
    run_program_simple(program_data.as_slice());
}

#[test]
#[cfg_attr(target_arch = "wasm32", wasm_bindgen_test)]
fn cairo_run_ec_double_slope() {
    let program_data = include_bytes!("../../../cairo_programs/ec_double_slope.json");
    run_program_simple(program_data.as_slice());
}

#[test]
#[cfg_attr(target_arch = "wasm32", wasm_bindgen_test)]
fn cairo_run_normalize_address() {
    let program_data = include_bytes!("../../../cairo_programs/normalize_address.json");
    run_program_simple(program_data.as_slice());
}

#[test]
#[cfg_attr(target_arch = "wasm32", wasm_bindgen_test)]
fn cairo_run_sha256_test() {
    let program_data = include_bytes!("../../../cairo_programs/sha256_test.json");
    run_program_simple(program_data.as_slice());
}

#[test]
#[cfg_attr(target_arch = "wasm32", wasm_bindgen_test)]
fn cairo_run_reduce() {
    let program_data = include_bytes!("../../../cairo_programs/reduce.json");
    run_program_simple(program_data.as_slice());
}

#[test]
fn cairo_run_if_reloc_equal() {
    let program_data = include_bytes!("../../../cairo_programs/if_reloc_equal.json");
    run_program_simple(program_data);
}

#[test]
#[cfg_attr(target_arch = "wasm32", wasm_bindgen_test)]
fn fibonacci_proof_mode_disable_trace_padding() {
    let program_data = include_bytes!("../../../cairo_programs/fibonacci.json");
    let config = CairoRunConfig {
        disable_trace_padding: true,
        ..Default::default()
    };
    let mut hint_processor = BuiltinHintProcessor::new_empty();
    let runner = cairo_run(program_data, &config, &mut hint_processor).unwrap();
    assert!(runner.get_memory_holes().unwrap().is_zero());
}

#[test]
#[cfg_attr(target_arch = "wasm32", wasm_bindgen_test)]
fn value_beyond_segment() {
    let program_data = include_bytes!("../../../cairo_programs/value_beyond_segment.json");
    run_program_simple(program_data.as_slice());
}

#[test]
fn cairo_run_overflowing_dict() {
    let program_data =
        include_bytes!("../../../cairo_programs/manually_compiled/overflowing_dict.json");
    run_program_with_error(program_data, "Unknown memory cell at address");
}

#[test]
fn cairo_run_big_hint_pcs() {
    let program_data =
        include_bytes!("../../../cairo_programs/manually_compiled/invalid_hint_pc.json");
    run_program_with_error(
        program_data,
        "Hint PC (18446744073709551615) is greater or equal to program length (0)",
    );
}

#[test]
#[cfg_attr(target_arch = "wasm32", wasm_bindgen_test)]
fn divmod_igcdex_not_one() {
    let program_data =
        include_bytes!("../../../cairo_programs/bad_programs/divmod_igcdex_not_one.json");
    let error_msg = "Operation failed: divmod(1, 340282366920938463463374607431768211457, 340282366920938463463374607431768211457), igcdex(340282366920938463463374607431768211457, 340282366920938463463374607431768211457) != 1";
    run_program_with_error(program_data.as_slice(), error_msg);
}

#[test]
#[cfg(feature = "test_utils")]
fn cairo_run_print_felt() {
    let program_data = include_bytes!("../../../cairo_programs/print_feature/print_felt.json");
    run_program_simple(program_data);
}

#[test]
#[cfg(feature = "test_utils")]
fn cairo_run_print_array() {
    let program_data = include_bytes!("../../../cairo_programs/print_feature/print_array.json");
    run_program_simple(program_data);
}

#[test]
#[cfg(feature = "test_utils")]
fn cairo_run_print_dict_felt() {
    let program_data = include_bytes!("../../../cairo_programs/print_feature/print_dict_felt.json");
    run_program_simple(program_data);
}

#[test]
#[cfg(feature = "test_utils")]
fn cairo_run_print_dict_array() {
    let program_data =
        include_bytes!("../../../cairo_programs/print_feature/print_dict_array.json");
    run_program_simple(program_data);
}

#[test]
fn run_program_allow_missing_builtins() {
    let program_data = include_bytes!("../../../cairo_programs/pedersen_extra_builtins.json");
    let config = CairoRunConfig {
        allow_missing_builtins: Some(true),
        layout: LayoutName::small, // The program logic only uses builtins in the small layout but contains builtins outside of it
        ..Default::default()
    };
    assert!(crate::cairo_run::cairo_run(
        program_data,
        &config,
        &mut BuiltinHintProcessor::new_empty()
    )
    .is_ok())
}

#[test]
fn run_program_allow_missing_builtins_proof() {
    let program_data =
        include_bytes!("../../../cairo_programs/proof_programs/pedersen_extra_builtins.json");
    let config = CairoRunConfig {
        proof_mode: true,
        allow_missing_builtins: Some(true),
        layout: LayoutName::small, // The program logic only uses builtins in the small layout but contains builtins outside of it
        ..Default::default()
    };
    assert!(crate::cairo_run::cairo_run(
        program_data,
        &config,
        &mut BuiltinHintProcessor::new_empty()
    )
    .is_ok())
}

#[test]
#[cfg(feature = "mod_builtin")]
fn cairo_run_mod_builtin() {
    let program_data =
        include_bytes!("../../../cairo_programs/mod_builtin_feature/mod_builtin.json");
    run_program_with_custom_mod_builtin_params(program_data, false, 1, 3, None);
}

#[test]
#[cfg(feature = "mod_builtin")]
fn cairo_run_mod_builtin_failure() {
    let program_data =
        include_bytes!("../../../cairo_programs/mod_builtin_feature/mod_builtin_failure.json");
    let error_msg = "mul_mod_builtin: Expected a * b == c (mod p). Got: instance=2, batch=0, p=9, a=2, b=2, c=2.";
    run_program_with_custom_mod_builtin_params(program_data, false, 1, 3, Some(error_msg));
}

#[test]
#[cfg(feature = "mod_builtin")]
fn cairo_run_mod_builtin_large_batch_size() {
    let program_data = include_bytes!(
        "../../../cairo_programs/mod_builtin_feature/mod_builtin_large_batch_size.json"
    );
    run_program_with_custom_mod_builtin_params(program_data, false, 8, 3, None);
}

#[test]
#[cfg(feature = "mod_builtin")]
fn cairo_run_mod_builtin_large_batch_size_failure() {
    let program_data = include_bytes!(
        "../../../cairo_programs/mod_builtin_feature/mod_builtin_large_batch_size_failure.json"
    );
    let error_msg = "mul_mod_builtin: Expected a * b == c (mod p). Got: instance=0, batch=2, p=9, a=2, b=2, c=2.";
    run_program_with_custom_mod_builtin_params(program_data, false, 8, 3, Some(error_msg));
}

#[test]
#[cfg(feature = "mod_builtin")]
fn cairo_run_mod_builtin_proof() {
    let program_data =
        include_bytes!("../../../cairo_programs/mod_builtin_feature/proof/mod_builtin.json");
    run_program_with_custom_mod_builtin_params(program_data, true, 1, 3, None);
}

#[test]
#[cfg(feature = "mod_builtin")]
fn cairo_run_mod_builtin_large_batch_size_proof() {
    let program_data = include_bytes!(
        "../../../cairo_programs/mod_builtin_feature/proof/mod_builtin_large_batch_size.json"
    );
    run_program_with_custom_mod_builtin_params(program_data, true, 8, 3, None);
}

#[cfg(feature = "mod_builtin")]
fn run_program_with_custom_mod_builtin_params(
    data: &[u8],
    proof_mode: bool,
    batch_size: usize,
    word_bit_len: u32,
    security_error: Option<&str>,
) {
    let cairo_run_config = CairoRunConfig {
        layout: LayoutName::all_cairo,
        proof_mode,
        ..Default::default()
    };
    let mut hint_processor = BuiltinHintProcessor::new_empty();
    let program = Program::from_bytes(data, Some(cairo_run_config.entrypoint)).unwrap();
    let mut cairo_runner = CairoRunner::new(
        &program,
        cairo_run_config.layout,
        cairo_run_config.dynamic_layout_params,
        cairo_run_config.proof_mode,
        cairo_run_config.trace_enabled,
        cairo_run_config.disable_trace_padding,
    )
    .unwrap();

    let end = cairo_runner.initialize(false).unwrap();
    // Modify add_mod & mul_mod params
    for runner in cairo_runner.vm.get_builtin_runners_as_mut() {
        if let BuiltinRunner::Mod(runner) = runner {
            runner.override_layout_params(batch_size, word_bit_len)
        }
    }

    cairo_runner.run_until_pc(end, &mut hint_processor).unwrap();

    if cairo_run_config.proof_mode {
        cairo_runner.run_for_steps(1, &mut hint_processor).unwrap();
    }
    cairo_runner
        .end_run(
            cairo_run_config.disable_trace_padding,
            false,
            &mut hint_processor,
        )
        .unwrap();

    cairo_runner.vm.verify_auto_deductions().unwrap();
    cairo_runner.read_return_values(false).unwrap();
    if cairo_run_config.proof_mode {
        cairo_runner.finalize_segments().unwrap();
    }
    if !cairo_run_config.proof_mode {
        let security_res = verify_secure_runner(&cairo_runner, true, None);
        if let Some(error) = security_error {
            assert!(security_res.is_err());
            assert!(security_res.err().unwrap().to_string().contains(error));
            return;
        }
        security_res.unwrap();
    }
}

#[test]
#[cfg(feature = "mod_builtin")]
fn cairo_run_apply_poly() {
    let program_data =
        include_bytes!("../../../cairo_programs/mod_builtin_feature/apply_poly.json");
    run_program(program_data, false, None, None, None);
}

#[test]
#[cfg(feature = "mod_builtin")]
fn cairo_run_apply_poly_proof() {
    let program_data =
        include_bytes!("../../../cairo_programs/mod_builtin_feature/proof/apply_poly.json");
    run_program(program_data, true, None, None, None);
}

#[test]
#[cfg_attr(target_arch = "wasm32", wasm_bindgen_test)]
#[cfg(feature = "cairo-0-secp-hints")]
fn cairo_run_secp_cairo0_reduce_value() {
    let program_data = include_bytes!(
        "../../../cairo_programs/cairo-0-secp-hints-feature/secp_cairo0_reduce_value.json"
    );
    run_program_simple(program_data.as_slice());
}

#[test]
#[cfg_attr(target_arch = "wasm32", wasm_bindgen_test)]
#[cfg(feature = "cairo-0-secp-hints")]
fn cairo_run_secp_cairo0_ec() {
    let program_data =
        include_bytes!("../../../cairo_programs/cairo-0-secp-hints-feature/secp_cairo0_ec.json");
    run_program_simple(program_data.as_slice());
}

#[test]
#[cfg_attr(target_arch = "wasm32", wasm_bindgen_test)]
#[cfg(feature = "cairo-0-secp-hints")]
fn cairo_run_secp_cairo0_reduce_x() {
    let program_data = include_bytes!(
        "../../../cairo_programs/cairo-0-secp-hints-feature/secp_cairo0_reduce_x.json"
    );
    run_program_simple(program_data.as_slice());
}

#[test]
#[cfg_attr(target_arch = "wasm32", wasm_bindgen_test)]
#[cfg(feature = "cairo-0-secp-hints")]
fn cairo_run_secp_cairo0_get_point_from_x() {
    let program_data = include_bytes!(
        "../../../cairo_programs/cairo-0-secp-hints-feature/secp_cairo0_get_point_from_x.json"
    );
    run_program_simple(program_data.as_slice());
}

#[test]
#[cfg_attr(target_arch = "wasm32", wasm_bindgen_test)]
#[cfg(feature = "cairo-0-secp-hints")]
fn cairo_run_secp_cairo0_compute_q_mod_prime() {
    let program_data = include_bytes!(
        "../../../cairo_programs/cairo-0-secp-hints-feature/secp_cairo0_compute_q_mod_prime.json"
    );
    run_program_simple(program_data.as_slice());
}

#[test]
#[cfg_attr(target_arch = "wasm32", wasm_bindgen_test)]
#[cfg(feature = "cairo-0-secp-hints")]
fn cairo_run_secp_cairo0_ec_double_assign_new_x() {
    let program_data =
        include_bytes!("../../../cairo_programs/cairo-0-secp-hints-feature/secp_cairo0_ec_double_assign_new_x.json");
    run_program_simple(program_data.as_slice());
}

#[test]
#[cfg_attr(target_arch = "wasm32", wasm_bindgen_test)]
#[cfg(feature = "cairo-0-secp-hints")]
fn cairo_run_secp_cairo0_ec_mul_by_uint256() {
    let program_data = include_bytes!(
        "../../../cairo_programs/cairo-0-secp-hints-feature/secp_cairo0_ec_mul_by_uint256.json"
    );
    run_program_simple(program_data.as_slice());
}

#[test]
#[cfg_attr(target_arch = "wasm32", wasm_bindgen_test)]
#[cfg(feature = "cairo-0-data-availability-hints")]
fn cairo_run_data_availability_reduced_mul() {
    let program_data =
        include_bytes!("../../../cairo_programs/cairo-0-kzg-da-hints/reduced_mul.json");
    run_program_simple(program_data.as_slice());
}<|MERGE_RESOLUTION|>--- conflicted
+++ resolved
@@ -578,17 +578,18 @@
 
 #[test]
 #[cfg_attr(target_arch = "wasm32", wasm_bindgen_test)]
-<<<<<<< HEAD
 fn blake2s_opcode_proof_mode_test() {
     let program_data =
         include_bytes!("../../../cairo_programs/stwo_exclusive_programs/blake2s_opcode_test.json");
     run_program(program_data.as_slice(), true, None, None, None);
-=======
+}
+
+#[test]
+#[cfg_attr(target_arch = "wasm32", wasm_bindgen_test)]
 fn qm31_opcodes_test() {
     let program_data =
         include_bytes!("../../../cairo_programs/stwo_exclusive_programs/qm31_opcodes_test.json");
     run_program_simple(program_data.as_slice());
->>>>>>> 4848c45f
 }
 
 #[test]
