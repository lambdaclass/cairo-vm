--- conflicted
+++ resolved
@@ -995,7 +995,6 @@
 }
 
 #[test]
-<<<<<<< HEAD
 #[cfg_attr(target_arch = "wasm32", wasm_bindgen_test)]
 fn fibonacci_proof_mode_disable_trace_padding() {
     let program_data = include_bytes!("../../../cairo_programs/fibonacci.json");
@@ -1006,7 +1005,7 @@
     let mut hint_processor = BuiltinHintProcessor::new_empty();
     let (r, v) = cairo_run(program_data, &config, &mut hint_processor).unwrap();
     assert!(r.get_memory_holes(&v).unwrap().is_zero());
-=======
+
 fn cairo_run_overflowing_dict() {
     let program_data =
         include_bytes!("../../../cairo_programs/manually_compiled/overflowing_dict.json");
@@ -1030,5 +1029,4 @@
         include_bytes!("../../../cairo_programs/bad_programs/divmod_igcdex_not_one.json");
     let error_msg = "Operation failed: divmod(1, 340282366920938463463374607431768211457, 340282366920938463463374607431768211457), igcdex(340282366920938463463374607431768211457, 340282366920938463463374607431768211457) != 1";
     run_program_with_error(program_data.as_slice(), error_msg);
->>>>>>> 2d214f76
 }