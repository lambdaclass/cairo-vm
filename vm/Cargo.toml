[package]
name = "cairo-vm"
description = "Blazing fast Cairo interpreter"
version.workspace = true
edition.workspace = true
license.workspace = true
repository.workspace = true
readme.workspace = true
keywords.workspace = true

[features]
default = ["std"]
std = [
    "serde_json/std",
    "bincode/std",
    "anyhow/std",
    "starknet-types-core/std",
    "starknet-crypto/std",
    "dep:num-prime",
    "thiserror-no-std/std",
    "dep:zip",
]
cairo-1-hints = [
    "dep:cairo-lang-starknet",
    "dep:cairo-lang-casm",
    "dep:cairo-lang-starknet-classes",
    "dep:ark-ff",
    "dep:ark-std",
]
tracer = []
mod_builtin = []

# Note that these features are not retro-compatible with the cairo Python VM.
test_utils = [
    "std",
    "dep:arbitrary",
    "starknet-types-core/arbitrary",
    "starknet-types-core/std",
] # This feature will reference every test-oriented feature
# Allows extending the set of hints for the current vm run from within a hint.
# For a usage example checkout vm/src/tests/run_deprecated_contract_class_simplified.rs
extensive_hints = []

[dependencies]
<<<<<<< HEAD
zip = { version = "0.6.6", optional = true }
=======
zip = {version = "0.6.6", optional = true, default-features = false, features = ["deflate"]}
>>>>>>> 294a10b3
num-bigint = { workspace = true }
rand = { workspace = true }
num-traits = { workspace = true }
num-integer = { workspace = true }
serde = { workspace = true }
serde_json = { workspace = true }
hex = { workspace = true }
bincode = { workspace = true }
starknet-crypto = { workspace = true }
sha3 = { workspace = true }
lazy_static = { workspace = true }
nom = { workspace = true }
sha2 = { workspace = true }
generic-array = { workspace = true }
keccak = { workspace = true }
hashbrown = { workspace = true }
anyhow = { workspace = true }
thiserror-no-std = { workspace = true }
starknet-types-core = { version = "0.1.2", default-features = false, features = [
    "serde",
    "curve",
    "num-traits",
    "hash",
] }
rust_decimal = { version = "1.35.0", default-features = false }

# only for std
num-prime = { version = "0.4.3", features = ["big-int"], optional = true }
bitvec = { workspace = true }

# Dependencies for cairo-1-hints feature
cairo-lang-starknet = { workspace = true, optional = true }
cairo-lang-starknet-classes = { workspace = true, optional = true }
cairo-lang-casm = { workspace = true, optional = true }

# TODO: check these dependencies for wasm compatibility
ark-ff = { workspace = true, optional = true }
ark-std = { workspace = true, optional = true }

# Enable arbitrary when fuzzing
arbitrary = { workspace = true, features = ["derive"], optional = true }

# Used to derive clap traits for CLIs
clap = { version = "4.3.10", features = ["derive"], optional = true }

# Pin wasm-bindgen version to fix ensure-no_std CI workflow
# It's not used directly
wasm-bindgen = { version = "= 0.2.92" }

[dev-dependencies]
assert_matches = "1.5.0"
rstest = { version = "0.17.0", default-features = false }
num-prime = { version = "0.4.3", features = ["big-int"] }

[target.'cfg(target_arch = "wasm32")'.dev-dependencies]
wasm-bindgen-test = "0.3.34"

[target.'cfg(not(target_arch = "wasm32"))'.dev-dependencies]
iai-callgrind = "0.3.1"
criterion = { version = "0.5.1", features = ["html_reports"] }
proptest = "1.0.0"
mimalloc.workspace = true

[[bench]]
path = "../bench/iai_benchmark.rs"
name = "iai_benchmark"
harness = false

[[bench]]
path = "../bench/criterion_benchmark.rs"
name = "criterion_benchmark"
harness = false

[[example]]
name = "custom_hint"
path = "../examples/custom_hint/src/main.rs"
required-features = ["std"]<|MERGE_RESOLUTION|>--- conflicted
+++ resolved
@@ -42,11 +42,7 @@
 extensive_hints = []
 
 [dependencies]
-<<<<<<< HEAD
-zip = { version = "0.6.6", optional = true }
-=======
 zip = {version = "0.6.6", optional = true, default-features = false, features = ["deflate"]}
->>>>>>> 294a10b3
 num-bigint = { workspace = true }
 rand = { workspace = true }
 num-traits = { workspace = true }
