--- conflicted
+++ resolved
@@ -9,14 +9,7 @@
 keywords.workspace = true
 
 [features]
-<<<<<<< HEAD
-default = ["std", "with_mimalloc"]
-with_mimalloc = ["dep:mimalloc"]
-with_tracer = ["tracer"]
-mod_builtin = []
-=======
 default = ["std"]
->>>>>>> 918d01ce
 std = [
     "serde_json/std",
     "bincode/std",
@@ -34,6 +27,7 @@
     "dep:ark-std",
 ]
 tracer = []
+mod_builtin = []
 
 # Note that these features are not retro-compatible with the cairo Python VM.
 test_utils = [
