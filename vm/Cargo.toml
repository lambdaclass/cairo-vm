[package]
name = "cairo-vm"
description = "Blazing fast Cairo interpreter"
version.workspace = true
edition.workspace = true
license.workspace = true
repository.workspace = true
readme.workspace = true
keywords.workspace = true

[features]
<<<<<<< HEAD
default = ["std"]
=======
default = ["std", "with_mimalloc"]
with_mimalloc = ["dep:mimalloc"]
with_tracer = ["tracer"]
>>>>>>> c692b759
std = [
    "serde_json/std",
    "bincode/std",
    "anyhow/std",
    "starknet-types-core/std",
    "starknet-crypto/std",
    "dep:num-prime",
    "thiserror-no-std/std",
    "dep:zip",
]
cairo-1-hints = [
    "dep:cairo-lang-starknet",
    "dep:cairo-lang-casm",
    "dep:ark-ff",
    "dep:ark-std",
]
tracer = []

# Note that these features are not retro-compatible with the cairo Python VM.
test_utils = [
    "skip_next_instruction_hint",
    "hooks",
    "print",
] # This feature will reference every test-oriented feature
skip_next_instruction_hint = []
hooks = []
arbitrary = ["dep:arbitrary", "std", "starknet-types-core/arbitrary", "starknet-types-core/std"]
# Allows extending the set of hints for the current vm run from within a hint.
# For a usage example checkout vm/src/tests/run_deprecated_contract_class_simplified.rs
extensive_hints = []
print = ["std"]

[dependencies]
zip = {version = "0.6.6", optional = true }
num-bigint = { workspace = true }
rand = { workspace = true }
num-traits = { workspace = true }
num-integer = { workspace = true }
serde = { workspace = true }
serde_json = { workspace = true }
hex = { workspace = true }
bincode = { workspace = true }
starknet-crypto = { workspace = true }
sha3 = { workspace = true }
lazy_static = { workspace = true }
nom = { workspace = true }
sha2 = { workspace = true }
generic-array = { workspace = true }
keccak = { workspace = true }
hashbrown = { workspace = true }
anyhow = { workspace = true }
thiserror-no-std = { workspace = true }
starknet-types-core = { version = "0.0.9", default-features = false, features = ["serde", "curve", "num-traits"] }

# only for std
num-prime = { version = "0.4.3", features = ["big-int"], optional = true }
bitvec = { workspace = true }

# Dependencies for cairo-1-hints feature
cairo-lang-starknet = { workspace = true, optional = true }
cairo-lang-casm = { workspace = true, optional = true }

# TODO: check these dependencies for wasm compatibility
ark-ff = { workspace = true, optional = true }
ark-std = { workspace = true, optional = true }

# Enable arbitrary when fuzzing
arbitrary = { workspace = true, features = ["derive"], optional = true }

[dev-dependencies]
assert_matches = "1.5.0"
rstest = { version = "0.17.0", default-features = false }
num-prime = { version = "0.4.3", features = ["big-int"] }

[target.'cfg(target_arch = "wasm32")'.dev-dependencies]
wasm-bindgen-test = "0.3.34"

[target.'cfg(not(target_arch = "wasm32"))'.dev-dependencies]
iai-callgrind = "0.3.1"
criterion = { version = "0.5.1", features = ["html_reports"] }
proptest = "1.0.0"
mimalloc.workspace = true

[[bench]]
path = "../bench/iai_benchmark.rs"
name = "iai_benchmark"
harness = false

[[bench]]
path = "../bench/criterion_benchmark.rs"
name = "criterion_benchmark"
harness = false

[[example]]
name = "custom_hint"
path = "../examples/custom_hint/src/main.rs"
required-features = ["std"]<|MERGE_RESOLUTION|>--- conflicted
+++ resolved
@@ -9,13 +9,9 @@
 keywords.workspace = true
 
 [features]
-<<<<<<< HEAD
 default = ["std"]
-=======
-default = ["std", "with_mimalloc"]
-with_mimalloc = ["dep:mimalloc"]
 with_tracer = ["tracer"]
->>>>>>> c692b759
+
 std = [
     "serde_json/std",
     "bincode/std",
