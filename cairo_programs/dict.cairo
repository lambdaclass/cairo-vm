from starkware.cairo.common.dict import dict_read, dict_write
from starkware.cairo.common.default_dict import default_dict_new
from starkware.cairo.common.dict_access import DictAccess

<<<<<<< HEAD
func main() {
    alloc_locals;
    let (local my_dict: DictAccess*) = default_dict_new(17);
    dict_write{dict_ptr=my_dict}(key=12, new_value=34);
    let (local val1: felt) = dict_read{dict_ptr=my_dict}(key=12);
    assert val1 = 34;
    let (local val2: felt) = dict_read{dict_ptr=my_dict}(key=11);
    assert val2 = 17;
    let (local val3: felt) = dict_read{dict_ptr=my_dict}(key=12);
    assert val3 = 34;
    let (local val4: felt) = dict_read{dict_ptr=my_dict}(key=11);
    assert val4 = 17;
    dict_write{dict_ptr=my_dict}(key=11, new_value=35);
    let (local val5: felt) = dict_read{dict_ptr=my_dict}(key=11);
    assert val5 = 35;
    dict_write{dict_ptr=my_dict}(key=12, new_value=35);
    let (local val6: felt) = dict_read{dict_ptr=my_dict}(key=11);
    assert val6 = 35;
    return ();
}
=======
func main():
    alloc_locals
    let (local my_dict : DictAccess*) = default_dict_new(17)
    dict_write{dict_ptr=my_dict}(key=12, new_value=34)
    let (local val1 : felt) = dict_read{dict_ptr=my_dict}(key=12)
    assert val1 = 34
    let (local val2 : felt) = dict_read{dict_ptr=my_dict}(key=11)
    assert val2 = 17
    let (local val3 : felt) = dict_read{dict_ptr=my_dict}(key=12)
    assert val3 = 34
    let (local val4 : felt) = dict_read{dict_ptr=my_dict}(key=11)
    assert val4 = 17
    dict_write{dict_ptr=my_dict}(key=11, new_value=35)
    let (local val5 : felt) = dict_read{dict_ptr=my_dict}(key=11)
    assert val5 = 35
    dict_write{dict_ptr=my_dict}(key=12, new_value=35)
    let (local val6 : felt) = dict_read{dict_ptr=my_dict}(key=11)
    assert val6 = 35
    dict_write{dict_ptr=my_dict}(key=20, new_value=-5)
    let (local val6 : felt) = dict_read{dict_ptr=my_dict}(key=20)
    assert val6 = -5
    return()
end
>>>>>>> 1a45b5c3
<|MERGE_RESOLUTION|>--- conflicted
+++ resolved
@@ -2,7 +2,6 @@
 from starkware.cairo.common.default_dict import default_dict_new
 from starkware.cairo.common.dict_access import DictAccess
 
-<<<<<<< HEAD
 func main() {
     alloc_locals;
     let (local my_dict: DictAccess*) = default_dict_new(17);
@@ -21,30 +20,8 @@
     dict_write{dict_ptr=my_dict}(key=12, new_value=35);
     let (local val6: felt) = dict_read{dict_ptr=my_dict}(key=11);
     assert val6 = 35;
+    dict_write{dict_ptr=my_dict}(key=20, new_value=-5);
+    let (local val6 : felt) = dict_read{dict_ptr=my_dict}(key=20);
+    assert val6 = -5;
     return ();
-}
-=======
-func main():
-    alloc_locals
-    let (local my_dict : DictAccess*) = default_dict_new(17)
-    dict_write{dict_ptr=my_dict}(key=12, new_value=34)
-    let (local val1 : felt) = dict_read{dict_ptr=my_dict}(key=12)
-    assert val1 = 34
-    let (local val2 : felt) = dict_read{dict_ptr=my_dict}(key=11)
-    assert val2 = 17
-    let (local val3 : felt) = dict_read{dict_ptr=my_dict}(key=12)
-    assert val3 = 34
-    let (local val4 : felt) = dict_read{dict_ptr=my_dict}(key=11)
-    assert val4 = 17
-    dict_write{dict_ptr=my_dict}(key=11, new_value=35)
-    let (local val5 : felt) = dict_read{dict_ptr=my_dict}(key=11)
-    assert val5 = 35
-    dict_write{dict_ptr=my_dict}(key=12, new_value=35)
-    let (local val6 : felt) = dict_read{dict_ptr=my_dict}(key=11)
-    assert val6 = 35
-    dict_write{dict_ptr=my_dict}(key=20, new_value=-5)
-    let (local val6 : felt) = dict_read{dict_ptr=my_dict}(key=20)
-    assert val6 = -5
-    return()
-end
->>>>>>> 1a45b5c3
+}