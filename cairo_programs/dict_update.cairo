--- conflicted
+++ resolved
@@ -2,7 +2,6 @@
 from starkware.cairo.common.default_dict import default_dict_new
 from starkware.cairo.common.dict_access import DictAccess
 
-<<<<<<< HEAD
 func main() {
     alloc_locals;
     // Create default dict
@@ -19,28 +18,8 @@
     dict_update{dict_ptr=my_dict}(key=10, prev_value=17, new_value=22);
     let (local val3: felt) = dict_read{dict_ptr=my_dict}(key=10);
     assert val3 = 22;
+    dict_update{dict_ptr=my_dict}(key=10, prev_value=22, new_value=-8);
+    let (local val4 : felt) = dict_read{dict_ptr=my_dict}(key=10);
+    assert val4 = -8;
     return ();
-}
-=======
-func main():
-    alloc_locals
-    #Create default dict
-    let (local my_dict : DictAccess*) = default_dict_new(17)
-    #Write value
-    dict_write{dict_ptr=my_dict}(key=12, new_value=34)
-    let (local val1 : felt) = dict_read{dict_ptr=my_dict}(key=12)
-    assert val1 = 34
-    #Update written value
-    dict_update{dict_ptr=my_dict}(key=12, prev_value=34, new_value=49)
-    let (local val2 : felt) = dict_read{dict_ptr=my_dict}(key=12)
-    assert val2 = 49
-    #Update value that doesnt exixt yet, using default value as prev_value
-    dict_update{dict_ptr=my_dict}(key=10, prev_value=17, new_value=22)
-    let (local val3 : felt) = dict_read{dict_ptr=my_dict}(key=10)
-    assert val3 = 22
-    dict_update{dict_ptr=my_dict}(key=10, prev_value=22, new_value=-8)
-    let (local val4 : felt) = dict_read{dict_ptr=my_dict}(key=10)
-    assert val4 = -8
-    return()
-end
->>>>>>> 1a45b5c3
+}