--- conflicted
+++ resolved
@@ -187,11 +187,7 @@
 cargo-deps:
 	cargo install --version 0.3.1 iai-callgrind-runner
 	cargo install --version 1.1.0 cargo-criterion
-<<<<<<< HEAD
-	cargo install --version 0.6.1 flamegraph
-=======
 	cargo install --version 0.6.1 flamegraph --locked
->>>>>>> b28f22dc
 	cargo install --version 1.14.0 hyperfine
 	cargo install --version 0.9.49 cargo-nextest --locked
 	cargo install --version 0.5.9 cargo-llvm-cov
