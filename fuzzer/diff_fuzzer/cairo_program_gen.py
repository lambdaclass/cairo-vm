"""
Generate a cairo program with the following rules:
    1. Grab a hint
    2. Look for all the ids.(...) expressions, make sure to keep track of any "=" to the left or right
        - if none, go back to 1
    3. Reduce the ids.(...) expressions so that all the variables + their fields are grouped
    4. Create inputs and outputs variables dicts
        - inputs: if "=" was to the right
        - outputs: if "=" was to the left
    5. Create main using input variables
        - func main() {
            let a = MyStruct(field=1, field=2);
            hint_func();
            return();
          }
    6. Create hint_func with outputs as locals
        - hint_func(a: MyStruct) -> (MyStruct) {
            alloc_locals;
            local b: MyStruct;
            %{
              ...
            %}
            return(b);
          }
"""

ASSIGN_EX_TYPE = "assign"
LEFT = "left"
RIGHT = "right"
OTHER_EX_TYPE = "other"
PACK_PARAM_EX = "var_in_pack"
CAIRO_TYPES = { "felt", "EcPoint", "BigInt3" }

def get_expr_type(line):
    """
    Check if the line has an `==` operator and classify it as a `OTHER_EX_TYPE` expression, this is done before
    it looks for the `=` operator, wich is assumed to be an `ASSIGN_EX_TYPE` expression
    """
    if any(token in line for token in ["==", "assert"]):
        return OTHER_EX_TYPE
    elif "=" in line:
        return ASSIGN_EX_TYPE
    else:
        return OTHER_EX_TYPE

def process_line(line):
    """
    process_line(String) -> [ [EX_TYPE_CONST, ..., EX_TYPE_CONST, [String]] ]
    Return the expression type of the line, adding relevant information if the an assignment was made or if the
    variable in the line is inside a `pack(var, PRIME)` function. Return the variable as [name, fields...]
    """
    if get_expr_type(line) == ASSIGN_EX_TYPE:
        equals_pos = line.rfind("=")
        variables = [ clean_trailing(v) for v in line.split() if "ids." in v ]
        return [
            [ASSIGN_EX_TYPE, LEFT if line.find(v) < equals_pos else RIGHT] + \
            ([PACK_PARAM_EX] if var_in_pack(line, v) else []) + \
            [v[v.find("ids.") + 4:].split(".")] \
            for v in variables 
        ]
    else:
        return [
            [OTHER_EX_TYPE] + \
            ([PACK_PARAM_EX] if var_in_pack(line, v) else []) + \
            [clean_trailing(v)[v.find("ids.") + 4:].split(".")] 
            for v in line.split() if "ids." in v 
        ]
         
def clean_trailing(var):
    """
    clean_trailing(String) -> String
    Make sure variable doesn't end with any non-alfanumeric characters
    """
    i = 1
    while not var[len(var) - i].isalnum():
        i += 1
    return var[:len(var) - i + 1]

def var_in_pack(line, var):
    """
    var_in_pack(String, String) -> bool
    Check if a variable is inside a pack(variable, PRIME) call.
    This function expects a stripped variable, without the `ids.` prefix.
    Also, the current implemenation doesn't deal with parenthesis inside the `pack` call
    """
    if "pack(" not in line:
        return False
    # Assuming there is no inner parenthesis in pack(...)
    pack_start = line.find("pack(")
    pack_end = line.find(")", pack_start)
    return var in line[pack_start:pack_end]
     
def classify_variables(hint_code):
    """
    classify_varables(String) -> (Dict<String, set>, Dict<String, set>)
    Takes a hint code block and extract all the variables with the `ids.` prefix, classifying each one into
    dictionaries: varables to declare in the main function and variables to declare in the hint function.
    Then if the variable has fields, annotate them in the corresponding dictionary, otherwise it's normally
    considered a felt execpt for the special case: being passed as an argument to a `pack(variable, PRIME)`
    function.
    """
<<<<<<< HEAD
    input_vars = dict()
    output_vars = dict()
    inout_vars = dict()
    imported_variables = []
    extra_hints = ""
    block_permutation_set = False
    lines = [multi_replace(line, '",)]}(') for line in hint_code.split("\n") if "ids." in line]
  
    for line in lines:
        
        variables = [v for v in line.split() if "ids." in v]

        for var in variables:
            var.replace(".", "", -1)
            dict_to_insert = dict()

            if line.find(var) < line.find("=") < line.find(var, line.find("=")):
                dict_to_insert = inout_vars
            elif line.find("=") < line.find(var):
                dict_to_insert = input_vars
            else:
                dict_to_insert = output_vars

            # Remove "ids."
            var_field = var.split(".")[1:]
            if var_in_pack(line, var_field[0]):
                # If the variable is inside a pack(...) function, make sure it's a point
                dict_to_insert[var_field[0]] = { "d0", "d1", "d2" }
            elif len(var_field) == 1:
                dict_to_insert[var_field[0]] = "felt"
=======
    declare_in_main = dict()
    declare_in_hint_fn = dict()

    # Get all lines with the `ids.` identifier and then dump them into an array of expressions (other or assign)
    # Doesn't consider lines with a comment on them
    # expressions: [ [EX_TYPE_CONSTs..., [String]], ... ]
    expressions = []
    for line in hint_code.split("\n"):
        if "ids." in line and "#" not in line:
            expressions += process_line(line)

    # Create a var_name: { set of fields or cairo type } pair to insert in one of the output dictionaries
    for expr in expressions:
        expression_type = expr[:-1]
        variable_name = expr[-1][0]
        variable_type = expr[-1][1:]

        # Overrite fields with EcPoint or BigInt3 if necessary
        if PACK_PARAM_EX in expression_type:
            if any(ec_point_fields in variable_type for ec_point_fields in ["x", "y"]):
                variable_type = {"EcPoint"}
>>>>>>> 1f6dd1f9
            else:
                variable_type = {"BigInt3"}

        dict_to_insert = declare_in_main
        if ASSIGN_EX_TYPE in expression_type:
            if RIGHT in expression_type:
                dict_to_insert = declare_in_main
            if LEFT in expression_type:
                dict_to_insert = declare_in_hint_fn

        if variable_type == []: variable_type = {"felt"}

        # Make sure not to lose info if the variable already had an EcPoint or BigInt3 type
        if variable_name in dict_to_insert and not dict_to_insert[variable_name].issubset({"EcPoint", "BigInt3"}):
            dict_to_insert[variable_name].update(variable_type)
        elif variable_name not in dict_to_insert:
            dict_to_insert[variable_name] = set(variable_type)

    # Freeze sets
    declare_in_main.update((k, frozenset(v)) for (k, v) in declare_in_main.items())
    declare_in_hint_fn.update((k, frozenset(v)) for (k, v) in declare_in_hint_fn.items())
    return declare_in_main, declare_in_hint_fn

def generate_cairo_hint_program(hint_code):
    """
    generate_cairo_hint_program(String) -> [String]
    Call `classify_varables(hint_code)` and create a cairo program with all the necessary code to run the hint
    code block that was passed as parameter
    """
    declare_in_main, declare_in_hint_fn = classify_variables(hint_code)

    all_types = (declare_in_main | declare_in_hint_fn).values()

    import_ecpoint = "from starkware.cairo.common.cairo_secp.ec import EcPoint\n" if any("EcPoint" in types for types in all_types) else ""
    import_bigint3 = "from starkware.cairo.common.cairo_secp.bigint import BigInt3\n" if import_ecpoint != "" or any("BigInt3" in types for types in all_types) else ""

    structs_fields = { f for f in all_types if not f.issubset(CAIRO_TYPES) }
    structs_dict = { v : "MyStruct" + str(i) for (i, v) in enumerate(structs_fields) }

    structs_fmt = "struct {struct_name} {{\n{struct_fields}\n}}"
    fields_fmt = "\t{field_name}: felt,"
    
    declared_structs = "\n".join([
        structs_fmt.format(
            struct_name = name,
            struct_fields = "\n".join([fields_fmt.format(field_name=field_name) for field_name in fields])
        )
        for (fields, name) in structs_dict.items()
    ])

    main_func_fmt = "\nfunc main() {{{variables}\n\thint_func({input_var_names});\n\treturn();\n}}\n"
    main_struct_assignment_fmt = "\n\tlet {var_name} = {struct_name}({assign_fields});"
    main_ecpoint_assignment_fmt = "\n\tlet {var_name} = EcPoint(BigInt3(d0=, d1=, d2=), BigInt3(d0=, d1=, d2=));"
    main_bigint_assignment_fmt = "\n\tlet {var_name} = BigInt3(d0=, d1=, d2=);"
    main_var_felt_assingment_fmt = "\n\tlet {var_name} =;"

    main_var_assignments = ""
    for name, var_fields in declare_in_main.items():
        if "felt" in var_fields:
            main_var_assignments += main_var_felt_assingment_fmt.format(var_name = name)
        elif "EcPoint" in var_fields:
            main_var_assignments += main_ecpoint_assignment_fmt.format(var_name = name)
        elif "BigInt3" in var_fields:
            main_var_assignments += main_bigint_assignment_fmt.format(var_name = name)
        else:
            main_var_assignments += main_struct_assignment_fmt.format(
                var_name = name,
                struct_name = structs_dict[var_fields],
                assign_fields = ", ".join([
                    field_name + "=" for field_name in var_fields
                ])
            )

    main_func = main_func_fmt.format(
        variables = main_var_assignments,
        input_var_names = ", ".join([var for var in declare_in_main.keys()])
    )

    hint_func_fmt = "\nfunc hint_func{signature} {{\n\talloc_locals;\n{local_declarations}\n%{{\n{hint}\n%}}\n\treturn({output_return});\n}}\n"

    hint_input_var_fmt = "{var_name}: {struct_name}"
    local_declare_fmt = "\tlocal {res_var_name}: {res_struct};"

<<<<<<< HEAD
=======
    signature = "(" + \
        ", ".join([
            hint_input_var_fmt.format(var_name = name, struct_name = next(iter(var_fields)) if var_fields.issubset(CAIRO_TYPES) else structs_dict[var_fields]) for name, var_fields in declare_in_main.items()
        ]) + \
        ") -> (" + \
        ", ".join([next(iter(var_fields)) if var_fields.issubset(CAIRO_TYPES) else structs_dict[var_fields] for var_fields in (declare_in_main | declare_in_hint_fn).values()]) + \
        ")"
>>>>>>> 1f6dd1f9

    if len(output_vars | inout_vars) == 1:
        signature =  "(" + \
            ", ".join([
                hint_input_var_fmt.format(var_name = name, struct_name = structs_dict[var_fields]) for name, var_fields in input_vars.items()
            ]) + \
            ") -> " + \
            "".join([structs_dict[var_fields] for var_fields in (output_vars | inout_vars).values()]) 
            
    else: 
        signature = "(" + \
            ", ".join([
                hint_input_var_fmt.format(var_name = name, struct_name = structs_dict[var_fields]) for name, var_fields in input_vars.items()
            ]) + \
            ") -> (" + \
            ", ".join([structs_dict[var_fields] for var_fields in (output_vars | inout_vars).values()]) + \
            ")"
    
    local_vars = "\n".join([
        local_declare_fmt.format(res_var_name = name, res_struct = next(iter(var_fields)) if var_fields.issubset(CAIRO_TYPES) else structs_dict[var_fields]) for name, var_fields in declare_in_hint_fn.items()
    ])

    hint_func = hint_func_fmt.format(
        signature = signature, 
        local_declarations = local_vars, 
        hint = hint_code,
        output_return = ", ".join([res for res in (declare_in_main | declare_in_hint_fn).keys()])
    )

    return (import_ecpoint + import_bigint3 + declared_structs + main_func + hint_func).split("\n")
<|MERGE_RESOLUTION|>--- conflicted
+++ resolved
@@ -99,38 +99,6 @@
     considered a felt execpt for the special case: being passed as an argument to a `pack(variable, PRIME)`
     function.
     """
-<<<<<<< HEAD
-    input_vars = dict()
-    output_vars = dict()
-    inout_vars = dict()
-    imported_variables = []
-    extra_hints = ""
-    block_permutation_set = False
-    lines = [multi_replace(line, '",)]}(') for line in hint_code.split("\n") if "ids." in line]
-  
-    for line in lines:
-        
-        variables = [v for v in line.split() if "ids." in v]
-
-        for var in variables:
-            var.replace(".", "", -1)
-            dict_to_insert = dict()
-
-            if line.find(var) < line.find("=") < line.find(var, line.find("=")):
-                dict_to_insert = inout_vars
-            elif line.find("=") < line.find(var):
-                dict_to_insert = input_vars
-            else:
-                dict_to_insert = output_vars
-
-            # Remove "ids."
-            var_field = var.split(".")[1:]
-            if var_in_pack(line, var_field[0]):
-                # If the variable is inside a pack(...) function, make sure it's a point
-                dict_to_insert[var_field[0]] = { "d0", "d1", "d2" }
-            elif len(var_field) == 1:
-                dict_to_insert[var_field[0]] = "felt"
-=======
     declare_in_main = dict()
     declare_in_hint_fn = dict()
 
@@ -152,7 +120,6 @@
         if PACK_PARAM_EX in expression_type:
             if any(ec_point_fields in variable_type for ec_point_fields in ["x", "y"]):
                 variable_type = {"EcPoint"}
->>>>>>> 1f6dd1f9
             else:
                 variable_type = {"BigInt3"}
 
@@ -236,8 +203,6 @@
     hint_input_var_fmt = "{var_name}: {struct_name}"
     local_declare_fmt = "\tlocal {res_var_name}: {res_struct};"
 
-<<<<<<< HEAD
-=======
     signature = "(" + \
         ", ".join([
             hint_input_var_fmt.format(var_name = name, struct_name = next(iter(var_fields)) if var_fields.issubset(CAIRO_TYPES) else structs_dict[var_fields]) for name, var_fields in declare_in_main.items()
@@ -245,25 +210,7 @@
         ") -> (" + \
         ", ".join([next(iter(var_fields)) if var_fields.issubset(CAIRO_TYPES) else structs_dict[var_fields] for var_fields in (declare_in_main | declare_in_hint_fn).values()]) + \
         ")"
->>>>>>> 1f6dd1f9
-
-    if len(output_vars | inout_vars) == 1:
-        signature =  "(" + \
-            ", ".join([
-                hint_input_var_fmt.format(var_name = name, struct_name = structs_dict[var_fields]) for name, var_fields in input_vars.items()
-            ]) + \
-            ") -> " + \
-            "".join([structs_dict[var_fields] for var_fields in (output_vars | inout_vars).values()]) 
-            
-    else: 
-        signature = "(" + \
-            ", ".join([
-                hint_input_var_fmt.format(var_name = name, struct_name = structs_dict[var_fields]) for name, var_fields in input_vars.items()
-            ]) + \
-            ") -> (" + \
-            ", ".join([structs_dict[var_fields] for var_fields in (output_vars | inout_vars).values()]) + \
-            ")"
-    
+
     local_vars = "\n".join([
         local_declare_fmt.format(res_var_name = name, res_struct = next(iter(var_fields)) if var_fields.issubset(CAIRO_TYPES) else structs_dict[var_fields]) for name, var_fields in declare_in_hint_fn.items()
     ])
