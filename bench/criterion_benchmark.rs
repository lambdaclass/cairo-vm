--- conflicted
+++ resolved
@@ -35,12 +35,8 @@
                     "main",
                     false,
                     false,
-<<<<<<< HEAD
-                    "all".to_string(),
+                    "all",
                     false,
-=======
-                    "all",
->>>>>>> e836a353
                     &hint_executor,
                 )
             })
