use crate::serde::deserialize_program::{ApTracking, FlowTrackingData};
use crate::stdlib::{collections::HashMap, prelude::*, sync::Arc};

#[cfg(feature = "cairo-1-hints")]
use crate::serde::deserialize_program::{ApTracking, FlowTrackingData};
use crate::{
    serde::deserialize_program::{
        deserialize_and_parse_program, Attribute, BuiltinName, HintParams, Identifier,
        InstructionLocation, ReferenceManager,
    },
    types::{errors::program_errors::ProgramError, relocatable::MaybeRelocatable},
};
<<<<<<< HEAD
=======
#[cfg(feature = "cairo-1-hints")]
>>>>>>> 8de54530
use cairo_lang_starknet::casm_contract_class::CasmContractClass;
use felt::{Felt252, PRIME_STR};

#[cfg(feature = "std")]
use std::path::Path;

// NOTE: `Program` has been split in two containing some data that will be deep-copied
// and some that will be allocated on the heap inside an `Arc<_>`.
// This is because it has been reported that cloning the whole structure when creating
// a `CairoRunner` becomes a bottleneck, but the following solutions were tried and
// discarded:
// - Store only a reference in `CairoRunner` rather than cloning; this doesn't work
//   because then we need to introduce explicit lifetimes, which broke `cairo-rs-py`
//   since PyO3 doesn't support Python objects containing structures with lifetimes.
// - Directly pass an `Arc<Program>` to `CairoRunner::new()` and simply copy that:
//   there was a prohibitive performance hit of 10-15% when doing so, most likely
//   either because of branch mispredictions or the extra level of indirection going
//   through a random location on the heap rather than the likely-to-be-cached spot
//   on the stack.
//
// So, the compromise was to identify which data was less used and avoid copying that,
// using `Arc<_>`, while the most accessed fields remain on the stack for the main
// loop to access. The fields in `SharedProgramData` are either preprocessed and
// copied explicitly (_in addition_ to the clone of `Program`) or are used only in
// exceptional circumstances, such as when reconstructing a backtrace on execution
// failures.
// Fields in `Program` (other than `SharedProgramData` itself) are used by the main logic.
#[derive(Clone, Default, Debug, PartialEq, Eq)]
pub(crate) struct SharedProgramData {
    pub(crate) builtins: Vec<BuiltinName>,
    pub(crate) data: Vec<MaybeRelocatable>,
    pub(crate) hints: HashMap<usize, Vec<HintParams>>,
    pub(crate) main: Option<usize>,
    //start and end labels will only be used in proof-mode
    pub(crate) start: Option<usize>,
    pub(crate) end: Option<usize>,
    pub(crate) error_message_attributes: Vec<Attribute>,
    pub(crate) instruction_locations: Option<HashMap<usize, InstructionLocation>>,
    pub(crate) identifiers: HashMap<String, Identifier>,
}

#[derive(Clone, Debug, PartialEq, Eq)]
pub struct Program {
    pub(crate) shared_program_data: Arc<SharedProgramData>,
    pub(crate) constants: HashMap<String, Felt252>,
    pub(crate) reference_manager: ReferenceManager,
}

impl Program {
    #[allow(clippy::too_many_arguments)]
    pub fn new(
        builtins: Vec<BuiltinName>,
        data: Vec<MaybeRelocatable>,
        main: Option<usize>,
        hints: HashMap<usize, Vec<HintParams>>,
        reference_manager: ReferenceManager,
        identifiers: HashMap<String, Identifier>,
        error_message_attributes: Vec<Attribute>,
        instruction_locations: Option<HashMap<usize, InstructionLocation>>,
    ) -> Result<Program, ProgramError> {
        let mut constants = HashMap::new();
        for (key, value) in identifiers.iter() {
            if value.type_.as_deref() == Some("const") {
                let value = value
                    .value
                    .clone()
                    .ok_or_else(|| ProgramError::ConstWithoutValue(key.clone()))?;
                constants.insert(key.clone(), value);
            }
        }
        let shared_program_data = SharedProgramData {
            builtins,
            data,
            hints,
            main,
            start: None,
            end: None,
            error_message_attributes,
            instruction_locations,
            identifiers,
        };
        Ok(Self {
            shared_program_data: Arc::new(shared_program_data),
            constants,
            reference_manager,
        })
    }

    #[cfg(feature = "std")]
    pub fn from_file(path: &Path, entrypoint: Option<&str>) -> Result<Program, ProgramError> {
        let file_content = std::fs::read(path)?;
        deserialize_and_parse_program(&file_content, entrypoint)
    }

    pub fn from_bytes(bytes: &[u8], entrypoint: Option<&str>) -> Result<Program, ProgramError> {
        deserialize_and_parse_program(bytes, entrypoint)
    }

    pub fn prime(&self) -> &str {
        _ = self;
        PRIME_STR
    }

    pub fn iter_builtins(&self) -> impl Iterator<Item = &BuiltinName> {
        self.shared_program_data.builtins.iter()
    }

    pub fn iter_data(&self) -> impl Iterator<Item = &MaybeRelocatable> {
        self.shared_program_data.data.iter()
    }

    pub fn data_len(&self) -> usize {
        self.shared_program_data.data.len()
    }

    pub fn get_identifier(&self, id: &str) -> Option<&Identifier> {
        self.shared_program_data.identifiers.get(id)
    }

    pub fn iter_identifiers(&self) -> impl Iterator<Item = (&str, &Identifier)> {
        self.shared_program_data
            .identifiers
            .iter()
            .map(|(cairo_type, identifier)| (cairo_type.as_str(), identifier))
    }
}

impl Default for Program {
    fn default() -> Self {
        Self {
            shared_program_data: Arc::new(SharedProgramData::default()),
            constants: HashMap::new(),
            reference_manager: ReferenceManager {
                references: Vec::new(),
            },
        }
    }
}

<<<<<<< HEAD
=======
#[cfg(feature = "cairo-1-hints")]
>>>>>>> 8de54530
// Note: This Program will only work when using run_from_entrypoint, and the Cairo1Hintprocesso
impl TryFrom<CasmContractClass> for Program {
    type Error = ProgramError;
    fn try_from(value: CasmContractClass) -> Result<Self, ProgramError> {
        let data = value
            .bytecode
            .iter()
            .map(|x| MaybeRelocatable::from(Felt252::from(&x.value)))
            .collect();
        //Hint data is going to be hosted processor-side, hints field will only store the pc where hints are located.
        // Only one pc will be stored, so the hint processor will be responsible for executing all hints for a given pc
        let hints = value
            .hints
            .iter()
            .map(|(x, _)| {
                (
                    *x,
                    vec![HintParams {
                        code: x.to_string(),
                        accessible_scopes: Vec::new(),
                        flow_tracking_data: FlowTrackingData {
                            ap_tracking: ApTracking::default(),
                            reference_ids: HashMap::new(),
                        },
                    }],
                )
            })
            .collect();
        let error_message_attributes = Vec::new();
        let reference_manager = ReferenceManager {
            references: Vec::new(),
        };
        Self::new(
            vec![],
            data,
            None,
            hints,
            reference_manager,
            HashMap::new(),
            error_message_attributes,
            None,
        )
    }
}

#[cfg(test)]
mod tests {
    use super::*;
    use crate::serde::deserialize_program::{ApTracking, FlowTrackingData};
    use crate::utils::test_utils::*;
    use felt::felt_str;
    use num_traits::Zero;

    #[cfg(target_arch = "wasm32")]
    use wasm_bindgen_test::*;

    #[test]
    #[cfg_attr(target_arch = "wasm32", wasm_bindgen_test)]
    fn new() {
        let reference_manager = ReferenceManager {
            references: Vec::new(),
        };

        let builtins: Vec<BuiltinName> = Vec::new();
        let data: Vec<MaybeRelocatable> = vec![
            mayberelocatable!(5189976364521848832),
            mayberelocatable!(1000),
            mayberelocatable!(5189976364521848832),
            mayberelocatable!(2000),
            mayberelocatable!(5201798304953696256),
            mayberelocatable!(2345108766317314046),
        ];

        let program = Program::new(
            builtins.clone(),
            data.clone(),
            None,
            HashMap::new(),
            reference_manager,
            HashMap::new(),
            Vec::new(),
            None,
        )
        .unwrap();

        assert_eq!(program.shared_program_data.builtins, builtins);
        assert_eq!(program.shared_program_data.data, data);
        assert_eq!(program.shared_program_data.main, None);
        assert_eq!(program.shared_program_data.identifiers, HashMap::new());
    }

    #[test]
    #[cfg_attr(target_arch = "wasm32", wasm_bindgen_test)]
    fn new_program_with_identifiers() {
        let reference_manager = ReferenceManager {
            references: Vec::new(),
        };

        let builtins: Vec<BuiltinName> = Vec::new();

        let data: Vec<MaybeRelocatable> = vec![
            mayberelocatable!(5189976364521848832),
            mayberelocatable!(1000),
            mayberelocatable!(5189976364521848832),
            mayberelocatable!(2000),
            mayberelocatable!(5201798304953696256),
            mayberelocatable!(2345108766317314046),
        ];

        let mut identifiers: HashMap<String, Identifier> = HashMap::new();

        identifiers.insert(
            String::from("__main__.main"),
            Identifier {
                pc: Some(0),
                type_: Some(String::from("function")),
                value: None,
                full_name: None,
                members: None,
                cairo_type: None,
            },
        );

        identifiers.insert(
            String::from("__main__.main.SIZEOF_LOCALS"),
            Identifier {
                pc: None,
                type_: Some(String::from("const")),
                value: Some(Felt252::zero()),
                full_name: None,
                members: None,
                cairo_type: None,
            },
        );

        let program = Program::new(
            builtins.clone(),
            data.clone(),
            None,
            HashMap::new(),
            reference_manager,
            identifiers.clone(),
            Vec::new(),
            None,
        )
        .unwrap();

        assert_eq!(program.shared_program_data.builtins, builtins);
        assert_eq!(program.shared_program_data.data, data);
        assert_eq!(program.shared_program_data.main, None);
        assert_eq!(program.shared_program_data.identifiers, identifiers);
        assert_eq!(
            program.constants,
            [("__main__.main.SIZEOF_LOCALS", Felt252::zero())]
                .into_iter()
                .map(|(key, value)| (key.to_string(), value))
                .collect::<HashMap<_, _>>(),
        );
    }

    #[test]
    #[cfg_attr(target_arch = "wasm32", wasm_bindgen_test)]
    fn get_prime() {
        let program = Program::default();
        assert_eq!(PRIME_STR, program.prime());
    }

    #[test]
    #[cfg_attr(target_arch = "wasm32", wasm_bindgen_test)]
    fn iter_builtins() {
        let reference_manager = ReferenceManager {
            references: Vec::new(),
        };

        let builtins: Vec<_> = vec![BuiltinName::range_check, BuiltinName::bitwise];
        let data: Vec<_> = vec![
            mayberelocatable!(5189976364521848832),
            mayberelocatable!(1000),
            mayberelocatable!(5189976364521848832),
            mayberelocatable!(2000),
            mayberelocatable!(5201798304953696256),
            mayberelocatable!(2345108766317314046),
        ];

        let program = Program::new(
            builtins.clone(),
            data,
            None,
            HashMap::new(),
            reference_manager,
            HashMap::new(),
            Vec::new(),
            None,
        )
        .unwrap();

        assert_eq!(
            program.iter_builtins().cloned().collect::<Vec<_>>(),
            builtins
        );
    }

    #[test]
    #[cfg_attr(target_arch = "wasm32", wasm_bindgen_test)]
    fn iter_data() {
        let reference_manager = ReferenceManager {
            references: Vec::new(),
        };

        let builtins: Vec<BuiltinName> = Vec::new();
        let data: Vec<MaybeRelocatable> = vec![
            mayberelocatable!(5189976364521848832),
            mayberelocatable!(1000),
            mayberelocatable!(5189976364521848832),
            mayberelocatable!(2000),
            mayberelocatable!(5201798304953696256),
            mayberelocatable!(2345108766317314046),
        ];

        let program = Program::new(
            builtins,
            data.clone(),
            None,
            HashMap::new(),
            reference_manager,
            HashMap::new(),
            Vec::new(),
            None,
        )
        .unwrap();

        assert_eq!(program.iter_data().cloned().collect::<Vec<_>>(), data);
    }

    #[test]
    #[cfg_attr(target_arch = "wasm32", wasm_bindgen_test)]
    fn data_len() {
        let reference_manager = ReferenceManager {
            references: Vec::new(),
        };

        let builtins: Vec<BuiltinName> = Vec::new();
        let data: Vec<MaybeRelocatable> = vec![
            mayberelocatable!(5189976364521848832),
            mayberelocatable!(1000),
            mayberelocatable!(5189976364521848832),
            mayberelocatable!(2000),
            mayberelocatable!(5201798304953696256),
            mayberelocatable!(2345108766317314046),
        ];

        let program = Program::new(
            builtins,
            data.clone(),
            None,
            HashMap::new(),
            reference_manager,
            HashMap::new(),
            Vec::new(),
            None,
        )
        .unwrap();

        assert_eq!(program.data_len(), data.len());
    }

    #[test]
    #[cfg_attr(target_arch = "wasm32", wasm_bindgen_test)]
    fn get_identifier() {
        let reference_manager = ReferenceManager {
            references: Vec::new(),
        };

        let builtins: Vec<BuiltinName> = Vec::new();

        let data: Vec<MaybeRelocatable> = vec![
            mayberelocatable!(5189976364521848832),
            mayberelocatable!(1000),
            mayberelocatable!(5189976364521848832),
            mayberelocatable!(2000),
            mayberelocatable!(5201798304953696256),
            mayberelocatable!(2345108766317314046),
        ];

        let mut identifiers: HashMap<String, Identifier> = HashMap::new();

        identifiers.insert(
            String::from("__main__.main"),
            Identifier {
                pc: Some(0),
                type_: Some(String::from("function")),
                value: None,
                full_name: None,
                members: None,
                cairo_type: None,
            },
        );

        identifiers.insert(
            String::from("__main__.main.SIZEOF_LOCALS"),
            Identifier {
                pc: None,
                type_: Some(String::from("const")),
                value: Some(Felt252::zero()),
                full_name: None,
                members: None,
                cairo_type: None,
            },
        );

        let program = Program::new(
            builtins,
            data,
            None,
            HashMap::new(),
            reference_manager,
            identifiers.clone(),
            Vec::new(),
            None,
        )
        .unwrap();

        assert_eq!(
            program.get_identifier("__main__.main"),
            identifiers.get("__main__.main"),
        );
        assert_eq!(
            program.get_identifier("__main__.main.SIZEOF_LOCALS"),
            identifiers.get("__main__.main.SIZEOF_LOCALS"),
        );
        assert_eq!(
            program.get_identifier("missing"),
            identifiers.get("missing"),
        );
    }

    #[test]
    #[cfg_attr(target_arch = "wasm32", wasm_bindgen_test)]
    fn iter_identifiers() {
        let reference_manager = ReferenceManager {
            references: Vec::new(),
        };

        let builtins: Vec<BuiltinName> = Vec::new();

        let data: Vec<MaybeRelocatable> = vec![
            mayberelocatable!(5189976364521848832),
            mayberelocatable!(1000),
            mayberelocatable!(5189976364521848832),
            mayberelocatable!(2000),
            mayberelocatable!(5201798304953696256),
            mayberelocatable!(2345108766317314046),
        ];

        let mut identifiers: HashMap<String, Identifier> = HashMap::new();

        identifiers.insert(
            String::from("__main__.main"),
            Identifier {
                pc: Some(0),
                type_: Some(String::from("function")),
                value: None,
                full_name: None,
                members: None,
                cairo_type: None,
            },
        );

        identifiers.insert(
            String::from("__main__.main.SIZEOF_LOCALS"),
            Identifier {
                pc: None,
                type_: Some(String::from("const")),
                value: Some(Felt252::zero()),
                full_name: None,
                members: None,
                cairo_type: None,
            },
        );

        let program = Program::new(
            builtins,
            data,
            None,
            HashMap::new(),
            reference_manager,
            identifiers.clone(),
            Vec::new(),
            None,
        )
        .unwrap();

        let collected_identifiers: HashMap<_, _> = program
            .iter_identifiers()
            .map(|(cairo_type, identifier)| (cairo_type.to_string(), identifier.clone()))
            .collect();

        assert_eq!(collected_identifiers, identifiers);
    }

    #[test]
    #[cfg_attr(target_arch = "wasm32", wasm_bindgen_test)]
    fn new_program_with_invalid_identifiers() {
        let reference_manager = ReferenceManager {
            references: Vec::new(),
        };

        let builtins: Vec<BuiltinName> = Vec::new();

        let data: Vec<MaybeRelocatable> = vec![
            mayberelocatable!(5189976364521848832),
            mayberelocatable!(1000),
            mayberelocatable!(5189976364521848832),
            mayberelocatable!(2000),
            mayberelocatable!(5201798304953696256),
            mayberelocatable!(2345108766317314046),
        ];

        let mut identifiers: HashMap<String, Identifier> = HashMap::new();

        identifiers.insert(
            String::from("__main__.main"),
            Identifier {
                pc: Some(0),
                type_: Some(String::from("function")),
                value: None,
                full_name: None,
                members: None,
                cairo_type: None,
            },
        );

        identifiers.insert(
            String::from("__main__.main.SIZEOF_LOCALS"),
            Identifier {
                pc: None,
                type_: Some(String::from("const")),
                value: None,
                full_name: None,
                members: None,
                cairo_type: None,
            },
        );

        let program = Program::new(
            builtins,
            data,
            None,
            HashMap::new(),
            reference_manager,
            identifiers.clone(),
            Vec::new(),
            None,
        );

        assert!(program.is_err());
    }

    #[test]
    #[cfg_attr(target_arch = "wasm32", wasm_bindgen_test)]
    fn deserialize_program_test() {
        let program = Program::from_bytes(
            include_bytes!("../../cairo_programs/manually_compiled/valid_program_a.json"),
            Some("main"),
        )
        .unwrap();

        let builtins: Vec<BuiltinName> = Vec::new();
        let data: Vec<MaybeRelocatable> = vec![
            mayberelocatable!(5189976364521848832),
            mayberelocatable!(1000),
            mayberelocatable!(5189976364521848832),
            mayberelocatable!(2000),
            mayberelocatable!(5201798304953696256),
            mayberelocatable!(2345108766317314046),
        ];

        let mut identifiers: HashMap<String, Identifier> = HashMap::new();

        identifiers.insert(
            String::from("__main__.main"),
            Identifier {
                pc: Some(0),
                type_: Some(String::from("function")),
                value: None,
                full_name: None,
                members: None,
                cairo_type: None,
            },
        );
        identifiers.insert(
            String::from("__main__.main.Args"),
            Identifier {
                pc: None,
                type_: Some(String::from("struct")),
                value: None,
                full_name: Some("__main__.main.Args".to_string()),
                members: Some(HashMap::new()),
                cairo_type: None,
            },
        );
        identifiers.insert(
            String::from("__main__.main.ImplicitArgs"),
            Identifier {
                pc: None,
                type_: Some(String::from("struct")),
                value: None,
                full_name: Some("__main__.main.ImplicitArgs".to_string()),
                members: Some(HashMap::new()),
                cairo_type: None,
            },
        );
        identifiers.insert(
            String::from("__main__.main.Return"),
            Identifier {
                pc: None,
                type_: Some(String::from("struct")),
                value: None,
                full_name: Some("__main__.main.Return".to_string()),
                members: Some(HashMap::new()),
                cairo_type: None,
            },
        );
        identifiers.insert(
            String::from("__main__.main.SIZEOF_LOCALS"),
            Identifier {
                pc: None,
                type_: Some(String::from("const")),
                value: Some(Felt252::zero()),
                full_name: None,
                members: None,
                cairo_type: None,
            },
        );

        assert_eq!(program.shared_program_data.builtins, builtins);
        assert_eq!(program.shared_program_data.data, data);
        assert_eq!(program.shared_program_data.main, Some(0));
        assert_eq!(program.shared_program_data.identifiers, identifiers);
    }

    /// Deserialize a program without an entrypoint.
    #[test]
    #[cfg_attr(target_arch = "wasm32", wasm_bindgen_test)]
    fn deserialize_program_without_entrypoint_test() {
        let program = Program::from_bytes(
            include_bytes!("../../cairo_programs/manually_compiled/valid_program_a.json"),
            None,
        )
        .unwrap();

        let builtins: Vec<BuiltinName> = Vec::new();

        let error_message_attributes: Vec<Attribute> = vec![Attribute {
            name: String::from("error_message"),
            start_pc: 379,
            end_pc: 381,
            value: String::from("SafeUint256: addition overflow"),
            flow_tracking_data: Some(FlowTrackingData {
                ap_tracking: ApTracking {
                    group: 14,
                    offset: 35,
                },
                reference_ids: HashMap::new(),
            }),
        }];

        let data: Vec<MaybeRelocatable> = vec![
            mayberelocatable!(5189976364521848832),
            mayberelocatable!(1000),
            mayberelocatable!(5189976364521848832),
            mayberelocatable!(2000),
            mayberelocatable!(5201798304953696256),
            mayberelocatable!(2345108766317314046),
        ];

        let mut identifiers: HashMap<String, Identifier> = HashMap::new();

        identifiers.insert(
            String::from("__main__.main"),
            Identifier {
                pc: Some(0),
                type_: Some(String::from("function")),
                value: None,
                full_name: None,
                members: None,
                cairo_type: None,
            },
        );
        identifiers.insert(
            String::from("__main__.main.Args"),
            Identifier {
                pc: None,
                type_: Some(String::from("struct")),
                value: None,
                full_name: Some("__main__.main.Args".to_string()),
                members: Some(HashMap::new()),
                cairo_type: None,
            },
        );
        identifiers.insert(
            String::from("__main__.main.ImplicitArgs"),
            Identifier {
                pc: None,
                type_: Some(String::from("struct")),
                value: None,
                full_name: Some("__main__.main.ImplicitArgs".to_string()),
                members: Some(HashMap::new()),
                cairo_type: None,
            },
        );
        identifiers.insert(
            String::from("__main__.main.Return"),
            Identifier {
                pc: None,
                type_: Some(String::from("struct")),
                value: None,
                full_name: Some("__main__.main.Return".to_string()),
                members: Some(HashMap::new()),
                cairo_type: None,
            },
        );
        identifiers.insert(
            String::from("__main__.main.SIZEOF_LOCALS"),
            Identifier {
                pc: None,
                type_: Some(String::from("const")),
                value: Some(Felt252::zero()),
                full_name: None,
                members: None,
                cairo_type: None,
            },
        );

        assert_eq!(program.shared_program_data.builtins, builtins);
        assert_eq!(program.shared_program_data.data, data);
        assert_eq!(program.shared_program_data.main, None);
        assert_eq!(program.shared_program_data.identifiers, identifiers);
        assert_eq!(
            program.shared_program_data.error_message_attributes,
            error_message_attributes
        )
    }

    #[test]
    #[cfg_attr(target_arch = "wasm32", wasm_bindgen_test)]
    fn deserialize_program_constants_test() {
        let program = Program::from_bytes(
            include_bytes!("../../cairo_programs/manually_compiled/deserialize_constant_test.json"),
            Some("main"),
        )
        .unwrap();

        let constants = [
            ("__main__.compare_abs_arrays.SIZEOF_LOCALS", Felt252::zero()),
            (
                "starkware.cairo.common.cairo_keccak.packed_keccak.ALL_ONES",
                felt_str!(
                    "3618502788666131106986593281521497120414687020801267626233049500247285301247"
                ),
            ),
            (
                "starkware.cairo.common.cairo_keccak.packed_keccak.BLOCK_SIZE",
                Felt252::new(3),
            ),
            (
                "starkware.cairo.common.alloc.alloc.SIZEOF_LOCALS",
                felt_str!(
                    "-3618502788666131213697322783095070105623107215331596699973092056135872020481"
                ),
            ),
            (
                "starkware.cairo.common.uint256.SHIFT",
                felt_str!("340282366920938463463374607431768211456"),
            ),
        ]
        .into_iter()
        .map(|(key, value)| (key.to_string(), value))
        .collect::<HashMap<_, _>>();

        assert_eq!(program.constants, constants);
    }

    #[test]
    #[cfg_attr(target_arch = "wasm32", wasm_bindgen_test)]
    fn default_program() {
        let shared_program_data = SharedProgramData {
            builtins: Vec::new(),
            data: Vec::new(),
            hints: HashMap::new(),
            main: None,
            start: None,
            end: None,
            error_message_attributes: Vec::new(),
            instruction_locations: None,
            identifiers: HashMap::new(),
        };
        let program = Program {
            shared_program_data: Arc::new(shared_program_data),
            constants: HashMap::new(),
            reference_manager: ReferenceManager {
                references: Vec::new(),
            },
        };

        assert_eq!(program, Program::default());
    }
}<|MERGE_RESOLUTION|>--- conflicted
+++ resolved
@@ -1,4 +1,3 @@
-use crate::serde::deserialize_program::{ApTracking, FlowTrackingData};
 use crate::stdlib::{collections::HashMap, prelude::*, sync::Arc};
 
 #[cfg(feature = "cairo-1-hints")]
@@ -10,10 +9,7 @@
     },
     types::{errors::program_errors::ProgramError, relocatable::MaybeRelocatable},
 };
-<<<<<<< HEAD
-=======
 #[cfg(feature = "cairo-1-hints")]
->>>>>>> 8de54530
 use cairo_lang_starknet::casm_contract_class::CasmContractClass;
 use felt::{Felt252, PRIME_STR};
 
@@ -153,10 +149,7 @@
     }
 }
 
-<<<<<<< HEAD
-=======
 #[cfg(feature = "cairo-1-hints")]
->>>>>>> 8de54530
 // Note: This Program will only work when using run_from_entrypoint, and the Cairo1Hintprocesso
 impl TryFrom<CasmContractClass> for Program {
     type Error = ProgramError;
