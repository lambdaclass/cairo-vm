--- conflicted
+++ resolved
@@ -109,17 +109,10 @@
 #[cfg(test)]
 mod tests {
     use super::*;
-<<<<<<< HEAD
-    use crate::{
-        bigint, bigint_str,
-        serde::deserialize_program::{ApTracking, FlowTrackingData},
-    };
-    use num_traits::FromPrimitive;
-=======
+    use crate::serde::deserialize_program::{ApTracking, FlowTrackingData};
     use crate::utils::test_utils::mayberelocatable;
     use felt::{felt_str, NewFelt};
     use num_traits::Zero;
->>>>>>> 9bf61ea5
 
     #[test]
     fn new() {
