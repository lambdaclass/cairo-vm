<<<<<<< HEAD
use crate::{
    serde::deserialize_utils,
    types::{
        errors::program_errors::ProgramError, instruction::Register, program::Program,
        relocatable::MaybeRelocatable,
    },
=======
use crate::serde::deserialize_utils;
use crate::types::instruction::Register;
use crate::types::{
    errors::program_errors::ProgramError, program::Program, relocatable::MaybeRelocatable,
>>>>>>> 54c154b0
};
use felt::{Felt, NewFelt, PRIME_STR};
use monostate::MustBe;
use serde::{de, de::MapAccess, de::SeqAccess, Deserialize, Deserializer};
use serde_json::Number;
use std::{collections::HashMap, fmt, io::Read};

#[derive(Deserialize, Debug)]
pub struct ProgramJson {
    pub prime: MustBe!("0x800000000000011000000000000000000000000000000000000000000000001"),
    pub builtins: Vec<String>,
    #[serde(deserialize_with = "deserialize_array_of_bigint_hex")]
    pub data: Vec<MaybeRelocatable>,
    pub identifiers: HashMap<String, Identifier>,
    pub hints: HashMap<usize, Vec<HintParams>>,
    pub reference_manager: ReferenceManager,
    pub attributes: Vec<Attribute>,
    pub debug_info: Option<DebugInfo>,
}

#[derive(Deserialize, Debug, Clone, PartialEq, Eq)]
pub struct HintParams {
    pub code: String,
    pub accessible_scopes: Vec<String>,
    pub flow_tracking_data: FlowTrackingData,
}

#[derive(Deserialize, Debug, Clone, PartialEq, Eq)]
pub struct FlowTrackingData {
    pub ap_tracking: ApTracking,
    #[serde(deserialize_with = "deserialize_map_to_string_and_usize_hashmap")]
    pub reference_ids: HashMap<String, usize>,
}

#[derive(Deserialize, Debug, Clone, PartialEq, Eq)]
pub struct ApTracking {
    pub group: usize,
    pub offset: usize,
}

impl ApTracking {
    pub fn new() -> ApTracking {
        ApTracking {
            group: 0,
            offset: 0,
        }
    }
}

impl Default for ApTracking {
    fn default() -> Self {
        Self::new()
    }
}

#[derive(Deserialize, Debug, PartialEq, Eq, Clone)]
pub struct Identifier {
    pub pc: Option<usize>,
    #[serde(rename(deserialize = "type"))]
    pub type_: Option<String>,
    #[serde(default)]
    #[serde(deserialize_with = "bigint_from_number")]
    pub value: Option<Felt>,

    pub full_name: Option<String>,
    pub members: Option<HashMap<String, Member>>,
}

#[derive(Clone, Debug, Deserialize, PartialEq, Eq)]
pub struct Member {
    pub cairo_type: String,
    pub offset: usize,
}

#[derive(Clone, Debug, Deserialize, PartialEq, Eq)]
pub struct Attribute {
    pub name: String,
    pub start_pc: usize,
    pub end_pc: usize,
    pub value: String,
}

#[derive(Deserialize, Clone, Debug, PartialEq, Eq)]
pub struct Location {
    pub end_line: u32,
    pub end_col: u32,
    pub input_file: InputFile,
    pub parent_location: Option<(Box<Location>, String)>,
    pub start_line: u32,
    pub start_col: u32,
}

#[derive(Deserialize, Debug, PartialEq)]
pub struct DebugInfo {
    instruction_locations: HashMap<usize, InstructionLocation>,
}

#[derive(Deserialize, Debug, PartialEq)]
pub struct InstructionLocation {
    inst: Location,
}

#[derive(Deserialize, Clone, Debug, PartialEq, Eq)]
pub struct InputFile {
    pub filename: String,
}

fn bigint_from_number<'de, D>(deserializer: D) -> Result<Option<Felt>, D::Error>
where
    D: Deserializer<'de>,
{
    let n = Number::deserialize(deserializer)?;
    Ok(Felt::parse_bytes(n.to_string().as_bytes(), 10))
}

#[derive(Deserialize, Debug, PartialEq, Eq, Clone)]
pub struct ReferenceManager {
    pub references: Vec<Reference>,
}

#[derive(Deserialize, Debug, PartialEq, Eq, Clone)]
pub struct Reference {
    pub ap_tracking_data: ApTracking,
    pub pc: Option<usize>,
    #[serde(deserialize_with = "deserialize_value_address")]
    #[serde(rename(deserialize = "value"))]
    pub value_address: ValueAddress,
}

#[derive(Deserialize, Debug, PartialEq, Eq, Clone)]
pub enum OffsetValue {
    Immediate(BigInt),
    Value(i32),
    Reference(Register, i32, bool),
}

#[derive(Deserialize, Debug, PartialEq, Eq, Clone)]

pub struct ValueAddress {
<<<<<<< HEAD
    pub register: Option<Register>,
    pub offset1: i32,
    pub offset2: i32,
    pub immediate: Option<Felt>,
=======
    pub offset1: OffsetValue,
    pub offset2: OffsetValue,
>>>>>>> 54c154b0
    pub dereference: bool,
    pub value_type: String,
}

impl ValueAddress {
    // The parsing functionality is focused on the string formats that appear in the
    // references used by hints. Errors may occur when parsing references not used by hints.
    // When this happens, this default ValueAddress is returned to make explicit that the value was not
    // parsed correctly.
    // In case an incorrectly parsed reference is used by a hint, an error will be raised (IdNotFound) in the
    // get_address_from_reference function call to notify this, and the parsing functionality should be
    // extended to contemplate this new case.
    pub fn no_hint_reference_default() -> ValueAddress {
        ValueAddress {
<<<<<<< HEAD
            register: None,
            offset1: 99,
            offset2: 99,
            immediate: Some(Felt::new(99)),
=======
            offset1: OffsetValue::Value(99),
            offset2: OffsetValue::Value(99),
>>>>>>> 54c154b0
            dereference: false,
            value_type: String::from("felt"),
        }
    }
}

struct FeltVisitor;

impl<'de> de::Visitor<'de> for FeltVisitor {
    type Value = Felt;

    fn expecting(&self, formatter: &mut fmt::Formatter) -> fmt::Result {
        formatter.write_str("Could not deserialize hexadecimal string")
    }

    fn visit_str<E>(self, value: &str) -> Result<Self::Value, E>
    where
        E: de::Error,
    {
        // Strip the '0x' prefix from the encoded hex string
        if let Some(no_prefix_hex) = value.strip_prefix("0x") {
            // Add padding if necessary
            let no_prefix_hex = deserialize_utils::maybe_add_padding(no_prefix_hex.to_string());
            let decoded_result: Result<Vec<u8>, hex::FromHexError> = hex::decode(&no_prefix_hex);

            match decoded_result {
                Ok(decoded_hex) => Ok(Felt::from_bytes_be(&decoded_hex)),
                Err(e) => Err(e).map_err(de::Error::custom),
            }
        } else {
            Err(String::from("hex prefix error")).map_err(de::Error::custom)
        }
    }
}

struct MaybeRelocatableVisitor;

impl<'de> de::Visitor<'de> for MaybeRelocatableVisitor {
    type Value = Vec<MaybeRelocatable>;

    fn expecting(&self, formatter: &mut fmt::Formatter) -> fmt::Result {
        formatter.write_str("Could not deserialize array of hexadecimal")
    }

    fn visit_seq<A>(self, mut seq: A) -> Result<Self::Value, A::Error>
    where
        A: SeqAccess<'de>,
    {
        let mut data: Vec<MaybeRelocatable> = vec![];

        while let Some(value) = seq.next_element::<String>()? {
            if let Some(no_prefix_hex) = value.strip_prefix("0x") {
                // Add padding if necessary
                let no_prefix_hex = deserialize_utils::maybe_add_padding(no_prefix_hex.to_string());
                let decoded_result: Result<Vec<u8>, hex::FromHexError> =
                    hex::decode(&no_prefix_hex);

                match decoded_result {
                    Ok(decoded_hex) => {
                        data.push(MaybeRelocatable::Int(Felt::from_bytes_be(&decoded_hex)))
                    }
                    Err(e) => return Err(e).map_err(de::Error::custom),
                };
            } else {
                return Err(String::from("hex prefix error")).map_err(de::Error::custom);
            };
        }
        Ok(data)
    }
}

struct ReferenceIdsVisitor;

impl<'de> de::Visitor<'de> for ReferenceIdsVisitor {
    type Value = HashMap<String, usize>;

    fn expecting(&self, formatter: &mut fmt::Formatter) -> fmt::Result {
        formatter.write_str("a map with string keys and integer values")
    }

    fn visit_map<A>(self, mut map: A) -> Result<Self::Value, A::Error>
    where
        A: MapAccess<'de>,
    {
        let mut data: HashMap<String, usize> = HashMap::new();

        while let Some((key, value)) = map.next_entry::<String, usize>()? {
            data.insert(key, value);
        }

        Ok(data)
    }
}

struct ValueAddressVisitor;

impl<'de> de::Visitor<'de> for ValueAddressVisitor {
    type Value = ValueAddress;

    fn expecting(&self, formatter: &mut fmt::Formatter) -> fmt::Result {
        formatter.write_str("a string representing the address in memory of a variable")
    }

    fn visit_str<E>(self, value: &str) -> Result<Self::Value, E>
    where
        E: de::Error,
    {
        let parse_res = deserialize_utils::parse_value(value);

        if let Ok((_, res)) = parse_res {
            return Ok(res);
        }

        Ok(ValueAddress::no_hint_reference_default())
    }
}

pub fn deserialize_felt_hex<'de, D: Deserializer<'de>>(d: D) -> Result<Felt, D::Error> {
    d.deserialize_str(FeltVisitor)
}

pub fn deserialize_array_of_bigint_hex<'de, D: Deserializer<'de>>(
    d: D,
) -> Result<Vec<MaybeRelocatable>, D::Error> {
    d.deserialize_seq(MaybeRelocatableVisitor)
}

pub fn deserialize_map_to_string_and_usize_hashmap<'de, D: Deserializer<'de>>(
    d: D,
) -> Result<HashMap<String, usize>, D::Error> {
    d.deserialize_map(ReferenceIdsVisitor)
}

pub fn deserialize_value_address<'de, D: Deserializer<'de>>(
    d: D,
) -> Result<ValueAddress, D::Error> {
    d.deserialize_str(ValueAddressVisitor)
}

pub fn deserialize_program_json(reader: impl Read) -> Result<ProgramJson, ProgramError> {
    let program_json = serde_json::from_reader(reader)?;

    Ok(program_json)
}

pub fn deserialize_program(
    reader: impl Read,
    entrypoint: Option<&str>,
) -> Result<Program, ProgramError> {
    let program_json: ProgramJson = deserialize_program_json(reader)?;

    let entrypoint_pc = match entrypoint {
        Some(entrypoint) => match program_json
            .identifiers
            .get(&format!("__main__.{entrypoint}"))
        {
            Some(entrypoint_identifier) => entrypoint_identifier.pc,
            None => return Err(ProgramError::EntrypointNotFound(entrypoint.to_string())),
        },
        None => None,
    };

    let start = match program_json.identifiers.get("__main__.__start__") {
        Some(identifier) => identifier.pc,
        None => None,
    };
    let end = match program_json.identifiers.get("__main__.__end__") {
        Some(identifier) => identifier.pc,
        None => None,
    };

    Ok(Program {
        builtins: program_json.builtins,
        prime: PRIME_STR.to_string(),
        data: program_json.data,
        constants: {
            let mut constants = HashMap::new();
            for (key, value) in program_json.identifiers.iter() {
                if value.type_.as_deref() == Some("const") {
                    let value = value
                        .value
                        .clone()
                        .ok_or_else(|| ProgramError::ConstWithoutValue(key.to_owned()))?;
                    constants.insert(key.to_owned(), value);
                }
            }

            constants
        },
        main: entrypoint_pc,
        start,
        end,
        hints: program_json.hints,
        reference_manager: program_json.reference_manager,
        identifiers: program_json.identifiers,
        error_message_attributes: program_json
            .attributes
            .into_iter()
            .filter(|attr| attr.name == "error_message")
            .collect(),
        instruction_locations: program_json.debug_info.map(|debug_info| {
            debug_info
                .instruction_locations
                .into_iter()
                .map(|(offset, instruction_location)| (offset, instruction_location.inst))
                .collect()
        }),
    })
}

#[cfg(test)]
mod tests {
    use super::*;
    use crate::felt_str;
    use num_traits::Zero;
    use std::{fs::File, io::BufReader};

    #[test]
    fn deserialize_bigint_from_string_json_gives_error() {
        let invalid_even_length_hex_json = r#"
            {
                "prime": "0bx000A"
            }"#;

        // ProgramJson result instance for the json with an even length encoded hex.
        let even_result: Result<ProgramJson, _> =
            serde_json::from_str(invalid_even_length_hex_json);

        assert!(even_result.is_err());

        let invalid_odd_length_hex_json = r#"
            {
                "prime": "0bx00A"
            }"#;

        // ProgramJson result instance for the json with an odd length encoded hex.
        let odd_result: Result<ProgramJson, _> = serde_json::from_str(invalid_odd_length_hex_json);

        assert!(odd_result.is_err());
    }

    #[test]
    fn deserialize_bigint_invalid_char_error() {
        let invalid_char = r#"
            {
                "prime": "0xlambda"
            }"#;

        let invalid_char_error: Result<ProgramJson, _> = serde_json::from_str(invalid_char);

        assert!(invalid_char_error.is_err());
    }

    #[test]
    fn deserialize_bigint_no_prefix_error() {
        let no_prefix = r#"
            {
                "prime": "00A"
            }"#;

        // ProgramJson result instance for the json with an odd length encoded hex.
        let no_prefix_error: Result<ProgramJson, _> = serde_json::from_str(no_prefix);

        assert!(no_prefix_error.is_err());
    }

    #[test]
    fn deserialize_from_string_json() {
        let valid_json = r#"
            {
                "prime": "0x800000000000011000000000000000000000000000000000000000000000001",
                "attributes": [],
                "debug_info": {
                    "instruction_locations": {}
                }, 
                "builtins": [],
                "data": [
                    "0x480680017fff8000",
                    "0x3e8",
                    "0x480680017fff8000",
                    "0x7d0",
                    "0x48307fff7ffe8000",
                    "0x208b7fff7fff7ffe"
                ],
                "identifiers": {
                    "__main__.main": {
                        "decorators": [],
                        "pc": 0,
                        "type": "function"
                    },
                    "__main__.main.Args": {
                        "full_name": "__main__.main.Args",
                        "members": {},
                        "size": 0,
                        "type": "struct"
                    },
                    "__main__.main.ImplicitArgs": {
                        "full_name": "__main__.main.ImplicitArgs",
                        "members": {},
                        "size": 0,
                        "type": "struct"
                    }
                },
                "hints": {
                    "0": [
                        {
                            "accessible_scopes": [
                                "starkware.cairo.common.alloc",
                                "starkware.cairo.common.alloc.alloc"
                            ],
                            "code": "memory[ap] = segments.add()",
                            "flow_tracking_data": {
                                "ap_tracking": {
                                    "group": 0,
                                    "offset": 0
                                },
                                "reference_ids": {
                                    "starkware.cairo.common.math.split_felt.high": 0,
                                    "starkware.cairo.common.math.split_felt.low": 14,
                                    "starkware.cairo.common.math.split_felt.range_check_ptr": 16,
                                    "starkware.cairo.common.math.split_felt.value": 12
                                }
                            }
                        }
                    ]
                },
                "reference_manager": {
                    "references": [
                        {
                            "ap_tracking_data": {
                                "group": 0,
                                "offset": 0
                            },
                            "pc": 0,
                            "value": "[cast(fp + (-4), felt*)]"
                        },
                        {
                            "ap_tracking_data": {
                                "group": 0,
                                "offset": 0
                            },
                            "pc": 0,
                            "value": "[cast(fp + (-3), felt*)]"
                        },
                        {
                            "ap_tracking_data": {
                                "group": 0,
                                "offset": 0
                            },
                            "pc": 0,
                            "value": "cast([fp + (-3)] + 2, felt)"
                        },
                        {
                            "ap_tracking_data": {
                                "group": 0,
                                "offset": 0
                            },
                            "pc": 0,
                            "value": "[cast(fp, felt**)]"
                        }
                    ]
                }
            }"#;

        // ProgramJson instance for the json with an even length encoded hex.
        let program_json: ProgramJson = serde_json::from_str(valid_json).unwrap();

        let builtins: Vec<String> = Vec::new();

        let data: Vec<MaybeRelocatable> = vec![
            MaybeRelocatable::Int(Felt::new(5189976364521848832_i64)),
            MaybeRelocatable::Int(Felt::new(1000)),
            MaybeRelocatable::Int(Felt::new(5189976364521848832_i64)),
            MaybeRelocatable::Int(Felt::new(2000)),
            MaybeRelocatable::Int(Felt::new(5201798304953696256_i64)),
            MaybeRelocatable::Int(Felt::new(2345108766317314046_i64)),
        ];

        let mut hints: HashMap<usize, Vec<HintParams>> = HashMap::new();
        hints.insert(
            0,
            vec![HintParams {
                code: "memory[ap] = segments.add()".to_string(),
                accessible_scopes: vec![
                    String::from("starkware.cairo.common.alloc"),
                    String::from("starkware.cairo.common.alloc.alloc"),
                ],
                flow_tracking_data: FlowTrackingData {
                    ap_tracking: ApTracking {
                        group: 0,
                        offset: 0,
                    },
                    reference_ids: HashMap::from([
                        (
                            String::from("starkware.cairo.common.math.split_felt.high"),
                            0,
                        ),
                        (
                            String::from("starkware.cairo.common.math.split_felt.low"),
                            14,
                        ),
                        (
                            String::from("starkware.cairo.common.math.split_felt.range_check_ptr"),
                            16,
                        ),
                        (
                            String::from("starkware.cairo.common.math.split_felt.value"),
                            12,
                        ),
                    ]),
                },
            }],
        );

        let reference_manager = ReferenceManager {
            references: vec![
                Reference {
                    ap_tracking_data: ApTracking {
                        group: 0,
                        offset: 0,
                    },
                    pc: Some(0),
                    value_address: ValueAddress {
                        offset1: OffsetValue::Reference(Register::FP, -4, false),
                        offset2: OffsetValue::Value(0),
                        dereference: true,
                        value_type: "felt".to_string(),
                    },
                },
                Reference {
                    ap_tracking_data: ApTracking {
                        group: 0,
                        offset: 0,
                    },
                    pc: Some(0),
                    value_address: ValueAddress {
                        offset1: OffsetValue::Reference(Register::FP, -3, false),
                        offset2: OffsetValue::Value(0),
                        dereference: true,
                        value_type: "felt".to_string(),
                    },
                },
                Reference {
                    ap_tracking_data: ApTracking {
                        group: 0,
                        offset: 0,
                    },
                    pc: Some(0),
                    value_address: ValueAddress {
<<<<<<< HEAD
                        register: Some(Register::FP),
                        offset1: -3,
                        offset2: 0,
                        immediate: Some(Felt::new(2)),
=======
                        offset1: OffsetValue::Reference(Register::FP, -3, true),
                        offset2: OffsetValue::Immediate(bigint!(2)),
>>>>>>> 54c154b0
                        dereference: false,
                        value_type: "felt".to_string(),
                    },
                },
                Reference {
                    ap_tracking_data: ApTracking {
                        group: 0,
                        offset: 0,
                    },
                    pc: Some(0),
                    value_address: ValueAddress {
                        offset1: OffsetValue::Reference(Register::FP, 0, false),
                        offset2: OffsetValue::Value(0),
                        dereference: true,
                        value_type: "felt*".to_string(),
                    },
                },
            ],
        };

        assert_eq!(
            program_json.prime,
            MustBe!("0x800000000000011000000000000000000000000000000000000000000000001")
        );
        assert_eq!(program_json.builtins, builtins);
        assert_eq!(program_json.data, data);
        assert_eq!(program_json.identifiers["__main__.main"].pc, Some(0));
        assert_eq!(program_json.hints, hints);
        assert_eq!(program_json.reference_manager, reference_manager);
    }

    #[test]
    fn deserialize_program_json_from_json_file_a() {
        // Open json file with (valid) even length encoded hex
        let file = File::open("cairo_programs/manually_compiled/valid_program_a.json").unwrap();
        let mut reader = BufReader::new(file);

        let program_json: ProgramJson = serde_json::from_reader(&mut reader).unwrap();
        let builtins: Vec<String> = Vec::new();

        assert_eq!(
            program_json.prime,
            MustBe!("0x800000000000011000000000000000000000000000000000000000000000001")
        );
        assert_eq!(program_json.builtins, builtins);
        assert_eq!(program_json.data.len(), 6);
        assert_eq!(program_json.identifiers["__main__.main"].pc, Some(0));
    }

    #[test]
    fn deserialize_program_json_from_json_file_b() {
        // Open json file with (valid) odd length encoded hex
        let file = File::open("cairo_programs/manually_compiled/valid_program_b.json").unwrap();
        let mut reader = BufReader::new(file);

        let program_json: ProgramJson = serde_json::from_reader(&mut reader).unwrap();
        let builtins: Vec<String> = vec![String::from("output"), String::from("range_check")];

        assert_eq!(
            program_json.prime,
            MustBe!("0x800000000000011000000000000000000000000000000000000000000000001")
        );
        assert_eq!(program_json.builtins, builtins);
        assert_eq!(program_json.data.len(), 24);
        assert_eq!(program_json.identifiers["__main__.main"].pc, Some(13));
    }

    #[test]
    fn deserialize_program_json_from_json_file_gives_error() {
        // Open json file with (invalid) even length encoded hex
        let even_length_file =
            File::open("cairo_programs/manually_compiled/invalid_even_length_hex.json").unwrap();
        let mut reader = BufReader::new(even_length_file);

        let even_result: Result<ProgramJson, _> = serde_json::from_reader(&mut reader);

        assert!(even_result.is_err());

        // Open json file with (invalid) odd length encoded hex
        let odd_length_file =
            File::open("cairo_programs/manually_compiled/invalid_odd_length_hex.json").unwrap();
        let mut reader = BufReader::new(odd_length_file);

        let odd_result: Result<ProgramJson, _> = serde_json::from_reader(&mut reader);

        assert!(odd_result.is_err());
    }

    #[test]
    fn deserialize_missing_entrypoint_gives_error() {
        let even_length_file =
            File::open("cairo_programs/manually_compiled/valid_program_a.json").unwrap();
        let reader = BufReader::new(even_length_file);

        let deserialization_result = deserialize_program(reader, Some("missing_function"));
        assert!(deserialization_result.is_err());
        assert!(matches!(
            deserialization_result,
            Err(ProgramError::EntrypointNotFound(_))
        ));
    }

    #[test]
    fn deserialize_program_test() {
        let even_length_file =
            File::open("cairo_programs/manually_compiled/valid_program_a.json").unwrap();
        let reader = BufReader::new(even_length_file);

        let program: Program =
            deserialize_program(reader, Some("main")).expect("Failed to deserialize program");

        let builtins: Vec<String> = Vec::new();
        let data: Vec<MaybeRelocatable> = vec![
            MaybeRelocatable::Int(Felt::new(5189976364521848832_i64)),
            MaybeRelocatable::Int(Felt::new(1000)),
            MaybeRelocatable::Int(Felt::new(5189976364521848832_i64)),
            MaybeRelocatable::Int(Felt::new(2000)),
            MaybeRelocatable::Int(Felt::new(5201798304953696256_i64)),
            MaybeRelocatable::Int(Felt::new(2345108766317314046_i64)),
        ];

        let mut hints: HashMap<usize, Vec<HintParams>> = HashMap::new();
        hints.insert(
            0,
            vec![HintParams {
                code: "memory[ap] = segments.add()".to_string(),
                accessible_scopes: vec![
                    String::from("starkware.cairo.common.alloc"),
                    String::from("starkware.cairo.common.alloc.alloc"),
                ],
                flow_tracking_data: FlowTrackingData {
                    ap_tracking: ApTracking {
                        group: 0,
                        offset: 0,
                    },
                    reference_ids: HashMap::new(),
                },
            }],
        );
        hints.insert(
            46,
            vec![HintParams {
                code: "import math".to_string(),
                accessible_scopes: vec![String::from("__main__"), String::from("__main__.main")],
                flow_tracking_data: FlowTrackingData {
                    ap_tracking: ApTracking {
                        group: 5,
                        offset: 0,
                    },
                    reference_ids: HashMap::new(),
                },
            }],
        );

        assert_eq!(
            program.prime,
            "0x800000000000011000000000000000000000000000000000000000000000001".to_string()
        );
        assert_eq!(program.builtins, builtins);
        assert_eq!(program.data, data);
        assert_eq!(program.main, Some(0));
        assert_eq!(program.hints, hints);
    }

    /// Deserialize a program without an entrypoint.
    #[test]
    fn deserialize_program_without_entrypoint_test() {
        let even_length_file =
            File::open("cairo_programs/manually_compiled/valid_program_a.json").unwrap();
        let reader = BufReader::new(even_length_file);

        let program: Program =
            deserialize_program(reader, None).expect("Failed to deserialize program");

        let builtins: Vec<String> = Vec::new();
        let data: Vec<MaybeRelocatable> = vec![
            MaybeRelocatable::Int(Felt::new(5189976364521848832_i64)),
            MaybeRelocatable::Int(Felt::new(1000)),
            MaybeRelocatable::Int(Felt::new(5189976364521848832_i64)),
            MaybeRelocatable::Int(Felt::new(2000)),
            MaybeRelocatable::Int(Felt::new(5201798304953696256_i64)),
            MaybeRelocatable::Int(Felt::new(2345108766317314046_i64)),
        ];

        let mut hints: HashMap<usize, Vec<HintParams>> = HashMap::new();
        hints.insert(
            0,
            vec![HintParams {
                code: "memory[ap] = segments.add()".to_string(),
                accessible_scopes: vec![
                    String::from("starkware.cairo.common.alloc"),
                    String::from("starkware.cairo.common.alloc.alloc"),
                ],
                flow_tracking_data: FlowTrackingData {
                    ap_tracking: ApTracking {
                        group: 0,
                        offset: 0,
                    },
                    reference_ids: HashMap::new(),
                },
            }],
        );
        hints.insert(
            46,
            vec![HintParams {
                code: "import math".to_string(),
                accessible_scopes: vec![String::from("__main__"), String::from("__main__.main")],
                flow_tracking_data: FlowTrackingData {
                    ap_tracking: ApTracking {
                        group: 5,
                        offset: 0,
                    },
                    reference_ids: HashMap::new(),
                },
            }],
        );

        assert_eq!(
            program.prime,
            "0x800000000000011000000000000000000000000000000000000000000000001".to_string()
        );
        assert_eq!(program.builtins, builtins);
        assert_eq!(program.data, data);
        assert_eq!(program.main, None);
        assert_eq!(program.hints, hints);
    }

    #[test]
    fn deserialize_constant() {
        let file =
            File::open("cairo_programs/manually_compiled/deserialize_constant_test.json").unwrap();
        let mut reader = BufReader::new(file);

        let program_json: ProgramJson = serde_json::from_reader(&mut reader).unwrap();
        let mut identifiers: HashMap<String, Identifier> = HashMap::new();

        identifiers.insert(
            String::from("__main__.main"),
            Identifier {
                pc: Some(0),
                type_: Some(String::from("function")),
                value: None,
                full_name: None,
                members: None,
            },
        );
        identifiers.insert(
            String::from("__main__.compare_abs_arrays.SIZEOF_LOCALS"),
            Identifier {
                pc: None,
                type_: Some(String::from("const")),
                value: Some(felt_str!(
                    "-3618502788666131213697322783095070105623107215331596699973092056135872020481"
                )),
                full_name: None,
                members: None,
            },
        );
        identifiers.insert(
            String::from("starkware.cairo.common.cairo_keccak.keccak.unsigned_div_rem"),
            Identifier {
                pc: None,
                type_: Some(String::from("alias")),
                value: None,
                full_name: None,
                members: None,
            },
        );
        identifiers.insert(
            String::from("starkware.cairo.common.cairo_keccak.packed_keccak.ALL_ONES"),
            Identifier {
                pc: None,
                type_: Some(String::from("const")),
                value: Some(felt_str!(
                    "-106710729501573572985208420194530329073740042555888586719234"
                )),
                full_name: None,
                members: None,
            },
        );
        identifiers.insert(
            String::from("starkware.cairo.common.cairo_keccak.packed_keccak.BLOCK_SIZE"),
            Identifier {
                pc: None,
                type_: Some(String::from("const")),
                value: Some(Felt::new(3)),
                full_name: None,
                members: None,
            },
        );
        identifiers.insert(
            String::from("starkware.cairo.common.alloc.alloc.SIZEOF_LOCALS"),
            Identifier {
                pc: None,
                type_: Some(String::from("const")),
                value: Some(Felt::zero()),
                full_name: None,
                members: None,
            },
        );
        identifiers.insert(
            String::from("starkware.cairo.common.uint256.SHIFT"),
            Identifier {
                pc: None,
                type_: Some(String::from("const")),
                value: Some(felt_str!("340282366920938463463374607431768211456")),
                full_name: None,
                members: None,
            },
        );

        assert_eq!(program_json.identifiers, identifiers);
    }

    #[test]
    fn value_address_no_hint_reference_default_test() {
        let valid_json = r#"
            {
                "prime": "0x800000000000011000000000000000000000000000000000000000000000001",
                "attributes": [],
                "debug_info": {
                    "instruction_locations": {}
                },  
                "builtins": [],
                "data": [
                ],
                "identifiers": {
                },
                "hints": {
                },
                "reference_manager": {
                    "references": [
                        {
                            "ap_tracking_data": {
                                "group": 0,
                                "offset": 0
                            },
                            "pc": 0,
                            "value": ""
                        }
                    ]
                }
            }"#;

        let program_json: ProgramJson = serde_json::from_str(valid_json).unwrap();

        let reference_manager = ReferenceManager {
            references: vec![Reference {
                ap_tracking_data: ApTracking {
                    group: 0,
                    offset: 0,
                },
                pc: Some(0),
                value_address: ValueAddress::no_hint_reference_default(),
            }],
        };

        assert_eq!(program_json.reference_manager, reference_manager);
    }

    #[test]
    fn deserialize_attributes_test() {
        let valid_json = r#"
            {
                "prime": "0x800000000000011000000000000000000000000000000000000000000000001",
                "attributes": [
                    {
                        "accessible_scopes": [
                            "openzeppelin.security.safemath.library",
                            "openzeppelin.security.safemath.library.SafeUint256",
                            "openzeppelin.security.safemath.library.SafeUint256.add"
                        ],
                        "end_pc": 381,
                        "flow_tracking_data": {
                            "ap_tracking": {
                                "group": 14,
                                "offset": 35
                            },
                            "reference_ids": {}
                        },
                        "name": "error_message",
                        "start_pc": 379,
                        "value": "SafeUint256: addition overflow"
                    },
                    {
                        "accessible_scopes": [
                            "openzeppelin.security.safemath.library",
                            "openzeppelin.security.safemath.library.SafeUint256",
                            "openzeppelin.security.safemath.library.SafeUint256.sub_le"
                        ],
                        "end_pc": 404,
                        "flow_tracking_data": {
                            "ap_tracking": {
                                "group": 15,
                                "offset": 60
                            },
                            "reference_ids": {}
                        },
                        "name": "error_message",
                        "start_pc": 402,
                        "value": "SafeUint256: subtraction overflow"
                    }
                ], 
                "debug_info": {
                    "instruction_locations": {}
                },           
                "builtins": [],
                "data": [
                ],
                "identifiers": {
                },
                "hints": {
                },
                "reference_manager": {
                    "references": [
                    ]
                }
            }"#;

        let program_json: ProgramJson = serde_json::from_str(valid_json).unwrap();

        let attributes: Vec<Attribute> = vec![
            Attribute {
                name: String::from("error_message"),
                start_pc: 379,
                end_pc: 381,
                value: String::from("SafeUint256: addition overflow"),
            },
            Attribute {
                name: String::from("error_message"),
                start_pc: 402,
                end_pc: 404,
                value: String::from("SafeUint256: subtraction overflow"),
            },
        ];

        assert_eq!(program_json.attributes, attributes);
    }

    #[test]
    fn deserialize_instruction_locations_test_no_parent() {
        let valid_json = r#"
            {
                "prime": "0x800000000000011000000000000000000000000000000000000000000000001",
                "attributes": [], 
                "debug_info": {
                    "file_contents": {},
                    "instruction_locations": {
                        "0": {
                            "accessible_scopes": [
                                "starkware.cairo.lang.compiler.lib.registers",
                                "starkware.cairo.lang.compiler.lib.registers.get_fp_and_pc"
                            ],
                            "flow_tracking_data": {
                                "ap_tracking": {
                                    "group": 0,
                                    "offset": 0
                                },
                                "reference_ids": {}
                            },
                            "hints": [],
                            "inst": {
                                "end_col": 73,
                                "end_line": 7,
                                "input_file": {
                                    "filename": "/Users/user/test/env/lib/python3.9/site-packages/starkware/cairo/lang/compiler/lib/registers.cairo"
                                },
                                "start_col": 5,
                                "start_line": 7
                            }
                        },
                        "3": {
                            "accessible_scopes": [
                                "starkware.cairo.common.alloc",
                                "starkware.cairo.common.alloc.alloc"
                            ],
                            "flow_tracking_data": {
                                "ap_tracking": {
                                    "group": 1,
                                    "offset": 1
                                },
                                "reference_ids": {}
                            },
                            "hints": [],
                            "inst": {
                                "end_col": 40,
                                "end_line": 5,
                                "input_file": {
                                    "filename": "/Users/user/test/env/lib/python3.9/site-packages/starkware/cairo/common/alloc.cairo"
                                },
                                "start_col": 5,
                                "start_line": 5
                            }
                        }
                    }
                },          
                "builtins": [],
                "data": [
                ],
                "identifiers": {
                },
                "hints": {
                },
                "reference_manager": {
                    "references": [
                    ]
                }
            }"#;

        let program_json: ProgramJson = serde_json::from_str(valid_json).unwrap();

        let debug_info: DebugInfo = DebugInfo {
            instruction_locations: HashMap::from([
                (
                    0,
                    InstructionLocation {
                        inst: Location {
                            end_line: 7,
                            end_col: 73,
                            input_file: InputFile { filename: String::from("/Users/user/test/env/lib/python3.9/site-packages/starkware/cairo/lang/compiler/lib/registers.cairo") },
                            parent_location: None,
                            start_line: 7,
                            start_col: 5,
                        },
                    },
                ),
                (
                    3,
                    InstructionLocation {
                        inst: Location {
                            end_line: 5,
                            end_col: 40,
                            input_file: InputFile { filename: String::from("/Users/user/test/env/lib/python3.9/site-packages/starkware/cairo/common/alloc.cairo") },
                            parent_location: None,
                            start_line: 5,
                            start_col: 5,
                        },
                    },
                ),
            ]),
        };

        assert_eq!(program_json.debug_info, Some(debug_info));
    }

    #[test]
    fn deserialize_instruction_locations_test_with_parent() {
        let valid_json = r#"
            {
                "prime": "0x800000000000011000000000000000000000000000000000000000000000001",
                "attributes": [], 
                "debug_info": {
                    "file_contents": {},
                    "instruction_locations": {
                        "4": {
                            "accessible_scopes": [
                                "__main__",
                                "__main__",
                                "__main__.constructor"
                            ],
                            "flow_tracking_data": null,
                            "hints": [],
                            "inst": {
                                "end_col": 36,
                                "end_line": 9,
                                "input_file": {
                                    "filename": "test/contracts/cairo/always_fail.cairo"
                                },
                                "parent_location": [
                                    {
                                        "end_col": 36,
                                        "end_line": 9,
                                        "input_file": {
                                            "filename": "test/contracts/cairo/always_fail.cairo"
                                        },
                                        "parent_location": [
                                            {
                                                "end_col": 15,
                                                "end_line": 11,
                                                "input_file": {
                                                    "filename": "test/contracts/cairo/always_fail.cairo"
                                                },
                                                "start_col": 5,
                                                "start_line": 11
                                            },
                                            "While trying to retrieve the implicit argument 'syscall_ptr' in:"
                                        ],
                                        "start_col": 18,
                                        "start_line": 9
                                    },
                                    "While expanding the reference 'syscall_ptr' in:"
                                ],
                                "start_col": 18,
                                "start_line": 9
                            }
                        }
                    }
                },          
                "builtins": [],
                "data": [
                ],
                "identifiers": {
                },
                "hints": {
                },
                "reference_manager": {
                    "references": [
                    ]
                }
            }"#;

        let program_json: ProgramJson = serde_json::from_str(valid_json).unwrap();

        let debug_info: DebugInfo = DebugInfo { instruction_locations: HashMap::from(
            [
                (4, InstructionLocation {
                    inst: Location { end_line: 9, end_col: 36,input_file: InputFile { filename: String::from("test/contracts/cairo/always_fail.cairo") }, parent_location: Some(
                        (Box::new(Location {
                            end_line: 9,
                            end_col: 36,
                            input_file: InputFile { filename: String::from("test/contracts/cairo/always_fail.cairo") },
                            parent_location: Some(
                                (   Box::new(Location {
                                    end_line: 11,
                                    end_col: 15,
                                    input_file: InputFile { filename: String::from("test/contracts/cairo/always_fail.cairo") },
                                    parent_location: None,
                                    start_line: 11,
                                    start_col: 5,
                                })
                                    , String::from("While trying to retrieve the implicit argument 'syscall_ptr' in:")
                                )
                            ),
                            start_line: 9,
                            start_col: 18,
                        }), String::from( "While expanding the reference 'syscall_ptr' in:"))
                    ), start_line: 9, start_col: 18 },
                }),
            ]
        ) };

        assert_eq!(program_json.debug_info, Some(debug_info));
    }
}<|MERGE_RESOLUTION|>--- conflicted
+++ resolved
@@ -1,18 +1,11 @@
-<<<<<<< HEAD
 use crate::{
     serde::deserialize_utils,
     types::{
         errors::program_errors::ProgramError, instruction::Register, program::Program,
         relocatable::MaybeRelocatable,
     },
-=======
-use crate::serde::deserialize_utils;
-use crate::types::instruction::Register;
-use crate::types::{
-    errors::program_errors::ProgramError, program::Program, relocatable::MaybeRelocatable,
->>>>>>> 54c154b0
 };
-use felt::{Felt, NewFelt, PRIME_STR};
+use felt::{Felt, PRIME_STR};
 use monostate::MustBe;
 use serde::{de, de::MapAccess, de::SeqAccess, Deserialize, Deserializer};
 use serde_json::Number;
@@ -142,7 +135,7 @@
 
 #[derive(Deserialize, Debug, PartialEq, Eq, Clone)]
 pub enum OffsetValue {
-    Immediate(BigInt),
+    Immediate(Felt),
     Value(i32),
     Reference(Register, i32, bool),
 }
@@ -150,15 +143,8 @@
 #[derive(Deserialize, Debug, PartialEq, Eq, Clone)]
 
 pub struct ValueAddress {
-<<<<<<< HEAD
-    pub register: Option<Register>,
-    pub offset1: i32,
-    pub offset2: i32,
-    pub immediate: Option<Felt>,
-=======
     pub offset1: OffsetValue,
     pub offset2: OffsetValue,
->>>>>>> 54c154b0
     pub dereference: bool,
     pub value_type: String,
 }
@@ -173,15 +159,8 @@
     // extended to contemplate this new case.
     pub fn no_hint_reference_default() -> ValueAddress {
         ValueAddress {
-<<<<<<< HEAD
-            register: None,
-            offset1: 99,
-            offset2: 99,
-            immediate: Some(Felt::new(99)),
-=======
             offset1: OffsetValue::Value(99),
             offset2: OffsetValue::Value(99),
->>>>>>> 54c154b0
             dereference: false,
             value_type: String::from("felt"),
         }
@@ -396,6 +375,7 @@
 mod tests {
     use super::*;
     use crate::felt_str;
+    use felt::NewFelt;
     use num_traits::Zero;
     use std::{fs::File, io::BufReader};
 
@@ -553,9 +533,9 @@
 
         let data: Vec<MaybeRelocatable> = vec![
             MaybeRelocatable::Int(Felt::new(5189976364521848832_i64)),
-            MaybeRelocatable::Int(Felt::new(1000)),
+            MaybeRelocatable::Int(Felt::new(1000_i64)),
             MaybeRelocatable::Int(Felt::new(5189976364521848832_i64)),
-            MaybeRelocatable::Int(Felt::new(2000)),
+            MaybeRelocatable::Int(Felt::new(2000_i64)),
             MaybeRelocatable::Int(Felt::new(5201798304953696256_i64)),
             MaybeRelocatable::Int(Felt::new(2345108766317314046_i64)),
         ];
@@ -631,15 +611,8 @@
                     },
                     pc: Some(0),
                     value_address: ValueAddress {
-<<<<<<< HEAD
-                        register: Some(Register::FP),
-                        offset1: -3,
-                        offset2: 0,
-                        immediate: Some(Felt::new(2)),
-=======
                         offset1: OffsetValue::Reference(Register::FP, -3, true),
-                        offset2: OffsetValue::Immediate(bigint!(2)),
->>>>>>> 54c154b0
+                        offset2: OffsetValue::Immediate(Felt::new(2)),
                         dereference: false,
                         value_type: "felt".to_string(),
                     },
