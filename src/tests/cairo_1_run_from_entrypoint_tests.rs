--- conflicted
+++ resolved
@@ -92,11 +92,13 @@
 
 #[test]
 #[cfg_attr(target_arch = "wasm32", wasm_bindgen_test)]
-<<<<<<< HEAD
 fn alloc_segment_hint_test() {
     let program_data = include_bytes!("../../cairo_programs/cairo-1-contracts/alloc_segment.casm");
     run_cairo_1_entrypoint(program_data.as_slice(), 0, &[], &[]);
-=======
+}
+
+#[test]
+#[cfg_attr(target_arch = "wasm32", wasm_bindgen_test)]
 fn get_segment_arena_test() {
     let program_data =
         include_bytes!("../../cairo_programs/cairo-1-contracts/get_segment_arena_index.casm");
@@ -114,7 +116,6 @@
         &[3_usize.into(), 3_usize.into(), 3_usize.into()],
         &[9_usize.into()],
     );
->>>>>>> 385e293e
 }
 
 #[test]
