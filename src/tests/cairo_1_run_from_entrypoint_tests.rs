--- conflicted
+++ resolved
@@ -2,23 +2,27 @@
 
 #[test]
 #[cfg_attr(target_arch = "wasm32", wasm_bindgen_test)]
-<<<<<<< HEAD
 fn test_init_squash_data() {
     let program_data =
         include_bytes!("../../cairo_programs/cairo-1-contracts/init_squash_data.casm");
-=======
+        
+    run_cairo_1_entrypoint(
+        program_data.as_slice(),
+        0,
+        &[10_usize.into()],
+        &[10_usize.into()],
+    );
+}
+
+#[test]
+#[cfg_attr(target_arch = "wasm32", wasm_bindgen_test)]
 fn test_uint256_div_mod_hint() {
     let program_data =
         include_bytes!("../../cairo_programs/cairo-1-contracts/uint256_div_mod.casm");
->>>>>>> 3ab864cf
 
     run_cairo_1_entrypoint(
         program_data.as_slice(),
         0,
-<<<<<<< HEAD
-        &[10_usize.into()],
-        &[10_usize.into()],
-=======
         &[8_usize.into(), 2_usize.into()],
         &[Felt252::from(4_usize)],
     );
@@ -47,7 +51,6 @@
         0,
         &[250_usize.into()],
         &[1_u8.into()],
->>>>>>> 3ab864cf
     );
 }
 
