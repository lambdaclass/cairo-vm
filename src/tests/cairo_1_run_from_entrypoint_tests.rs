--- conflicted
+++ resolved
@@ -461,17 +461,18 @@
 
 #[test]
 #[cfg_attr(target_arch = "wasm32", wasm_bindgen_test)]
-<<<<<<< HEAD
 fn random_ec_point() {
     let program_data =
         include_bytes!("../../cairo_programs/cairo-1-contracts/random_ec_point.casm");
     run_cairo_1_entrypoint(program_data.as_slice(), 0, &[], &[1.into()]);
-=======
+}
+
+#[test]
+#[cfg_attr(target_arch = "wasm32", wasm_bindgen_test)]
 fn assert_le_find_small_arcs() {
     let program_data =
         include_bytes!("../../cairo_programs/cairo-1-contracts/assert_le_find_small_arcs.casm");
     run_cairo_1_entrypoint(program_data.as_slice(), 0, &[], &[]);
->>>>>>> 97d5886b
 }
 
 #[test]
