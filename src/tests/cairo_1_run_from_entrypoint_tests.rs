--- conflicted
+++ resolved
@@ -38,11 +38,13 @@
 
 #[test]
 #[cfg_attr(target_arch = "wasm32", wasm_bindgen_test)]
-<<<<<<< HEAD
 fn alloc_segment_hint_test() {
     let program_data = include_bytes!("../../cairo_programs/cairo-1-contracts/alloc_segment.casm");
     run_cairo_1_entrypoint(program_data.as_slice(), 0, &[], &[]);
-=======
+}
+
+#[test]
+#[cfg_attr(target_arch = "wasm32", wasm_bindgen_test)]
 fn linear_split() {
     let program_data = include_bytes!("../../cairo_programs/cairo-1-contracts/linear_split.casm");
     run_cairo_1_entrypoint(
@@ -65,5 +67,4 @@
         &[1000_usize.into()],
         &[0.into(), 1000.into()],
     );
->>>>>>> c5bd61b4
 }