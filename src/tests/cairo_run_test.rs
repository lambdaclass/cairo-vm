--- conflicted
+++ resolved
@@ -914,13 +914,14 @@
 
 #[test]
 #[cfg_attr(target_arch = "wasm32", wasm_bindgen_test)]
-<<<<<<< HEAD
 fn ec_double_v4() {
     let program_data = include_bytes!("../../cairo_programs/ec_double_v4.json");
     run_program_simple(program_data.as_slice());
-=======
+}
+
+#[test]
+#[cfg_attr(target_arch = "wasm32", wasm_bindgen_test)]
 fn cairo_run_ec_double_slope() {
     let program_data = include_bytes!("../../cairo_programs/ec_double_slope.json");
     run_program_simple_with_memory_holes(program_data.as_slice(), 0);
->>>>>>> 0fad948c
 }