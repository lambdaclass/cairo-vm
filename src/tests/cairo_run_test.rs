--- conflicted
+++ resolved
@@ -1332,10 +1332,13 @@
 
 #[test]
 #[cfg_attr(target_arch = "wasm32", wasm_bindgen_test)]
-<<<<<<< HEAD
 fn cairo_run_secp256r1_slope() {
     let program_data = include_bytes!("../../cairo_programs/secp256r1_slope.json");
-=======
+    run_program_simple(program_data.as_slice());
+}
+
+#[test]
+#[cfg_attr(target_arch = "wasm32", wasm_bindgen_test)]
 fn cairo_run_div_mod_n() {
     let program_data = include_bytes!("../../cairo_programs/div_mod_n.json");
     run_program_simple(program_data.as_slice());
@@ -1345,6 +1348,5 @@
 #[cfg_attr(target_arch = "wasm32", wasm_bindgen_test)]
 fn cairo_run_is_zero() {
     let program_data = include_bytes!("../../cairo_programs/is_zero.json");
->>>>>>> fe781fda
     run_program_simple(program_data.as_slice());
 }