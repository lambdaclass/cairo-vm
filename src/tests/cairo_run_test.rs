use crate::tests::*;

#[test]
#[cfg_attr(target_arch = "wasm32", wasm_bindgen_test)]
fn fibonacci() {
    let program_data = include_bytes!("../../cairo_programs/fibonacci.json");
    run_program_simple(program_data.as_slice());
}

#[test]
#[cfg_attr(target_arch = "wasm32", wasm_bindgen_test)]
fn array_sum() {
    let program_data = include_bytes!("../../cairo_programs/array_sum.json");
    run_program_simple(program_data.as_slice());
}

#[test]
#[cfg_attr(target_arch = "wasm32", wasm_bindgen_test)]
fn big_struct() {
    let program_data = include_bytes!("../../cairo_programs/big_struct.json");
    run_program_simple(program_data.as_slice());
}

#[test]
#[cfg_attr(target_arch = "wasm32", wasm_bindgen_test)]
fn call_function_assign_param_by_name() {
    let program_data =
        include_bytes!("../../cairo_programs/call_function_assign_param_by_name.json");
    run_program_simple(program_data.as_slice());
}

#[test]
#[cfg_attr(target_arch = "wasm32", wasm_bindgen_test)]
fn function_return() {
    let program_data = include_bytes!("../../cairo_programs/function_return.json");
    run_program_simple(program_data.as_slice());
}

#[test]
#[cfg_attr(target_arch = "wasm32", wasm_bindgen_test)]
fn function_return_if_print() {
    let program_data = include_bytes!("../../cairo_programs/function_return_if_print.json");
    run_program_simple(program_data.as_slice());
}

#[test]
#[cfg_attr(target_arch = "wasm32", wasm_bindgen_test)]
fn function_return_to_variable() {
    let program_data = include_bytes!("../../cairo_programs/function_return_to_variable.json");
    run_program_simple(program_data.as_slice());
}

#[test]
#[cfg_attr(target_arch = "wasm32", wasm_bindgen_test)]
fn if_and_prime() {
    let program_data = include_bytes!("../../cairo_programs/if_and_prime.json");
    run_program_simple(program_data.as_slice());
}

#[test]
#[cfg_attr(target_arch = "wasm32", wasm_bindgen_test)]
fn if_in_function() {
    let program_data = include_bytes!("../../cairo_programs/if_in_function.json");
    run_program_simple(program_data.as_slice());
}

#[test]
#[cfg_attr(target_arch = "wasm32", wasm_bindgen_test)]
fn if_list() {
    let program_data = include_bytes!("../../cairo_programs/if_list.json");
    run_program_simple(program_data.as_slice());
}

#[test]
#[cfg_attr(target_arch = "wasm32", wasm_bindgen_test)]
fn jmp() {
    let program_data = include_bytes!("../../cairo_programs/jmp.json");
    run_program_simple(program_data.as_slice());
}

#[test]
#[cfg_attr(target_arch = "wasm32", wasm_bindgen_test)]
fn jmp_if_condition() {
    let program_data = include_bytes!("../../cairo_programs/jmp_if_condition.json");
    run_program_simple(program_data.as_slice());
}

#[test]
#[cfg_attr(target_arch = "wasm32", wasm_bindgen_test)]
fn pointers() {
    let program_data = include_bytes!("../../cairo_programs/pointers.json");
    run_program_simple(program_data.as_slice());
}

#[test]
#[cfg_attr(target_arch = "wasm32", wasm_bindgen_test)]
fn print() {
    let program_data = include_bytes!("../../cairo_programs/print.json");
    run_program_simple(program_data.as_slice());
}

#[test]
#[cfg_attr(target_arch = "wasm32", wasm_bindgen_test)]
fn program_return() {
    let program_data = include_bytes!("../../cairo_programs/return.json");
    run_program_simple(program_data.as_slice());
}

#[test]
#[cfg_attr(target_arch = "wasm32", wasm_bindgen_test)]
fn reversed_register_instructions() {
    let program_data = include_bytes!("../../cairo_programs/reversed_register_instructions.json");
    run_program_simple(program_data.as_slice());
}

#[test]
#[cfg_attr(target_arch = "wasm32", wasm_bindgen_test)]
fn simple_print() {
    let program_data = include_bytes!("../../cairo_programs/simple_print.json");
    run_program_simple(program_data.as_slice());
}

#[test]
#[cfg_attr(target_arch = "wasm32", wasm_bindgen_test)]
fn test_addition_if() {
    let program_data = include_bytes!("../../cairo_programs/test_addition_if.json");
    run_program_simple(program_data.as_slice());
}

#[test]
#[cfg_attr(target_arch = "wasm32", wasm_bindgen_test)]
fn test_reverse_if() {
    let program_data = include_bytes!("../../cairo_programs/test_reverse_if.json");
    run_program_simple(program_data.as_slice());
}

#[test]
#[cfg_attr(target_arch = "wasm32", wasm_bindgen_test)]
fn test_subtraction_if() {
    let program_data = include_bytes!("../../cairo_programs/test_subtraction_if.json");
    run_program_simple(program_data.as_slice());
}

#[test]
#[cfg_attr(target_arch = "wasm32", wasm_bindgen_test)]
fn use_imported_module() {
    let program_data = include_bytes!("../../cairo_programs/use_imported_module.json");
    run_program_simple(program_data.as_slice());
}

#[test]
#[cfg_attr(target_arch = "wasm32", wasm_bindgen_test)]
fn bitwise_output() {
    let program_data = include_bytes!("../../cairo_programs/bitwise_output.json");
    run_program_simple(program_data.as_slice());
}

#[test]
#[cfg_attr(target_arch = "wasm32", wasm_bindgen_test)]
fn bitwise_recursion() {
    let program_data = include_bytes!("../../cairo_programs/bitwise_recursion.json");
    run_program_simple(program_data.as_slice());
}

#[test]
#[cfg_attr(target_arch = "wasm32", wasm_bindgen_test)]
fn integration() {
    let program_data = include_bytes!("../../cairo_programs/integration.json");
    run_program_simple(program_data.as_slice());
}

#[test]
#[cfg_attr(target_arch = "wasm32", wasm_bindgen_test)]
fn integration_with_alloc_locals() {
    let program_data = include_bytes!("../../cairo_programs/integration_with_alloc_locals.json");
    run_program_simple(program_data.as_slice());
}

#[test]
#[cfg_attr(target_arch = "wasm32", wasm_bindgen_test)]
fn compare_arrays() {
    let program_data = include_bytes!("../../cairo_programs/compare_arrays.json");
    run_program_simple(program_data.as_slice());
}

#[test]
#[cfg_attr(target_arch = "wasm32", wasm_bindgen_test)]
fn compare_greater_array() {
    let program_data = include_bytes!("../../cairo_programs/compare_greater_array.json");
    run_program_simple(program_data.as_slice());
}

#[test]
#[cfg_attr(target_arch = "wasm32", wasm_bindgen_test)]
fn compare_lesser_array() {
    let program_data = include_bytes!("../../cairo_programs/compare_lesser_array.json");
    run_program_simple(program_data.as_slice());
}

#[test]
#[cfg_attr(target_arch = "wasm32", wasm_bindgen_test)]
fn assert_le_felt_hint() {
    let program_data = include_bytes!("../../cairo_programs/assert_le_felt_hint.json");
    run_program_simple(program_data.as_slice());
}

#[test]
#[cfg_attr(target_arch = "wasm32", wasm_bindgen_test)]
fn assert_250_bit_element_array() {
    let program_data = include_bytes!("../../cairo_programs/assert_250_bit_element_array.json");
    run_program_simple(program_data.as_slice());
}

#[test]
#[cfg_attr(target_arch = "wasm32", wasm_bindgen_test)]
fn abs_value_array() {
    let program_data = include_bytes!("../../cairo_programs/abs_value_array.json");
    run_program_simple(program_data.as_slice());
}

#[test]
#[cfg_attr(target_arch = "wasm32", wasm_bindgen_test)]
fn compare_different_arrays() {
    let program_data = include_bytes!("../../cairo_programs/compare_different_arrays.json");
    run_program_simple(program_data.as_slice());
}

#[test]
#[cfg_attr(target_arch = "wasm32", wasm_bindgen_test)]
fn assert_nn() {
    let program_data = include_bytes!("../../cairo_programs/assert_nn.json");
    run_program_simple(program_data.as_slice());
}

#[test]
#[cfg_attr(target_arch = "wasm32", wasm_bindgen_test)]
fn sqrt() {
    let program_data = include_bytes!("../../cairo_programs/sqrt.json");
    run_program_simple(program_data.as_slice());
}

#[test]
#[cfg_attr(target_arch = "wasm32", wasm_bindgen_test)]
fn assert_not_zero() {
    let program_data = include_bytes!("../../cairo_programs/assert_not_zero.json");
    run_program_simple(program_data.as_slice());
}

#[test]
#[cfg_attr(target_arch = "wasm32", wasm_bindgen_test)]
fn split_int() {
    let program_data = include_bytes!("../../cairo_programs/split_int.json");
    run_program_simple(program_data.as_slice());
}

#[test]
#[cfg_attr(target_arch = "wasm32", wasm_bindgen_test)]
fn split_int_big() {
    let program_data = include_bytes!("../../cairo_programs/split_int_big.json");
    run_program_simple(program_data.as_slice());
}

#[test]
#[cfg_attr(target_arch = "wasm32", wasm_bindgen_test)]
fn split_felt() {
    let program_data = include_bytes!("../../cairo_programs/split_felt.json");
    run_program_simple(program_data.as_slice());
}

#[test]
#[cfg_attr(target_arch = "wasm32", wasm_bindgen_test)]
fn math_cmp() {
    let program_data = include_bytes!("../../cairo_programs/math_cmp.json");
    run_program_simple(program_data.as_slice());
}

#[test]
#[cfg_attr(target_arch = "wasm32", wasm_bindgen_test)]
fn unsigned_div_rem() {
    let program_data = include_bytes!("../../cairo_programs/unsigned_div_rem.json");
    run_program_simple(program_data.as_slice());
}

#[test]
#[cfg_attr(target_arch = "wasm32", wasm_bindgen_test)]
fn signed_div_rem() {
    let program_data = include_bytes!("../../cairo_programs/signed_div_rem.json");
    run_program_simple(program_data.as_slice());
}

#[test]
#[cfg_attr(target_arch = "wasm32", wasm_bindgen_test)]
fn assert_lt_felt() {
    let program_data = include_bytes!("../../cairo_programs/assert_lt_felt.json");
    run_program_simple(program_data.as_slice());
}

#[test]
#[cfg_attr(target_arch = "wasm32", wasm_bindgen_test)]
fn memcpy_test() {
    let program_data = include_bytes!("../../cairo_programs/memcpy_test.json");
    run_program_simple(program_data.as_slice());
}

#[test]
#[cfg_attr(target_arch = "wasm32", wasm_bindgen_test)]
fn memset() {
    let program_data = include_bytes!("../../cairo_programs/memset.json");
    run_program_simple(program_data.as_slice());
}

#[test]
#[cfg_attr(target_arch = "wasm32", wasm_bindgen_test)]
fn pow() {
    let program_data = include_bytes!("../../cairo_programs/pow.json");
    run_program_simple(program_data.as_slice());
}

#[test]
#[cfg_attr(target_arch = "wasm32", wasm_bindgen_test)]
fn dict() {
    let program_data = include_bytes!("../../cairo_programs/dict.json");
    run_program_simple(program_data.as_slice());
}

#[test]
#[cfg_attr(target_arch = "wasm32", wasm_bindgen_test)]
fn dict_update() {
    let program_data = include_bytes!("../../cairo_programs/dict_update.json");
    run_program_simple(program_data.as_slice());
}

#[test]
#[cfg_attr(target_arch = "wasm32", wasm_bindgen_test)]
fn uint256() {
    let program_data = include_bytes!("../../cairo_programs/uint256.json");
    run_program_simple(program_data.as_slice());
}

#[test]
#[cfg_attr(target_arch = "wasm32", wasm_bindgen_test)]
fn find_element() {
    let program_data = include_bytes!("../../cairo_programs/find_element.json");
    run_program_simple(program_data.as_slice());
}

#[test]
#[cfg_attr(target_arch = "wasm32", wasm_bindgen_test)]
fn search_sorted_lower() {
    let program_data = include_bytes!("../../cairo_programs/search_sorted_lower.json");
    run_program_simple(program_data.as_slice());
}

#[test]
#[cfg_attr(target_arch = "wasm32", wasm_bindgen_test)]
fn usort() {
    let program_data = include_bytes!("../../cairo_programs/usort.json");
    run_program_simple(program_data.as_slice());
}

#[test]
#[cfg_attr(target_arch = "wasm32", wasm_bindgen_test)]
fn squash_dict() {
    let program_data = include_bytes!("../../cairo_programs/squash_dict.json");
    run_program_simple(program_data.as_slice());
}

#[test]
#[cfg_attr(target_arch = "wasm32", wasm_bindgen_test)]
fn dict_squash() {
    let program_data = include_bytes!("../../cairo_programs/dict_squash.json");
    run_program_simple(program_data.as_slice());
}

#[test]
#[cfg_attr(target_arch = "wasm32", wasm_bindgen_test)]
fn set_add() {
    let program_data = include_bytes!("../../cairo_programs/set_add.json");
    run_program_simple(program_data.as_slice());
}

#[test]
#[cfg_attr(target_arch = "wasm32", wasm_bindgen_test)]
fn secp() {
    let program_data = include_bytes!("../../cairo_programs/secp.json");
    run_program_simple(program_data.as_slice());
}

#[test]
#[cfg_attr(target_arch = "wasm32", wasm_bindgen_test)]
fn signature() {
    let program_data = include_bytes!("../../cairo_programs/signature.json");
    run_program_simple(program_data.as_slice());
}

#[test]
#[cfg_attr(target_arch = "wasm32", wasm_bindgen_test)]
fn secp_ec() {
    let program_data = include_bytes!("../../cairo_programs/secp_ec.json");
    run_program_simple(program_data.as_slice());
}

#[test]
#[cfg_attr(target_arch = "wasm32", wasm_bindgen_test)]
fn blake2s_hello_world_hash() {
    let program_data = include_bytes!("../../cairo_programs/blake2s_hello_world_hash.json");
    run_program_simple(program_data.as_slice());
}

#[test]
#[cfg_attr(target_arch = "wasm32", wasm_bindgen_test)]
fn finalize_blake2s() {
    let program_data = include_bytes!("../../cairo_programs/finalize_blake2s.json");
    run_program_simple(program_data.as_slice());
}

#[test]
#[cfg_attr(target_arch = "wasm32", wasm_bindgen_test)]
fn unsafe_keccak() {
    let program_data = include_bytes!("../../cairo_programs/unsafe_keccak.json");
    run_program_simple(program_data.as_slice());
}

#[test]
#[cfg_attr(target_arch = "wasm32", wasm_bindgen_test)]
fn blake2s_felts() {
    let program_data = include_bytes!("../../cairo_programs/blake2s_felts.json");
    run_program_simple(program_data.as_slice());
}

#[test]
#[cfg_attr(target_arch = "wasm32", wasm_bindgen_test)]
fn unsafe_keccak_finalize() {
    let program_data = include_bytes!("../../cairo_programs/unsafe_keccak_finalize.json");
    run_program_simple(program_data.as_slice());
}

#[test]
#[cfg_attr(target_arch = "wasm32", wasm_bindgen_test)]
fn keccak_add_uint256() {
    let program_data = include_bytes!("../../cairo_programs/keccak_add_uint256.json");
    run_program_simple(program_data.as_slice());
}

#[test]
#[cfg_attr(target_arch = "wasm32", wasm_bindgen_test)]
fn keccak() {
    let program_data = include_bytes!("../../cairo_programs/_keccak.json");
    run_program_simple(program_data.as_slice());
}

#[test]
#[cfg_attr(target_arch = "wasm32", wasm_bindgen_test)]
fn keccak_copy_inputs() {
    let program_data = include_bytes!("../../cairo_programs/keccak_copy_inputs.json");
    run_program_simple(program_data.as_slice());
}

#[test]
#[cfg_attr(target_arch = "wasm32", wasm_bindgen_test)]
fn cairo_finalize_keccak() {
    let program_data = include_bytes!("../../cairo_programs/cairo_finalize_keccak.json");
    run_program_simple(program_data.as_slice());
}

#[test]
#[cfg_attr(target_arch = "wasm32", wasm_bindgen_test)]
fn operations_with_data_structures() {
    let program_data = include_bytes!("../../cairo_programs/operations_with_data_structures.json");
    run_program_simple(program_data.as_slice());
}

#[test]
#[cfg_attr(target_arch = "wasm32", wasm_bindgen_test)]
fn sha256() {
    let program_data = include_bytes!("../../cairo_programs/sha256.json");
    run_program_simple(program_data.as_slice());
}

#[test]
#[cfg_attr(target_arch = "wasm32", wasm_bindgen_test)]
fn math_cmp_and_pow_integration_tests() {
    let program_data =
        include_bytes!("../../cairo_programs/math_cmp_and_pow_integration_tests.json");
    run_program_simple(program_data.as_slice());
}

#[test]
#[cfg_attr(target_arch = "wasm32", wasm_bindgen_test)]
fn uint256_integration_tests() {
    let program_data = include_bytes!("../../cairo_programs/uint256_integration_tests.json");
    run_program_simple(program_data.as_slice());
}

#[test]
#[cfg_attr(target_arch = "wasm32", wasm_bindgen_test)]
fn set_integration_tests() {
    let program_data = include_bytes!("../../cairo_programs/set_integration_tests.json");
    run_program_simple(program_data.as_slice());
}

#[test]
#[cfg_attr(target_arch = "wasm32", wasm_bindgen_test)]
fn memory_integration_tests() {
    let program_data = include_bytes!("../../cairo_programs/memory_integration_tests.json");
    run_program_simple(program_data.as_slice());
}

#[test]
#[cfg_attr(target_arch = "wasm32", wasm_bindgen_test)]
fn dict_integration_tests() {
    let program_data = include_bytes!("../../cairo_programs/dict_integration_tests.json");
    run_program_simple(program_data.as_slice());
}

#[test]
#[cfg_attr(target_arch = "wasm32", wasm_bindgen_test)]
fn secp_integration_tests() {
    let program_data = include_bytes!("../../cairo_programs/secp_integration_tests.json");
    run_program_simple(program_data.as_slice());
}

#[test]
#[cfg_attr(target_arch = "wasm32", wasm_bindgen_test)]
fn keccak_integration_tests() {
    let program_data = include_bytes!("../../cairo_programs/keccak_integration_tests.json");
    run_program_simple(program_data.as_slice());
}

#[test]
#[cfg_attr(target_arch = "wasm32", wasm_bindgen_test)]
fn blake2s_integration_tests() {
    let program_data = include_bytes!("../../cairo_programs/blake2s_integration_tests.json");
    run_program_simple(program_data.as_slice());
}

#[test]
#[cfg_attr(target_arch = "wasm32", wasm_bindgen_test)]
fn relocate_segments() {
    let program_data = include_bytes!("../../cairo_programs/relocate_segments.json");
    run_program_simple(program_data.as_slice());
}

#[test]
#[cfg_attr(target_arch = "wasm32", wasm_bindgen_test)]
fn dict_store_cast_ptr() {
    let program_data = include_bytes!("../../cairo_programs/dict_store_cast_ptr.json");
    run_program_simple(program_data.as_slice());
}

#[test]
#[cfg_attr(target_arch = "wasm32", wasm_bindgen_test)]
fn common_signature() {
    let program_data = include_bytes!("../../cairo_programs/common_signature.json");
    run_program_simple(program_data.as_slice());
}

#[test]
#[cfg_attr(target_arch = "wasm32", wasm_bindgen_test)]
fn bad_usort() {
    let program_data = include_bytes!("../../cairo_programs/bad_programs/bad_usort.json");
    let error_msg = "unexpected verify multiplicity fail: positions length != 0";
    run_program_with_error(program_data.as_slice(), error_msg);
}

#[test]
#[cfg_attr(target_arch = "wasm32", wasm_bindgen_test)]
fn bad_dict_new() {
    let program_data = include_bytes!("../../cairo_programs/bad_programs/bad_dict_new.json");
    let error_msg = "Dict Error: Tried to create a dict whithout an initial dict";
    run_program_with_error(program_data.as_slice(), error_msg);
}

#[test]
#[cfg_attr(target_arch = "wasm32", wasm_bindgen_test)]
fn bad_dict_update() {
    let program_data = include_bytes!("../../cairo_programs/bad_programs/bad_dict_update.json");
    let error_msg =
        "Dict Error: Got the wrong value for dict_update, expected value: 3, got: 5 for key: 2";
    run_program_with_error(program_data.as_slice(), error_msg);
}

#[test]
#[cfg_attr(target_arch = "wasm32", wasm_bindgen_test)]
fn error_msg_attr() {
    let program_data = include_bytes!("../../cairo_programs/bad_programs/error_msg_attr.json");
    let error_msg = "SafeUint256: addition overflow";
    run_program_with_error(program_data.as_slice(), error_msg);
}

#[test]
#[cfg_attr(target_arch = "wasm32", wasm_bindgen_test)]
fn error_msg_attr_tempvar() {
    let program_data =
        include_bytes!("../../cairo_programs/bad_programs/error_msg_attr_tempvar.json");

    #[cfg(feature = "std")]
    let error_msg = "Error message: SafeUint256: addition overflow: {x} (Cannot evaluate ap-based or complex references: ['x'])\ncairo_programs/bad_programs/error_msg_attr_tempvar.cairo:4:9: Error at pc=0:2:\nAn ASSERT_EQ instruction failed: 3 != 2.\n        assert x = 2;\n        ^***********^\n";
    #[cfg(not(feature = "std"))]
    let error_msg = "Error message: SafeUint256: addition overflow: {x} (Cannot evaluate ap-based or complex references: ['x'])\ncairo_programs/bad_programs/error_msg_attr_tempvar.cairo:4:9: Error at pc=0:2:\nAn ASSERT_EQ instruction failed: 3 != 2.\n";
    run_program_with_error(program_data.as_slice(), error_msg);
}

#[test]
#[cfg_attr(target_arch = "wasm32", wasm_bindgen_test)]
fn error_msg_attr_struct() {
    let program_data =
        include_bytes!("../../cairo_programs/bad_programs/error_msg_attr_struct.json");
    let error_msg = "Error message: Cats cannot have more than nine lives: {cat} (Cannot evaluate ap-based or complex references: ['cat'])";
    run_program_with_error(program_data.as_slice(), error_msg);
}

#[test]
#[cfg_attr(target_arch = "wasm32", wasm_bindgen_test)]
fn cairo_run_test() {
    let program_data = include_bytes!("../../cairo_programs/fibonacci.json");
    run_program_small(program_data.as_slice());
}

#[test]
#[cfg_attr(target_arch = "wasm32", wasm_bindgen_test)]
fn cairo_run_array_sum() {
    let program_data = include_bytes!("../../cairo_programs/array_sum.json");
    run_program_small(program_data.as_slice());
}

#[test]
#[cfg_attr(target_arch = "wasm32", wasm_bindgen_test)]
fn cairo_run_big_struct() {
    let program_data = include_bytes!("../../cairo_programs/big_struct.json");
    run_program_small(program_data.as_slice());
}

#[test]
#[cfg_attr(target_arch = "wasm32", wasm_bindgen_test)]
fn cairo_run_call_function_assign_param_by_name() {
    let program_data =
        include_bytes!("../../cairo_programs/call_function_assign_param_by_name.json");
    run_program_small(program_data.as_slice());
}

#[test]
#[cfg_attr(target_arch = "wasm32", wasm_bindgen_test)]
fn cairo_run_function_return() {
    let program_data = include_bytes!("../../cairo_programs/function_return.json");
    run_program_small(program_data.as_slice());
}

#[test]
#[cfg_attr(target_arch = "wasm32", wasm_bindgen_test)]
fn cairo_run_function_return_if_print() {
    let program_data = include_bytes!("../../cairo_programs/function_return_if_print.json");
    run_program_small(program_data.as_slice());
}

#[test]
#[cfg_attr(target_arch = "wasm32", wasm_bindgen_test)]
fn cairo_run_function_return_to_variable() {
    let program_data = include_bytes!("../../cairo_programs/function_return_to_variable.json");
    run_program_small(program_data.as_slice());
}

#[test]
#[cfg_attr(target_arch = "wasm32", wasm_bindgen_test)]
fn cairo_run_if_and_prime() {
    let program_data = include_bytes!("../../cairo_programs/if_and_prime.json");
    run_program_small(program_data.as_slice());
}

#[test]
#[cfg_attr(target_arch = "wasm32", wasm_bindgen_test)]
fn cairo_run_if_in_function() {
    let program_data = include_bytes!("../../cairo_programs/if_in_function.json");
    run_program_small(program_data.as_slice());
}

#[test]
#[cfg_attr(target_arch = "wasm32", wasm_bindgen_test)]
fn cairo_run_if_list() {
    let program_data = include_bytes!("../../cairo_programs/if_list.json");
    run_program_small(program_data.as_slice());
}

#[test]
#[cfg_attr(target_arch = "wasm32", wasm_bindgen_test)]
fn cairo_run_jmp() {
    let program_data = include_bytes!("../../cairo_programs/jmp.json");
    run_program_small(program_data.as_slice());
}

#[test]
#[cfg_attr(target_arch = "wasm32", wasm_bindgen_test)]
fn cairo_run_jmp_if_condition() {
    let program_data = include_bytes!("../../cairo_programs/jmp_if_condition.json");
    run_program_small(program_data.as_slice());
}

#[test]
#[cfg_attr(target_arch = "wasm32", wasm_bindgen_test)]
fn cairo_run_pointers() {
    let program_data = include_bytes!("../../cairo_programs/pointers.json");
    run_program_small(program_data.as_slice());
}

#[test]
#[cfg_attr(target_arch = "wasm32", wasm_bindgen_test)]
fn cairo_run_print() {
    let program_data = include_bytes!("../../cairo_programs/print.json");
    run_program_small(program_data.as_slice());
}

#[test]
#[cfg_attr(target_arch = "wasm32", wasm_bindgen_test)]
fn cairo_run_return() {
    let program_data = include_bytes!("../../cairo_programs/return.json");
    run_program_small(program_data.as_slice());
}

#[test]
#[cfg_attr(target_arch = "wasm32", wasm_bindgen_test)]
fn cairo_run_reversed_register_instructions() {
    let program_data = include_bytes!("../../cairo_programs/reversed_register_instructions.json");
    run_program_small(program_data.as_slice());
}

#[test]
#[cfg_attr(target_arch = "wasm32", wasm_bindgen_test)]
fn cairo_run_simple_print() {
    let program_data = include_bytes!("../../cairo_programs/simple_print.json");
    run_program_small(program_data.as_slice());
}

#[test]
#[cfg_attr(target_arch = "wasm32", wasm_bindgen_test)]
fn cairo_run_test_addition_if() {
    let program_data = include_bytes!("../../cairo_programs/test_addition_if.json");
    run_program_small(program_data.as_slice());
}

#[test]
#[cfg_attr(target_arch = "wasm32", wasm_bindgen_test)]
fn cairo_run_test_reverse_if() {
    let program_data = include_bytes!("../../cairo_programs/test_reverse_if.json");
    run_program_small(program_data.as_slice());
}

#[test]
#[cfg_attr(target_arch = "wasm32", wasm_bindgen_test)]
fn cairo_run_test_subtraction_if() {
    let program_data = include_bytes!("../../cairo_programs/test_subtraction_if.json");
    run_program_small(program_data.as_slice());
}

#[test]
#[cfg_attr(target_arch = "wasm32", wasm_bindgen_test)]
fn cairo_run_use_imported_module() {
    let program_data = include_bytes!("../../cairo_programs/use_imported_module.json");
    run_program_simple(program_data.as_slice());
}

#[test]
#[cfg_attr(target_arch = "wasm32", wasm_bindgen_test)]
fn cairo_run_bitwise_output() {
    let program_data = include_bytes!("../../cairo_programs/bitwise_output.json");
    run_program_simple(program_data.as_slice());
}

#[test]
#[cfg_attr(target_arch = "wasm32", wasm_bindgen_test)]
fn cairo_run_bitwise_recursion() {
    let program_data = include_bytes!("../../cairo_programs/bitwise_recursion.json");
    run_program_simple(program_data.as_slice());
}

#[test]
#[cfg_attr(target_arch = "wasm32", wasm_bindgen_test)]
fn cairo_run_integration() {
    let program_data = include_bytes!("../../cairo_programs/integration.json");
    run_program_simple(program_data.as_slice());
}

#[test]
#[cfg_attr(target_arch = "wasm32", wasm_bindgen_test)]
fn cairo_run_integration_with_alloc_locals() {
    let program_data = include_bytes!("../../cairo_programs/integration_with_alloc_locals.json");
    run_program_simple(program_data.as_slice());
}

#[test]
#[cfg_attr(target_arch = "wasm32", wasm_bindgen_test)]
fn cairo_run_compare_arrays() {
    let program_data = include_bytes!("../../cairo_programs/compare_arrays.json");
    run_program_simple(program_data.as_slice());
}

#[test]
#[cfg_attr(target_arch = "wasm32", wasm_bindgen_test)]
fn cairo_run_compare_greater_array() {
    let program_data = include_bytes!("../../cairo_programs/compare_greater_array.json");
    run_program_simple(program_data.as_slice());
}

#[test]
#[cfg_attr(target_arch = "wasm32", wasm_bindgen_test)]
fn cairo_run_compare_lesser_array() {
    let program_data = include_bytes!("../../cairo_programs/compare_lesser_array.json");
    run_program_simple(program_data.as_slice());
}

#[test]
#[cfg_attr(target_arch = "wasm32", wasm_bindgen_test)]
fn cairo_run_assert_le_felt_hint() {
    let program_data = include_bytes!("../../cairo_programs/assert_le_felt_hint.json");
    run_program_simple(program_data.as_slice());
}

#[test]
#[cfg_attr(target_arch = "wasm32", wasm_bindgen_test)]
fn cairo_run_assert_250_bit_element_array() {
    let program_data = include_bytes!("../../cairo_programs/assert_250_bit_element_array.json");
    run_program_simple(program_data.as_slice());
}

#[test]
#[cfg_attr(target_arch = "wasm32", wasm_bindgen_test)]
fn cairo_abs_value() {
    let program_data = include_bytes!("../../cairo_programs/abs_value_array.json");
    run_program_simple(program_data.as_slice());
}

#[test]
#[cfg_attr(target_arch = "wasm32", wasm_bindgen_test)]
fn cairo_run_compare_different_arrays() {
    let program_data = include_bytes!("../../cairo_programs/compare_different_arrays.json");
    run_program_simple(program_data.as_slice());
}

#[test]
#[cfg_attr(target_arch = "wasm32", wasm_bindgen_test)]
fn cairo_run_assert_nn() {
    let program_data = include_bytes!("../../cairo_programs/assert_nn.json");
    run_program_simple(program_data.as_slice());
}

#[test]
#[cfg_attr(target_arch = "wasm32", wasm_bindgen_test)]
fn cairo_run_sqrt() {
    let program_data = include_bytes!("../../cairo_programs/sqrt.json");
    run_program_simple(program_data.as_slice());
}

#[test]
#[cfg_attr(target_arch = "wasm32", wasm_bindgen_test)]
fn cairo_run_assert_not_zero() {
    let program_data = include_bytes!("../../cairo_programs/assert_not_zero.json");
    run_program_simple(program_data.as_slice());
}

#[test]
#[cfg_attr(target_arch = "wasm32", wasm_bindgen_test)]
fn cairo_run_split_int() {
    let program_data = include_bytes!("../../cairo_programs/split_int.json");
    run_program_simple(program_data.as_slice());
}

#[test]
#[cfg_attr(target_arch = "wasm32", wasm_bindgen_test)]
fn cairo_run_split_int_big() {
    let program_data = include_bytes!("../../cairo_programs/split_int_big.json");
    run_program_simple(program_data.as_slice());
}

#[test]
#[cfg_attr(target_arch = "wasm32", wasm_bindgen_test)]
fn cairo_run_split_felt() {
    let program_data = include_bytes!("../../cairo_programs/split_felt.json");
    run_program_simple(program_data.as_slice());
}

#[test]
#[cfg_attr(target_arch = "wasm32", wasm_bindgen_test)]
fn cairo_run_math_cmp() {
    let program_data = include_bytes!("../../cairo_programs/math_cmp.json");
    run_program_simple(program_data.as_slice());
}

#[test]
#[cfg_attr(target_arch = "wasm32", wasm_bindgen_test)]
fn cairo_run_unsigned_div_rem() {
    let program_data = include_bytes!("../../cairo_programs/unsigned_div_rem.json");
    run_program_simple(program_data.as_slice());
}

#[test]
#[cfg_attr(target_arch = "wasm32", wasm_bindgen_test)]
fn cairo_run_signed_div_rem() {
    let program_data = include_bytes!("../../cairo_programs/signed_div_rem.json");
    run_program_simple(program_data.as_slice());
}

#[test]
#[cfg_attr(target_arch = "wasm32", wasm_bindgen_test)]
fn cairo_run_assert_lt_felt() {
    let program_data = include_bytes!("../../cairo_programs/assert_lt_felt.json");
    run_program_simple(program_data.as_slice());
}

#[test]
#[cfg_attr(target_arch = "wasm32", wasm_bindgen_test)]
fn cairo_run_memcpy() {
    let program_data = include_bytes!("../../cairo_programs/memcpy_test.json");
    run_program_simple(program_data.as_slice());
}

#[test]
#[cfg_attr(target_arch = "wasm32", wasm_bindgen_test)]
fn cairo_run_memset() {
    let program_data = include_bytes!("../../cairo_programs/memset.json");
    run_program_simple(program_data.as_slice());
}

#[test]
#[cfg_attr(target_arch = "wasm32", wasm_bindgen_test)]
fn cairo_run_pow() {
    let program_data = include_bytes!("../../cairo_programs/pow.json");
    run_program_simple(program_data.as_slice());
}

#[test]
#[cfg_attr(target_arch = "wasm32", wasm_bindgen_test)]
fn cairo_run_dict() {
    let program_data = include_bytes!("../../cairo_programs/dict.json");
    run_program_simple(program_data.as_slice());
}

#[test]
#[cfg_attr(target_arch = "wasm32", wasm_bindgen_test)]
fn cairo_run_dict_update() {
    let program_data = include_bytes!("../../cairo_programs/dict_update.json");
    run_program_simple(program_data.as_slice());
}

#[test]
#[cfg_attr(target_arch = "wasm32", wasm_bindgen_test)]
fn cairo_run_uint256() {
    let program_data = include_bytes!("../../cairo_programs/uint256.json");
    run_program_simple(program_data.as_slice());
}

#[test]
#[cfg_attr(target_arch = "wasm32", wasm_bindgen_test)]
fn cairo_run_find_element() {
    let program_data = include_bytes!("../../cairo_programs/find_element.json");
    run_program_simple(program_data.as_slice());
}

#[test]
#[cfg_attr(target_arch = "wasm32", wasm_bindgen_test)]
fn cairo_run_search_sorted_lower() {
    let program_data = include_bytes!("../../cairo_programs/search_sorted_lower.json");
    run_program_simple(program_data.as_slice());
}

#[test]
#[cfg_attr(target_arch = "wasm32", wasm_bindgen_test)]
fn cairo_run_usort() {
    let program_data = include_bytes!("../../cairo_programs/usort.json");
    run_program_simple(program_data.as_slice());
}

#[test]
#[cfg_attr(target_arch = "wasm32", wasm_bindgen_test)]
fn cairo_run_usort_bad() {
    let program_data = include_bytes!("../../cairo_programs/bad_programs/bad_usort.json");
    let error_msg = "unexpected verify multiplicity fail: positions length != 0";
    run_program_with_error(program_data.as_slice(), error_msg);
}

#[test]
#[cfg_attr(target_arch = "wasm32", wasm_bindgen_test)]
fn cairo_run_dict_write_bad() {
    let program_data = include_bytes!("../../cairo_programs/bad_programs/bad_dict_new.json");
    let error_msg = "Dict Error: Tried to create a dict whithout an initial dict";
    run_program_with_error(program_data.as_slice(), error_msg);
}

#[test]
#[cfg_attr(target_arch = "wasm32", wasm_bindgen_test)]
fn cairo_run_dict_update_bad() {
    let program_data = include_bytes!("../../cairo_programs/bad_programs/bad_dict_update.json");
    let error_msg =
        "Dict Error: Got the wrong value for dict_update, expected value: 3, got: 5 for key: 2";
    run_program_with_error(program_data.as_slice(), error_msg);
}

#[test]
#[cfg_attr(target_arch = "wasm32", wasm_bindgen_test)]
fn cairo_run_squash_dict() {
    let program_data = include_bytes!("../../cairo_programs/squash_dict.json");
    run_program_simple(program_data.as_slice());
}

#[test]
#[cfg_attr(target_arch = "wasm32", wasm_bindgen_test)]
fn cairo_run_dict_squash() {
    let program_data = include_bytes!("../../cairo_programs/dict_squash.json");
    run_program_simple(program_data.as_slice());
}

#[test]
#[cfg_attr(target_arch = "wasm32", wasm_bindgen_test)]
fn cairo_run_set_add() {
    let program_data = include_bytes!("../../cairo_programs/set_add.json");
    run_program_simple(program_data.as_slice());
}

#[test]
#[cfg_attr(target_arch = "wasm32", wasm_bindgen_test)]
fn cairo_run_secp() {
    let program_data = include_bytes!("../../cairo_programs/secp.json");
    run_program_simple(program_data.as_slice());
}

#[test]
#[cfg_attr(target_arch = "wasm32", wasm_bindgen_test)]
fn cairo_run_signature() {
    let program_data = include_bytes!("../../cairo_programs/signature.json");
    run_program_simple(program_data.as_slice());
}

#[test]
#[cfg_attr(target_arch = "wasm32", wasm_bindgen_test)]
fn cairo_run_secp_ec() {
    let program_data = include_bytes!("../../cairo_programs/secp_ec.json");
    run_program_simple(program_data.as_slice());
}

#[test]
#[cfg_attr(target_arch = "wasm32", wasm_bindgen_test)]
fn cairo_run_blake2s_hello_world_hash() {
    let program_data = include_bytes!("../../cairo_programs/blake2s_hello_world_hash.json");
    run_program_simple(program_data.as_slice());
}

#[test]
#[cfg_attr(target_arch = "wasm32", wasm_bindgen_test)]
fn cairo_run_finalize_blake2s() {
    let program_data = include_bytes!("../../cairo_programs/finalize_blake2s.json");
    run_program_simple(program_data.as_slice());
}
#[test]
#[cfg_attr(target_arch = "wasm32", wasm_bindgen_test)]
fn cairo_run_unsafe_keccak() {
    let program_data = include_bytes!("../../cairo_programs/unsafe_keccak.json");
    run_program_simple(program_data.as_slice());
}

#[test]
#[cfg_attr(target_arch = "wasm32", wasm_bindgen_test)]
fn cairo_run_blake2s_felts() {
    let program_data = include_bytes!("../../cairo_programs/blake2s_felts.json");
    run_program_simple(program_data.as_slice());
}

#[test]
#[cfg_attr(target_arch = "wasm32", wasm_bindgen_test)]
fn cairo_run_unsafe_keccak_finalize() {
    let program_data = include_bytes!("../../cairo_programs/unsafe_keccak_finalize.json");
    run_program_simple(program_data.as_slice());
}

#[test]
#[cfg_attr(target_arch = "wasm32", wasm_bindgen_test)]
fn cairo_run_keccak_add_uint256() {
    let program_data = include_bytes!("../../cairo_programs/keccak_add_uint256.json");
    run_program_simple(program_data.as_slice());
}

#[test]
#[cfg_attr(target_arch = "wasm32", wasm_bindgen_test)]
fn cairo_run_private_keccak() {
    let program_data = include_bytes!("../../cairo_programs/_keccak.json");
    run_program_simple(program_data.as_slice());
}

#[test]
#[cfg_attr(target_arch = "wasm32", wasm_bindgen_test)]
fn cairo_run_keccak_copy_inputs() {
    let program_data = include_bytes!("../../cairo_programs/keccak_copy_inputs.json");
    run_program_simple(program_data.as_slice());
}

#[test]
#[cfg_attr(target_arch = "wasm32", wasm_bindgen_test)]
fn cairo_run_finalize_keccak() {
    let program_data = include_bytes!("../../cairo_programs/cairo_finalize_keccak.json");
    run_program_simple(program_data.as_slice());
}

#[test]
#[cfg_attr(target_arch = "wasm32", wasm_bindgen_test)]
fn cairo_run_operations_with_data() {
    let program_data = include_bytes!("../../cairo_programs/operations_with_data_structures.json");
    run_program_simple(program_data.as_slice());
}

#[test]
#[cfg_attr(target_arch = "wasm32", wasm_bindgen_test)]
fn cairo_run_sha256() {
    let program_data = include_bytes!("../../cairo_programs/sha256.json");
    run_program_simple(program_data.as_slice());
}

#[test]
#[cfg_attr(target_arch = "wasm32", wasm_bindgen_test)]
fn cairo_run_math_cmp_and_pow_integration() {
    let program_data =
        include_bytes!("../../cairo_programs/math_cmp_and_pow_integration_tests.json");
    run_program_simple(program_data.as_slice());
}

#[test]
#[cfg_attr(target_arch = "wasm32", wasm_bindgen_test)]
fn cairo_run_uint256_integration() {
    let program_data = include_bytes!("../../cairo_programs/uint256_integration_tests.json");
    run_program_simple(program_data.as_slice());
}

#[test]
#[cfg_attr(target_arch = "wasm32", wasm_bindgen_test)]
fn cairo_run_set_integration() {
    let program_data = include_bytes!("../../cairo_programs/set_integration_tests.json");
    run_program_simple(program_data.as_slice());
}

#[test]
#[cfg_attr(target_arch = "wasm32", wasm_bindgen_test)]
fn cairo_run_memory_module_integration() {
    let program_data = include_bytes!("../../cairo_programs/memory_integration_tests.json");
    run_program_simple(program_data.as_slice());
}

#[test]
#[cfg_attr(target_arch = "wasm32", wasm_bindgen_test)]
fn cairo_run_dict_integration() {
    let program_data = include_bytes!("../../cairo_programs/dict_integration_tests.json");
    run_program_simple(program_data.as_slice());
}

#[test]
#[cfg_attr(target_arch = "wasm32", wasm_bindgen_test)]
fn cairo_run_secp_integration() {
    let program_data = include_bytes!("../../cairo_programs/secp_integration_tests.json");
    run_program_simple(program_data.as_slice());
}

#[test]
#[cfg_attr(target_arch = "wasm32", wasm_bindgen_test)]
fn cairo_run_keccak_integration() {
    let program_data = include_bytes!("../../cairo_programs/keccak_integration_tests.json");
    run_program_simple(program_data.as_slice());
}

#[test]
#[cfg_attr(target_arch = "wasm32", wasm_bindgen_test)]
fn cairo_run_blake2s_integration() {
    let program_data = include_bytes!("../../cairo_programs/blake2s_integration_tests.json");
    run_program_simple(program_data.as_slice());
}

#[test]
#[cfg_attr(target_arch = "wasm32", wasm_bindgen_test)]
fn cairo_run_relocate_segments() {
    let program_data = include_bytes!("../../cairo_programs/relocate_segments.json");
    run_program_small(program_data.as_slice());
}

#[test]
#[cfg_attr(target_arch = "wasm32", wasm_bindgen_test)]
fn cairo_run_error_msg_attr() {
    let program_data = include_bytes!("../../cairo_programs/bad_programs/error_msg_attr.json");
    let error_msg = "SafeUint256: addition overflow";
    run_program_with_error(program_data.as_slice(), error_msg);
}

#[test]
#[cfg_attr(target_arch = "wasm32", wasm_bindgen_test)]
fn cairo_run_error_msg_attr_ap_based_reference() {
    let program_data =
        include_bytes!("../../cairo_programs/bad_programs/error_msg_attr_tempvar.json");
    #[cfg(feature = "std")]
    let error_msg = "Error message: SafeUint256: addition overflow: {x} (Cannot evaluate ap-based or complex references: ['x'])\ncairo_programs/bad_programs/error_msg_attr_tempvar.cairo:4:9: Error at pc=0:2:\nAn ASSERT_EQ instruction failed: 3 != 2.\n        assert x = 2;\n        ^***********^\n";
    #[cfg(not(feature = "std"))]
    let error_msg = "Error message: SafeUint256: addition overflow: {x} (Cannot evaluate ap-based or complex references: ['x'])\ncairo_programs/bad_programs/error_msg_attr_tempvar.cairo:4:9: Error at pc=0:2:\nAn ASSERT_EQ instruction failed: 3 != 2.\n";
    run_program_with_error(program_data.as_slice(), error_msg);
}

#[test]
#[cfg_attr(target_arch = "wasm32", wasm_bindgen_test)]
fn cairo_run_error_msg_attr_complex_reference() {
    let program_data =
        include_bytes!("../../cairo_programs/bad_programs/error_msg_attr_struct.json");
    let error_msg = "Error message: Cats cannot have more than nine lives: {cat} (Cannot evaluate ap-based or complex references: ['cat'])";
    run_program_with_error(program_data.as_slice(), error_msg);
}

#[test]
#[cfg_attr(target_arch = "wasm32", wasm_bindgen_test)]
fn cairo_run_dict_store_cast_pointer() {
    let program_data = include_bytes!("../../cairo_programs/dict_store_cast_ptr.json");
    run_program_simple(program_data.as_slice());
}

#[test]
#[cfg_attr(target_arch = "wasm32", wasm_bindgen_test)]
fn cairo_run_verify_signature_hint() {
    let program_data = include_bytes!("../../cairo_programs/common_signature.json");
    run_program_simple(program_data.as_slice());
}

#[test]
#[cfg_attr(target_arch = "wasm32", wasm_bindgen_test)]
fn cairo_run_poseidon_builtin() {
    let program_data = include_bytes!("../../cairo_programs/poseidon_builtin.json");
    run_program_simple(program_data.as_slice());
}

#[test]
#[cfg_attr(target_arch = "wasm32", wasm_bindgen_test)]
fn cairo_run_ec_op() {
    let program_data = include_bytes!("../../cairo_programs/ec_op.json");
    run_program_simple(program_data.as_slice());
}

#[test]
#[cfg_attr(target_arch = "wasm32", wasm_bindgen_test)]
fn cairo_run_poseidon_hash() {
    let program_data = include_bytes!("../../cairo_programs/poseidon_hash.json");
    run_program_simple(program_data.as_slice());
}

#[test]
#[cfg_attr(target_arch = "wasm32", wasm_bindgen_test)]
fn cairo_chained_run_ec_op() {
    let program_data = include_bytes!("../../cairo_programs/chained_ec_op.json");
    run_program_simple(program_data.as_slice());
}

#[test]
#[cfg_attr(target_arch = "wasm32", wasm_bindgen_test)]
fn cairo_run_keccak_builtin() {
    let program_data = include_bytes!("../../cairo_programs/keccak_builtin.json");
    run_program_simple(program_data.as_slice());
}

#[test]
#[cfg_attr(target_arch = "wasm32", wasm_bindgen_test)]
fn cairo_run_keccak_uint256() {
    let program_data = include_bytes!("../../cairo_programs/keccak_uint256.json");
    run_program_simple(program_data.as_slice());
}

#[test]
#[cfg_attr(target_arch = "wasm32", wasm_bindgen_test)]
fn cairo_run_recover_y() {
    let program_data = include_bytes!("../../cairo_programs/recover_y.json");
    run_program_simple(program_data.as_slice());
}

#[test]
#[cfg_attr(target_arch = "wasm32", wasm_bindgen_test)]
fn cairo_run_math_integration() {
    let program_data = include_bytes!("../../cairo_programs/math_integration_tests.json");
    run_program_simple(program_data.as_slice());
}

#[test]
#[cfg_attr(target_arch = "wasm32", wasm_bindgen_test)]
fn cairo_run_is_quad_residue_test() {
    let program_data = include_bytes!("../../cairo_programs/is_quad_residue_test.json");
    run_program_simple(program_data.as_slice());
}

#[test]
#[cfg_attr(target_arch = "wasm32", wasm_bindgen_test)]
fn cairo_run_mul_s_inv() {
    let program_data = include_bytes!("../../cairo_programs/mul_s_inv.json");
    run_program_simple(program_data.as_slice());
}

#[test]
#[cfg_attr(target_arch = "wasm32", wasm_bindgen_test)]
fn cairo_run_keccak_alternative_hint() {
    let program_data = include_bytes!("../../cairo_programs/_keccak_alternative_hint.json");
    run_program_simple(program_data.as_slice());
}

#[test]
#[cfg_attr(target_arch = "wasm32", wasm_bindgen_test)]
fn cairo_run_uint384() {
    let program_data = include_bytes!("../../cairo_programs/uint384.json");
    run_program_simple(program_data.as_slice());
}

#[test]
#[cfg_attr(target_arch = "wasm32", wasm_bindgen_test)]
fn cairo_run_uint384_extension() {
    let program_data = include_bytes!("../../cairo_programs/uint384_extension.json");
    run_program_simple(program_data.as_slice());
}

#[test]
#[cfg_attr(target_arch = "wasm32", wasm_bindgen_test)]
fn cairo_run_ed25519_field() {
    let program_data = include_bytes!("../../cairo_programs/ed25519_field.json");
    run_program_simple(program_data.as_slice());
}

#[test]
#[cfg_attr(target_arch = "wasm32", wasm_bindgen_test)]
fn cairo_run_ed25519_ec() {
    let program_data = include_bytes!("../../cairo_programs/ed25519_ec.json");
    run_program_simple(program_data.as_slice());
}

#[test]
#[cfg_attr(target_arch = "wasm32", wasm_bindgen_test)]
fn cairo_run_efficient_secp256r1_ec() {
    let program_data = include_bytes!("../../cairo_programs/efficient_secp256r1_ec.json");
    run_program_simple(program_data.as_slice());
}

#[test]
#[cfg_attr(target_arch = "wasm32", wasm_bindgen_test)]
fn cairo_run_div_mod_n() {
    let program_data = include_bytes!("../../cairo_programs/div_mod_n.json");
    run_program_simple(program_data.as_slice());
}

#[test]
#[cfg_attr(target_arch = "wasm32", wasm_bindgen_test)]
fn cairo_run_is_zero() {
    let program_data = include_bytes!("../../cairo_programs/is_zero.json");
    run_program_simple(program_data.as_slice());
}

#[test]
#[cfg_attr(target_arch = "wasm32", wasm_bindgen_test)]
fn cairo_run_is_zero_pack() {
    let program_data = include_bytes!("../../cairo_programs/is_zero_pack.json");
    run_program_simple(program_data.as_slice());
}

#[test]
#[cfg_attr(target_arch = "wasm32", wasm_bindgen_test)]
<<<<<<< HEAD
fn cairo_run_highest_bitlen() {
    let program_data = include_bytes!("../../cairo_programs/highest_bitlen.json");
=======
fn cairo_run_quad_bit() {
    let program_data = include_bytes!("../../cairo_programs/quad_bit.json");
>>>>>>> d307312f
    run_program_simple(program_data.as_slice());
}<|MERGE_RESOLUTION|>--- conflicted
+++ resolved
@@ -1353,12 +1353,14 @@
 
 #[test]
 #[cfg_attr(target_arch = "wasm32", wasm_bindgen_test)]
-<<<<<<< HEAD
+fn cairo_run_quad_bit() {
+    let program_data = include_bytes!("../../cairo_programs/quad_bit.json");
+    run_program_simple(program_data.as_slice());
+}
+
+#[test]
+#[cfg_attr(target_arch = "wasm32", wasm_bindgen_test)]
 fn cairo_run_highest_bitlen() {
     let program_data = include_bytes!("../../cairo_programs/highest_bitlen.json");
-=======
-fn cairo_run_quad_bit() {
-    let program_data = include_bytes!("../../cairo_programs/quad_bit.json");
->>>>>>> d307312f
     run_program_simple(program_data.as_slice());
 }