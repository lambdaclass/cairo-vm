use crate::tests::*;

#[test]
#[cfg_attr(target_arch = "wasm32", wasm_bindgen_test)]
fn fibonacci() {
    let program_data = include_bytes!("../../cairo_programs/fibonacci.json");
    run_program_simple(program_data.as_slice());
}

#[test]
#[cfg_attr(target_arch = "wasm32", wasm_bindgen_test)]
fn array_sum() {
    let program_data = include_bytes!("../../cairo_programs/array_sum.json");
    run_program_simple(program_data.as_slice());
}

#[test]
#[cfg_attr(target_arch = "wasm32", wasm_bindgen_test)]
fn big_struct() {
    let program_data = include_bytes!("../../cairo_programs/big_struct.json");
    run_program_simple(program_data.as_slice());
}

#[test]
#[cfg_attr(target_arch = "wasm32", wasm_bindgen_test)]
fn call_function_assign_param_by_name() {
    let program_data =
        include_bytes!("../../cairo_programs/call_function_assign_param_by_name.json");
    run_program_simple(program_data.as_slice());
}

#[test]
#[cfg_attr(target_arch = "wasm32", wasm_bindgen_test)]
fn function_return() {
    let program_data = include_bytes!("../../cairo_programs/function_return.json");
    run_program_simple(program_data.as_slice());
}

#[test]
#[cfg_attr(target_arch = "wasm32", wasm_bindgen_test)]
fn function_return_if_print() {
    let program_data = include_bytes!("../../cairo_programs/function_return_if_print.json");
    run_program_simple(program_data.as_slice());
}

#[test]
#[cfg_attr(target_arch = "wasm32", wasm_bindgen_test)]
fn function_return_to_variable() {
    let program_data = include_bytes!("../../cairo_programs/function_return_to_variable.json");
    run_program_simple(program_data.as_slice());
}

#[test]
#[cfg_attr(target_arch = "wasm32", wasm_bindgen_test)]
fn if_and_prime() {
    let program_data = include_bytes!("../../cairo_programs/if_and_prime.json");
    run_program_simple(program_data.as_slice());
}

#[test]
#[cfg_attr(target_arch = "wasm32", wasm_bindgen_test)]
fn if_in_function() {
    let program_data = include_bytes!("../../cairo_programs/if_in_function.json");
    run_program_simple(program_data.as_slice());
}

#[test]
#[cfg_attr(target_arch = "wasm32", wasm_bindgen_test)]
fn if_list() {
    let program_data = include_bytes!("../../cairo_programs/if_list.json");
    run_program_simple(program_data.as_slice());
}

#[test]
#[cfg_attr(target_arch = "wasm32", wasm_bindgen_test)]
fn jmp() {
    let program_data = include_bytes!("../../cairo_programs/jmp.json");
    run_program_simple(program_data.as_slice());
}

#[test]
#[cfg_attr(target_arch = "wasm32", wasm_bindgen_test)]
fn jmp_if_condition() {
    let program_data = include_bytes!("../../cairo_programs/jmp_if_condition.json");
    run_program_simple(program_data.as_slice());
}

#[test]
#[cfg_attr(target_arch = "wasm32", wasm_bindgen_test)]
fn pointers() {
    let program_data = include_bytes!("../../cairo_programs/pointers.json");
    run_program_simple(program_data.as_slice());
}

#[test]
#[cfg_attr(target_arch = "wasm32", wasm_bindgen_test)]
fn print() {
    let program_data = include_bytes!("../../cairo_programs/print.json");
    run_program_simple(program_data.as_slice());
}

#[test]
#[cfg_attr(target_arch = "wasm32", wasm_bindgen_test)]
fn program_return() {
    let program_data = include_bytes!("../../cairo_programs/return.json");
    run_program_simple(program_data.as_slice());
}

#[test]
#[cfg_attr(target_arch = "wasm32", wasm_bindgen_test)]
fn reversed_register_instructions() {
    let program_data = include_bytes!("../../cairo_programs/reversed_register_instructions.json");
    run_program_simple(program_data.as_slice());
}

#[test]
#[cfg_attr(target_arch = "wasm32", wasm_bindgen_test)]
fn simple_print() {
    let program_data = include_bytes!("../../cairo_programs/simple_print.json");
    run_program_simple(program_data.as_slice());
}

#[test]
#[cfg_attr(target_arch = "wasm32", wasm_bindgen_test)]
fn test_addition_if() {
    let program_data = include_bytes!("../../cairo_programs/test_addition_if.json");
    run_program_simple(program_data.as_slice());
}

#[test]
#[cfg_attr(target_arch = "wasm32", wasm_bindgen_test)]
fn test_reverse_if() {
    let program_data = include_bytes!("../../cairo_programs/test_reverse_if.json");
    run_program_simple(program_data.as_slice());
}

#[test]
#[cfg_attr(target_arch = "wasm32", wasm_bindgen_test)]
fn test_subtraction_if() {
    let program_data = include_bytes!("../../cairo_programs/test_subtraction_if.json");
    run_program_simple(program_data.as_slice());
}

#[test]
#[cfg_attr(target_arch = "wasm32", wasm_bindgen_test)]
fn use_imported_module() {
    let program_data = include_bytes!("../../cairo_programs/use_imported_module.json");
    run_program_simple(program_data.as_slice());
}

#[test]
#[cfg_attr(target_arch = "wasm32", wasm_bindgen_test)]
fn bitwise_output() {
    let program_data = include_bytes!("../../cairo_programs/bitwise_output.json");
    run_program_simple(program_data.as_slice());
}

#[test]
#[cfg_attr(target_arch = "wasm32", wasm_bindgen_test)]
fn bitwise_recursion() {
    let program_data = include_bytes!("../../cairo_programs/bitwise_recursion.json");
    run_program_simple(program_data.as_slice());
}

#[test]
#[cfg_attr(target_arch = "wasm32", wasm_bindgen_test)]
fn integration() {
    let program_data = include_bytes!("../../cairo_programs/integration.json");
    run_program_simple(program_data.as_slice());
}

#[test]
#[cfg_attr(target_arch = "wasm32", wasm_bindgen_test)]
fn integration_with_alloc_locals() {
    let program_data = include_bytes!("../../cairo_programs/integration_with_alloc_locals.json");
    run_program_simple(program_data.as_slice());
}

#[test]
#[cfg_attr(target_arch = "wasm32", wasm_bindgen_test)]
fn compare_arrays() {
    let program_data = include_bytes!("../../cairo_programs/compare_arrays.json");
    run_program_simple(program_data.as_slice());
}

#[test]
#[cfg_attr(target_arch = "wasm32", wasm_bindgen_test)]
fn compare_greater_array() {
    let program_data = include_bytes!("../../cairo_programs/compare_greater_array.json");
    run_program_simple(program_data.as_slice());
}

#[test]
#[cfg_attr(target_arch = "wasm32", wasm_bindgen_test)]
fn compare_lesser_array() {
    let program_data = include_bytes!("../../cairo_programs/compare_lesser_array.json");
    run_program_simple(program_data.as_slice());
}

#[test]
#[cfg_attr(target_arch = "wasm32", wasm_bindgen_test)]
fn assert_le_felt_hint() {
    let program_data = include_bytes!("../../cairo_programs/assert_le_felt_hint.json");
    run_program_simple(program_data.as_slice());
}

#[test]
#[cfg_attr(target_arch = "wasm32", wasm_bindgen_test)]
fn assert_250_bit_element_array() {
    let program_data = include_bytes!("../../cairo_programs/assert_250_bit_element_array.json");
    run_program_simple(program_data.as_slice());
}

#[test]
#[cfg_attr(target_arch = "wasm32", wasm_bindgen_test)]
fn abs_value_array() {
    let program_data = include_bytes!("../../cairo_programs/abs_value_array.json");
    run_program_simple(program_data.as_slice());
}

#[test]
#[cfg_attr(target_arch = "wasm32", wasm_bindgen_test)]
fn compare_different_arrays() {
    let program_data = include_bytes!("../../cairo_programs/compare_different_arrays.json");
    run_program_simple(program_data.as_slice());
}

#[test]
#[cfg_attr(target_arch = "wasm32", wasm_bindgen_test)]
fn assert_nn() {
    let program_data = include_bytes!("../../cairo_programs/assert_nn.json");
    run_program_simple(program_data.as_slice());
}

#[test]
#[cfg_attr(target_arch = "wasm32", wasm_bindgen_test)]
fn sqrt() {
    let program_data = include_bytes!("../../cairo_programs/sqrt.json");
    run_program_simple(program_data.as_slice());
}

#[test]
#[cfg_attr(target_arch = "wasm32", wasm_bindgen_test)]
fn assert_not_zero() {
    let program_data = include_bytes!("../../cairo_programs/assert_not_zero.json");
    run_program_simple(program_data.as_slice());
}

#[test]
#[cfg_attr(target_arch = "wasm32", wasm_bindgen_test)]
fn split_int() {
    let program_data = include_bytes!("../../cairo_programs/split_int.json");
    run_program_simple(program_data.as_slice());
}

#[test]
#[cfg_attr(target_arch = "wasm32", wasm_bindgen_test)]
fn split_int_big() {
    let program_data = include_bytes!("../../cairo_programs/split_int_big.json");
    run_program_simple(program_data.as_slice());
}

#[test]
#[cfg_attr(target_arch = "wasm32", wasm_bindgen_test)]
fn split_felt() {
    let program_data = include_bytes!("../../cairo_programs/split_felt.json");
    run_program_simple(program_data.as_slice());
}

#[test]
#[cfg_attr(target_arch = "wasm32", wasm_bindgen_test)]
fn math_cmp() {
    let program_data = include_bytes!("../../cairo_programs/math_cmp.json");
    run_program_simple(program_data.as_slice());
}

#[test]
#[cfg_attr(target_arch = "wasm32", wasm_bindgen_test)]
fn unsigned_div_rem() {
    let program_data = include_bytes!("../../cairo_programs/unsigned_div_rem.json");
    run_program_simple(program_data.as_slice());
}

#[test]
#[cfg_attr(target_arch = "wasm32", wasm_bindgen_test)]
fn signed_div_rem() {
    let program_data = include_bytes!("../../cairo_programs/signed_div_rem.json");
    run_program_simple(program_data.as_slice());
}

#[test]
#[cfg_attr(target_arch = "wasm32", wasm_bindgen_test)]
fn assert_lt_felt() {
    let program_data = include_bytes!("../../cairo_programs/assert_lt_felt.json");
    run_program_simple(program_data.as_slice());
}

#[test]
#[cfg_attr(target_arch = "wasm32", wasm_bindgen_test)]
fn memcpy_test() {
    let program_data = include_bytes!("../../cairo_programs/memcpy_test.json");
    run_program_simple(program_data.as_slice());
}

#[test]
#[cfg_attr(target_arch = "wasm32", wasm_bindgen_test)]
fn memset() {
    let program_data = include_bytes!("../../cairo_programs/memset.json");
    run_program_simple(program_data.as_slice());
}

#[test]
#[cfg_attr(target_arch = "wasm32", wasm_bindgen_test)]
fn pow() {
    let program_data = include_bytes!("../../cairo_programs/pow.json");
    run_program_simple(program_data.as_slice());
}

#[test]
#[cfg_attr(target_arch = "wasm32", wasm_bindgen_test)]
fn dict() {
    let program_data = include_bytes!("../../cairo_programs/dict.json");
    run_program_simple(program_data.as_slice());
}

#[test]
#[cfg_attr(target_arch = "wasm32", wasm_bindgen_test)]
fn dict_update() {
    let program_data = include_bytes!("../../cairo_programs/dict_update.json");
    run_program_simple(program_data.as_slice());
}

#[test]
#[cfg_attr(target_arch = "wasm32", wasm_bindgen_test)]
fn uint256() {
    let program_data = include_bytes!("../../cairo_programs/uint256.json");
    run_program_simple(program_data.as_slice());
}

#[test]
#[cfg_attr(target_arch = "wasm32", wasm_bindgen_test)]
fn find_element() {
    let program_data = include_bytes!("../../cairo_programs/find_element.json");
    run_program_simple(program_data.as_slice());
}

#[test]
#[cfg_attr(target_arch = "wasm32", wasm_bindgen_test)]
fn search_sorted_lower() {
    let program_data = include_bytes!("../../cairo_programs/search_sorted_lower.json");
    run_program_simple(program_data.as_slice());
}

#[test]
#[cfg_attr(target_arch = "wasm32", wasm_bindgen_test)]
fn usort() {
    let program_data = include_bytes!("../../cairo_programs/usort.json");
    run_program_simple(program_data.as_slice());
}

#[test]
#[cfg_attr(target_arch = "wasm32", wasm_bindgen_test)]
fn squash_dict() {
    let program_data = include_bytes!("../../cairo_programs/squash_dict.json");
    run_program_simple(program_data.as_slice());
}

#[test]
#[cfg_attr(target_arch = "wasm32", wasm_bindgen_test)]
fn dict_squash() {
    let program_data = include_bytes!("../../cairo_programs/dict_squash.json");
    run_program_simple(program_data.as_slice());
}

#[test]
#[cfg_attr(target_arch = "wasm32", wasm_bindgen_test)]
fn set_add() {
    let program_data = include_bytes!("../../cairo_programs/set_add.json");
    run_program_simple(program_data.as_slice());
}

#[test]
#[cfg_attr(target_arch = "wasm32", wasm_bindgen_test)]
fn secp() {
    let program_data = include_bytes!("../../cairo_programs/secp.json");
    run_program_simple(program_data.as_slice());
}

#[test]
#[cfg_attr(target_arch = "wasm32", wasm_bindgen_test)]
fn signature() {
    let program_data = include_bytes!("../../cairo_programs/signature.json");
    run_program_simple(program_data.as_slice());
}

#[test]
#[cfg_attr(target_arch = "wasm32", wasm_bindgen_test)]
fn secp_ec() {
    let program_data = include_bytes!("../../cairo_programs/secp_ec.json");
    run_program_simple(program_data.as_slice());
}

#[test]
#[cfg_attr(target_arch = "wasm32", wasm_bindgen_test)]
fn blake2s_hello_world_hash() {
    let program_data = include_bytes!("../../cairo_programs/blake2s_hello_world_hash.json");
    run_program_simple(program_data.as_slice());
}

#[test]
#[cfg_attr(target_arch = "wasm32", wasm_bindgen_test)]
fn finalize_blake2s() {
    let program_data = include_bytes!("../../cairo_programs/finalize_blake2s.json");
    run_program_simple(program_data.as_slice());
}

#[test]
#[cfg_attr(target_arch = "wasm32", wasm_bindgen_test)]
fn unsafe_keccak() {
    let program_data = include_bytes!("../../cairo_programs/unsafe_keccak.json");
    run_program_simple(program_data.as_slice());
}

#[test]
#[cfg_attr(target_arch = "wasm32", wasm_bindgen_test)]
fn blake2s_felts() {
    let program_data = include_bytes!("../../cairo_programs/blake2s_felts.json");
    run_program_simple(program_data.as_slice());
}

#[test]
#[cfg_attr(target_arch = "wasm32", wasm_bindgen_test)]
fn unsafe_keccak_finalize() {
    let program_data = include_bytes!("../../cairo_programs/unsafe_keccak_finalize.json");
    run_program_simple(program_data.as_slice());
}

#[test]
#[cfg_attr(target_arch = "wasm32", wasm_bindgen_test)]
fn keccak_add_uint256() {
    let program_data = include_bytes!("../../cairo_programs/keccak_add_uint256.json");
    run_program_simple(program_data.as_slice());
}

#[test]
#[cfg_attr(target_arch = "wasm32", wasm_bindgen_test)]
fn keccak() {
    let program_data = include_bytes!("../../cairo_programs/_keccak.json");
    run_program_simple(program_data.as_slice());
}

#[test]
#[cfg_attr(target_arch = "wasm32", wasm_bindgen_test)]
fn keccak_copy_inputs() {
    let program_data = include_bytes!("../../cairo_programs/keccak_copy_inputs.json");
    run_program_simple(program_data.as_slice());
}

#[test]
#[cfg_attr(target_arch = "wasm32", wasm_bindgen_test)]
fn cairo_finalize_keccak() {
    let program_data = include_bytes!("../../cairo_programs/cairo_finalize_keccak.json");
    run_program_simple(program_data.as_slice());
}

#[test]
#[cfg_attr(target_arch = "wasm32", wasm_bindgen_test)]
fn operations_with_data_structures() {
    let program_data = include_bytes!("../../cairo_programs/operations_with_data_structures.json");
    run_program_simple(program_data.as_slice());
}

#[test]
#[cfg_attr(target_arch = "wasm32", wasm_bindgen_test)]
fn sha256() {
    let program_data = include_bytes!("../../cairo_programs/sha256.json");
    run_program_simple(program_data.as_slice());
}

#[test]
#[cfg_attr(target_arch = "wasm32", wasm_bindgen_test)]
fn math_cmp_and_pow_integration_tests() {
    let program_data =
        include_bytes!("../../cairo_programs/math_cmp_and_pow_integration_tests.json");
    run_program_simple(program_data.as_slice());
}

#[test]
#[cfg_attr(target_arch = "wasm32", wasm_bindgen_test)]
fn uint256_integration_tests() {
    let program_data = include_bytes!("../../cairo_programs/uint256_integration_tests.json");
    run_program_simple(program_data.as_slice());
}

#[test]
#[cfg_attr(target_arch = "wasm32", wasm_bindgen_test)]
fn set_integration_tests() {
    let program_data = include_bytes!("../../cairo_programs/set_integration_tests.json");
    run_program_simple(program_data.as_slice());
}

#[test]
#[cfg_attr(target_arch = "wasm32", wasm_bindgen_test)]
fn memory_integration_tests() {
    let program_data = include_bytes!("../../cairo_programs/memory_integration_tests.json");
    run_program_simple(program_data.as_slice());
}

#[test]
#[cfg_attr(target_arch = "wasm32", wasm_bindgen_test)]
fn dict_integration_tests() {
    let program_data = include_bytes!("../../cairo_programs/dict_integration_tests.json");
    run_program_simple(program_data.as_slice());
}

#[test]
#[cfg_attr(target_arch = "wasm32", wasm_bindgen_test)]
fn secp_integration_tests() {
    let program_data = include_bytes!("../../cairo_programs/secp_integration_tests.json");
    run_program_simple(program_data.as_slice());
}

#[test]
#[cfg_attr(target_arch = "wasm32", wasm_bindgen_test)]
fn keccak_integration_tests() {
    let program_data = include_bytes!("../../cairo_programs/keccak_integration_tests.json");
    run_program_simple(program_data.as_slice());
}

#[test]
#[cfg_attr(target_arch = "wasm32", wasm_bindgen_test)]
fn blake2s_integration_tests() {
    let program_data = include_bytes!("../../cairo_programs/blake2s_integration_tests.json");
    run_program_simple(program_data.as_slice());
}

#[test]
#[cfg_attr(target_arch = "wasm32", wasm_bindgen_test)]
fn relocate_segments() {
    let program_data = include_bytes!("../../cairo_programs/relocate_segments.json");
    run_program_simple(program_data.as_slice());
}

#[test]
#[cfg_attr(target_arch = "wasm32", wasm_bindgen_test)]
fn dict_store_cast_ptr() {
    let program_data = include_bytes!("../../cairo_programs/dict_store_cast_ptr.json");
    run_program_simple(program_data.as_slice());
}

#[test]
#[cfg_attr(target_arch = "wasm32", wasm_bindgen_test)]
fn common_signature() {
    let program_data = include_bytes!("../../cairo_programs/common_signature.json");
    run_program_simple(program_data.as_slice());
}

#[test]
#[cfg_attr(target_arch = "wasm32", wasm_bindgen_test)]
fn bad_usort() {
    let program_data = include_bytes!("../../cairo_programs/bad_programs/bad_usort.json");
    let error_msg = "unexpected verify multiplicity fail: positions length != 0";
    run_program_with_error(program_data.as_slice(), error_msg);
}

#[test]
#[cfg_attr(target_arch = "wasm32", wasm_bindgen_test)]
fn bad_dict_new() {
    let program_data = include_bytes!("../../cairo_programs/bad_programs/bad_dict_new.json");
    let error_msg = "Dict Error: Tried to create a dict whithout an initial dict";
    run_program_with_error(program_data.as_slice(), error_msg);
}

#[test]
#[cfg_attr(target_arch = "wasm32", wasm_bindgen_test)]
fn bad_dict_update() {
    let program_data = include_bytes!("../../cairo_programs/bad_programs/bad_dict_update.json");
    let error_msg =
        "Dict Error: Got the wrong value for dict_update, expected value: 3, got: 5 for key: 2";
    run_program_with_error(program_data.as_slice(), error_msg);
}

#[test]
#[cfg_attr(target_arch = "wasm32", wasm_bindgen_test)]
fn error_msg_attr() {
    let program_data = include_bytes!("../../cairo_programs/bad_programs/error_msg_attr.json");
    let error_msg = "SafeUint256: addition overflow";
    run_program_with_error(program_data.as_slice(), error_msg);
}

#[test]
#[cfg_attr(target_arch = "wasm32", wasm_bindgen_test)]
fn error_msg_attr_tempvar() {
    let program_data =
        include_bytes!("../../cairo_programs/bad_programs/error_msg_attr_tempvar.json");

    #[cfg(feature = "std")]
    let error_msg = "Error message: SafeUint256: addition overflow: {x} (Cannot evaluate ap-based or complex references: ['x'])\ncairo_programs/bad_programs/error_msg_attr_tempvar.cairo:4:9: Error at pc=0:2:\nAn ASSERT_EQ instruction failed: 3 != 2.\n        assert x = 2;\n        ^***********^\n";
    #[cfg(not(feature = "std"))]
    let error_msg = "Error message: SafeUint256: addition overflow: {x} (Cannot evaluate ap-based or complex references: ['x'])\ncairo_programs/bad_programs/error_msg_attr_tempvar.cairo:4:9: Error at pc=0:2:\nAn ASSERT_EQ instruction failed: 3 != 2.\n";
    run_program_with_error(program_data.as_slice(), error_msg);
}

#[test]
#[cfg_attr(target_arch = "wasm32", wasm_bindgen_test)]
fn error_msg_attr_struct() {
    let program_data =
        include_bytes!("../../cairo_programs/bad_programs/error_msg_attr_struct.json");
    let error_msg = "Error message: Cats cannot have more than nine lives: {cat} (Cannot evaluate ap-based or complex references: ['cat'])";
    run_program_with_error(program_data.as_slice(), error_msg);
}

#[test]
#[cfg_attr(target_arch = "wasm32", wasm_bindgen_test)]
fn cairo_run_test() {
    let program_data = include_bytes!("../../cairo_programs/fibonacci.json");
    run_program_small(program_data.as_slice());
}

#[test]
#[cfg_attr(target_arch = "wasm32", wasm_bindgen_test)]
fn cairo_run_array_sum() {
    let program_data = include_bytes!("../../cairo_programs/array_sum.json");
    run_program_small(program_data.as_slice());
}

#[test]
#[cfg_attr(target_arch = "wasm32", wasm_bindgen_test)]
fn cairo_run_big_struct() {
    let program_data = include_bytes!("../../cairo_programs/big_struct.json");
    run_program_small(program_data.as_slice());
}

#[test]
#[cfg_attr(target_arch = "wasm32", wasm_bindgen_test)]
fn cairo_run_call_function_assign_param_by_name() {
    let program_data =
        include_bytes!("../../cairo_programs/call_function_assign_param_by_name.json");
    run_program_small(program_data.as_slice());
}

#[test]
#[cfg_attr(target_arch = "wasm32", wasm_bindgen_test)]
fn cairo_run_function_return() {
    let program_data = include_bytes!("../../cairo_programs/function_return.json");
    run_program_small(program_data.as_slice());
}

#[test]
#[cfg_attr(target_arch = "wasm32", wasm_bindgen_test)]
fn cairo_run_function_return_if_print() {
    let program_data = include_bytes!("../../cairo_programs/function_return_if_print.json");
    run_program_small(program_data.as_slice());
}

#[test]
#[cfg_attr(target_arch = "wasm32", wasm_bindgen_test)]
fn cairo_run_function_return_to_variable() {
    let program_data = include_bytes!("../../cairo_programs/function_return_to_variable.json");
    run_program_small(program_data.as_slice());
}

#[test]
#[cfg_attr(target_arch = "wasm32", wasm_bindgen_test)]
fn cairo_run_if_and_prime() {
    let program_data = include_bytes!("../../cairo_programs/if_and_prime.json");
    run_program_small(program_data.as_slice());
}

#[test]
#[cfg_attr(target_arch = "wasm32", wasm_bindgen_test)]
fn cairo_run_if_in_function() {
    let program_data = include_bytes!("../../cairo_programs/if_in_function.json");
    run_program_small(program_data.as_slice());
}

#[test]
#[cfg_attr(target_arch = "wasm32", wasm_bindgen_test)]
fn cairo_run_if_list() {
    let program_data = include_bytes!("../../cairo_programs/if_list.json");
    run_program_small(program_data.as_slice());
}

#[test]
#[cfg_attr(target_arch = "wasm32", wasm_bindgen_test)]
fn cairo_run_jmp() {
    let program_data = include_bytes!("../../cairo_programs/jmp.json");
    run_program_small(program_data.as_slice());
}

#[test]
#[cfg_attr(target_arch = "wasm32", wasm_bindgen_test)]
fn cairo_run_jmp_if_condition() {
    let program_data = include_bytes!("../../cairo_programs/jmp_if_condition.json");
    run_program_small(program_data.as_slice());
}

#[test]
#[cfg_attr(target_arch = "wasm32", wasm_bindgen_test)]
fn cairo_run_pointers() {
    let program_data = include_bytes!("../../cairo_programs/pointers.json");
    run_program_small(program_data.as_slice());
}

#[test]
#[cfg_attr(target_arch = "wasm32", wasm_bindgen_test)]
fn cairo_run_print() {
    let program_data = include_bytes!("../../cairo_programs/print.json");
    run_program_small(program_data.as_slice());
}

#[test]
#[cfg_attr(target_arch = "wasm32", wasm_bindgen_test)]
fn cairo_run_return() {
    let program_data = include_bytes!("../../cairo_programs/return.json");
    run_program_small(program_data.as_slice());
}

#[test]
#[cfg_attr(target_arch = "wasm32", wasm_bindgen_test)]
fn cairo_run_reversed_register_instructions() {
    let program_data = include_bytes!("../../cairo_programs/reversed_register_instructions.json");
    run_program_small(program_data.as_slice());
}

#[test]
#[cfg_attr(target_arch = "wasm32", wasm_bindgen_test)]
fn cairo_run_simple_print() {
    let program_data = include_bytes!("../../cairo_programs/simple_print.json");
    run_program_small(program_data.as_slice());
}

#[test]
#[cfg_attr(target_arch = "wasm32", wasm_bindgen_test)]
fn cairo_run_test_addition_if() {
    let program_data = include_bytes!("../../cairo_programs/test_addition_if.json");
    run_program_small(program_data.as_slice());
}

#[test]
#[cfg_attr(target_arch = "wasm32", wasm_bindgen_test)]
fn cairo_run_test_reverse_if() {
    let program_data = include_bytes!("../../cairo_programs/test_reverse_if.json");
    run_program_small(program_data.as_slice());
}

#[test]
#[cfg_attr(target_arch = "wasm32", wasm_bindgen_test)]
fn cairo_run_test_subtraction_if() {
    let program_data = include_bytes!("../../cairo_programs/test_subtraction_if.json");
    run_program_small(program_data.as_slice());
}

#[test]
#[cfg_attr(target_arch = "wasm32", wasm_bindgen_test)]
fn cairo_run_use_imported_module() {
    let program_data = include_bytes!("../../cairo_programs/use_imported_module.json");
    run_program_simple(program_data.as_slice());
}

#[test]
#[cfg_attr(target_arch = "wasm32", wasm_bindgen_test)]
fn cairo_run_bitwise_output() {
    let program_data = include_bytes!("../../cairo_programs/bitwise_output.json");
    run_program_simple(program_data.as_slice());
}

#[test]
#[cfg_attr(target_arch = "wasm32", wasm_bindgen_test)]
fn cairo_run_bitwise_recursion() {
    let program_data = include_bytes!("../../cairo_programs/bitwise_recursion.json");
    run_program_simple(program_data.as_slice());
}

#[test]
#[cfg_attr(target_arch = "wasm32", wasm_bindgen_test)]
fn cairo_run_integration() {
    let program_data = include_bytes!("../../cairo_programs/integration.json");
    run_program_simple(program_data.as_slice());
}

#[test]
#[cfg_attr(target_arch = "wasm32", wasm_bindgen_test)]
fn cairo_run_integration_with_alloc_locals() {
    let program_data = include_bytes!("../../cairo_programs/integration_with_alloc_locals.json");
    run_program_simple(program_data.as_slice());
}

#[test]
#[cfg_attr(target_arch = "wasm32", wasm_bindgen_test)]
fn cairo_run_compare_arrays() {
    let program_data = include_bytes!("../../cairo_programs/compare_arrays.json");
    run_program_simple(program_data.as_slice());
}

#[test]
#[cfg_attr(target_arch = "wasm32", wasm_bindgen_test)]
fn cairo_run_compare_greater_array() {
    let program_data = include_bytes!("../../cairo_programs/compare_greater_array.json");
    run_program_simple(program_data.as_slice());
}

#[test]
#[cfg_attr(target_arch = "wasm32", wasm_bindgen_test)]
fn cairo_run_compare_lesser_array() {
    let program_data = include_bytes!("../../cairo_programs/compare_lesser_array.json");
    run_program_simple(program_data.as_slice());
}

#[test]
#[cfg_attr(target_arch = "wasm32", wasm_bindgen_test)]
fn cairo_run_assert_le_felt_hint() {
    let program_data = include_bytes!("../../cairo_programs/assert_le_felt_hint.json");
    run_program_simple(program_data.as_slice());
}

#[test]
#[cfg_attr(target_arch = "wasm32", wasm_bindgen_test)]
fn cairo_run_assert_250_bit_element_array() {
    let program_data = include_bytes!("../../cairo_programs/assert_250_bit_element_array.json");
    run_program_simple(program_data.as_slice());
}

#[test]
#[cfg_attr(target_arch = "wasm32", wasm_bindgen_test)]
fn cairo_abs_value() {
    let program_data = include_bytes!("../../cairo_programs/abs_value_array.json");
    run_program_simple(program_data.as_slice());
}

#[test]
#[cfg_attr(target_arch = "wasm32", wasm_bindgen_test)]
fn cairo_run_compare_different_arrays() {
    let program_data = include_bytes!("../../cairo_programs/compare_different_arrays.json");
    run_program_simple(program_data.as_slice());
}

#[test]
#[cfg_attr(target_arch = "wasm32", wasm_bindgen_test)]
fn cairo_run_assert_nn() {
    let program_data = include_bytes!("../../cairo_programs/assert_nn.json");
    run_program_simple(program_data.as_slice());
}

#[test]
#[cfg_attr(target_arch = "wasm32", wasm_bindgen_test)]
fn cairo_run_sqrt() {
    let program_data = include_bytes!("../../cairo_programs/sqrt.json");
    run_program_simple(program_data.as_slice());
}

#[test]
#[cfg_attr(target_arch = "wasm32", wasm_bindgen_test)]
fn cairo_run_assert_not_zero() {
    let program_data = include_bytes!("../../cairo_programs/assert_not_zero.json");
    run_program_simple(program_data.as_slice());
}

#[test]
#[cfg_attr(target_arch = "wasm32", wasm_bindgen_test)]
fn cairo_run_split_int() {
    let program_data = include_bytes!("../../cairo_programs/split_int.json");
    run_program_simple(program_data.as_slice());
}

#[test]
#[cfg_attr(target_arch = "wasm32", wasm_bindgen_test)]
fn cairo_run_split_int_big() {
    let program_data = include_bytes!("../../cairo_programs/split_int_big.json");
    run_program_simple(program_data.as_slice());
}

#[test]
#[cfg_attr(target_arch = "wasm32", wasm_bindgen_test)]
fn cairo_run_split_felt() {
    let program_data = include_bytes!("../../cairo_programs/split_felt.json");
    run_program_simple(program_data.as_slice());
}

#[test]
#[cfg_attr(target_arch = "wasm32", wasm_bindgen_test)]
fn cairo_run_math_cmp() {
    let program_data = include_bytes!("../../cairo_programs/math_cmp.json");
    run_program_simple(program_data.as_slice());
}

#[test]
#[cfg_attr(target_arch = "wasm32", wasm_bindgen_test)]
fn cairo_run_unsigned_div_rem() {
    let program_data = include_bytes!("../../cairo_programs/unsigned_div_rem.json");
    run_program_simple(program_data.as_slice());
}

#[test]
#[cfg_attr(target_arch = "wasm32", wasm_bindgen_test)]
fn cairo_run_signed_div_rem() {
    let program_data = include_bytes!("../../cairo_programs/signed_div_rem.json");
    run_program_simple(program_data.as_slice());
}

#[test]
#[cfg_attr(target_arch = "wasm32", wasm_bindgen_test)]
fn cairo_run_assert_lt_felt() {
    let program_data = include_bytes!("../../cairo_programs/assert_lt_felt.json");
    run_program_simple(program_data.as_slice());
}

#[test]
#[cfg_attr(target_arch = "wasm32", wasm_bindgen_test)]
fn cairo_run_memcpy() {
    let program_data = include_bytes!("../../cairo_programs/memcpy_test.json");
    run_program_simple(program_data.as_slice());
}

#[test]
#[cfg_attr(target_arch = "wasm32", wasm_bindgen_test)]
fn cairo_run_memset() {
    let program_data = include_bytes!("../../cairo_programs/memset.json");
    run_program_simple(program_data.as_slice());
}

#[test]
#[cfg_attr(target_arch = "wasm32", wasm_bindgen_test)]
fn cairo_run_pow() {
    let program_data = include_bytes!("../../cairo_programs/pow.json");
    run_program_simple(program_data.as_slice());
}

#[test]
#[cfg_attr(target_arch = "wasm32", wasm_bindgen_test)]
fn cairo_run_dict() {
    let program_data = include_bytes!("../../cairo_programs/dict.json");
    run_program_simple(program_data.as_slice());
}

#[test]
#[cfg_attr(target_arch = "wasm32", wasm_bindgen_test)]
fn cairo_run_dict_update() {
    let program_data = include_bytes!("../../cairo_programs/dict_update.json");
    run_program_simple(program_data.as_slice());
}

#[test]
#[cfg_attr(target_arch = "wasm32", wasm_bindgen_test)]
fn cairo_run_uint256() {
    let program_data = include_bytes!("../../cairo_programs/uint256.json");
    run_program_simple(program_data.as_slice());
}

#[test]
#[cfg_attr(target_arch = "wasm32", wasm_bindgen_test)]
fn cairo_run_find_element() {
    let program_data = include_bytes!("../../cairo_programs/find_element.json");
    run_program_simple(program_data.as_slice());
}

#[test]
#[cfg_attr(target_arch = "wasm32", wasm_bindgen_test)]
fn cairo_run_search_sorted_lower() {
    let program_data = include_bytes!("../../cairo_programs/search_sorted_lower.json");
    run_program_simple(program_data.as_slice());
}

#[test]
#[cfg_attr(target_arch = "wasm32", wasm_bindgen_test)]
fn cairo_run_usort() {
    let program_data = include_bytes!("../../cairo_programs/usort.json");
    run_program_simple(program_data.as_slice());
}

#[test]
#[cfg_attr(target_arch = "wasm32", wasm_bindgen_test)]
fn cairo_run_usort_bad() {
    let program_data = include_bytes!("../../cairo_programs/bad_programs/bad_usort.json");
    let error_msg = "unexpected verify multiplicity fail: positions length != 0";
    run_program_with_error(program_data.as_slice(), error_msg);
}

#[test]
#[cfg_attr(target_arch = "wasm32", wasm_bindgen_test)]
fn cairo_run_dict_write_bad() {
    let program_data = include_bytes!("../../cairo_programs/bad_programs/bad_dict_new.json");
    let error_msg = "Dict Error: Tried to create a dict whithout an initial dict";
    run_program_with_error(program_data.as_slice(), error_msg);
}

#[test]
#[cfg_attr(target_arch = "wasm32", wasm_bindgen_test)]
fn cairo_run_dict_update_bad() {
    let program_data = include_bytes!("../../cairo_programs/bad_programs/bad_dict_update.json");
    let error_msg =
        "Dict Error: Got the wrong value for dict_update, expected value: 3, got: 5 for key: 2";
    run_program_with_error(program_data.as_slice(), error_msg);
}

#[test]
#[cfg_attr(target_arch = "wasm32", wasm_bindgen_test)]
fn cairo_run_squash_dict() {
    let program_data = include_bytes!("../../cairo_programs/squash_dict.json");
    run_program_simple(program_data.as_slice());
}

#[test]
#[cfg_attr(target_arch = "wasm32", wasm_bindgen_test)]
fn cairo_run_dict_squash() {
    let program_data = include_bytes!("../../cairo_programs/dict_squash.json");
    run_program_simple(program_data.as_slice());
}

#[test]
#[cfg_attr(target_arch = "wasm32", wasm_bindgen_test)]
fn cairo_run_set_add() {
    let program_data = include_bytes!("../../cairo_programs/set_add.json");
    run_program_simple(program_data.as_slice());
}

#[test]
#[cfg_attr(target_arch = "wasm32", wasm_bindgen_test)]
fn cairo_run_secp() {
    let program_data = include_bytes!("../../cairo_programs/secp.json");
    run_program_simple(program_data.as_slice());
}

#[test]
#[cfg_attr(target_arch = "wasm32", wasm_bindgen_test)]
fn cairo_run_signature() {
    let program_data = include_bytes!("../../cairo_programs/signature.json");
    run_program_simple(program_data.as_slice());
}

#[test]
#[cfg_attr(target_arch = "wasm32", wasm_bindgen_test)]
fn cairo_run_secp_ec() {
    let program_data = include_bytes!("../../cairo_programs/secp_ec.json");
    run_program_simple(program_data.as_slice());
}

#[test]
#[cfg_attr(target_arch = "wasm32", wasm_bindgen_test)]
fn cairo_run_blake2s_hello_world_hash() {
    let program_data = include_bytes!("../../cairo_programs/blake2s_hello_world_hash.json");
    run_program_simple(program_data.as_slice());
}

#[test]
#[cfg_attr(target_arch = "wasm32", wasm_bindgen_test)]
fn cairo_run_finalize_blake2s() {
    let program_data = include_bytes!("../../cairo_programs/finalize_blake2s.json");
    run_program_simple(program_data.as_slice());
}
#[test]
#[cfg_attr(target_arch = "wasm32", wasm_bindgen_test)]
fn cairo_run_unsafe_keccak() {
    let program_data = include_bytes!("../../cairo_programs/unsafe_keccak.json");
    run_program_simple(program_data.as_slice());
}

#[test]
#[cfg_attr(target_arch = "wasm32", wasm_bindgen_test)]
fn cairo_run_blake2s_felts() {
    let program_data = include_bytes!("../../cairo_programs/blake2s_felts.json");
    run_program_simple(program_data.as_slice());
}

#[test]
#[cfg_attr(target_arch = "wasm32", wasm_bindgen_test)]
fn cairo_run_unsafe_keccak_finalize() {
    let program_data = include_bytes!("../../cairo_programs/unsafe_keccak_finalize.json");
    run_program_simple(program_data.as_slice());
}

#[test]
#[cfg_attr(target_arch = "wasm32", wasm_bindgen_test)]
fn cairo_run_keccak_add_uint256() {
    let program_data = include_bytes!("../../cairo_programs/keccak_add_uint256.json");
    run_program_simple(program_data.as_slice());
}

#[test]
#[cfg_attr(target_arch = "wasm32", wasm_bindgen_test)]
fn cairo_run_private_keccak() {
    let program_data = include_bytes!("../../cairo_programs/_keccak.json");
    run_program_simple(program_data.as_slice());
}

#[test]
#[cfg_attr(target_arch = "wasm32", wasm_bindgen_test)]
fn cairo_run_keccak_copy_inputs() {
    let program_data = include_bytes!("../../cairo_programs/keccak_copy_inputs.json");
    run_program_simple(program_data.as_slice());
}

#[test]
#[cfg_attr(target_arch = "wasm32", wasm_bindgen_test)]
fn cairo_run_finalize_keccak() {
    let program_data = include_bytes!("../../cairo_programs/cairo_finalize_keccak.json");
    run_program_simple(program_data.as_slice());
}

#[test]
#[cfg_attr(target_arch = "wasm32", wasm_bindgen_test)]
fn cairo_run_operations_with_data() {
    let program_data = include_bytes!("../../cairo_programs/operations_with_data_structures.json");
    run_program_simple(program_data.as_slice());
}

#[test]
#[cfg_attr(target_arch = "wasm32", wasm_bindgen_test)]
fn cairo_run_sha256() {
    let program_data = include_bytes!("../../cairo_programs/sha256.json");
    run_program_simple(program_data.as_slice());
}

#[test]
#[cfg_attr(target_arch = "wasm32", wasm_bindgen_test)]
fn cairo_run_math_cmp_and_pow_integration() {
    let program_data =
        include_bytes!("../../cairo_programs/math_cmp_and_pow_integration_tests.json");
    run_program_simple(program_data.as_slice());
}

#[test]
#[cfg_attr(target_arch = "wasm32", wasm_bindgen_test)]
fn cairo_run_uint256_integration() {
    let program_data = include_bytes!("../../cairo_programs/uint256_integration_tests.json");
    run_program_simple(program_data.as_slice());
}

#[test]
#[cfg_attr(target_arch = "wasm32", wasm_bindgen_test)]
fn cairo_run_set_integration() {
    let program_data = include_bytes!("../../cairo_programs/set_integration_tests.json");
    run_program_simple(program_data.as_slice());
}

#[test]
#[cfg_attr(target_arch = "wasm32", wasm_bindgen_test)]
fn cairo_run_memory_module_integration() {
    let program_data = include_bytes!("../../cairo_programs/memory_integration_tests.json");
    run_program_simple(program_data.as_slice());
}

#[test]
#[cfg_attr(target_arch = "wasm32", wasm_bindgen_test)]
fn cairo_run_dict_integration() {
    let program_data = include_bytes!("../../cairo_programs/dict_integration_tests.json");
    run_program_simple(program_data.as_slice());
}

#[test]
#[cfg_attr(target_arch = "wasm32", wasm_bindgen_test)]
fn cairo_run_secp_integration() {
    let program_data = include_bytes!("../../cairo_programs/secp_integration_tests.json");
    run_program_simple(program_data.as_slice());
}

#[test]
#[cfg_attr(target_arch = "wasm32", wasm_bindgen_test)]
fn cairo_run_keccak_integration() {
    let program_data = include_bytes!("../../cairo_programs/keccak_integration_tests.json");
    run_program_simple(program_data.as_slice());
}

#[test]
#[cfg_attr(target_arch = "wasm32", wasm_bindgen_test)]
fn cairo_run_blake2s_integration() {
    let program_data = include_bytes!("../../cairo_programs/blake2s_integration_tests.json");
    run_program_simple(program_data.as_slice());
}

#[test]
#[cfg_attr(target_arch = "wasm32", wasm_bindgen_test)]
fn cairo_run_relocate_segments() {
    let program_data = include_bytes!("../../cairo_programs/relocate_segments.json");
    run_program_small(program_data.as_slice());
}

#[test]
#[cfg_attr(target_arch = "wasm32", wasm_bindgen_test)]
fn cairo_run_error_msg_attr() {
    let program_data = include_bytes!("../../cairo_programs/bad_programs/error_msg_attr.json");
    let error_msg = "SafeUint256: addition overflow";
    run_program_with_error(program_data.as_slice(), error_msg);
}

#[test]
#[cfg_attr(target_arch = "wasm32", wasm_bindgen_test)]
fn cairo_run_error_msg_attr_ap_based_reference() {
    let program_data =
        include_bytes!("../../cairo_programs/bad_programs/error_msg_attr_tempvar.json");
    #[cfg(feature = "std")]
    let error_msg = "Error message: SafeUint256: addition overflow: {x} (Cannot evaluate ap-based or complex references: ['x'])\ncairo_programs/bad_programs/error_msg_attr_tempvar.cairo:4:9: Error at pc=0:2:\nAn ASSERT_EQ instruction failed: 3 != 2.\n        assert x = 2;\n        ^***********^\n";
    #[cfg(not(feature = "std"))]
    let error_msg = "Error message: SafeUint256: addition overflow: {x} (Cannot evaluate ap-based or complex references: ['x'])\ncairo_programs/bad_programs/error_msg_attr_tempvar.cairo:4:9: Error at pc=0:2:\nAn ASSERT_EQ instruction failed: 3 != 2.\n";
    run_program_with_error(program_data.as_slice(), error_msg);
}

#[test]
#[cfg_attr(target_arch = "wasm32", wasm_bindgen_test)]
fn cairo_run_error_msg_attr_complex_reference() {
    let program_data =
        include_bytes!("../../cairo_programs/bad_programs/error_msg_attr_struct.json");
    let error_msg = "Error message: Cats cannot have more than nine lives: {cat} (Cannot evaluate ap-based or complex references: ['cat'])";
    run_program_with_error(program_data.as_slice(), error_msg);
}

#[test]
#[cfg_attr(target_arch = "wasm32", wasm_bindgen_test)]
fn cairo_run_dict_store_cast_pointer() {
    let program_data = include_bytes!("../../cairo_programs/dict_store_cast_ptr.json");
    run_program_simple(program_data.as_slice());
}

#[test]
#[cfg_attr(target_arch = "wasm32", wasm_bindgen_test)]
fn cairo_run_verify_signature_hint() {
    let program_data = include_bytes!("../../cairo_programs/common_signature.json");
    run_program_simple(program_data.as_slice());
}

#[test]
#[cfg_attr(target_arch = "wasm32", wasm_bindgen_test)]
fn cairo_run_poseidon_builtin() {
    let program_data = include_bytes!("../../cairo_programs/poseidon_builtin.json");
    run_program_simple(program_data.as_slice());
}

#[test]
#[cfg_attr(target_arch = "wasm32", wasm_bindgen_test)]
fn cairo_run_ec_op() {
    let program_data = include_bytes!("../../cairo_programs/ec_op.json");
    run_program_simple(program_data.as_slice());
}

#[test]
#[cfg_attr(target_arch = "wasm32", wasm_bindgen_test)]
fn cairo_run_poseidon_hash() {
    let program_data = include_bytes!("../../cairo_programs/poseidon_hash.json");
    run_program_simple(program_data.as_slice());
}

#[test]
#[cfg_attr(target_arch = "wasm32", wasm_bindgen_test)]
fn cairo_chained_run_ec_op() {
    let program_data = include_bytes!("../../cairo_programs/chained_ec_op.json");
    run_program_simple(program_data.as_slice());
}

#[test]
#[cfg_attr(target_arch = "wasm32", wasm_bindgen_test)]
fn cairo_run_keccak_builtin() {
    let program_data = include_bytes!("../../cairo_programs/keccak_builtin.json");
    run_program_simple(program_data.as_slice());
}

#[test]
#[cfg_attr(target_arch = "wasm32", wasm_bindgen_test)]
fn cairo_run_keccak_uint256() {
    let program_data = include_bytes!("../../cairo_programs/keccak_uint256.json");
    run_program_simple(program_data.as_slice());
}

#[test]
#[cfg_attr(target_arch = "wasm32", wasm_bindgen_test)]
fn cairo_run_recover_y() {
    let program_data = include_bytes!("../../cairo_programs/recover_y.json");
    run_program_simple(program_data.as_slice());
}

#[test]
#[cfg_attr(target_arch = "wasm32", wasm_bindgen_test)]
fn cairo_run_math_integration() {
    let program_data = include_bytes!("../../cairo_programs/math_integration_tests.json");
    run_program_simple(program_data.as_slice());
}

#[test]
#[cfg_attr(target_arch = "wasm32", wasm_bindgen_test)]
fn cairo_run_is_quad_residue_test() {
    let program_data = include_bytes!("../../cairo_programs/is_quad_residue_test.json");
    run_program_simple(program_data.as_slice());
}

#[test]
#[cfg_attr(target_arch = "wasm32", wasm_bindgen_test)]
<<<<<<< HEAD
fn cairo_run_ed25519_ec() {
    let program_data = include_bytes!("../../cairo_programs/ed25519_ec.json");
=======
fn cairo_run_keccak_alternative_hint() {
    let program_data = include_bytes!("../../cairo_programs/_keccak_alternative_hint.json");
>>>>>>> 1a895507
    run_program_simple(program_data.as_slice());
}

#[test]
#[cfg_attr(target_arch = "wasm32", wasm_bindgen_test)]
<<<<<<< HEAD
fn cairo_run_ed25519_field() {
    let program_data = include_bytes!("../../cairo_programs/ed25519_field.json");
=======
fn cairo_run_uint384() {
    let program_data = include_bytes!("../../cairo_programs/uint384.json");
    run_program_simple(program_data.as_slice());
}

#[test]
#[cfg_attr(target_arch = "wasm32", wasm_bindgen_test)]
fn cairo_run_ed25519_ec() {
    let program_data = include_bytes!("../../cairo_programs/ed25519_ec.json");
>>>>>>> 1a895507
    run_program_simple(program_data.as_slice());
}<|MERGE_RESOLUTION|>--- conflicted
+++ resolved
@@ -1283,31 +1283,28 @@
 
 #[test]
 #[cfg_attr(target_arch = "wasm32", wasm_bindgen_test)]
-<<<<<<< HEAD
+fn cairo_run_keccak_alternative_hint() {
+    let program_data = include_bytes!("../../cairo_programs/_keccak_alternative_hint.json");
+    run_program_simple(program_data.as_slice());
+}
+
+#[test]
+#[cfg_attr(target_arch = "wasm32", wasm_bindgen_test)]
+fn cairo_run_uint384() {
+    let program_data = include_bytes!("../../cairo_programs/uint384.json");
+    run_program_simple(program_data.as_slice());
+}
+
+#[test]
+#[cfg_attr(target_arch = "wasm32", wasm_bindgen_test)]
+fn cairo_run_ed25519_field() {
+    let program_data = include_bytes!("../../cairo_programs/ed25519_field.json");
+    run_program_simple(program_data.as_slice());
+}
+
+#[test]
+#[cfg_attr(target_arch = "wasm32", wasm_bindgen_test)]
 fn cairo_run_ed25519_ec() {
     let program_data = include_bytes!("../../cairo_programs/ed25519_ec.json");
-=======
-fn cairo_run_keccak_alternative_hint() {
-    let program_data = include_bytes!("../../cairo_programs/_keccak_alternative_hint.json");
->>>>>>> 1a895507
-    run_program_simple(program_data.as_slice());
-}
-
-#[test]
-#[cfg_attr(target_arch = "wasm32", wasm_bindgen_test)]
-<<<<<<< HEAD
-fn cairo_run_ed25519_field() {
-    let program_data = include_bytes!("../../cairo_programs/ed25519_field.json");
-=======
-fn cairo_run_uint384() {
-    let program_data = include_bytes!("../../cairo_programs/uint384.json");
-    run_program_simple(program_data.as_slice());
-}
-
-#[test]
-#[cfg_attr(target_arch = "wasm32", wasm_bindgen_test)]
-fn cairo_run_ed25519_ec() {
-    let program_data = include_bytes!("../../cairo_programs/ed25519_ec.json");
->>>>>>> 1a895507
     run_program_simple(program_data.as_slice());
 }