--- conflicted
+++ resolved
@@ -819,8 +819,6 @@
 fn ec_recover() {
     let program_data = include_bytes!("../../cairo_programs/ec_recover.json");
     run_program_simple(program_data.as_slice());
-<<<<<<< HEAD
-=======
 }
 
 #[test]
@@ -835,5 +833,4 @@
 fn cairo_run_fq_test() {
     let program_data = include_bytes!("../../cairo_programs/fq_test.json");
     run_program_simple_with_memory_holes(program_data.as_slice(), 42);
->>>>>>> c729b9f3
 }