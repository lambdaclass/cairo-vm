use crate::tests::*;

#[test]
#[cfg_attr(target_arch = "wasm32", wasm_bindgen_test)]
fn fibonacci() {
    let program_data = include_bytes!("../../cairo_programs/fibonacci.json");
    run_program_small(program_data.as_slice());
}

#[test]
#[cfg_attr(target_arch = "wasm32", wasm_bindgen_test)]
fn array_sum() {
    let program_data = include_bytes!("../../cairo_programs/array_sum.json");
    run_program_simple(program_data.as_slice());
}

#[test]
#[cfg_attr(target_arch = "wasm32", wasm_bindgen_test)]
fn big_struct() {
    let program_data = include_bytes!("../../cairo_programs/big_struct.json");
    run_program_simple(program_data.as_slice());
}

#[test]
#[cfg_attr(target_arch = "wasm32", wasm_bindgen_test)]
fn call_function_assign_param_by_name() {
    let program_data =
        include_bytes!("../../cairo_programs/call_function_assign_param_by_name.json");
    run_program_simple(program_data.as_slice());
}

#[test]
#[cfg_attr(target_arch = "wasm32", wasm_bindgen_test)]
fn function_return() {
    let program_data = include_bytes!("../../cairo_programs/function_return.json");
    run_program_simple(program_data.as_slice());
}

#[test]
#[cfg_attr(target_arch = "wasm32", wasm_bindgen_test)]
fn function_return_if_print() {
    let program_data = include_bytes!("../../cairo_programs/function_return_if_print.json");
    run_program_simple(program_data.as_slice());
}

#[test]
#[cfg_attr(target_arch = "wasm32", wasm_bindgen_test)]
fn function_return_to_variable() {
    let program_data = include_bytes!("../../cairo_programs/function_return_to_variable.json");
    run_program_simple(program_data.as_slice());
}

#[test]
#[cfg_attr(target_arch = "wasm32", wasm_bindgen_test)]
fn if_and_prime() {
    let program_data = include_bytes!("../../cairo_programs/if_and_prime.json");
    run_program_simple(program_data.as_slice());
}

#[test]
#[cfg_attr(target_arch = "wasm32", wasm_bindgen_test)]
fn if_in_function() {
    let program_data = include_bytes!("../../cairo_programs/if_in_function.json");
    run_program_simple(program_data.as_slice());
}

#[test]
#[cfg_attr(target_arch = "wasm32", wasm_bindgen_test)]
fn if_list() {
    let program_data = include_bytes!("../../cairo_programs/if_list.json");
    run_program_simple(program_data.as_slice());
}

#[test]
#[cfg_attr(target_arch = "wasm32", wasm_bindgen_test)]
fn jmp() {
    let program_data = include_bytes!("../../cairo_programs/jmp.json");
    run_program_simple(program_data.as_slice());
}

#[test]
#[cfg_attr(target_arch = "wasm32", wasm_bindgen_test)]
fn jmp_if_condition() {
    let program_data = include_bytes!("../../cairo_programs/jmp_if_condition.json");
    run_program_simple_with_memory_holes(program_data.as_slice(), 1);
}

#[test]
#[cfg_attr(target_arch = "wasm32", wasm_bindgen_test)]
fn pointers() {
    let program_data = include_bytes!("../../cairo_programs/pointers.json");
    run_program_simple(program_data.as_slice());
}

#[test]
#[cfg_attr(target_arch = "wasm32", wasm_bindgen_test)]
fn print() {
    let program_data = include_bytes!("../../cairo_programs/print.json");
    run_program_simple(program_data.as_slice());
}

#[test]
#[cfg_attr(target_arch = "wasm32", wasm_bindgen_test)]
fn program_return() {
    let program_data = include_bytes!("../../cairo_programs/return.json");
    run_program_simple(program_data.as_slice());
}

#[test]
#[cfg_attr(target_arch = "wasm32", wasm_bindgen_test)]
fn reversed_register_instructions() {
    let program_data = include_bytes!("../../cairo_programs/reversed_register_instructions.json");
    run_program_simple(program_data.as_slice());
}

#[test]
#[cfg_attr(target_arch = "wasm32", wasm_bindgen_test)]
fn simple_print() {
    let program_data = include_bytes!("../../cairo_programs/simple_print.json");
    run_program_simple(program_data.as_slice());
}

#[test]
#[cfg_attr(target_arch = "wasm32", wasm_bindgen_test)]
fn test_addition_if() {
    let program_data = include_bytes!("../../cairo_programs/test_addition_if.json");
    run_program_simple(program_data.as_slice());
}

#[test]
#[cfg_attr(target_arch = "wasm32", wasm_bindgen_test)]
fn test_reverse_if() {
    let program_data = include_bytes!("../../cairo_programs/test_reverse_if.json");
    run_program_simple(program_data.as_slice());
}

#[test]
#[cfg_attr(target_arch = "wasm32", wasm_bindgen_test)]
fn test_subtraction_if() {
    let program_data = include_bytes!("../../cairo_programs/test_subtraction_if.json");
    run_program_simple(program_data.as_slice());
}

#[test]
#[cfg_attr(target_arch = "wasm32", wasm_bindgen_test)]
fn use_imported_module() {
    let program_data = include_bytes!("../../cairo_programs/use_imported_module.json");
    run_program_simple(program_data.as_slice());
}

#[test]
#[cfg_attr(target_arch = "wasm32", wasm_bindgen_test)]
fn bitwise_output() {
    let program_data = include_bytes!("../../cairo_programs/bitwise_output.json");
    run_program_simple(program_data.as_slice());
}

#[test]
#[cfg_attr(target_arch = "wasm32", wasm_bindgen_test)]
fn bitwise_recursion() {
    let program_data = include_bytes!("../../cairo_programs/bitwise_recursion.json");
    run_program_simple(program_data.as_slice());
}

#[test]
#[cfg_attr(target_arch = "wasm32", wasm_bindgen_test)]
fn integration() {
    let program_data = include_bytes!("../../cairo_programs/integration.json");
    run_program_simple(program_data.as_slice());
}

#[test]
#[cfg_attr(target_arch = "wasm32", wasm_bindgen_test)]
fn integration_with_alloc_locals() {
    let program_data = include_bytes!("../../cairo_programs/integration_with_alloc_locals.json");
    run_program_simple(program_data.as_slice());
}

#[test]
#[cfg_attr(target_arch = "wasm32", wasm_bindgen_test)]
fn compare_arrays() {
    let program_data = include_bytes!("../../cairo_programs/compare_arrays.json");
    run_program_simple(program_data.as_slice());
}

#[test]
#[cfg_attr(target_arch = "wasm32", wasm_bindgen_test)]
fn compare_greater_array() {
    let program_data = include_bytes!("../../cairo_programs/compare_greater_array.json");
    run_program_simple_with_memory_holes(program_data.as_slice(), 170);
}

#[test]
#[cfg_attr(target_arch = "wasm32", wasm_bindgen_test)]
fn compare_lesser_array() {
    let program_data = include_bytes!("../../cairo_programs/compare_lesser_array.json");
    run_program_simple_with_memory_holes(program_data.as_slice(), 200);
}

#[test]
#[cfg_attr(target_arch = "wasm32", wasm_bindgen_test)]
fn assert_le_felt_hint() {
    let program_data = include_bytes!("../../cairo_programs/assert_le_felt_hint.json");
    run_program_simple_with_memory_holes(program_data.as_slice(), 2);
}

#[test]
#[cfg_attr(target_arch = "wasm32", wasm_bindgen_test)]
fn assert_250_bit_element_array() {
    let program_data = include_bytes!("../../cairo_programs/assert_250_bit_element_array.json");
    run_program_simple(program_data.as_slice());
}

#[test]
#[cfg_attr(target_arch = "wasm32", wasm_bindgen_test)]
fn abs_value_array() {
    let program_data = include_bytes!("../../cairo_programs/abs_value_array.json");
    run_program_simple(program_data.as_slice());
}

#[test]
#[cfg_attr(target_arch = "wasm32", wasm_bindgen_test)]
fn compare_different_arrays() {
    let program_data = include_bytes!("../../cairo_programs/compare_different_arrays.json");
    run_program_simple(program_data.as_slice());
}

#[test]
#[cfg_attr(target_arch = "wasm32", wasm_bindgen_test)]
fn assert_nn() {
    let program_data = include_bytes!("../../cairo_programs/assert_nn.json");
    run_program_simple(program_data.as_slice());
}

#[test]
#[cfg_attr(target_arch = "wasm32", wasm_bindgen_test)]
fn sqrt() {
    let program_data = include_bytes!("../../cairo_programs/sqrt.json");
    run_program_simple(program_data.as_slice());
}

#[test]
#[cfg_attr(target_arch = "wasm32", wasm_bindgen_test)]
fn assert_not_zero() {
    let program_data = include_bytes!("../../cairo_programs/assert_not_zero.json");
    run_program_simple(program_data.as_slice());
}

#[test]
#[cfg_attr(target_arch = "wasm32", wasm_bindgen_test)]
fn split_int() {
    let program_data = include_bytes!("../../cairo_programs/split_int.json");
    run_program_simple(program_data.as_slice());
}

#[test]
#[cfg_attr(target_arch = "wasm32", wasm_bindgen_test)]
fn split_int_big() {
    let program_data = include_bytes!("../../cairo_programs/split_int_big.json");
    run_program_simple(program_data.as_slice());
}

#[test]
#[cfg_attr(target_arch = "wasm32", wasm_bindgen_test)]
fn split_felt() {
    let program_data = include_bytes!("../../cairo_programs/split_felt.json");
    run_program_simple(program_data.as_slice());
}

#[test]
#[cfg_attr(target_arch = "wasm32", wasm_bindgen_test)]
fn math_cmp() {
    let program_data = include_bytes!("../../cairo_programs/math_cmp.json");
    run_program_simple_with_memory_holes(program_data.as_slice(), 372);
}

#[test]
#[cfg_attr(target_arch = "wasm32", wasm_bindgen_test)]
fn unsigned_div_rem() {
    let program_data = include_bytes!("../../cairo_programs/unsigned_div_rem.json");
    run_program_simple(program_data.as_slice());
}

#[test]
#[cfg_attr(target_arch = "wasm32", wasm_bindgen_test)]
fn signed_div_rem() {
    let program_data = include_bytes!("../../cairo_programs/signed_div_rem.json");
    run_program_simple(program_data.as_slice());
}

#[test]
#[cfg_attr(target_arch = "wasm32", wasm_bindgen_test)]
fn assert_lt_felt() {
    let program_data = include_bytes!("../../cairo_programs/assert_lt_felt.json");
    run_program_simple_with_memory_holes(program_data.as_slice(), 8);
}

#[test]
#[cfg_attr(target_arch = "wasm32", wasm_bindgen_test)]
fn memcpy_test() {
    let program_data = include_bytes!("../../cairo_programs/memcpy_test.json");
    run_program_simple(program_data.as_slice());
}

#[test]
#[cfg_attr(target_arch = "wasm32", wasm_bindgen_test)]
fn memset() {
    let program_data = include_bytes!("../../cairo_programs/memset.json");
    run_program_simple(program_data.as_slice());
}

#[test]
#[cfg_attr(target_arch = "wasm32", wasm_bindgen_test)]
fn pow() {
    let program_data = include_bytes!("../../cairo_programs/pow.json");
    run_program_simple_with_memory_holes(program_data.as_slice(), 6);
}

#[test]
#[cfg_attr(target_arch = "wasm32", wasm_bindgen_test)]
fn dict() {
    let program_data = include_bytes!("../../cairo_programs/dict.json");
    run_program_simple_with_memory_holes(program_data.as_slice(), 4);
}

#[test]
#[cfg_attr(target_arch = "wasm32", wasm_bindgen_test)]
fn dict_update() {
    let program_data = include_bytes!("../../cairo_programs/dict_update.json");
    run_program_simple_with_memory_holes(program_data.as_slice(), 1);
}

#[test]
#[cfg_attr(target_arch = "wasm32", wasm_bindgen_test)]
fn uint256() {
    let program_data = include_bytes!("../../cairo_programs/uint256.json");
    run_program_simple_with_memory_holes(program_data.as_slice(), 3514);
}

#[test]
#[cfg_attr(target_arch = "wasm32", wasm_bindgen_test)]
fn find_element() {
    let program_data = include_bytes!("../../cairo_programs/find_element.json");
    run_program_simple(program_data.as_slice());
}

#[test]
#[cfg_attr(target_arch = "wasm32", wasm_bindgen_test)]
fn search_sorted_lower() {
    let program_data = include_bytes!("../../cairo_programs/search_sorted_lower.json");
    run_program_simple_with_memory_holes(program_data.as_slice(), 4);
}

#[test]
#[cfg_attr(target_arch = "wasm32", wasm_bindgen_test)]
fn usort() {
    let program_data = include_bytes!("../../cairo_programs/usort.json");
    run_program_simple_with_memory_holes(program_data.as_slice(), 3);
}

#[test]
#[cfg_attr(target_arch = "wasm32", wasm_bindgen_test)]
fn squash_dict() {
    let program_data = include_bytes!("../../cairo_programs/squash_dict.json");
    run_program_simple(program_data.as_slice());
}

#[test]
#[cfg_attr(target_arch = "wasm32", wasm_bindgen_test)]
fn dict_squash() {
    let program_data = include_bytes!("../../cairo_programs/dict_squash.json");
    run_program_simple(program_data.as_slice());
}

#[test]
#[cfg_attr(target_arch = "wasm32", wasm_bindgen_test)]
fn set_add() {
    let program_data = include_bytes!("../../cairo_programs/set_add.json");
    run_program_simple_with_memory_holes(program_data.as_slice(), 2);
}

#[test]
#[cfg_attr(target_arch = "wasm32", wasm_bindgen_test)]
fn secp() {
    let program_data = include_bytes!("../../cairo_programs/secp.json");
    run_program_simple(program_data.as_slice());
}

#[test]
#[cfg_attr(target_arch = "wasm32", wasm_bindgen_test)]
fn secp_ec() {
    let program_data = include_bytes!("../../cairo_programs/secp_ec.json");
    run_program_simple_with_memory_holes(program_data.as_slice(), 1752);
}

#[test]
#[cfg_attr(target_arch = "wasm32", wasm_bindgen_test)]
fn signature() {
    let program_data = include_bytes!("../../cairo_programs/signature.json");
    run_program_simple(program_data.as_slice());
}

#[test]
#[cfg_attr(target_arch = "wasm32", wasm_bindgen_test)]
fn blake2s_hello_world_hash() {
    let program_data = include_bytes!("../../cairo_programs/blake2s_hello_world_hash.json");
    run_program_simple_with_memory_holes(program_data.as_slice(), 20);
}

#[test]
#[cfg_attr(target_arch = "wasm32", wasm_bindgen_test)]
fn example_blake2s() {
    let program_data = include_bytes!("../../cairo_programs/example_blake2s.json");
    run_program_simple_with_memory_holes(program_data.as_slice(), 2);
}

#[test]
#[cfg_attr(target_arch = "wasm32", wasm_bindgen_test)]
fn finalize_blake2s() {
    let program_data = include_bytes!("../../cairo_programs/finalize_blake2s.json");
    run_program_simple_with_memory_holes(program_data.as_slice(), 20);
}

#[test]
#[cfg_attr(target_arch = "wasm32", wasm_bindgen_test)]
fn finalize_blake2s_v2_hint() {
    let program_data = include_bytes!("../../cairo_programs/finalize_blake2s_v2_hint.json");
    run_program_simple_with_memory_holes(program_data.as_slice(), 20);
}

#[test]
#[cfg_attr(target_arch = "wasm32", wasm_bindgen_test)]
fn unsafe_keccak() {
    let program_data = include_bytes!("../../cairo_programs/unsafe_keccak.json");
    run_program_simple(program_data.as_slice());
}

#[test]
#[cfg_attr(target_arch = "wasm32", wasm_bindgen_test)]
fn blake2s_felts() {
    let program_data = include_bytes!("../../cairo_programs/blake2s_felts.json");
    run_program_simple_with_memory_holes(program_data.as_slice(), 139);
}

#[test]
#[cfg_attr(target_arch = "wasm32", wasm_bindgen_test)]
fn unsafe_keccak_finalize() {
    let program_data = include_bytes!("../../cairo_programs/unsafe_keccak_finalize.json");
    run_program_simple(program_data.as_slice());
}

#[test]
#[cfg_attr(target_arch = "wasm32", wasm_bindgen_test)]
fn keccak_add_uint256() {
    let program_data = include_bytes!("../../cairo_programs/keccak_add_uint256.json");
    run_program_simple(program_data.as_slice());
}

#[test]
#[cfg_attr(target_arch = "wasm32", wasm_bindgen_test)]
fn keccak() {
    let program_data = include_bytes!("../../cairo_programs/_keccak.json");
    run_program_simple_with_memory_holes(program_data.as_slice(), 21);
}

#[test]
#[cfg_attr(target_arch = "wasm32", wasm_bindgen_test)]
fn keccak_copy_inputs() {
    let program_data = include_bytes!("../../cairo_programs/keccak_copy_inputs.json");
    run_program_simple(program_data.as_slice());
}

#[test]
#[cfg_attr(target_arch = "wasm32", wasm_bindgen_test)]
fn cairo_finalize_keccak_v1() {
    let program_data = include_bytes!("../../cairo_programs/cairo_finalize_keccak.json");
    run_program_simple_with_memory_holes(program_data.as_slice(), 50);
}

#[test]
#[cfg_attr(target_arch = "wasm32", wasm_bindgen_test)]
fn cairo_finalize_keccak_v2() {
    let program_data =
        include_bytes!("../../cairo_programs/cairo_finalize_keccak_block_size_1000.json");
    run_program_simple_with_memory_holes(program_data.as_slice(), 50);
}

#[test]
#[cfg_attr(target_arch = "wasm32", wasm_bindgen_test)]
fn operations_with_data_structures() {
    let program_data = include_bytes!("../../cairo_programs/operations_with_data_structures.json");
    run_program_simple_with_memory_holes(program_data.as_slice(), 72);
}

#[test]
#[cfg_attr(target_arch = "wasm32", wasm_bindgen_test)]
fn packed_sha256() {
    let program_data = include_bytes!("../../cairo_programs/packed_sha256_test.json");
    run_program_simple_with_memory_holes(program_data.as_slice(), 2);
}

#[test]
#[cfg_attr(target_arch = "wasm32", wasm_bindgen_test)]
fn math_cmp_and_pow_integration_tests() {
    let program_data =
        include_bytes!("../../cairo_programs/math_cmp_and_pow_integration_tests.json");
    run_program_simple_with_memory_holes(program_data.as_slice(), 1213);
}

#[test]
#[cfg_attr(target_arch = "wasm32", wasm_bindgen_test)]
fn uint256_integration_tests() {
    let program_data = include_bytes!("../../cairo_programs/uint256_integration_tests.json");
    run_program_simple_with_memory_holes(program_data.as_slice(), 1027);
}

#[test]
#[cfg_attr(target_arch = "wasm32", wasm_bindgen_test)]
fn set_integration_tests() {
    let program_data = include_bytes!("../../cairo_programs/set_integration_tests.json");
    run_program_simple_with_memory_holes(program_data.as_slice(), 20);
}

#[test]
#[cfg_attr(target_arch = "wasm32", wasm_bindgen_test)]
fn memory_integration_tests() {
    let program_data = include_bytes!("../../cairo_programs/memory_integration_tests.json");
    run_program_simple_with_memory_holes(program_data.as_slice(), 5);
}

#[test]
#[cfg_attr(target_arch = "wasm32", wasm_bindgen_test)]
fn dict_integration_tests() {
    let program_data = include_bytes!("../../cairo_programs/dict_integration_tests.json");
    run_program_simple_with_memory_holes(program_data.as_slice(), 32);
}

#[test]
#[cfg_attr(target_arch = "wasm32", wasm_bindgen_test)]
fn secp_integration_tests() {
    let program_data = include_bytes!("../../cairo_programs/secp_integration_tests.json");
    run_program_simple_with_memory_holes(program_data.as_slice(), 4626);
}

#[test]
#[cfg_attr(target_arch = "wasm32", wasm_bindgen_test)]
fn keccak_integration_tests() {
    let program_data = include_bytes!("../../cairo_programs/keccak_integration_tests.json");
    run_program_simple_with_memory_holes(program_data.as_slice(), 507);
}

#[test]
#[cfg_attr(target_arch = "wasm32", wasm_bindgen_test)]
fn blake2s_integration_tests() {
    let program_data = include_bytes!("../../cairo_programs/blake2s_integration_tests.json");
    run_program_simple_with_memory_holes(program_data.as_slice(), 409);
}

#[test]
#[cfg_attr(target_arch = "wasm32", wasm_bindgen_test)]
fn relocate_segments() {
    let program_data = include_bytes!("../../cairo_programs/relocate_segments.json");
    run_program_simple(program_data.as_slice());
}

#[test]
#[cfg_attr(target_arch = "wasm32", wasm_bindgen_test)]
fn relocate_segments_with_offset() {
    let program_data = include_bytes!("../../cairo_programs/relocate_segments_with_offset.json");
    run_program_simple_with_memory_holes(program_data.as_slice(), 5);
}

#[test]
#[cfg_attr(target_arch = "wasm32", wasm_bindgen_test)]
fn dict_store_cast_ptr() {
    let program_data = include_bytes!("../../cairo_programs/dict_store_cast_ptr.json");
    run_program_simple_with_memory_holes(program_data.as_slice(), 1);
}

#[test]
#[cfg_attr(target_arch = "wasm32", wasm_bindgen_test)]
fn common_signature() {
    let program_data = include_bytes!("../../cairo_programs/common_signature.json");
    run_program_simple(program_data.as_slice());
}

#[test]
#[cfg_attr(target_arch = "wasm32", wasm_bindgen_test)]
fn bad_usort() {
    let program_data = include_bytes!("../../cairo_programs/bad_programs/bad_usort.json");
    let error_msg = "unexpected verify multiplicity fail: positions length != 0";
    run_program_with_error(program_data.as_slice(), error_msg);
}

#[test]
#[cfg_attr(target_arch = "wasm32", wasm_bindgen_test)]
fn bad_dict_new() {
    let program_data = include_bytes!("../../cairo_programs/bad_programs/bad_dict_new.json");
    let error_msg = "Dict Error: Tried to create a dict without an initial dict";
    run_program_with_error(program_data.as_slice(), error_msg);
}

#[test]
#[cfg_attr(target_arch = "wasm32", wasm_bindgen_test)]
fn bad_dict_update() {
    let program_data = include_bytes!("../../cairo_programs/bad_programs/bad_dict_update.json");
    let error_msg =
        "Dict Error: Got the wrong value for dict_update, expected value: 3, got: 5 for key: 2";
    run_program_with_error(program_data.as_slice(), error_msg);
}

#[test]
#[cfg_attr(target_arch = "wasm32", wasm_bindgen_test)]
fn error_msg_attr() {
    let program_data = include_bytes!("../../cairo_programs/bad_programs/error_msg_attr.json");
    let error_msg = "SafeUint256: addition overflow";
    run_program_with_error(program_data.as_slice(), error_msg);
}

#[test]
#[cfg_attr(target_arch = "wasm32", wasm_bindgen_test)]
fn error_msg_attr_tempvar() {
    let program_data =
        include_bytes!("../../cairo_programs/bad_programs/error_msg_attr_tempvar.json");

    #[cfg(feature = "std")]
    let error_msg = "Error message: SafeUint256: addition overflow: {x} (Cannot evaluate ap-based or complex references: ['x'])\ncairo_programs/bad_programs/error_msg_attr_tempvar.cairo:4:9: Error at pc=0:2:\nAn ASSERT_EQ instruction failed: 3 != 2.\n        assert x = 2;\n        ^***********^\n";
    #[cfg(not(feature = "std"))]
    let error_msg = "Error message: SafeUint256: addition overflow: {x} (Cannot evaluate ap-based or complex references: ['x'])\ncairo_programs/bad_programs/error_msg_attr_tempvar.cairo:4:9: Error at pc=0:2:\nAn ASSERT_EQ instruction failed: 3 != 2.\n";
    run_program_with_error(program_data.as_slice(), error_msg);
}

#[test]
#[cfg_attr(target_arch = "wasm32", wasm_bindgen_test)]
fn error_msg_attr_struct() {
    let program_data =
        include_bytes!("../../cairo_programs/bad_programs/error_msg_attr_struct.json");
    let error_msg = "Error message: Cats cannot have more than nine lives: {cat} (Cannot evaluate ap-based or complex references: ['cat'])";
    run_program_with_error(program_data.as_slice(), error_msg);
}

#[test]
#[cfg_attr(target_arch = "wasm32", wasm_bindgen_test)]
fn poseidon_builtin() {
    let program_data = include_bytes!("../../cairo_programs/poseidon_builtin.json");
    run_program_simple(program_data.as_slice());
}

#[test]
#[cfg_attr(target_arch = "wasm32", wasm_bindgen_test)]
fn ec_op() {
    let program_data = include_bytes!("../../cairo_programs/ec_op.json");
    run_program_simple(program_data.as_slice());
}

#[test]
#[cfg_attr(target_arch = "wasm32", wasm_bindgen_test)]
fn poseidon_hash() {
    let program_data = include_bytes!("../../cairo_programs/poseidon_hash.json");
    run_program_simple(program_data.as_slice());
}

#[test]
#[cfg_attr(target_arch = "wasm32", wasm_bindgen_test)]
fn cairo_chained_run_ec_op() {
    let program_data = include_bytes!("../../cairo_programs/chained_ec_op.json");
    run_program_simple(program_data.as_slice());
}

#[test]
#[cfg_attr(target_arch = "wasm32", wasm_bindgen_test)]
fn keccak_builtin() {
    let program_data = include_bytes!("../../cairo_programs/keccak_builtin.json");
    run_program_simple(program_data.as_slice());
}

#[test]
#[cfg_attr(target_arch = "wasm32", wasm_bindgen_test)]
fn keccak_uint256() {
    let program_data = include_bytes!("../../cairo_programs/keccak_uint256.json");
    run_program_simple(program_data.as_slice());
}

#[test]
#[cfg_attr(target_arch = "wasm32", wasm_bindgen_test)]
fn recover_y() {
    let program_data = include_bytes!("../../cairo_programs/recover_y.json");
    run_program_simple(program_data.as_slice());
}

#[test]
#[cfg_attr(target_arch = "wasm32", wasm_bindgen_test)]
fn math_integration() {
    let program_data = include_bytes!("../../cairo_programs/math_integration_tests.json");
    run_program_simple_with_memory_holes(program_data.as_slice(), 109);
}

#[test]
#[cfg_attr(target_arch = "wasm32", wasm_bindgen_test)]
fn is_quad_residue_test() {
    let program_data = include_bytes!("../../cairo_programs/is_quad_residue_test.json");
    run_program_simple_with_memory_holes(program_data.as_slice(), 6);
}

#[test]
#[cfg_attr(target_arch = "wasm32", wasm_bindgen_test)]
fn mul_s_inv() {
    let program_data = include_bytes!("../../cairo_programs/mul_s_inv.json");
    run_program_simple(program_data.as_slice());
}

#[test]
#[cfg_attr(target_arch = "wasm32", wasm_bindgen_test)]
fn keccak_alternative_hint() {
    let program_data = include_bytes!("../../cairo_programs/_keccak_alternative_hint.json");
    run_program_simple_with_memory_holes(program_data.as_slice(), 24);
}

#[test]
#[cfg_attr(target_arch = "wasm32", wasm_bindgen_test)]
fn uint384() {
    let program_data = include_bytes!("../../cairo_programs/uint384_test.json");
    run_program_simple_with_memory_holes(program_data.as_slice(), 74);
}

#[test]
#[cfg_attr(target_arch = "wasm32", wasm_bindgen_test)]
fn uint384_extension() {
    let program_data = include_bytes!("../../cairo_programs/uint384_extension_test.json");
    run_program_simple_with_memory_holes(program_data.as_slice(), 40);
}

#[test]
#[cfg_attr(target_arch = "wasm32", wasm_bindgen_test)]
fn field_arithmetic() {
    let program_data = include_bytes!("../../cairo_programs/field_arithmetic.json");
    run_program_simple_with_memory_holes(program_data.as_slice(), 464);
}

#[test]
#[cfg_attr(target_arch = "wasm32", wasm_bindgen_test)]
fn ed25519_field() {
    let program_data = include_bytes!("../../cairo_programs/ed25519_field.json");
    run_program_simple(program_data.as_slice());
}

#[test]
#[cfg_attr(target_arch = "wasm32", wasm_bindgen_test)]
fn ed25519_ec() {
    let program_data = include_bytes!("../../cairo_programs/ed25519_ec.json");
    run_program_simple(program_data.as_slice());
}

#[test]
#[cfg_attr(target_arch = "wasm32", wasm_bindgen_test)]
fn efficient_secp256r1_ec() {
    let program_data = include_bytes!("../../cairo_programs/efficient_secp256r1_ec.json");
    run_program_simple(program_data.as_slice());
}

#[test]
#[cfg_attr(target_arch = "wasm32", wasm_bindgen_test)]
fn cairo_run_secp256r1_slope() {
    let program_data = include_bytes!("../../cairo_programs/secp256r1_slope.json");
    run_program_simple(program_data.as_slice());
}

#[test]
#[cfg_attr(target_arch = "wasm32", wasm_bindgen_test)]
fn garaga() {
    let program_data = include_bytes!("../../cairo_programs/garaga.json");
    run_program_simple(program_data.as_slice());
}

#[test]
#[cfg_attr(target_arch = "wasm32", wasm_bindgen_test)]
fn cairo_run_bigint_div_mod() {
    let program_data = include_bytes!("../../cairo_programs/bigint.json");
    run_program_simple(program_data.as_slice());
}

#[test]
#[cfg_attr(target_arch = "wasm32", wasm_bindgen_test)]
fn div_mod_n() {
    let program_data = include_bytes!("../../cairo_programs/div_mod_n.json");
    run_program_simple(program_data.as_slice());
}

#[test]
#[cfg_attr(target_arch = "wasm32", wasm_bindgen_test)]
fn is_zero() {
    let program_data = include_bytes!("../../cairo_programs/is_zero.json");
    run_program_simple(program_data.as_slice());
}

#[test]
#[cfg_attr(target_arch = "wasm32", wasm_bindgen_test)]
fn cairo_run_secp256r1_div_mod_n() {
    let program_data = include_bytes!("../../cairo_programs/secp256r1_div_mod_n.json");
    run_program_simple(program_data.as_slice());
}

#[test]
#[cfg_attr(target_arch = "wasm32", wasm_bindgen_test)]
fn is_zero_pack() {
    let program_data = include_bytes!("../../cairo_programs/is_zero_pack.json");
    run_program_simple(program_data.as_slice());
}

#[test]
#[cfg_attr(target_arch = "wasm32", wasm_bindgen_test)]
fn n_bit() {
    let program_data = include_bytes!("../../cairo_programs/n_bit.json");
    run_program_simple(program_data.as_slice());
}

#[test]
#[cfg_attr(target_arch = "wasm32", wasm_bindgen_test)]
fn highest_bitlen() {
    let program_data = include_bytes!("../../cairo_programs/highest_bitlen.json");
    run_program_simple(program_data.as_slice());
}

#[test]
#[cfg_attr(target_arch = "wasm32", wasm_bindgen_test)]
fn uint256_improvements() {
    let program_data = include_bytes!("../../cairo_programs/uint256_improvements.json");
    run_program_simple_with_memory_holes(program_data.as_slice(), 108);
}

#[test]
#[cfg_attr(target_arch = "wasm32", wasm_bindgen_test)]
fn memory_holes() {
    let program_data = include_bytes!("../../cairo_programs/memory_holes.json");
    run_program_simple_with_memory_holes(program_data.as_slice(), 5)
}

#[test]
#[cfg_attr(target_arch = "wasm32", wasm_bindgen_test)]
fn ec_recover() {
    let program_data = include_bytes!("../../cairo_programs/ec_recover.json");
    run_program_simple(program_data.as_slice());
}

#[test]
#[cfg_attr(target_arch = "wasm32", wasm_bindgen_test)]
fn cairo_run_inv_mod_p_uint512() {
    let program_data = include_bytes!("../../cairo_programs/inv_mod_p_uint512.json");
    run_program_simple(program_data.as_slice());
}

#[test]
#[cfg_attr(target_arch = "wasm32", wasm_bindgen_test)]
fn bitand_hint() {
    let program_data = include_bytes!("../../cairo_programs/bitand_hint.json");
    run_program_simple(program_data.as_slice());
}

#[test]
#[cfg_attr(target_arch = "wasm32", wasm_bindgen_test)]
fn assert_le_felt_old() {
    let program_data = include_bytes!("../../cairo_programs/assert_le_felt_old.json");
    run_program_simple_with_memory_holes(program_data.as_slice(), 35);
}

#[test]
#[cfg_attr(target_arch = "wasm32", wasm_bindgen_test)]
fn cairo_run_fq_test() {
    let program_data = include_bytes!("../../cairo_programs/fq_test.json");
    run_program_simple_with_memory_holes(program_data.as_slice(), 120);
}

#[test]
#[cfg_attr(target_arch = "wasm32", wasm_bindgen_test)]
fn cairo_run_ec_negate() {
    let program_data = include_bytes!("../../cairo_programs/ec_negate.json");
    run_program_simple(program_data.as_slice());
}

#[test]
#[cfg_attr(target_arch = "wasm32", wasm_bindgen_test)]
fn cairo_run_compute_slope_v2_test() {
    let program_data = include_bytes!("../../cairo_programs/compute_slope_v2.json");
    run_program_simple(program_data.as_slice());
}

#[test]
#[cfg_attr(target_arch = "wasm32", wasm_bindgen_test)]
fn cairo_run_compute_doubling_slope_v2_test() {
    let program_data = include_bytes!("../../cairo_programs/compute_doubling_slope_v2.json");
    run_program_simple(program_data.as_slice());
}

#[test]
#[cfg_attr(target_arch = "wasm32", wasm_bindgen_test)]
fn fast_ec_add_v2() {
    let program_data = include_bytes!("../../cairo_programs/fast_ec_add_v2.json");
    run_program_simple(program_data.as_slice());
}

#[test]
#[cfg_attr(target_arch = "wasm32", wasm_bindgen_test)]
fn fast_ec_add_v3() {
    let program_data = include_bytes!("../../cairo_programs/fast_ec_add_v3.json");
    run_program_simple(program_data.as_slice());
}

#[test]
#[cfg_attr(target_arch = "wasm32", wasm_bindgen_test)]
fn ec_double_assign_new_x_v3() {
    let program_data = include_bytes!("../../cairo_programs/ec_double_assign_new_x_v3.json");
    run_program_simple(program_data.as_slice());
}

#[test]
#[cfg_attr(target_arch = "wasm32", wasm_bindgen_test)]
fn split_xx_hint() {
    let program_data = include_bytes!("../../cairo_programs/split_xx_hint.json");
    run_program_simple(program_data.as_slice());
}

#[test]
#[cfg_attr(target_arch = "wasm32", wasm_bindgen_test)]
fn nondet_bigint3_v2() {
    let program_data = include_bytes!("../../cairo_programs/nondet_bigint3_v2.json");
    run_program_simple(program_data.as_slice());
}

#[test]
#[cfg_attr(target_arch = "wasm32", wasm_bindgen_test)]
fn ec_double_v4() {
    let program_data = include_bytes!("../../cairo_programs/ec_double_v4.json");
    run_program_simple(program_data.as_slice());
}

#[test]
#[cfg_attr(target_arch = "wasm32", wasm_bindgen_test)]
fn cairo_run_ec_double_slope() {
    let program_data = include_bytes!("../../cairo_programs/ec_double_slope.json");
    run_program_simple(program_data.as_slice());
}

#[test]
#[cfg_attr(target_arch = "wasm32", wasm_bindgen_test)]
fn cairo_run_normalize_address() {
    let program_data = include_bytes!("../../cairo_programs/normalize_address.json");
    run_program_simple_with_memory_holes(program_data.as_slice(), 110);
}

#[test]
#[cfg_attr(target_arch = "wasm32", wasm_bindgen_test)]
<<<<<<< HEAD
fn cairo_run_reduce() {
    let program_data = include_bytes!("../../cairo_programs/reduce.json");
    run_program_simple(program_data.as_slice());
=======
fn cairo_run_sha256_test() {
    let program_data = include_bytes!("../../cairo_programs/sha256_test.json");
    run_program_simple_with_memory_holes(program_data.as_slice(), 923);
>>>>>>> 4d971738
}<|MERGE_RESOLUTION|>--- conflicted
+++ resolved
@@ -949,13 +949,14 @@
 
 #[test]
 #[cfg_attr(target_arch = "wasm32", wasm_bindgen_test)]
-<<<<<<< HEAD
-fn cairo_run_reduce() {
-    let program_data = include_bytes!("../../cairo_programs/reduce.json");
-    run_program_simple(program_data.as_slice());
-=======
 fn cairo_run_sha256_test() {
     let program_data = include_bytes!("../../cairo_programs/sha256_test.json");
     run_program_simple_with_memory_holes(program_data.as_slice(), 923);
->>>>>>> 4d971738
+}
+
+#[test]
+#[cfg_attr(target_arch = "wasm32", wasm_bindgen_test)]
+fn cairo_run_reduce() {
+    let program_data = include_bytes!("../../cairo_programs/reduce.json");
+    run_program_simple(program_data.as_slice());
 }