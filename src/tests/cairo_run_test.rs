use crate::tests::*;

#[test]
#[cfg_attr(target_arch = "wasm32", wasm_bindgen_test)]
fn fibonacci() {
    let program_data = include_bytes!("../../cairo_programs/fibonacci.json");
    run_program_simple(program_data.as_slice());
}

#[test]
#[cfg_attr(target_arch = "wasm32", wasm_bindgen_test)]
fn array_sum() {
    let program_data = include_bytes!("../../cairo_programs/array_sum.json");
    run_program_simple(program_data.as_slice());
}

#[test]
#[cfg_attr(target_arch = "wasm32", wasm_bindgen_test)]
fn big_struct() {
    let program_data = include_bytes!("../../cairo_programs/big_struct.json");
    run_program_simple(program_data.as_slice());
}

#[test]
#[cfg_attr(target_arch = "wasm32", wasm_bindgen_test)]
fn call_function_assign_param_by_name() {
    let program_data =
        include_bytes!("../../cairo_programs/call_function_assign_param_by_name.json");
    run_program_simple(program_data.as_slice());
}

#[test]
#[cfg_attr(target_arch = "wasm32", wasm_bindgen_test)]
fn function_return() {
    let program_data = include_bytes!("../../cairo_programs/function_return.json");
    run_program_simple(program_data.as_slice());
}

#[test]
#[cfg_attr(target_arch = "wasm32", wasm_bindgen_test)]
fn function_return_if_print() {
    let program_data = include_bytes!("../../cairo_programs/function_return_if_print.json");
    run_program_simple(program_data.as_slice());
}

#[test]
#[cfg_attr(target_arch = "wasm32", wasm_bindgen_test)]
fn function_return_to_variable() {
    let program_data = include_bytes!("../../cairo_programs/function_return_to_variable.json");
    run_program_simple(program_data.as_slice());
}

#[test]
#[cfg_attr(target_arch = "wasm32", wasm_bindgen_test)]
fn if_and_prime() {
    let program_data = include_bytes!("../../cairo_programs/if_and_prime.json");
    run_program_simple(program_data.as_slice());
}

#[test]
#[cfg_attr(target_arch = "wasm32", wasm_bindgen_test)]
fn if_in_function() {
    let program_data = include_bytes!("../../cairo_programs/if_in_function.json");
    run_program_simple(program_data.as_slice());
}

#[test]
#[cfg_attr(target_arch = "wasm32", wasm_bindgen_test)]
fn if_list() {
    let program_data = include_bytes!("../../cairo_programs/if_list.json");
    run_program_simple(program_data.as_slice());
}

#[test]
#[cfg_attr(target_arch = "wasm32", wasm_bindgen_test)]
fn jmp() {
    let program_data = include_bytes!("../../cairo_programs/jmp.json");
    run_program_simple(program_data.as_slice());
}

#[test]
#[cfg_attr(target_arch = "wasm32", wasm_bindgen_test)]
fn jmp_if_condition() {
    let program_data = include_bytes!("../../cairo_programs/jmp_if_condition.json");
    run_program_simple(program_data.as_slice());
}

#[test]
#[cfg_attr(target_arch = "wasm32", wasm_bindgen_test)]
fn pointers() {
    let program_data = include_bytes!("../../cairo_programs/pointers.json");
    run_program_simple(program_data.as_slice());
}

#[test]
#[cfg_attr(target_arch = "wasm32", wasm_bindgen_test)]
fn print() {
    let program_data = include_bytes!("../../cairo_programs/print.json");
    run_program_simple(program_data.as_slice());
}

#[test]
#[cfg_attr(target_arch = "wasm32", wasm_bindgen_test)]
fn program_return() {
    let program_data = include_bytes!("../../cairo_programs/return.json");
    run_program_simple(program_data.as_slice());
}

#[test]
#[cfg_attr(target_arch = "wasm32", wasm_bindgen_test)]
fn reversed_register_instructions() {
    let program_data = include_bytes!("../../cairo_programs/reversed_register_instructions.json");
    run_program_simple(program_data.as_slice());
}

#[test]
#[cfg_attr(target_arch = "wasm32", wasm_bindgen_test)]
fn simple_print() {
    let program_data = include_bytes!("../../cairo_programs/simple_print.json");
    run_program_simple(program_data.as_slice());
}

#[test]
#[cfg_attr(target_arch = "wasm32", wasm_bindgen_test)]
fn test_addition_if() {
    let program_data = include_bytes!("../../cairo_programs/test_addition_if.json");
    run_program_simple(program_data.as_slice());
}

#[test]
#[cfg_attr(target_arch = "wasm32", wasm_bindgen_test)]
fn test_reverse_if() {
    let program_data = include_bytes!("../../cairo_programs/test_reverse_if.json");
    run_program_simple(program_data.as_slice());
}

#[test]
#[cfg_attr(target_arch = "wasm32", wasm_bindgen_test)]
fn test_subtraction_if() {
    let program_data = include_bytes!("../../cairo_programs/test_subtraction_if.json");
    run_program_simple(program_data.as_slice());
}

#[test]
#[cfg_attr(target_arch = "wasm32", wasm_bindgen_test)]
fn use_imported_module() {
    let program_data = include_bytes!("../../cairo_programs/use_imported_module.json");
    run_program_simple(program_data.as_slice());
}

#[test]
#[cfg_attr(target_arch = "wasm32", wasm_bindgen_test)]
fn bitwise_output() {
    let program_data = include_bytes!("../../cairo_programs/bitwise_output.json");
    run_program_simple(program_data.as_slice());
}

#[test]
#[cfg_attr(target_arch = "wasm32", wasm_bindgen_test)]
fn bitwise_recursion() {
    let program_data = include_bytes!("../../cairo_programs/bitwise_recursion.json");
    run_program_simple(program_data.as_slice());
}

#[test]
#[cfg_attr(target_arch = "wasm32", wasm_bindgen_test)]
fn integration() {
    let program_data = include_bytes!("../../cairo_programs/integration.json");
    run_program_simple(program_data.as_slice());
}

#[test]
#[cfg_attr(target_arch = "wasm32", wasm_bindgen_test)]
fn integration_with_alloc_locals() {
    let program_data = include_bytes!("../../cairo_programs/integration_with_alloc_locals.json");
    run_program_simple(program_data.as_slice());
}

#[test]
#[cfg_attr(target_arch = "wasm32", wasm_bindgen_test)]
fn compare_arrays() {
    let program_data = include_bytes!("../../cairo_programs/compare_arrays.json");
    run_program_simple(program_data.as_slice());
}

#[test]
#[cfg_attr(target_arch = "wasm32", wasm_bindgen_test)]
fn compare_greater_array() {
    let program_data = include_bytes!("../../cairo_programs/compare_greater_array.json");
    run_program_simple(program_data.as_slice());
}

#[test]
#[cfg_attr(target_arch = "wasm32", wasm_bindgen_test)]
fn compare_lesser_array() {
    let program_data = include_bytes!("../../cairo_programs/compare_lesser_array.json");
    run_program_simple(program_data.as_slice());
}

#[test]
#[cfg_attr(target_arch = "wasm32", wasm_bindgen_test)]
fn assert_le_felt_hint() {
    let program_data = include_bytes!("../../cairo_programs/assert_le_felt_hint.json");
    run_program_simple(program_data.as_slice());
}

#[test]
#[cfg_attr(target_arch = "wasm32", wasm_bindgen_test)]
fn assert_250_bit_element_array() {
    let program_data = include_bytes!("../../cairo_programs/assert_250_bit_element_array.json");
    run_program_simple(program_data.as_slice());
}

#[test]
#[cfg_attr(target_arch = "wasm32", wasm_bindgen_test)]
fn abs_value_array() {
    let program_data = include_bytes!("../../cairo_programs/abs_value_array.json");
    run_program_simple(program_data.as_slice());
}

#[test]
#[cfg_attr(target_arch = "wasm32", wasm_bindgen_test)]
fn compare_different_arrays() {
    let program_data = include_bytes!("../../cairo_programs/compare_different_arrays.json");
    run_program_simple(program_data.as_slice());
}

#[test]
#[cfg_attr(target_arch = "wasm32", wasm_bindgen_test)]
fn assert_nn() {
    let program_data = include_bytes!("../../cairo_programs/assert_nn.json");
    run_program_simple(program_data.as_slice());
}

#[test]
#[cfg_attr(target_arch = "wasm32", wasm_bindgen_test)]
fn sqrt() {
    let program_data = include_bytes!("../../cairo_programs/sqrt.json");
    run_program_simple(program_data.as_slice());
}

#[test]
#[cfg_attr(target_arch = "wasm32", wasm_bindgen_test)]
fn assert_not_zero() {
    let program_data = include_bytes!("../../cairo_programs/assert_not_zero.json");
    run_program_simple(program_data.as_slice());
}

#[test]
#[cfg_attr(target_arch = "wasm32", wasm_bindgen_test)]
fn split_int() {
    let program_data = include_bytes!("../../cairo_programs/split_int.json");
    run_program_simple(program_data.as_slice());
}

#[test]
#[cfg_attr(target_arch = "wasm32", wasm_bindgen_test)]
fn split_int_big() {
    let program_data = include_bytes!("../../cairo_programs/split_int_big.json");
    run_program_simple(program_data.as_slice());
}

#[test]
#[cfg_attr(target_arch = "wasm32", wasm_bindgen_test)]
fn split_felt() {
    let program_data = include_bytes!("../../cairo_programs/split_felt.json");
    run_program_simple(program_data.as_slice());
}

#[test]
#[cfg_attr(target_arch = "wasm32", wasm_bindgen_test)]
fn math_cmp() {
    let program_data = include_bytes!("../../cairo_programs/math_cmp.json");
    run_program_simple(program_data.as_slice());
}

#[test]
#[cfg_attr(target_arch = "wasm32", wasm_bindgen_test)]
fn unsigned_div_rem() {
    let program_data = include_bytes!("../../cairo_programs/unsigned_div_rem.json");
    run_program_simple(program_data.as_slice());
}

#[test]
#[cfg_attr(target_arch = "wasm32", wasm_bindgen_test)]
fn signed_div_rem() {
    let program_data = include_bytes!("../../cairo_programs/signed_div_rem.json");
    run_program_simple(program_data.as_slice());
}

#[test]
#[cfg_attr(target_arch = "wasm32", wasm_bindgen_test)]
fn assert_lt_felt() {
    let program_data = include_bytes!("../../cairo_programs/assert_lt_felt.json");
    run_program_simple(program_data.as_slice());
}

#[test]
#[cfg_attr(target_arch = "wasm32", wasm_bindgen_test)]
fn memcpy_test() {
    let program_data = include_bytes!("../../cairo_programs/memcpy_test.json");
    run_program_simple(program_data.as_slice());
}

#[test]
#[cfg_attr(target_arch = "wasm32", wasm_bindgen_test)]
fn memset() {
    let program_data = include_bytes!("../../cairo_programs/memset.json");
    run_program_simple(program_data.as_slice());
}

#[test]
#[cfg_attr(target_arch = "wasm32", wasm_bindgen_test)]
fn pow() {
    let program_data = include_bytes!("../../cairo_programs/pow.json");
    run_program_simple(program_data.as_slice());
}

#[test]
#[cfg_attr(target_arch = "wasm32", wasm_bindgen_test)]
fn dict() {
    let program_data = include_bytes!("../../cairo_programs/dict.json");
    run_program_simple(program_data.as_slice());
}

#[test]
#[cfg_attr(target_arch = "wasm32", wasm_bindgen_test)]
fn dict_update() {
    let program_data = include_bytes!("../../cairo_programs/dict_update.json");
    run_program_simple(program_data.as_slice());
}

#[test]
#[cfg_attr(target_arch = "wasm32", wasm_bindgen_test)]
fn uint256() {
    let program_data = include_bytes!("../../cairo_programs/uint256.json");
    run_program_simple(program_data.as_slice());
}

#[test]
#[cfg_attr(target_arch = "wasm32", wasm_bindgen_test)]
fn find_element() {
    let program_data = include_bytes!("../../cairo_programs/find_element.json");
    run_program_simple(program_data.as_slice());
}

#[test]
#[cfg_attr(target_arch = "wasm32", wasm_bindgen_test)]
fn search_sorted_lower() {
    let program_data = include_bytes!("../../cairo_programs/search_sorted_lower.json");
    run_program_simple(program_data.as_slice());
}

#[test]
#[cfg_attr(target_arch = "wasm32", wasm_bindgen_test)]
fn usort() {
    let program_data = include_bytes!("../../cairo_programs/usort.json");
    run_program_simple(program_data.as_slice());
}

#[test]
#[cfg_attr(target_arch = "wasm32", wasm_bindgen_test)]
fn squash_dict() {
    let program_data = include_bytes!("../../cairo_programs/squash_dict.json");
    run_program_simple(program_data.as_slice());
}

#[test]
#[cfg_attr(target_arch = "wasm32", wasm_bindgen_test)]
fn dict_squash() {
    let program_data = include_bytes!("../../cairo_programs/dict_squash.json");
    run_program_simple(program_data.as_slice());
}

#[test]
#[cfg_attr(target_arch = "wasm32", wasm_bindgen_test)]
fn set_add() {
    let program_data = include_bytes!("../../cairo_programs/set_add.json");
    run_program_simple(program_data.as_slice());
}

#[test]
#[cfg_attr(target_arch = "wasm32", wasm_bindgen_test)]
fn secp() {
    let program_data = include_bytes!("../../cairo_programs/secp.json");
    run_program_simple(program_data.as_slice());
}

#[test]
#[cfg_attr(target_arch = "wasm32", wasm_bindgen_test)]
fn signature() {
    let program_data = include_bytes!("../../cairo_programs/signature.json");
    run_program_simple(program_data.as_slice());
}

#[test]
#[cfg_attr(target_arch = "wasm32", wasm_bindgen_test)]
fn secp_ec() {
    let program_data = include_bytes!("../../cairo_programs/secp_ec.json");
    run_program_simple(program_data.as_slice());
}

#[test]
#[cfg_attr(target_arch = "wasm32", wasm_bindgen_test)]
fn blake2s_hello_world_hash() {
    let program_data = include_bytes!("../../cairo_programs/blake2s_hello_world_hash.json");
    run_program_simple(program_data.as_slice());
}

#[test]
#[cfg_attr(target_arch = "wasm32", wasm_bindgen_test)]
fn finalize_blake2s() {
    let program_data = include_bytes!("../../cairo_programs/finalize_blake2s.json");
    run_program_simple(program_data.as_slice());
}

#[test]
#[cfg_attr(target_arch = "wasm32", wasm_bindgen_test)]
fn unsafe_keccak() {
    let program_data = include_bytes!("../../cairo_programs/unsafe_keccak.json");
    run_program_simple(program_data.as_slice());
}

#[test]
#[cfg_attr(target_arch = "wasm32", wasm_bindgen_test)]
fn blake2s_felts() {
    let program_data = include_bytes!("../../cairo_programs/blake2s_felts.json");
    run_program_simple(program_data.as_slice());
}

#[test]
#[cfg_attr(target_arch = "wasm32", wasm_bindgen_test)]
fn unsafe_keccak_finalize() {
    let program_data = include_bytes!("../../cairo_programs/unsafe_keccak_finalize.json");
    run_program_simple(program_data.as_slice());
}

#[test]
#[cfg_attr(target_arch = "wasm32", wasm_bindgen_test)]
fn keccak_add_uint256() {
    let program_data = include_bytes!("../../cairo_programs/keccak_add_uint256.json");
    run_program_simple(program_data.as_slice());
}

#[test]
#[cfg_attr(target_arch = "wasm32", wasm_bindgen_test)]
fn keccak() {
    let program_data = include_bytes!("../../cairo_programs/_keccak.json");
    run_program_simple(program_data.as_slice());
}

#[test]
#[cfg_attr(target_arch = "wasm32", wasm_bindgen_test)]
fn keccak_copy_inputs() {
    let program_data = include_bytes!("../../cairo_programs/keccak_copy_inputs.json");
    run_program_simple(program_data.as_slice());
}

#[test]
#[cfg_attr(target_arch = "wasm32", wasm_bindgen_test)]
fn cairo_finalize_keccak() {
    let program_data = include_bytes!("../../cairo_programs/cairo_finalize_keccak.json");
    run_program_simple(program_data.as_slice());
}

#[test]
#[cfg_attr(target_arch = "wasm32", wasm_bindgen_test)]
fn operations_with_data_structures() {
    let program_data = include_bytes!("../../cairo_programs/operations_with_data_structures.json");
    run_program_simple(program_data.as_slice());
}

#[test]
#[cfg_attr(target_arch = "wasm32", wasm_bindgen_test)]
fn sha256() {
    let program_data = include_bytes!("../../cairo_programs/sha256.json");
    run_program_simple(program_data.as_slice());
}

#[test]
#[cfg_attr(target_arch = "wasm32", wasm_bindgen_test)]
fn math_cmp_and_pow_integration_tests() {
    let program_data =
        include_bytes!("../../cairo_programs/math_cmp_and_pow_integration_tests.json");
    run_program_simple(program_data.as_slice());
}

#[test]
#[cfg_attr(target_arch = "wasm32", wasm_bindgen_test)]
fn uint256_integration_tests() {
    let program_data = include_bytes!("../../cairo_programs/uint256_integration_tests.json");
    run_program_simple(program_data.as_slice());
}

#[test]
#[cfg_attr(target_arch = "wasm32", wasm_bindgen_test)]
fn set_integration_tests() {
    let program_data = include_bytes!("../../cairo_programs/set_integration_tests.json");
    run_program_simple(program_data.as_slice());
}

#[test]
#[cfg_attr(target_arch = "wasm32", wasm_bindgen_test)]
fn memory_integration_tests() {
    let program_data = include_bytes!("../../cairo_programs/memory_integration_tests.json");
    run_program_simple(program_data.as_slice());
}

#[test]
#[cfg_attr(target_arch = "wasm32", wasm_bindgen_test)]
fn dict_integration_tests() {
    let program_data = include_bytes!("../../cairo_programs/dict_integration_tests.json");
    run_program_simple(program_data.as_slice());
}

#[test]
#[cfg_attr(target_arch = "wasm32", wasm_bindgen_test)]
fn secp_integration_tests() {
    let program_data = include_bytes!("../../cairo_programs/secp_integration_tests.json");
    run_program_simple(program_data.as_slice());
}

#[test]
#[cfg_attr(target_arch = "wasm32", wasm_bindgen_test)]
fn keccak_integration_tests() {
    let program_data = include_bytes!("../../cairo_programs/keccak_integration_tests.json");
    run_program_simple(program_data.as_slice());
}

#[test]
#[cfg_attr(target_arch = "wasm32", wasm_bindgen_test)]
fn blake2s_integration_tests() {
    let program_data = include_bytes!("../../cairo_programs/blake2s_integration_tests.json");
    run_program_simple(program_data.as_slice());
}

#[test]
#[cfg_attr(target_arch = "wasm32", wasm_bindgen_test)]
fn relocate_segments() {
    let program_data = include_bytes!("../../cairo_programs/relocate_segments.json");
    run_program_simple(program_data.as_slice());
}

#[test]
#[cfg_attr(target_arch = "wasm32", wasm_bindgen_test)]
fn dict_store_cast_ptr() {
    let program_data = include_bytes!("../../cairo_programs/dict_store_cast_ptr.json");
    run_program_simple(program_data.as_slice());
}

#[test]
#[cfg_attr(target_arch = "wasm32", wasm_bindgen_test)]
fn common_signature() {
    let program_data = include_bytes!("../../cairo_programs/common_signature.json");
    run_program_simple(program_data.as_slice());
}

#[test]
#[cfg_attr(target_arch = "wasm32", wasm_bindgen_test)]
fn bad_usort() {
    let program_data = include_bytes!("../../cairo_programs/bad_programs/bad_usort.json");
    let error_msg = "unexpected verify multiplicity fail: positions length != 0";
    run_program_with_error(program_data.as_slice(), error_msg);
}

#[test]
#[cfg_attr(target_arch = "wasm32", wasm_bindgen_test)]
fn bad_dict_new() {
    let program_data = include_bytes!("../../cairo_programs/bad_programs/bad_dict_new.json");
    let error_msg = "Dict Error: Tried to create a dict whithout an initial dict";
    run_program_with_error(program_data.as_slice(), error_msg);
}

#[test]
#[cfg_attr(target_arch = "wasm32", wasm_bindgen_test)]
fn bad_dict_update() {
    let program_data = include_bytes!("../../cairo_programs/bad_programs/bad_dict_update.json");
    let error_msg =
        "Dict Error: Got the wrong value for dict_update, expected value: 3, got: 5 for key: 2";
    run_program_with_error(program_data.as_slice(), error_msg);
}

#[test]
#[cfg_attr(target_arch = "wasm32", wasm_bindgen_test)]
fn error_msg_attr() {
    let program_data = include_bytes!("../../cairo_programs/bad_programs/error_msg_attr.json");
    let error_msg = "SafeUint256: addition overflow";
    run_program_with_error(program_data.as_slice(), error_msg);
}

#[test]
#[cfg_attr(target_arch = "wasm32", wasm_bindgen_test)]
fn error_msg_attr_tempvar() {
    let program_data =
        include_bytes!("../../cairo_programs/bad_programs/error_msg_attr_tempvar.json");

    #[cfg(feature = "std")]
    let error_msg = "Error message: SafeUint256: addition overflow: {x} (Cannot evaluate ap-based or complex references: ['x'])\ncairo_programs/bad_programs/error_msg_attr_tempvar.cairo:4:9: Error at pc=0:2:\nAn ASSERT_EQ instruction failed: 3 != 2.\n        assert x = 2;\n        ^***********^\n";
    #[cfg(not(feature = "std"))]
    let error_msg = "Error message: SafeUint256: addition overflow: {x} (Cannot evaluate ap-based or complex references: ['x'])\ncairo_programs/bad_programs/error_msg_attr_tempvar.cairo:4:9: Error at pc=0:2:\nAn ASSERT_EQ instruction failed: 3 != 2.\n";
    run_program_with_error(program_data.as_slice(), error_msg);
}

#[test]
#[cfg_attr(target_arch = "wasm32", wasm_bindgen_test)]
fn error_msg_attr_struct() {
    let program_data =
        include_bytes!("../../cairo_programs/bad_programs/error_msg_attr_struct.json");
    let error_msg = "Error message: Cats cannot have more than nine lives: {cat} (Cannot evaluate ap-based or complex references: ['cat'])";
    run_program_with_error(program_data.as_slice(), error_msg);
}

#[test]
#[cfg_attr(target_arch = "wasm32", wasm_bindgen_test)]
fn cairo_run_test() {
    let program_data = include_bytes!("../../cairo_programs/fibonacci.json");
    run_program_small(program_data.as_slice());
}

#[test]
#[cfg_attr(target_arch = "wasm32", wasm_bindgen_test)]
fn cairo_run_array_sum() {
    let program_data = include_bytes!("../../cairo_programs/array_sum.json");
    run_program_small(program_data.as_slice());
}

#[test]
#[cfg_attr(target_arch = "wasm32", wasm_bindgen_test)]
fn cairo_run_big_struct() {
    let program_data = include_bytes!("../../cairo_programs/big_struct.json");
    run_program_small(program_data.as_slice());
}

#[test]
#[cfg_attr(target_arch = "wasm32", wasm_bindgen_test)]
fn cairo_run_call_function_assign_param_by_name() {
    let program_data =
        include_bytes!("../../cairo_programs/call_function_assign_param_by_name.json");
    run_program_small(program_data.as_slice());
}

#[test]
#[cfg_attr(target_arch = "wasm32", wasm_bindgen_test)]
fn cairo_run_function_return() {
    let program_data = include_bytes!("../../cairo_programs/function_return.json");
    run_program_small(program_data.as_slice());
}

#[test]
#[cfg_attr(target_arch = "wasm32", wasm_bindgen_test)]
fn cairo_run_function_return_if_print() {
    let program_data = include_bytes!("../../cairo_programs/function_return_if_print.json");
    run_program_small(program_data.as_slice());
}

#[test]
#[cfg_attr(target_arch = "wasm32", wasm_bindgen_test)]
fn cairo_run_function_return_to_variable() {
    let program_data = include_bytes!("../../cairo_programs/function_return_to_variable.json");
    run_program_small(program_data.as_slice());
}

#[test]
#[cfg_attr(target_arch = "wasm32", wasm_bindgen_test)]
fn cairo_run_if_and_prime() {
    let program_data = include_bytes!("../../cairo_programs/if_and_prime.json");
    run_program_small(program_data.as_slice());
}

#[test]
#[cfg_attr(target_arch = "wasm32", wasm_bindgen_test)]
fn cairo_run_if_in_function() {
    let program_data = include_bytes!("../../cairo_programs/if_in_function.json");
    run_program_small(program_data.as_slice());
}

#[test]
#[cfg_attr(target_arch = "wasm32", wasm_bindgen_test)]
fn cairo_run_if_list() {
    let program_data = include_bytes!("../../cairo_programs/if_list.json");
    run_program_small(program_data.as_slice());
}

#[test]
#[cfg_attr(target_arch = "wasm32", wasm_bindgen_test)]
fn cairo_run_jmp() {
    let program_data = include_bytes!("../../cairo_programs/jmp.json");
    run_program_small(program_data.as_slice());
}

#[test]
#[cfg_attr(target_arch = "wasm32", wasm_bindgen_test)]
fn cairo_run_jmp_if_condition() {
    let program_data = include_bytes!("../../cairo_programs/jmp_if_condition.json");
    run_program_small(program_data.as_slice());
}

#[test]
#[cfg_attr(target_arch = "wasm32", wasm_bindgen_test)]
fn cairo_run_pointers() {
    let program_data = include_bytes!("../../cairo_programs/pointers.json");
    run_program_small(program_data.as_slice());
}

#[test]
#[cfg_attr(target_arch = "wasm32", wasm_bindgen_test)]
fn cairo_run_print() {
    let program_data = include_bytes!("../../cairo_programs/print.json");
    run_program_small(program_data.as_slice());
}

#[test]
#[cfg_attr(target_arch = "wasm32", wasm_bindgen_test)]
fn cairo_run_return() {
    let program_data = include_bytes!("../../cairo_programs/return.json");
    run_program_small(program_data.as_slice());
}

#[test]
#[cfg_attr(target_arch = "wasm32", wasm_bindgen_test)]
fn cairo_run_reversed_register_instructions() {
    let program_data = include_bytes!("../../cairo_programs/reversed_register_instructions.json");
    run_program_small(program_data.as_slice());
}

#[test]
#[cfg_attr(target_arch = "wasm32", wasm_bindgen_test)]
fn cairo_run_simple_print() {
    let program_data = include_bytes!("../../cairo_programs/simple_print.json");
    run_program_small(program_data.as_slice());
}

#[test]
#[cfg_attr(target_arch = "wasm32", wasm_bindgen_test)]
fn cairo_run_test_addition_if() {
    let program_data = include_bytes!("../../cairo_programs/test_addition_if.json");
    run_program_small(program_data.as_slice());
}

#[test]
#[cfg_attr(target_arch = "wasm32", wasm_bindgen_test)]
fn cairo_run_test_reverse_if() {
    let program_data = include_bytes!("../../cairo_programs/test_reverse_if.json");
    run_program_small(program_data.as_slice());
}

#[test]
#[cfg_attr(target_arch = "wasm32", wasm_bindgen_test)]
fn cairo_run_test_subtraction_if() {
    let program_data = include_bytes!("../../cairo_programs/test_subtraction_if.json");
    run_program_small(program_data.as_slice());
}

#[test]
#[cfg_attr(target_arch = "wasm32", wasm_bindgen_test)]
fn cairo_run_use_imported_module() {
    let program_data = include_bytes!("../../cairo_programs/use_imported_module.json");
    run_program_simple(program_data.as_slice());
}

#[test]
#[cfg_attr(target_arch = "wasm32", wasm_bindgen_test)]
fn cairo_run_bitwise_output() {
    let program_data = include_bytes!("../../cairo_programs/bitwise_output.json");
    run_program_simple(program_data.as_slice());
}

#[test]
#[cfg_attr(target_arch = "wasm32", wasm_bindgen_test)]
fn cairo_run_bitwise_recursion() {
    let program_data = include_bytes!("../../cairo_programs/bitwise_recursion.json");
    run_program_simple(program_data.as_slice());
}

#[test]
#[cfg_attr(target_arch = "wasm32", wasm_bindgen_test)]
fn cairo_run_integration() {
    let program_data = include_bytes!("../../cairo_programs/integration.json");
    run_program_simple(program_data.as_slice());
}

#[test]
#[cfg_attr(target_arch = "wasm32", wasm_bindgen_test)]
fn cairo_run_integration_with_alloc_locals() {
    let program_data = include_bytes!("../../cairo_programs/integration_with_alloc_locals.json");
    run_program_simple(program_data.as_slice());
}

#[test]
#[cfg_attr(target_arch = "wasm32", wasm_bindgen_test)]
fn cairo_run_compare_arrays() {
    let program_data = include_bytes!("../../cairo_programs/compare_arrays.json");
    run_program_simple(program_data.as_slice());
}

#[test]
#[cfg_attr(target_arch = "wasm32", wasm_bindgen_test)]
fn cairo_run_compare_greater_array() {
    let program_data = include_bytes!("../../cairo_programs/compare_greater_array.json");
    run_program_simple(program_data.as_slice());
}

#[test]
#[cfg_attr(target_arch = "wasm32", wasm_bindgen_test)]
fn cairo_run_compare_lesser_array() {
    let program_data = include_bytes!("../../cairo_programs/compare_lesser_array.json");
    run_program_simple(program_data.as_slice());
}

#[test]
#[cfg_attr(target_arch = "wasm32", wasm_bindgen_test)]
fn cairo_run_assert_le_felt_hint() {
    let program_data = include_bytes!("../../cairo_programs/assert_le_felt_hint.json");
    run_program_simple(program_data.as_slice());
}

#[test]
#[cfg_attr(target_arch = "wasm32", wasm_bindgen_test)]
fn cairo_run_assert_250_bit_element_array() {
    let program_data = include_bytes!("../../cairo_programs/assert_250_bit_element_array.json");
    run_program_simple(program_data.as_slice());
}

#[test]
#[cfg_attr(target_arch = "wasm32", wasm_bindgen_test)]
fn cairo_abs_value() {
    let program_data = include_bytes!("../../cairo_programs/abs_value_array.json");
    run_program_simple(program_data.as_slice());
}

#[test]
#[cfg_attr(target_arch = "wasm32", wasm_bindgen_test)]
fn cairo_run_compare_different_arrays() {
    let program_data = include_bytes!("../../cairo_programs/compare_different_arrays.json");
    run_program_simple(program_data.as_slice());
}

#[test]
#[cfg_attr(target_arch = "wasm32", wasm_bindgen_test)]
fn cairo_run_assert_nn() {
    let program_data = include_bytes!("../../cairo_programs/assert_nn.json");
    run_program_simple(program_data.as_slice());
}

#[test]
#[cfg_attr(target_arch = "wasm32", wasm_bindgen_test)]
fn cairo_run_sqrt() {
    let program_data = include_bytes!("../../cairo_programs/sqrt.json");
    run_program_simple(program_data.as_slice());
}

#[test]
#[cfg_attr(target_arch = "wasm32", wasm_bindgen_test)]
fn cairo_run_assert_not_zero() {
    let program_data = include_bytes!("../../cairo_programs/assert_not_zero.json");
    run_program_simple(program_data.as_slice());
}

#[test]
#[cfg_attr(target_arch = "wasm32", wasm_bindgen_test)]
fn cairo_run_split_int() {
    let program_data = include_bytes!("../../cairo_programs/split_int.json");
    run_program_simple(program_data.as_slice());
}

#[test]
#[cfg_attr(target_arch = "wasm32", wasm_bindgen_test)]
fn cairo_run_split_int_big() {
    let program_data = include_bytes!("../../cairo_programs/split_int_big.json");
    run_program_simple(program_data.as_slice());
}

#[test]
#[cfg_attr(target_arch = "wasm32", wasm_bindgen_test)]
fn cairo_run_split_felt() {
    let program_data = include_bytes!("../../cairo_programs/split_felt.json");
    run_program_simple(program_data.as_slice());
}

#[test]
#[cfg_attr(target_arch = "wasm32", wasm_bindgen_test)]
fn cairo_run_math_cmp() {
    let program_data = include_bytes!("../../cairo_programs/math_cmp.json");
    run_program_simple(program_data.as_slice());
}

#[test]
#[cfg_attr(target_arch = "wasm32", wasm_bindgen_test)]
fn cairo_run_unsigned_div_rem() {
    let program_data = include_bytes!("../../cairo_programs/unsigned_div_rem.json");
    run_program_simple(program_data.as_slice());
}

#[test]
#[cfg_attr(target_arch = "wasm32", wasm_bindgen_test)]
fn cairo_run_signed_div_rem() {
    let program_data = include_bytes!("../../cairo_programs/signed_div_rem.json");
    run_program_simple(program_data.as_slice());
}

#[test]
#[cfg_attr(target_arch = "wasm32", wasm_bindgen_test)]
fn cairo_run_assert_lt_felt() {
    let program_data = include_bytes!("../../cairo_programs/assert_lt_felt.json");
    run_program_simple(program_data.as_slice());
}

#[test]
#[cfg_attr(target_arch = "wasm32", wasm_bindgen_test)]
fn cairo_run_memcpy() {
    let program_data = include_bytes!("../../cairo_programs/memcpy_test.json");
    run_program_simple(program_data.as_slice());
}

#[test]
#[cfg_attr(target_arch = "wasm32", wasm_bindgen_test)]
fn cairo_run_memset() {
    let program_data = include_bytes!("../../cairo_programs/memset.json");
    run_program_simple(program_data.as_slice());
}

#[test]
#[cfg_attr(target_arch = "wasm32", wasm_bindgen_test)]
fn cairo_run_pow() {
    let program_data = include_bytes!("../../cairo_programs/pow.json");
    run_program_simple(program_data.as_slice());
}

#[test]
#[cfg_attr(target_arch = "wasm32", wasm_bindgen_test)]
fn cairo_run_dict() {
    let program_data = include_bytes!("../../cairo_programs/dict.json");
    run_program_simple(program_data.as_slice());
}

#[test]
#[cfg_attr(target_arch = "wasm32", wasm_bindgen_test)]
fn cairo_run_dict_update() {
    let program_data = include_bytes!("../../cairo_programs/dict_update.json");
    run_program_simple(program_data.as_slice());
}

#[test]
#[cfg_attr(target_arch = "wasm32", wasm_bindgen_test)]
fn cairo_run_uint256() {
    let program_data = include_bytes!("../../cairo_programs/uint256.json");
    run_program_simple(program_data.as_slice());
}

#[test]
#[cfg_attr(target_arch = "wasm32", wasm_bindgen_test)]
fn cairo_run_find_element() {
    let program_data = include_bytes!("../../cairo_programs/find_element.json");
    run_program_simple(program_data.as_slice());
}

#[test]
#[cfg_attr(target_arch = "wasm32", wasm_bindgen_test)]
fn cairo_run_search_sorted_lower() {
    let program_data = include_bytes!("../../cairo_programs/search_sorted_lower.json");
    run_program_simple(program_data.as_slice());
}

#[test]
#[cfg_attr(target_arch = "wasm32", wasm_bindgen_test)]
fn cairo_run_usort() {
    let program_data = include_bytes!("../../cairo_programs/usort.json");
    run_program_simple(program_data.as_slice());
}

#[test]
#[cfg_attr(target_arch = "wasm32", wasm_bindgen_test)]
fn cairo_run_usort_bad() {
    let program_data = include_bytes!("../../cairo_programs/bad_programs/bad_usort.json");
    let error_msg = "unexpected verify multiplicity fail: positions length != 0";
    run_program_with_error(program_data.as_slice(), error_msg);
}

#[test]
#[cfg_attr(target_arch = "wasm32", wasm_bindgen_test)]
fn cairo_run_dict_write_bad() {
    let program_data = include_bytes!("../../cairo_programs/bad_programs/bad_dict_new.json");
    let error_msg = "Dict Error: Tried to create a dict whithout an initial dict";
    run_program_with_error(program_data.as_slice(), error_msg);
}

#[test]
#[cfg_attr(target_arch = "wasm32", wasm_bindgen_test)]
fn cairo_run_dict_update_bad() {
    let program_data = include_bytes!("../../cairo_programs/bad_programs/bad_dict_update.json");
    let error_msg =
        "Dict Error: Got the wrong value for dict_update, expected value: 3, got: 5 for key: 2";
    run_program_with_error(program_data.as_slice(), error_msg);
}

#[test]
#[cfg_attr(target_arch = "wasm32", wasm_bindgen_test)]
fn cairo_run_squash_dict() {
    let program_data = include_bytes!("../../cairo_programs/squash_dict.json");
    run_program_simple(program_data.as_slice());
}

#[test]
#[cfg_attr(target_arch = "wasm32", wasm_bindgen_test)]
fn cairo_run_dict_squash() {
    let program_data = include_bytes!("../../cairo_programs/dict_squash.json");
    run_program_simple(program_data.as_slice());
}

#[test]
#[cfg_attr(target_arch = "wasm32", wasm_bindgen_test)]
fn cairo_run_set_add() {
    let program_data = include_bytes!("../../cairo_programs/set_add.json");
    run_program_simple(program_data.as_slice());
}

#[test]
#[cfg_attr(target_arch = "wasm32", wasm_bindgen_test)]
fn cairo_run_secp() {
    let program_data = include_bytes!("../../cairo_programs/secp.json");
    run_program_simple(program_data.as_slice());
}

#[test]
#[cfg_attr(target_arch = "wasm32", wasm_bindgen_test)]
fn cairo_run_signature() {
    let program_data = include_bytes!("../../cairo_programs/signature.json");
    run_program_simple(program_data.as_slice());
}

#[test]
#[cfg_attr(target_arch = "wasm32", wasm_bindgen_test)]
fn cairo_run_secp_ec() {
    let program_data = include_bytes!("../../cairo_programs/secp_ec.json");
    run_program_simple(program_data.as_slice());
}

#[test]
#[cfg_attr(target_arch = "wasm32", wasm_bindgen_test)]
fn cairo_run_blake2s_hello_world_hash() {
    let program_data = include_bytes!("../../cairo_programs/blake2s_hello_world_hash.json");
    run_program_simple(program_data.as_slice());
}

#[test]
#[cfg_attr(target_arch = "wasm32", wasm_bindgen_test)]
fn cairo_run_finalize_blake2s() {
    let program_data = include_bytes!("../../cairo_programs/finalize_blake2s.json");
    run_program_simple(program_data.as_slice());
}
#[test]
#[cfg_attr(target_arch = "wasm32", wasm_bindgen_test)]
fn cairo_run_unsafe_keccak() {
    let program_data = include_bytes!("../../cairo_programs/unsafe_keccak.json");
    run_program_simple(program_data.as_slice());
}

#[test]
#[cfg_attr(target_arch = "wasm32", wasm_bindgen_test)]
fn cairo_run_blake2s_felts() {
    let program_data = include_bytes!("../../cairo_programs/blake2s_felts.json");
    run_program_simple(program_data.as_slice());
}

#[test]
#[cfg_attr(target_arch = "wasm32", wasm_bindgen_test)]
fn cairo_run_unsafe_keccak_finalize() {
    let program_data = include_bytes!("../../cairo_programs/unsafe_keccak_finalize.json");
    run_program_simple(program_data.as_slice());
}

#[test]
#[cfg_attr(target_arch = "wasm32", wasm_bindgen_test)]
fn cairo_run_keccak_add_uint256() {
    let program_data = include_bytes!("../../cairo_programs/keccak_add_uint256.json");
    run_program_simple(program_data.as_slice());
}

#[test]
#[cfg_attr(target_arch = "wasm32", wasm_bindgen_test)]
fn cairo_run_private_keccak() {
    let program_data = include_bytes!("../../cairo_programs/_keccak.json");
    run_program_simple(program_data.as_slice());
}

#[test]
#[cfg_attr(target_arch = "wasm32", wasm_bindgen_test)]
fn cairo_run_keccak_copy_inputs() {
    let program_data = include_bytes!("../../cairo_programs/keccak_copy_inputs.json");
    run_program_simple(program_data.as_slice());
}

#[test]
#[cfg_attr(target_arch = "wasm32", wasm_bindgen_test)]
fn cairo_run_finalize_keccak() {
    let program_data = include_bytes!("../../cairo_programs/cairo_finalize_keccak.json");
    run_program_simple(program_data.as_slice());
}

#[test]
#[cfg_attr(target_arch = "wasm32", wasm_bindgen_test)]
fn cairo_run_operations_with_data() {
    let program_data = include_bytes!("../../cairo_programs/operations_with_data_structures.json");
    run_program_simple(program_data.as_slice());
}

#[test]
#[cfg_attr(target_arch = "wasm32", wasm_bindgen_test)]
fn cairo_run_sha256() {
    let program_data = include_bytes!("../../cairo_programs/sha256.json");
    run_program_simple(program_data.as_slice());
}

#[test]
#[cfg_attr(target_arch = "wasm32", wasm_bindgen_test)]
fn cairo_run_math_cmp_and_pow_integration() {
    let program_data =
        include_bytes!("../../cairo_programs/math_cmp_and_pow_integration_tests.json");
    run_program_simple(program_data.as_slice());
}

#[test]
#[cfg_attr(target_arch = "wasm32", wasm_bindgen_test)]
fn cairo_run_uint256_integration() {
    let program_data = include_bytes!("../../cairo_programs/uint256_integration_tests.json");
    run_program_simple(program_data.as_slice());
}

#[test]
#[cfg_attr(target_arch = "wasm32", wasm_bindgen_test)]
fn cairo_run_set_integration() {
    let program_data = include_bytes!("../../cairo_programs/set_integration_tests.json");
    run_program_simple(program_data.as_slice());
}

#[test]
#[cfg_attr(target_arch = "wasm32", wasm_bindgen_test)]
fn cairo_run_memory_module_integration() {
    let program_data = include_bytes!("../../cairo_programs/memory_integration_tests.json");
    run_program_simple(program_data.as_slice());
}

#[test]
#[cfg_attr(target_arch = "wasm32", wasm_bindgen_test)]
fn cairo_run_dict_integration() {
    let program_data = include_bytes!("../../cairo_programs/dict_integration_tests.json");
    run_program_simple(program_data.as_slice());
}

#[test]
#[cfg_attr(target_arch = "wasm32", wasm_bindgen_test)]
fn cairo_run_secp_integration() {
    let program_data = include_bytes!("../../cairo_programs/secp_integration_tests.json");
    run_program_simple(program_data.as_slice());
}

#[test]
#[cfg_attr(target_arch = "wasm32", wasm_bindgen_test)]
fn cairo_run_keccak_integration() {
    let program_data = include_bytes!("../../cairo_programs/keccak_integration_tests.json");
    run_program_simple(program_data.as_slice());
}

#[test]
#[cfg_attr(target_arch = "wasm32", wasm_bindgen_test)]
fn cairo_run_blake2s_integration() {
    let program_data = include_bytes!("../../cairo_programs/blake2s_integration_tests.json");
    run_program_simple(program_data.as_slice());
}

#[test]
#[cfg_attr(target_arch = "wasm32", wasm_bindgen_test)]
fn cairo_run_relocate_segments() {
    let program_data = include_bytes!("../../cairo_programs/relocate_segments.json");
    run_program_small(program_data.as_slice());
}

#[test]
#[cfg_attr(target_arch = "wasm32", wasm_bindgen_test)]
fn cairo_run_error_msg_attr() {
    let program_data = include_bytes!("../../cairo_programs/bad_programs/error_msg_attr.json");
    let error_msg = "SafeUint256: addition overflow";
    run_program_with_error(program_data.as_slice(), error_msg);
}

#[test]
#[cfg_attr(target_arch = "wasm32", wasm_bindgen_test)]
fn cairo_run_error_msg_attr_ap_based_reference() {
    let program_data =
        include_bytes!("../../cairo_programs/bad_programs/error_msg_attr_tempvar.json");
    #[cfg(feature = "std")]
    let error_msg = "Error message: SafeUint256: addition overflow: {x} (Cannot evaluate ap-based or complex references: ['x'])\ncairo_programs/bad_programs/error_msg_attr_tempvar.cairo:4:9: Error at pc=0:2:\nAn ASSERT_EQ instruction failed: 3 != 2.\n        assert x = 2;\n        ^***********^\n";
    #[cfg(not(feature = "std"))]
    let error_msg = "Error message: SafeUint256: addition overflow: {x} (Cannot evaluate ap-based or complex references: ['x'])\ncairo_programs/bad_programs/error_msg_attr_tempvar.cairo:4:9: Error at pc=0:2:\nAn ASSERT_EQ instruction failed: 3 != 2.\n";
    run_program_with_error(program_data.as_slice(), error_msg);
}

#[test]
#[cfg_attr(target_arch = "wasm32", wasm_bindgen_test)]
fn cairo_run_error_msg_attr_complex_reference() {
    let program_data =
        include_bytes!("../../cairo_programs/bad_programs/error_msg_attr_struct.json");
    let error_msg = "Error message: Cats cannot have more than nine lives: {cat} (Cannot evaluate ap-based or complex references: ['cat'])";
    run_program_with_error(program_data.as_slice(), error_msg);
}

#[test]
#[cfg_attr(target_arch = "wasm32", wasm_bindgen_test)]
fn cairo_run_dict_store_cast_pointer() {
    let program_data = include_bytes!("../../cairo_programs/dict_store_cast_ptr.json");
    run_program_simple(program_data.as_slice());
}

#[test]
#[cfg_attr(target_arch = "wasm32", wasm_bindgen_test)]
fn cairo_run_verify_signature_hint() {
    let program_data = include_bytes!("../../cairo_programs/common_signature.json");
    run_program_simple(program_data.as_slice());
}

#[test]
#[cfg_attr(target_arch = "wasm32", wasm_bindgen_test)]
fn cairo_run_poseidon_builtin() {
    let program_data = include_bytes!("../../cairo_programs/poseidon_builtin.json");
    run_program_simple(program_data.as_slice());
}

#[test]
#[cfg_attr(target_arch = "wasm32", wasm_bindgen_test)]
fn cairo_run_ec_op() {
    let program_data = include_bytes!("../../cairo_programs/ec_op.json");
    run_program_simple(program_data.as_slice());
}

#[test]
#[cfg_attr(target_arch = "wasm32", wasm_bindgen_test)]
fn cairo_run_poseidon_hash() {
    let program_data = include_bytes!("../../cairo_programs/poseidon_hash.json");
    run_program_simple(program_data.as_slice());
}

#[test]
#[cfg_attr(target_arch = "wasm32", wasm_bindgen_test)]
fn cairo_chained_run_ec_op() {
    let program_data = include_bytes!("../../cairo_programs/chained_ec_op.json");
    run_program_simple(program_data.as_slice());
}

#[test]
#[cfg_attr(target_arch = "wasm32", wasm_bindgen_test)]
fn cairo_run_keccak_builtin() {
    let program_data = include_bytes!("../../cairo_programs/keccak_builtin.json");
    run_program_simple(program_data.as_slice());
}

#[test]
#[cfg_attr(target_arch = "wasm32", wasm_bindgen_test)]
fn cairo_run_keccak_uint256() {
    let program_data = include_bytes!("../../cairo_programs/keccak_uint256.json");
    run_program_simple(program_data.as_slice());
}

#[test]
#[cfg_attr(target_arch = "wasm32", wasm_bindgen_test)]
fn cairo_run_recover_y() {
    let program_data = include_bytes!("../../cairo_programs/recover_y.json");
    run_program_simple(program_data.as_slice());
}

#[test]
#[cfg_attr(target_arch = "wasm32", wasm_bindgen_test)]
fn cairo_run_math_integration() {
    let program_data = include_bytes!("../../cairo_programs/math_integration_tests.json");
    run_program_simple(program_data.as_slice());
}

#[test]
#[cfg_attr(target_arch = "wasm32", wasm_bindgen_test)]
fn cairo_run_is_quad_residue_test() {
    let program_data = include_bytes!("../../cairo_programs/is_quad_residue_test.json");
    run_program_simple(program_data.as_slice());
}

#[test]
#[cfg_attr(target_arch = "wasm32", wasm_bindgen_test)]
fn cairo_run_mul_s_inv() {
    let program_data = include_bytes!("../../cairo_programs/mul_s_inv.json");
    run_program_simple(program_data.as_slice());
}

#[test]
#[cfg_attr(target_arch = "wasm32", wasm_bindgen_test)]
fn cairo_run_keccak_alternative_hint() {
    let program_data = include_bytes!("../../cairo_programs/_keccak_alternative_hint.json");
    run_program_simple(program_data.as_slice());
}

#[test]
#[cfg_attr(target_arch = "wasm32", wasm_bindgen_test)]
fn cairo_run_uint384() {
    let program_data = include_bytes!("../../cairo_programs/uint384.json");
    run_program_simple(program_data.as_slice());
}

#[test]
#[cfg_attr(target_arch = "wasm32", wasm_bindgen_test)]
fn cairo_run_uint384_extension() {
    let program_data = include_bytes!("../../cairo_programs/uint384_extension.json");
    run_program_simple(program_data.as_slice());
}

#[test]
#[cfg_attr(target_arch = "wasm32", wasm_bindgen_test)]
fn cairo_field_arithmetic() {
    let program_data = include_bytes!("../../cairo_programs/field_arithmetic.json");
    run_program_simple(program_data.as_slice());
}

#[test]
#[cfg_attr(target_arch = "wasm32", wasm_bindgen_test)]
fn cairo_run_ed25519_field() {
    let program_data = include_bytes!("../../cairo_programs/ed25519_field.json");
    run_program_simple(program_data.as_slice());
}

#[test]
#[cfg_attr(target_arch = "wasm32", wasm_bindgen_test)]
fn cairo_run_ed25519_ec() {
    let program_data = include_bytes!("../../cairo_programs/ed25519_ec.json");
    run_program_simple(program_data.as_slice());
}

#[test]
#[cfg_attr(target_arch = "wasm32", wasm_bindgen_test)]
fn cairo_run_efficient_secp256r1_ec() {
    let program_data = include_bytes!("../../cairo_programs/efficient_secp256r1_ec.json");
    run_program_simple(program_data.as_slice());
}

#[test]
#[cfg_attr(target_arch = "wasm32", wasm_bindgen_test)]
<<<<<<< HEAD
fn cairo_run_secp256r1_slope() {
    let program_data = include_bytes!("../../cairo_programs/secp256r1_slope.json");
=======
fn cairo_run_garaga() {
    let program_data = include_bytes!("../../cairo_programs/garaga.json");
>>>>>>> cdc28b06
    run_program_simple(program_data.as_slice());
}

#[test]
#[cfg_attr(target_arch = "wasm32", wasm_bindgen_test)]
fn cairo_run_div_mod_n() {
    let program_data = include_bytes!("../../cairo_programs/div_mod_n.json");
    run_program_simple(program_data.as_slice());
}

#[test]
#[cfg_attr(target_arch = "wasm32", wasm_bindgen_test)]
fn cairo_run_is_zero() {
    let program_data = include_bytes!("../../cairo_programs/is_zero.json");
    run_program_simple(program_data.as_slice());
}

#[test]
#[cfg_attr(target_arch = "wasm32", wasm_bindgen_test)]
fn cairo_run_is_zero_pack() {
    let program_data = include_bytes!("../../cairo_programs/is_zero_pack.json");
    run_program_simple(program_data.as_slice());
}

#[test]
#[cfg_attr(target_arch = "wasm32", wasm_bindgen_test)]
fn cairo_run_n_bit() {
    let program_data = include_bytes!("../../cairo_programs/n_bit.json");
    run_program_simple(program_data.as_slice());
}

#[test]
#[cfg_attr(target_arch = "wasm32", wasm_bindgen_test)]
fn cairo_run_highest_bitlen() {
    let program_data = include_bytes!("../../cairo_programs/highest_bitlen.json");
    run_program_simple(program_data.as_slice());
}

#[test]
#[cfg_attr(target_arch = "wasm32", wasm_bindgen_test)]
fn cairo_run_uint256_improvements() {
    let program_data = include_bytes!("../../cairo_programs/uint256_improvements.json");
    run_program_simple(program_data.as_slice());
}<|MERGE_RESOLUTION|>--- conflicted
+++ resolved
@@ -1339,13 +1339,15 @@
 
 #[test]
 #[cfg_attr(target_arch = "wasm32", wasm_bindgen_test)]
-<<<<<<< HEAD
 fn cairo_run_secp256r1_slope() {
     let program_data = include_bytes!("../../cairo_programs/secp256r1_slope.json");
-=======
+    run_program_simple(program_data.as_slice());
+}
+
+#[test]
+#[cfg_attr(target_arch = "wasm32", wasm_bindgen_test)]
 fn cairo_run_garaga() {
     let program_data = include_bytes!("../../cairo_programs/garaga.json");
->>>>>>> cdc28b06
     run_program_simple(program_data.as_slice());
 }
 
