--- conflicted
+++ resolved
@@ -43,13 +43,8 @@
     ap_tracking: &ApTracking,
 ) -> Result<(), VirtualMachineError> {
     let len: Box<dyn Any> =
-<<<<<<< HEAD
         Box::new(get_integer_from_var_name("len", vm, ids_data, ap_tracking)?.into_owned());
-    exec_scopes_proxy.enter_scope(HashMap::from([(String::from("n"), len)]));
-=======
-        Box::new(get_integer_from_var_name("len", vm, ids_data, ap_tracking)?.clone());
     exec_scopes.enter_scope(HashMap::from([(String::from("n"), len)]));
->>>>>>> c74b6e0c
     Ok(())
 }
 
