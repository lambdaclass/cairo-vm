use crate::stdlib::{collections::HashMap, prelude::*};

use crate::{
    hint_processor::{
        builtin_hint_processor::hint_utils::{
            get_relocatable_from_var_name, insert_value_from_var_name,
        },
        hint_processor_definition::HintReference,
    },
    serde::deserialize_program::ApTracking,
    vm::{errors::hint_errors::HintError, vm_core::VirtualMachine},
};
use felt::Felt252;
use num_integer::Integer;

/*
Implements hint:
%{ ids.locs.bit = (ids.prev_locs.exp % PRIME) & 1 %}
*/
pub fn pow(
    vm: &mut VirtualMachine,
    ids_data: &HashMap<String, HintReference>,
    ap_tracking: &ApTracking,
) -> Result<(), HintError> {
    let prev_locs_exp = vm
        .get_integer(
            (get_relocatable_from_var_name("prev_locs", vm, ids_data, ap_tracking)? + 4_i32)?,
        )
        .map_err(|_| {
            HintError::IdentifierHasNoMember("prev_locs".to_string(), "exp".to_string())
        })?;
    let locs_bit = prev_locs_exp.is_odd();
    insert_value_from_var_name(
        "locs",
        Felt252::new(locs_bit as u8),
        vm,
        ids_data,
        ap_tracking,
    )?;
    Ok(())
}

#[cfg(test)]
mod tests {
    use super::*;
    use crate::types::relocatable::Relocatable;
    use crate::vm::vm_memory::memory_segments::MemorySegmentManager;
    use crate::{
        any_box,
        hint_processor::{
            builtin_hint_processor::builtin_hint_processor_definition::BuiltinHintProcessor,
            builtin_hint_processor::builtin_hint_processor_definition::HintProcessorData,
            hint_processor_definition::HintProcessor,
        },
        types::{exec_scope::ExecutionScopes, relocatable::MaybeRelocatable},
        utils::test_utils::*,
        vm::{
            errors::memory_errors::MemoryError, runners::builtin_runner::RangeCheckBuiltinRunner,
            vm_core::VirtualMachine, vm_memory::memory::Memory,
        },
    };
    use assert_matches::assert_matches;
    use num_traits::One;

    #[cfg(target_arch = "wasm32")]
    use wasm_bindgen_test::*;

    #[test]
    #[cfg_attr(target_arch = "wasm32", wasm_bindgen_test)]
    fn run_pow_ok() {
        let hint_code = "ids.locs.bit = (ids.prev_locs.exp % PRIME) & 1";
        let mut vm = vm_with_range_check!();
        //Initialize ap
        vm.run_context.fp = 12;
        vm.segments = segments![((1, 11), 3)];
        let ids_data = non_continuous_ids_data![("prev_locs", -5), ("locs", 0)];
        assert_matches!(run_hint!(vm, ids_data, hint_code), Ok(()));
        //Check hint memory inserts
        check_memory![vm.segments.memory, ((1, 12), 1)];
    }

    #[test]
    #[cfg_attr(target_arch = "wasm32", wasm_bindgen_test)]
    fn run_pow_incorrect_ids() {
        let hint_code = "ids.locs.bit = (ids.prev_locs.exp % PRIME) & 1";
        let mut vm = vm_with_range_check!();
        add_segments!(vm, 2);
        //Initialize ap
        vm.run_context.ap = 11;
        //Create incorrect ids
        let ids_data = ids_data!["locs"];
        //Execute the hint
        assert_matches!(
            run_hint!(vm, ids_data, hint_code),
            Err(HintError::UnknownIdentifier(x)) if x == "prev_locs"
        );
    }

    #[test]
    #[cfg_attr(target_arch = "wasm32", wasm_bindgen_test)]
    fn run_pow_incorrect_references() {
        let hint_code = "ids.locs.bit = (ids.prev_locs.exp % PRIME) & 1";
        let mut vm = vm_with_range_check!();
        add_segments!(vm, 2);
        //Initialize fp
        vm.run_context.fp = 11;
        //Create hint_data
        let ids_data = non_continuous_ids_data![("prev_locs", -5), ("locs", -12)];
        //Execute the hint
        assert_matches!(
            run_hint!(vm, ids_data, hint_code),
            Err(HintError::IdentifierHasNoMember(x, y)) if x =="prev_locs" && y == "exp"
        );
    }

    #[test]
    #[cfg_attr(target_arch = "wasm32", wasm_bindgen_test)]
    fn run_pow_prev_locs_exp_is_not_integer() {
        let hint_code = "ids.locs.bit = (ids.prev_locs.exp % PRIME) & 1";
        let mut vm = vm_with_range_check!();
        //Initialize fp
        vm.run_context.fp = 11;
        //Create hint_data
        let ids_data = non_continuous_ids_data![("prev_locs", -5), ("locs", -12)];
        //Insert ids.prev_locs.exp into memory as a RelocatableValue
        vm.segments = segments![((1, 10), (1, 11))];
        add_segments!(vm, 1);
        //Execute the hint
        assert_matches!(
            run_hint!(vm, ids_data, hint_code),
            Err(HintError::IdentifierHasNoMember(x, y)) if x == "prev_locs" && y == "exp"
        );
    }

    #[test]
    #[cfg_attr(target_arch = "wasm32", wasm_bindgen_test)]
    fn run_pow_invalid_memory_insert() {
        let hint_code = "ids.locs.bit = (ids.prev_locs.exp % PRIME) & 1";
        let mut vm = vm_with_range_check!();
        //Initialize ap
        vm.run_context.fp = 11;
        //Create hint_data
        let ids_data = non_continuous_ids_data![("prev_locs", -5), ("locs", 0)];
        //Insert ids into memory
        vm.segments = segments![((1, 10), 3), ((1, 11), 3)];
        //Execute the hint
        assert_matches!(
<<<<<<< HEAD
                    run_hint!(vm, ids_data, hint_code),
                    Err(HintError::Memory(
                        MemoryError::InconsistentMemory(
                            x,
                            y,
                            z
                        )
                    )) if x ==
        Relocatable::from((1, 11)) &&
                            y == MaybeRelocatable::from(Felt::new(3)) &&
                            z == MaybeRelocatable::from(Felt::one())
                );
=======
            run_hint!(vm, ids_data, hint_code),
            Err(HintError::Memory(
                MemoryError::InconsistentMemory(
                    x,
                    y,
                    z
                )
            )) if x == MaybeRelocatable::from((1, 11)) &&
                    y == MaybeRelocatable::from(Felt252::new(3)) &&
                    z == MaybeRelocatable::from(Felt252::one())
        );
>>>>>>> 29e5580d
    }
}<|MERGE_RESOLUTION|>--- conflicted
+++ resolved
@@ -145,7 +145,6 @@
         vm.segments = segments![((1, 10), 3), ((1, 11), 3)];
         //Execute the hint
         assert_matches!(
-<<<<<<< HEAD
                     run_hint!(vm, ids_data, hint_code),
                     Err(HintError::Memory(
                         MemoryError::InconsistentMemory(
@@ -155,21 +154,8 @@
                         )
                     )) if x ==
         Relocatable::from((1, 11)) &&
-                            y == MaybeRelocatable::from(Felt::new(3)) &&
-                            z == MaybeRelocatable::from(Felt::one())
+                            y == MaybeRelocatable::from(Felt252::new(3)) &&
+                            z == MaybeRelocatable::from(Felt252::one())
                 );
-=======
-            run_hint!(vm, ids_data, hint_code),
-            Err(HintError::Memory(
-                MemoryError::InconsistentMemory(
-                    x,
-                    y,
-                    z
-                )
-            )) if x == MaybeRelocatable::from((1, 11)) &&
-                    y == MaybeRelocatable::from(Felt252::new(3)) &&
-                    z == MaybeRelocatable::from(Felt252::one())
-        );
->>>>>>> 29e5580d
     }
 }