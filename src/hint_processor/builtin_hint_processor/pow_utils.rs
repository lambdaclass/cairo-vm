use crate::{
    hint_processor::{
        builtin_hint_processor::hint_utils::{
            get_relocatable_from_var_name, insert_value_from_var_name,
        },
        hint_processor_definition::HintReference,
    },
    serde::deserialize_program::ApTracking,
    vm::{errors::vm_errors::VirtualMachineError, vm_core::VirtualMachine},
};
<<<<<<< HEAD
use felt::{Felt, NewFelt};
=======
use crate::serde::deserialize_program::ApTracking;
use crate::vm::errors::hint_errors::HintError;
use crate::vm::vm_core::VirtualMachine;
use crate::{bigint, hint_processor::hint_processor_definition::HintReference};
use num_bigint::BigInt;
>>>>>>> e29e0004
use num_integer::Integer;
use std::collections::HashMap;

/*
Implements hint:
%{ ids.locs.bit = (ids.prev_locs.exp % PRIME) & 1 %}
*/
pub fn pow(
    vm: &mut VirtualMachine,
    ids_data: &HashMap<String, HintReference>,
    ap_tracking: &ApTracking,
) -> Result<(), HintError> {
    let prev_locs_addr = get_relocatable_from_var_name("prev_locs", vm, ids_data, ap_tracking)?;
    let prev_locs_exp = vm.get_integer(&(&prev_locs_addr + 4_i32))?;
    let locs_bit = prev_locs_exp.is_odd();
    insert_value_from_var_name("locs", Felt::new(locs_bit as u8), vm, ids_data, ap_tracking)?;
    Ok(())
}

#[cfg(test)]
mod tests {
<<<<<<< HEAD
=======

    use crate::any_box;
    use crate::hint_processor::builtin_hint_processor::builtin_hint_processor_definition::BuiltinHintProcessor;
    use crate::hint_processor::builtin_hint_processor::builtin_hint_processor_definition::HintProcessorData;
    use crate::hint_processor::hint_processor_definition::HintProcessor;
    use crate::types::exec_scope::ExecutionScopes;
    use crate::types::relocatable::MaybeRelocatable;
    use crate::utils::test_utils::*;
    use crate::vm::errors::memory_errors::MemoryError;
    use crate::vm::errors::vm_errors::VirtualMachineError;
    use crate::vm::vm_core::VirtualMachine;
    use crate::vm::vm_memory::memory::Memory;
    use crate::{bigint, vm::runners::builtin_runner::RangeCheckBuiltinRunner};
    use num_bigint::{BigInt, Sign};
    use std::any::Any;

>>>>>>> e29e0004
    use super::*;
    use crate::{
        any_box,
        hint_processor::{
            builtin_hint_processor::builtin_hint_processor_definition::BuiltinHintProcessor,
            builtin_hint_processor::builtin_hint_processor_definition::HintProcessorData,
            hint_processor_definition::HintProcessor,
        },
        types::{exec_scope::ExecutionScopes, relocatable::MaybeRelocatable},
        utils::test_utils::*,
        vm::{
            errors::memory_errors::MemoryError, runners::builtin_runner::RangeCheckBuiltinRunner,
            vm_core::VirtualMachine, vm_memory::memory::Memory,
        },
    };
    use num_traits::One;
    use std::any::Any;

    #[test]
    fn run_pow_ok() {
        let hint_code = "ids.locs.bit = (ids.prev_locs.exp % PRIME) & 1";
        let mut vm = vm_with_range_check!();
        //Initialize ap
        vm.run_context.fp = 12;
        vm.memory = memory![((1, 11), 3)];
        let ids_data = non_continuous_ids_data![("prev_locs", -5), ("locs", 0)];
        assert_eq!(run_hint!(vm, ids_data, hint_code), Ok(()));
        //Check hint memory inserts
        check_memory![vm.memory, ((1, 12), 1)];
    }

    #[test]
    fn run_pow_incorrect_ids() {
        let hint_code = "ids.locs.bit = (ids.prev_locs.exp % PRIME) & 1";
        let mut vm = vm_with_range_check!();
        add_segments!(vm, 2);
        //Initialize ap
        vm.run_context.ap = 11;
        //Create incorrect ids
        let ids_data = ids_data!["locs"];
        //Execute the hint
        assert_eq!(
            run_hint!(vm, ids_data, hint_code),
            Err(HintError::FailedToGetIds)
        );
    }

    #[test]
    fn run_pow_incorrect_references() {
        let hint_code = "ids.locs.bit = (ids.prev_locs.exp % PRIME) & 1";
        let mut vm = vm_with_range_check!();
        add_segments!(vm, 2);
        //Initialize fp
        vm.run_context.fp = 11;
        //Create hint_data
        let ids_data = non_continuous_ids_data![("prev_locs", -5), ("locs", -12)];
        //Execute the hint
        assert_eq!(
            run_hint!(vm, ids_data, hint_code),
            Err(HintError::Internal(VirtualMachineError::ExpectedInteger(
                MaybeRelocatable::from((1, 10))
            )))
        );
    }

    #[test]
    fn run_pow_prev_locs_exp_is_not_integer() {
        let hint_code = "ids.locs.bit = (ids.prev_locs.exp % PRIME) & 1";
        let mut vm = vm_with_range_check!();
        //Initialize fp
        vm.run_context.fp = 11;
        //Create hint_data
        let ids_data = non_continuous_ids_data![("prev_locs", -5), ("locs", -12)];
        //Insert ids.prev_locs.exp into memory as a RelocatableValue
        vm.memory = memory![((1, 10), (1, 11))];
        add_segments!(vm, 1);
        //Execute the hint
        assert_eq!(
            run_hint!(vm, ids_data, hint_code),
            Err(HintError::Internal(VirtualMachineError::ExpectedInteger(
                MaybeRelocatable::from((1, 10))
            )))
        );
    }

    #[test]
    fn run_pow_invalid_memory_insert() {
        let hint_code = "ids.locs.bit = (ids.prev_locs.exp % PRIME) & 1";
        let mut vm = vm_with_range_check!();
        //Initialize ap
        vm.run_context.fp = 11;
        //Create hint_data
        let ids_data = non_continuous_ids_data![("prev_locs", -5), ("locs", 0)];
        //Insert ids into memory
        vm.memory = memory![((1, 10), 3), ((1, 11), 3)];
        //Execute the hint
        assert_eq!(
            run_hint!(vm, ids_data, hint_code),
            Err(HintError::Internal(VirtualMachineError::MemoryError(
                MemoryError::InconsistentMemory(
                    MaybeRelocatable::from((1, 11)),
                    MaybeRelocatable::from(Felt::new(3)),
                    MaybeRelocatable::from(Felt::one())
                )
            )))
        );
    }
}<|MERGE_RESOLUTION|>--- conflicted
+++ resolved
@@ -6,17 +6,9 @@
         hint_processor_definition::HintReference,
     },
     serde::deserialize_program::ApTracking,
-    vm::{errors::vm_errors::VirtualMachineError, vm_core::VirtualMachine},
+    vm::{errors::hint_errors::HintError, vm_core::VirtualMachine},
 };
-<<<<<<< HEAD
 use felt::{Felt, NewFelt};
-=======
-use crate::serde::deserialize_program::ApTracking;
-use crate::vm::errors::hint_errors::HintError;
-use crate::vm::vm_core::VirtualMachine;
-use crate::{bigint, hint_processor::hint_processor_definition::HintReference};
-use num_bigint::BigInt;
->>>>>>> e29e0004
 use num_integer::Integer;
 use std::collections::HashMap;
 
@@ -38,25 +30,6 @@
 
 #[cfg(test)]
 mod tests {
-<<<<<<< HEAD
-=======
-
-    use crate::any_box;
-    use crate::hint_processor::builtin_hint_processor::builtin_hint_processor_definition::BuiltinHintProcessor;
-    use crate::hint_processor::builtin_hint_processor::builtin_hint_processor_definition::HintProcessorData;
-    use crate::hint_processor::hint_processor_definition::HintProcessor;
-    use crate::types::exec_scope::ExecutionScopes;
-    use crate::types::relocatable::MaybeRelocatable;
-    use crate::utils::test_utils::*;
-    use crate::vm::errors::memory_errors::MemoryError;
-    use crate::vm::errors::vm_errors::VirtualMachineError;
-    use crate::vm::vm_core::VirtualMachine;
-    use crate::vm::vm_memory::memory::Memory;
-    use crate::{bigint, vm::runners::builtin_runner::RangeCheckBuiltinRunner};
-    use num_bigint::{BigInt, Sign};
-    use std::any::Any;
-
->>>>>>> e29e0004
     use super::*;
     use crate::{
         any_box,
@@ -68,8 +41,10 @@
         types::{exec_scope::ExecutionScopes, relocatable::MaybeRelocatable},
         utils::test_utils::*,
         vm::{
-            errors::memory_errors::MemoryError, runners::builtin_runner::RangeCheckBuiltinRunner,
-            vm_core::VirtualMachine, vm_memory::memory::Memory,
+            errors::{memory_errors::MemoryError, vm_errors::VirtualMachineError},
+            runners::builtin_runner::RangeCheckBuiltinRunner,
+            vm_core::VirtualMachine,
+            vm_memory::memory::Memory,
         },
     };
     use num_traits::One;
