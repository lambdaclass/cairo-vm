use crate::{
    hint_processor::{
        builtin_hint_processor::hint_utils::{
            get_relocatable_from_var_name, insert_value_from_var_name,
        },
        hint_processor_definition::HintReference,
    },
    serde::deserialize_program::ApTracking,
    vm::{errors::hint_errors::HintError, vm_core::VirtualMachine},
};
use felt::Felt;
use num_integer::Integer;
use std::collections::HashMap;

/*
Implements hint:
%{ ids.locs.bit = (ids.prev_locs.exp % PRIME) & 1 %}
*/
pub fn pow(
    vm: &mut VirtualMachine,
    ids_data: &HashMap<String, HintReference>,
    ap_tracking: &ApTracking,
) -> Result<(), HintError> {
    let prev_locs_exp = vm
        .get_integer(get_relocatable_from_var_name("prev_locs", vm, ids_data, ap_tracking)? + 4_i32)
        .map_err(|_| {
            HintError::IdentifierHasNoMember("prev_locs".to_string(), "exp".to_string())
        })?;
    let locs_bit = prev_locs_exp.is_odd();
    insert_value_from_var_name("locs", Felt::new(locs_bit as u8), vm, ids_data, ap_tracking)?;
    Ok(())
}

#[cfg(test)]
mod tests {
    use super::*;
    use crate::types::relocatable::Relocatable;
    use crate::vm::vm_memory::memory_segments::MemorySegmentManager;
    use crate::{
        any_box,
        hint_processor::{
            builtin_hint_processor::builtin_hint_processor_definition::BuiltinHintProcessor,
            builtin_hint_processor::builtin_hint_processor_definition::HintProcessorData,
            hint_processor_definition::HintProcessor,
        },
        types::{exec_scope::ExecutionScopes, relocatable::MaybeRelocatable},
        utils::test_utils::*,
        vm::{
            errors::memory_errors::MemoryError, runners::builtin_runner::RangeCheckBuiltinRunner,
            vm_core::VirtualMachine, vm_memory::memory::Memory,
        },
    };
    use assert_matches::assert_matches;
    use num_traits::One;
    use std::any::Any;

    #[test]
    fn run_pow_ok() {
        let hint_code = "ids.locs.bit = (ids.prev_locs.exp % PRIME) & 1";
        let mut vm = vm_with_range_check!();
        //Initialize ap
        vm.run_context.fp = 12;
        vm.segments = segments![((1, 11), 3)];
        let ids_data = non_continuous_ids_data![("prev_locs", -5), ("locs", 0)];
        assert_matches!(run_hint!(vm, ids_data, hint_code), Ok(()));
        //Check hint memory inserts
        check_memory![vm.segments.memory, ((1, 12), 1)];
    }

    #[test]
    fn run_pow_incorrect_ids() {
        let hint_code = "ids.locs.bit = (ids.prev_locs.exp % PRIME) & 1";
        let mut vm = vm_with_range_check!();
        add_segments!(vm, 2);
        //Initialize ap
        vm.run_context.ap = 11;
        //Create incorrect ids
        let ids_data = ids_data!["locs"];
        //Execute the hint
        assert_matches!(
            run_hint!(vm, ids_data, hint_code),
            Err(HintError::UnknownIdentifier(x)) if x == "prev_locs"
        );
    }

    #[test]
    fn run_pow_incorrect_references() {
        let hint_code = "ids.locs.bit = (ids.prev_locs.exp % PRIME) & 1";
        let mut vm = vm_with_range_check!();
        add_segments!(vm, 2);
        //Initialize fp
        vm.run_context.fp = 11;
        //Create hint_data
        let ids_data = non_continuous_ids_data![("prev_locs", -5), ("locs", -12)];
        //Execute the hint
        assert_matches!(
            run_hint!(vm, ids_data, hint_code),
<<<<<<< HEAD
            Err(HintError::Memory(MemoryError::UnknownMemoryCell(
                x
            ))) if x == Relocatable::from((1, 10))
=======
            Err(HintError::IdentifierHasNoMember(x, y)) if x =="prev_locs" && y == "exp"
>>>>>>> 763fc5f8
        );
    }

    #[test]
    fn run_pow_prev_locs_exp_is_not_integer() {
        let hint_code = "ids.locs.bit = (ids.prev_locs.exp % PRIME) & 1";
        let mut vm = vm_with_range_check!();
        //Initialize fp
        vm.run_context.fp = 11;
        //Create hint_data
        let ids_data = non_continuous_ids_data![("prev_locs", -5), ("locs", -12)];
        //Insert ids.prev_locs.exp into memory as a RelocatableValue
        vm.segments = segments![((1, 10), (1, 11))];
        add_segments!(vm, 1);
        //Execute the hint
        assert_matches!(
            run_hint!(vm, ids_data, hint_code),
<<<<<<< HEAD
            Err(HintError::Memory(MemoryError::ExpectedInteger(
                x
            ))) if x == Relocatable::from((1, 10))
=======
            Err(HintError::IdentifierHasNoMember(x, y)) if x == "prev_locs" && y == "exp"
>>>>>>> 763fc5f8
        );
    }

    #[test]
    fn run_pow_invalid_memory_insert() {
        let hint_code = "ids.locs.bit = (ids.prev_locs.exp % PRIME) & 1";
        let mut vm = vm_with_range_check!();
        //Initialize ap
        vm.run_context.fp = 11;
        //Create hint_data
        let ids_data = non_continuous_ids_data![("prev_locs", -5), ("locs", 0)];
        //Insert ids into memory
        vm.segments = segments![((1, 10), 3), ((1, 11), 3)];
        //Execute the hint
        assert_matches!(
            run_hint!(vm, ids_data, hint_code),
            Err(HintError::Memory(
                MemoryError::InconsistentMemory(
                    x,
                    y,
                    z
                )
            )) if x == MaybeRelocatable::from((1, 11)) &&
                    y == MaybeRelocatable::from(Felt::new(3)) &&
                    z == MaybeRelocatable::from(Felt::one())
        );
    }
}<|MERGE_RESOLUTION|>--- conflicted
+++ resolved
@@ -34,7 +34,6 @@
 #[cfg(test)]
 mod tests {
     use super::*;
-    use crate::types::relocatable::Relocatable;
     use crate::vm::vm_memory::memory_segments::MemorySegmentManager;
     use crate::{
         any_box,
@@ -95,13 +94,7 @@
         //Execute the hint
         assert_matches!(
             run_hint!(vm, ids_data, hint_code),
-<<<<<<< HEAD
-            Err(HintError::Memory(MemoryError::UnknownMemoryCell(
-                x
-            ))) if x == Relocatable::from((1, 10))
-=======
             Err(HintError::IdentifierHasNoMember(x, y)) if x =="prev_locs" && y == "exp"
->>>>>>> 763fc5f8
         );
     }
 
@@ -119,13 +112,7 @@
         //Execute the hint
         assert_matches!(
             run_hint!(vm, ids_data, hint_code),
-<<<<<<< HEAD
-            Err(HintError::Memory(MemoryError::ExpectedInteger(
-                x
-            ))) if x == Relocatable::from((1, 10))
-=======
             Err(HintError::IdentifierHasNoMember(x, y)) if x == "prev_locs" && y == "exp"
->>>>>>> 763fc5f8
         );
     }
 
