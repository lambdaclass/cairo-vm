--- conflicted
+++ resolved
@@ -116,10 +116,6 @@
 
 #[cfg(test)]
 mod tests {
-<<<<<<< HEAD
-
-=======
->>>>>>> 8f00cc93
     use super::*;
     use crate::{
         hint_processor::hint_processor_definition::HintReference,
