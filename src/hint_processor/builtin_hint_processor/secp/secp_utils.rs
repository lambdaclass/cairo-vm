<<<<<<< HEAD
=======
use crate::hint_processor::hint_processor_definition::HintReference;
use crate::math_utils::as_int;
use crate::serde::deserialize_program::ApTracking;
use crate::types::relocatable::Relocatable;
use crate::vm::errors::hint_errors::HintError;
use crate::vm::vm_core::VirtualMachine;
>>>>>>> e29e0004
use crate::{
    hint_processor::{
        builtin_hint_processor::hint_utils::get_relocatable_from_var_name,
        hint_processor_definition::HintReference,
    },
    serde::deserialize_program::ApTracking,
    types::relocatable::Relocatable,
    vm::{errors::vm_errors::VirtualMachineError, vm_core::VirtualMachine},
};
use felt::{Felt, FeltOps};
use num_traits::Zero;
use std::collections::HashMap;
use std::ops::Shl;

// Constants in package "starkware.cairo.common.cairo_secp.constants".
pub const BASE_86: &str = "starkware.cairo.common.cairo_secp.constants.BASE";
pub const BETA: &str = "starkware.cairo.common.cairo_secp.constants.BETA";
pub const N0: &str = "starkware.cairo.common.cairo_secp.constants.N0";
pub const N1: &str = "starkware.cairo.common.cairo_secp.constants.N1";
pub const N2: &str = "starkware.cairo.common.cairo_secp.constants.N2";
pub const P0: &str = "starkware.cairo.common.cairo_secp.constants.P0";
pub const P1: &str = "starkware.cairo.common.cairo_secp.constants.P1";
pub const P2: &str = "starkware.cairo.common.cairo_secp.constants.P2";
pub const SECP_REM: &str = "starkware.cairo.common.cairo_secp.constants.SECP_REM";

/*
Takes a 256-bit integer and returns its canonical representation as:
d0 + BASE * d1 + BASE**2 * d2,
where BASE = 2**86.
*/
pub fn split(
<<<<<<< HEAD
    integer: &num_bigint::BigUint,
    constants: &HashMap<String, Felt>,
) -> Result<[num_bigint::BigUint; 3], VirtualMachineError> {
    let base_86_max = constants
        .get(BASE_86)
        .ok_or(VirtualMachineError::MissingConstant(BASE_86))?
        .to_biguint()
        - 1_u32;
=======
    integer: &BigInt,
    constants: &HashMap<String, BigInt>,
) -> Result<[BigInt; 3], HintError> {
    if integer.is_negative() {
        return Err(HintError::SecpSplitNegative(integer.clone()));
    }

    let base_86_max = constants
        .get(BASE_86)
        .ok_or(HintError::MissingConstant(BASE_86))?
        - &bigint!(1);
>>>>>>> e29e0004

    let mut canonical_repr: [num_bigint::BigUint; 3] = Default::default();
    let mut num = integer.clone();
    for item in &mut canonical_repr {
        *item = &num & &base_86_max;
        num >>= 86_usize;
    }

    if !num.is_zero() {
        return Err(HintError::SecpSplitutOfRange(integer.clone()));
    }
    Ok(canonical_repr)
}

/*
Takes an UnreducedFelt3 struct which represents a triple of limbs (d0, d1, d2) of field
elements and reconstructs the corresponding 256-bit integer (see split()).
Note that the limbs do not have to be in the range [0, BASE).
*/
pub fn pack(d0: &Felt, d1: &Felt, d2: &Felt) -> num_bigint::BigInt {
    let unreduced_big_int_3 = vec![d0, d1, d2];

    unreduced_big_int_3
        .into_iter()
        .enumerate()
        .map(|(idx, value)| value.to_bigint().shl(idx * 86))
        .sum()
}

pub fn pack_from_var_name(
    name: &str,
    vm: &VirtualMachine,
    ids_data: &HashMap<String, HintReference>,
    ap_tracking: &ApTracking,
<<<<<<< HEAD
) -> Result<num_bigint::BigInt, VirtualMachineError> {
=======
) -> Result<BigInt, HintError> {
>>>>>>> e29e0004
    let to_pack = get_relocatable_from_var_name(name, vm, ids_data, ap_tracking)?;

    let d0 = vm.get_integer(&to_pack)?;
    let d1 = vm.get_integer(&(&to_pack + 1_usize))?;
    let d2 = vm.get_integer(&(&to_pack + 2_usize))?;
    Ok(pack(d0.as_ref(), d1.as_ref(), d2.as_ref()))
}

<<<<<<< HEAD
pub fn pack_from_relocatable(
    rel: Relocatable,
    vm: &VirtualMachine,
) -> Result<num_bigint::BigInt, VirtualMachineError> {
=======
pub fn pack_from_relocatable(rel: Relocatable, vm: &VirtualMachine) -> Result<BigInt, HintError> {
>>>>>>> e29e0004
    let d0 = vm.get_integer(&rel)?;
    let d1 = vm.get_integer(&(&rel + 1_usize))?;
    let d2 = vm.get_integer(&(&rel + 2_usize))?;

    Ok(pack(d0.as_ref(), d1.as_ref(), d2.as_ref()))
}

#[cfg(test)]
mod tests {
    use super::*;
    use crate::utils::test_utils::*;
    use felt::{felt_str, NewFelt};
    use num_bigint::BigUint;
    use num_traits::One;

    #[test]
    fn secp_split() {
        let mut constants = HashMap::new();
        constants.insert(BASE_86.to_string(), Felt::one() << 86_usize);

        let array_1 = split(&BigUint::zero(), &constants);
        let array_2 = split(
            &bigint!(999992)
                .to_biguint()
                .expect("Couldn't convert to BigUint"),
            &constants,
        );
        let array_3 = split(
            &bigint_str!("7737125245533626718119526477371252455336267181195264773712524553362")
                .to_biguint()
                .expect("Couldn't convert to BigUint"),
            &constants,
        );
        //TODO, Check SecpSplitutOfRange limit
        let array_4 = split(
            &bigint_str!(
                "773712524553362671811952647737125245533626718119526477371252455336267181195264"
            )
            .to_biguint()
            .expect("Couldn't convert to BigUint"),
            &constants,
        );

        assert_eq!(
            array_1,
            Ok([BigUint::zero(), BigUint::zero(), BigUint::zero()])
        );
        assert_eq!(
            array_2,
            Ok([
                bigint!(999992)
                    .to_biguint()
                    .expect("Couldn't convert to BigUint"),
                BigUint::zero(),
                BigUint::zero()
            ])
        );
<<<<<<< HEAD
        assert_eq!(
            array_3,
            Ok([
                bigint_str!("773712524553362")
                    .to_biguint()
                    .expect("Couldn't convert to BigUint"),
                bigint_str!("57408430697461422066401280")
                    .to_biguint()
                    .expect("Couldn't convert to BigUint"),
                bigint_str!("1292469707114105")
                    .to_biguint()
                    .expect("Couldn't convert to BigUint")
            ])
        );
        assert_eq!(
            array_4,
            Err(VirtualMachineError::SecpSplitutOfRange(
                bigint_str!(
                "773712524553362671811952647737125245533626718119526477371252455336267181195264"
            )
                .to_biguint()
                .expect("Couldn't convert to BigUint")
            ))
=======
        assert_eq!(array_4, Err(HintError::SecpSplitNegative(bigint!(-1))));
        assert_eq!(
            array_5,
            Err(HintError::SecpSplitutOfRange(bigint_str!(
                b"773712524553362671811952647737125245533626718119526477371252455336267181195264"
            )))
>>>>>>> e29e0004
        );
    }

    #[test]
    fn secp_pack() {
        let pack_1 = pack(&Felt::new(10_i32), &Felt::new(10_i32), &Felt::new(10_i32));
        assert_eq!(
            pack_1,
            bigint_str!("59863107065073783529622931521771477038469668772249610")
        );

        let pack_2 = pack(
            &felt_str!("773712524553362"),
            &felt_str!("57408430697461422066401280"),
            &felt_str!("1292469707114105"),
        );
        assert_eq!(
            pack_2,
            bigint_str!("7737125245533626718119526477371252455336267181195264773712524553362")
        );
    }
}<|MERGE_RESOLUTION|>--- conflicted
+++ resolved
@@ -1,12 +1,3 @@
-<<<<<<< HEAD
-=======
-use crate::hint_processor::hint_processor_definition::HintReference;
-use crate::math_utils::as_int;
-use crate::serde::deserialize_program::ApTracking;
-use crate::types::relocatable::Relocatable;
-use crate::vm::errors::hint_errors::HintError;
-use crate::vm::vm_core::VirtualMachine;
->>>>>>> e29e0004
 use crate::{
     hint_processor::{
         builtin_hint_processor::hint_utils::get_relocatable_from_var_name,
@@ -14,9 +5,10 @@
     },
     serde::deserialize_program::ApTracking,
     types::relocatable::Relocatable,
-    vm::{errors::vm_errors::VirtualMachineError, vm_core::VirtualMachine},
+    vm::{errors::hint_errors::HintError, vm_core::VirtualMachine},
 };
 use felt::{Felt, FeltOps};
+use num_bigint::BigInt;
 use num_traits::Zero;
 use std::collections::HashMap;
 use std::ops::Shl;
@@ -38,28 +30,14 @@
 where BASE = 2**86.
 */
 pub fn split(
-<<<<<<< HEAD
     integer: &num_bigint::BigUint,
     constants: &HashMap<String, Felt>,
-) -> Result<[num_bigint::BigUint; 3], VirtualMachineError> {
-    let base_86_max = constants
-        .get(BASE_86)
-        .ok_or(VirtualMachineError::MissingConstant(BASE_86))?
-        .to_biguint()
-        - 1_u32;
-=======
-    integer: &BigInt,
-    constants: &HashMap<String, BigInt>,
-) -> Result<[BigInt; 3], HintError> {
-    if integer.is_negative() {
-        return Err(HintError::SecpSplitNegative(integer.clone()));
-    }
-
+) -> Result<[num_bigint::BigUint; 3], HintError> {
     let base_86_max = constants
         .get(BASE_86)
         .ok_or(HintError::MissingConstant(BASE_86))?
-        - &bigint!(1);
->>>>>>> e29e0004
+        .to_biguint()
+        - 1_u32;
 
     let mut canonical_repr: [num_bigint::BigUint; 3] = Default::default();
     let mut num = integer.clone();
@@ -69,7 +47,7 @@
     }
 
     if !num.is_zero() {
-        return Err(HintError::SecpSplitutOfRange(integer.clone()));
+        return Err(HintError::SecpSplitOutOfRange(integer.clone()));
     }
     Ok(canonical_repr)
 }
@@ -94,11 +72,7 @@
     vm: &VirtualMachine,
     ids_data: &HashMap<String, HintReference>,
     ap_tracking: &ApTracking,
-<<<<<<< HEAD
-) -> Result<num_bigint::BigInt, VirtualMachineError> {
-=======
 ) -> Result<BigInt, HintError> {
->>>>>>> e29e0004
     let to_pack = get_relocatable_from_var_name(name, vm, ids_data, ap_tracking)?;
 
     let d0 = vm.get_integer(&to_pack)?;
@@ -107,14 +81,7 @@
     Ok(pack(d0.as_ref(), d1.as_ref(), d2.as_ref()))
 }
 
-<<<<<<< HEAD
-pub fn pack_from_relocatable(
-    rel: Relocatable,
-    vm: &VirtualMachine,
-) -> Result<num_bigint::BigInt, VirtualMachineError> {
-=======
 pub fn pack_from_relocatable(rel: Relocatable, vm: &VirtualMachine) -> Result<BigInt, HintError> {
->>>>>>> e29e0004
     let d0 = vm.get_integer(&rel)?;
     let d1 = vm.get_integer(&(&rel + 1_usize))?;
     let d2 = vm.get_integer(&(&rel + 2_usize))?;
@@ -172,7 +139,6 @@
                 BigUint::zero()
             ])
         );
-<<<<<<< HEAD
         assert_eq!(
             array_3,
             Ok([
@@ -189,21 +155,13 @@
         );
         assert_eq!(
             array_4,
-            Err(VirtualMachineError::SecpSplitutOfRange(
+            Err(HintError::SecpSplitOutOfRange(
                 bigint_str!(
                 "773712524553362671811952647737125245533626718119526477371252455336267181195264"
             )
                 .to_biguint()
                 .expect("Couldn't convert to BigUint")
             ))
-=======
-        assert_eq!(array_4, Err(HintError::SecpSplitNegative(bigint!(-1))));
-        assert_eq!(
-            array_5,
-            Err(HintError::SecpSplitutOfRange(bigint_str!(
-                b"773712524553362671811952647737125245533626718119526477371252455336267181195264"
-            )))
->>>>>>> e29e0004
         );
     }
 
