use crate::{
    hint_processor::{
        builtin_hint_processor::{
            hint_utils::{insert_value_from_var_name, insert_value_into_ap},
            secp::{
                bigint_utils::Uint384,
                secp_utils::{bigint3_pack, SECP_P},
            },
        },
        hint_processor_definition::HintReference,
    },
    math_utils::div_mod,
    serde::deserialize_program::ApTracking,
    stdlib::{collections::HashMap, prelude::*},
    types::exec_scope::ExecutionScopes,
    vm::{errors::hint_errors::HintError, vm_core::VirtualMachine},
};
use felt::Felt252;
use num_bigint::BigInt;
use num_integer::Integer;
use num_traits::{One, Zero};

use super::bigint_utils::BigInt3;

/*
Implements hint:
%{
    from starkware.cairo.common.cairo_secp.secp_utils import SECP_P, pack

    q, r = divmod(pack(ids.val, PRIME), SECP_P)
    assert r == 0, f"verify_zero: Invalid input {ids.val.d0, ids.val.d1, ids.val.d2}."
    ids.q = q % PRIME
%}
*/
pub fn verify_zero(
    vm: &mut VirtualMachine,
    exec_scopes: &mut ExecutionScopes,
    ids_data: &HashMap<String, HintReference>,
    ap_tracking: &ApTracking,
    secp_p: &BigInt,
) -> Result<(), HintError> {
    exec_scopes.insert_value("SECP_P", secp_p.clone());
<<<<<<< HEAD
    let val = bigint3_pack(BigInt3::from_var_name("val", vm, ids_data, ap_tracking)?);
=======
    let val = bigint3_pack(Uint384::from_var_name("val", vm, ids_data, ap_tracking)?);
>>>>>>> a2fe1ab4
    let (q, r) = val.div_rem(secp_p);
    if !r.is_zero() {
        return Err(HintError::SecpVerifyZero(val));
    }

    insert_value_from_var_name("q", Felt252::new(q), vm, ids_data, ap_tracking)
}

/*
Implements hint:
%{
    from starkware.cairo.common.cairo_secp.secp_utils import pack

    q, r = divmod(pack(ids.val, PRIME), SECP_P)
    assert r == 0, f"verify_zero: Invalid input {ids.val.d0, ids.val.d1, ids.val.d2}."
    ids.q = q % PRIME
%}
*/
pub fn verify_zero_with_external_const(
    vm: &mut VirtualMachine,
    exec_scopes: &mut ExecutionScopes,
    ids_data: &HashMap<String, HintReference>,
    ap_tracking: &ApTracking,
) -> Result<(), HintError> {
    let secp_p = exec_scopes.get_ref("SECP_P")?;
    let val = bigint3_pack(Uint384::from_var_name("val", vm, ids_data, ap_tracking)?);
    let (q, r) = val.div_rem(secp_p);
    if !r.is_zero() {
        return Err(HintError::SecpVerifyZero(val));
    }

    insert_value_from_var_name("q", Felt252::new(q), vm, ids_data, ap_tracking)
}

/*
Implements hint:
%{
    from starkware.cairo.common.cairo_secp.secp_utils import SECP_P, pack

    value = pack(ids.x, PRIME) % SECP_P
%}
*/
pub fn reduce(
    vm: &mut VirtualMachine,
    exec_scopes: &mut ExecutionScopes,
    ids_data: &HashMap<String, HintReference>,
    ap_tracking: &ApTracking,
) -> Result<(), HintError> {
    exec_scopes.insert_value("SECP_P", SECP_P.clone());
    let value = bigint3_pack(Uint384::from_var_name("x", vm, ids_data, ap_tracking)?);
    exec_scopes.insert_value("value", value.mod_floor(&SECP_P));
    Ok(())
}

/*
Implements hint:
%{
    from starkware.cairo.common.cairo_secp.secp_utils import SECP_P, pack

    x = pack(ids.x, PRIME) % SECP_P
%}
*/
pub fn is_zero_pack(
    vm: &mut VirtualMachine,
    exec_scopes: &mut ExecutionScopes,
    ids_data: &HashMap<String, HintReference>,
    ap_tracking: &ApTracking,
) -> Result<(), HintError> {
    exec_scopes.insert_value("SECP_P", SECP_P.clone());
    let x_packed = bigint3_pack(Uint384::from_var_name("x", vm, ids_data, ap_tracking)?);
    let x = x_packed.mod_floor(&SECP_P);
    exec_scopes.insert_value("x", x);
    Ok(())
}

pub fn is_zero_pack_external_secp(
    vm: &mut VirtualMachine,
    exec_scopes: &mut ExecutionScopes,
    ids_data: &HashMap<String, HintReference>,
    ap_tracking: &ApTracking,
) -> Result<(), HintError> {
    let secp_p = exec_scopes.get_ref("SECP_P")?;
    let x_packed = bigint3_pack(Uint384::from_var_name("x", vm, ids_data, ap_tracking)?);
    let x = x_packed.mod_floor(secp_p);
    exec_scopes.insert_value("x", x);
    Ok(())
}

/*
Implements hint:
in .cairo program
if nondet %{ x == 0 %} != 0:

On .json compiled program
"memory[ap] = to_felt_or_relocatable(x == 0)"
*/
pub fn is_zero_nondet(
    vm: &mut VirtualMachine,
    exec_scopes: &mut ExecutionScopes,
) -> Result<(), HintError> {
    //Get `x` variable from vm scope
    let x = exec_scopes.get::<BigInt>("x")?;

    let value = if x.is_zero() {
        Felt252::one()
    } else {
        Felt252::zero()
    };
    insert_value_into_ap(vm, value)
}

/*
Implements hint:
%{
    from starkware.cairo.common.cairo_secp.secp_utils import SECP_P
    from starkware.python.math_utils import div_mod

    value = x_inv = div_mod(1, x, SECP_P)
%}
*/
pub fn is_zero_assign_scope_variables(exec_scopes: &mut ExecutionScopes) -> Result<(), HintError> {
    exec_scopes.insert_value("SECP_P", SECP_P.clone());
    //Get `x` variable from vm scope
    let x = exec_scopes.get::<BigInt>("x")?;

    let value = div_mod(&BigInt::one(), &x, &SECP_P);
    exec_scopes.insert_value("value", value.clone());
    exec_scopes.insert_value("x_inv", value);
    Ok(())
}

/*
Implements hint:
%{
    from starkware.python.math_utils import div_mod

    value = x_inv = div_mod(1, x, SECP_P)
%}
*/
pub fn is_zero_assign_scope_variables_external_const(
    exec_scopes: &mut ExecutionScopes,
) -> Result<(), HintError> {
    //Get variables from vm scope
    let secp_p = exec_scopes.get_ref::<BigInt>("SECP_P")?;
    let x = exec_scopes.get_ref::<BigInt>("x")?;

    let value = div_mod(&BigInt::one(), x, secp_p);
    exec_scopes.insert_value("value", value.clone());
    exec_scopes.insert_value("x_inv", value);
    Ok(())
}

#[cfg(test)]
mod tests {
    use super::*;
    use crate::hint_processor::builtin_hint_processor::hint_code;
    use crate::stdlib::string::ToString;

    use crate::{
        any_box,
        hint_processor::{
            builtin_hint_processor::builtin_hint_processor_definition::{
                BuiltinHintProcessor, HintProcessorData,
            },
            hint_processor_definition::HintProcessor,
        },
        types::{
            exec_scope::ExecutionScopes,
            relocatable::{MaybeRelocatable, Relocatable},
        },
        utils::test_utils::*,
        vm::errors::memory_errors::MemoryError,
    };
    use assert_matches::assert_matches;

    use rstest::rstest;
    #[cfg(target_arch = "wasm32")]
    use wasm_bindgen_test::*;

    #[test]
    #[cfg_attr(target_arch = "wasm32", wasm_bindgen_test)]
    fn run_verify_zero_ok() {
        let hint_codes = vec![
            &hint_code::VERIFY_ZERO_V1,
            &hint_code::VERIFY_ZERO_V2,
            &hint_code::VERIFY_ZERO_V3,
        ];
        for hint_code in hint_codes {
            let mut vm = vm_with_range_check!();
            //Initialize run_context
            run_context!(vm, 0, 9, 9);
            //Create hint data
            let ids_data = non_continuous_ids_data![("val", -5), ("q", 0)];
            vm.segments = segments![((1, 4), 0), ((1, 5), 0), ((1, 6), 0)];
            //Execute the hint
            assert!(run_hint!(vm, ids_data, hint_code, exec_scopes_ref!()).is_ok());
            //Check hint memory inserts
            //ids.q
            check_memory![vm.segments.memory, ((1, 9), 0)];
        }
    }

    #[test]
    #[cfg_attr(target_arch = "wasm32", wasm_bindgen_test)]
    fn run_verify_zero_v3_ok() {
        let hint_codes = vec![
            "from starkware.cairo.common.cairo_secp.secp_utils import SECP_P, pack\n\nq, r = divmod(pack(ids.val, PRIME), SECP_P)\nassert r == 0, f\"verify_zero: Invalid input {ids.val.d0, ids.val.d1, ids.val.d2}.\"\nids.q = q % PRIME",
            "from starkware.cairo.common.cairo_secp.secp_utils import SECP_P\nq, r = divmod(pack(ids.val, PRIME), SECP_P)\nassert r == 0, f\"verify_zero: Invalid input {ids.val.d0, ids.val.d1, ids.val.d2}.\"\nids.q = q % PRIME",
        ];
        for hint_code in hint_codes {
            let mut vm = vm_with_range_check!();
            //Initialize run_context
            run_context!(vm, 0, 9, 9);
            //Create hint data
            let ids_data = non_continuous_ids_data![("val", -5), ("q", 0)];
            vm.segments = segments![((1, 4), 0), ((1, 5), 0), ((1, 6), 0)];
            //Execute the hint
            assert!(run_hint!(vm, ids_data, hint_code, exec_scopes_ref!()).is_ok());
            //Check hint memory inserts
            //ids.q
            check_memory![vm.segments.memory, ((1, 9), 0)];
        }
    }

    #[test]
    #[cfg_attr(target_arch = "wasm32", wasm_bindgen_test)]
    fn run_verify_zero_with_external_const_ok() {
        let hint_code = "from starkware.cairo.common.cairo_secp.secp_utils import pack\n\nq, r = divmod(pack(ids.val, PRIME), SECP_P)\nassert r == 0, f\"verify_zero: Invalid input {ids.val.d0, ids.val.d1, ids.val.d2}.\"\nids.q = q % PRIME";
        let mut vm = vm_with_range_check!();
        //Initialize run_context
        run_context!(vm, 0, 9, 9);
        //Create hint data
        let ids_data = non_continuous_ids_data![("val", -5), ("q", 0)];
        vm.segments = segments![((1, 4), 55), ((1, 5), 0), ((1, 6), 0)];

        let new_secp_p = 55;

        let mut exec_scopes = ExecutionScopes::new();
        exec_scopes.assign_or_update_variable("SECP_P", any_box!(bigint!(new_secp_p)));

        //Execute the hint
        assert!(run_hint!(vm, ids_data, hint_code, &mut exec_scopes).is_ok());
        //Check hint memory inserts
        //ids.q
        check_memory![vm.segments.memory, ((1, 9), 1)];
    }

    #[test]
    #[cfg_attr(target_arch = "wasm32", wasm_bindgen_test)]
    fn run_verify_zero_error() {
        let hint_code = "from starkware.cairo.common.cairo_secp.secp_utils import SECP_P, pack\n\nq, r = divmod(pack(ids.val, PRIME), SECP_P)\nassert r == 0, f\"verify_zero: Invalid input {ids.val.d0, ids.val.d1, ids.val.d2}.\"\nids.q = q % PRIME";
        let mut vm = vm_with_range_check!();
        add_segments!(vm, 3);
        //Initialize run_context
        run_context!(vm, 0, 9, 9);
        //Create hint data
        let ids_data = non_continuous_ids_data![("val", -5), ("q", 0)];
        vm.segments = segments![((1, 4), 0), ((1, 5), 0), ((1, 6), 150)];
        //Execute the hint
        assert_matches!(
            run_hint!(
                vm,
                ids_data,
                hint_code,
                exec_scopes_ref!()
            ),
            Err(HintError::SecpVerifyZero(x)) if x == bigint_str!(
                "897946605976106752944343961220884287276604954404454400"
            )
        );
    }

    #[test]
    #[cfg_attr(target_arch = "wasm32", wasm_bindgen_test)]
    fn run_verify_zero_invalid_memory_insert() {
        let hint_code = "from starkware.cairo.common.cairo_secp.secp_utils import SECP_P, pack\n\nq, r = divmod(pack(ids.val, PRIME), SECP_P)\nassert r == 0, f\"verify_zero: Invalid input {ids.val.d0, ids.val.d1, ids.val.d2}.\"\nids.q = q % PRIME";
        let mut vm = vm_with_range_check!();
        add_segments!(vm, 3);

        //Initialize run_context
        run_context!(vm, 0, 9, 9);

        //Create hint data
        let ids_data = non_continuous_ids_data![("val", -5), ("q", 0)];
        vm.segments = segments![((1, 4), 0), ((1, 5), 0), ((1, 6), 0), ((1, 9), 55)];
        //Execute the hint
        assert_matches!(
                    run_hint!(
                        vm,
                        ids_data,
                        hint_code,
                        exec_scopes_ref!()
                    ),
                    Err(HintError::Memory(
                        MemoryError::InconsistentMemory(
                            x,
                            y,
                            z
                        )
                    )) if x ==
        Relocatable::from((1, 9)) &&
                            y == MaybeRelocatable::from(Felt252::new(55_i32)) &&
                            z == MaybeRelocatable::from(Felt252::zero())
                );
    }

    #[test]
    #[cfg_attr(target_arch = "wasm32", wasm_bindgen_test)]
    fn run_reduce_ok() {
        let hint_code = "from starkware.cairo.common.cairo_secp.secp_utils import SECP_P, pack\n\nvalue = pack(ids.x, PRIME) % SECP_P";
        let mut vm = vm_with_range_check!();
        add_segments!(vm, 3);

        //Initialize fp
        vm.run_context.fp = 25;

        //Create hint data
        let ids_data = non_continuous_ids_data![("x", -5)];

        vm.segments = segments![
            ((1, 20), ("132181232131231239112312312313213083892150", 10)),
            ((1, 21), 10),
            ((1, 22), 10)
        ];

        let mut exec_scopes = ExecutionScopes::new();
        //Execute the hint
        assert_matches!(run_hint!(vm, ids_data, hint_code, &mut exec_scopes), Ok(()));

        //Check 'value' is defined in the vm scope
        assert_matches!(
            exec_scopes.get::<BigInt>("value"),
            Ok(x) if x == bigint_str!(
                "59863107065205964761754162760883789350782881856141750"
            )
        );
    }

    #[test]
    #[cfg_attr(target_arch = "wasm32", wasm_bindgen_test)]
    fn run_reduce_error() {
        let hint_code = "from starkware.cairo.common.cairo_secp.secp_utils import SECP_P, pack\n\nvalue = pack(ids.x, PRIME) % SECP_P";
        let mut vm = vm_with_range_check!();
        add_segments!(vm, 3);

        //Initialize fp
        vm.run_context.fp = 25;

        //Create hint data
        let ids_data = HashMap::from([("x".to_string(), HintReference::new_simple(-5))]);
        //Skip ids.x values insert so the hint fails.
        //Execute the hint
        assert_matches!(
            run_hint!(
                vm,
                ids_data,
                hint_code,
                exec_scopes_ref!()
            ),
            Err(HintError::IdentifierHasNoMember(x, y
            )) if x == "x" && y == "d0"
        );
    }

    #[test]
    #[cfg_attr(target_arch = "wasm32", wasm_bindgen_test)]
    fn run_is_zero_pack_ok() {
        let mut exec_scopes = ExecutionScopes::new();
        let hint_codes = vec![
            hint_code::IS_ZERO_PACK,
            // NOTE: this one requires IS_ZERO_ASSIGN_SCOPE_VARS to execute first.
            hint_code::IS_ZERO_PACK_EXTERNAL_SECP,
        ];
        for hint_code in hint_codes {
            let mut vm = vm_with_range_check!();

            //Initialize fp
            vm.run_context.fp = 15;

            //Create hint data
            let ids_data = HashMap::from([("x".to_string(), HintReference::new_simple(-5))]);
            //Insert ids.x.d0, ids.x.d1, ids.x.d2 into memory
            vm.segments = segments![
                ((1, 10), 232113757366008801543585_i128),
                ((1, 11), 232113757366008801543585_i128),
                ((1, 12), 232113757366008801543585_i128)
            ];

            //Execute the hint
            assert_matches!(run_hint!(vm, ids_data, hint_code, &mut exec_scopes), Ok(()));

            //Check 'x' is defined in the vm scope
            check_scope!(
                &exec_scopes,
                [(
                    "x",
                    bigint_str!(
                    "1389505070847794345082847096905107459917719328738389700703952672838091425185"
                )
                )]
            );
        }
    }

    #[test]
    #[cfg_attr(target_arch = "wasm32", wasm_bindgen_test)]
    fn run_is_zero_pack_error() {
        let hint_code = "from starkware.cairo.common.cairo_secp.secp_utils import SECP_P, pack\n\nx = pack(ids.x, PRIME) % SECP_P";
        let mut vm = vm_with_range_check!();

        //Initialize fp
        vm.run_context.fp = 15;

        //Create hint data
        let ids_data = HashMap::from([("x".to_string(), HintReference::new_simple(-5))]);

        //Skip ids.x.d0, ids.x.d1, ids.x.d2 inserts so the hints fails

        //Execute the hint
        assert_matches!(
            run_hint!(
                vm,
                ids_data,
                hint_code,
                exec_scopes_ref!()
            ),
            Err(HintError::IdentifierHasNoMember(x, y
            )) if x == "x" && y == "d0"
        );
    }

    #[rstest]
    #[case(hint_code::IS_ZERO_NONDET)]
    #[case(hint_code::IS_ZERO_INT)]
    #[cfg_attr(target_arch = "wasm32", wasm_bindgen_test)]
    fn run_is_zero_nondet_ok_true(#[case] hint_code: &str) {
        let mut vm = vm_with_range_check!();

        //Initialize memory
        add_segments!(vm, 2);

        //Initialize ap
        vm.run_context.ap = 15;

        let mut exec_scopes = ExecutionScopes::new();
        //Initialize vm scope with variable `x`
        exec_scopes.assign_or_update_variable("x", any_box!(BigInt::zero()));
        //Create hint data
        //Execute the hint
        assert_matches!(
            run_hint!(vm, HashMap::new(), hint_code, &mut exec_scopes),
            Ok(())
        );

        //Check hint memory insert
        //memory[ap] = to_felt_or_relocatable(x == 0)
        check_memory!(vm.segments.memory, ((1, 15), 1));
    }

    #[rstest]
    #[case(hint_code::IS_ZERO_NONDET)]
    #[case(hint_code::IS_ZERO_INT)]
    #[cfg_attr(target_arch = "wasm32", wasm_bindgen_test)]
    fn run_is_zero_nondet_ok_false(#[case] hint_code: &str) {
        let mut vm = vm_with_range_check!();

        //Initialize memory
        add_segments!(vm, 2);

        //Initialize ap
        vm.run_context.ap = 15;

        //Initialize vm scope with variable `x`
        let mut exec_scopes = ExecutionScopes::new();
        exec_scopes.assign_or_update_variable("x", any_box!(bigint!(123890i32)));

        //Execute the hint
        assert_matches!(
            run_hint!(vm, HashMap::new(), hint_code, &mut exec_scopes),
            Ok(())
        );

        //Check hint memory insert
        //memory[ap] = to_felt_or_relocatable(x == 0)
        check_memory!(vm.segments.memory, ((1, 15), 0));
    }

    #[rstest]
    #[case(hint_code::IS_ZERO_NONDET)]
    #[case(hint_code::IS_ZERO_INT)]
    #[cfg_attr(target_arch = "wasm32", wasm_bindgen_test)]
    fn run_is_zero_nondet_scope_error(#[case] hint_code: &str) {
        let mut vm = vm_with_range_check!();

        //Initialize memory
        add_segments!(vm, 2);

        //Initialize ap
        vm.run_context.ap = 15;

        //Skip `x` assignment

        //Execute the hint
        assert_matches!(
            run_hint!(vm, HashMap::new(), hint_code),
            Err(HintError::VariableNotInScopeError(x)) if x == *"x".to_string()
        );
    }

    #[rstest]
    #[case(hint_code::IS_ZERO_NONDET)]
    #[case(hint_code::IS_ZERO_INT)]
    #[cfg_attr(target_arch = "wasm32", wasm_bindgen_test)]
    fn run_is_zero_nondet_invalid_memory_insert(#[case] hint_code: &str) {
        let mut vm = vm_with_range_check!();

        //Insert a value in ap before the hint execution, so the hint memory insert fails
        vm.segments = segments![((1, 15), 55)];

        //Initialize ap
        vm.run_context.ap = 15;

        //Initialize vm scope with variable `x`
        let mut exec_scopes = ExecutionScopes::new();
        exec_scopes.assign_or_update_variable("x", any_box!(BigInt::zero()));
        //Execute the hint
        assert_matches!(
            run_hint!(vm, HashMap::new(), hint_code, &mut exec_scopes),
            Err(HintError::Memory(
                MemoryError::InconsistentMemory(
                    x,
                    y,
                    z
                )
            )) if x == vm.run_context.get_ap()
                && y == MaybeRelocatable::from(Felt252::new(55i32))
                && z == MaybeRelocatable::from(Felt252::new(1i32))
        );
    }

    #[test]
    #[cfg_attr(target_arch = "wasm32", wasm_bindgen_test)]
    fn is_zero_assign_scope_variables_ok() {
        let mut exec_scopes = ExecutionScopes::new();
        let hint_codes = vec![
            hint_code::IS_ZERO_ASSIGN_SCOPE_VARS,
            // NOTE: this one requires IS_ZERO_ASSIGN_SCOPE_VARS to execute first.
            hint_code::IS_ZERO_ASSIGN_SCOPE_VARS_EXTERNAL_SECP,
        ];

        for hint_code in hint_codes {
            let mut vm = vm_with_range_check!();

            //Initialize vm scope with variable `x`
            exec_scopes.assign_or_update_variable(
                "x",
                any_box!(bigint_str!(
                    "52621538839140286024584685587354966255185961783273479086367"
                )),
            );
            //Execute the hint
            assert!(run_hint!(vm, HashMap::new(), hint_code, &mut exec_scopes).is_ok());

            //Check 'value' is defined in the vm scope
            assert_matches!(
                exec_scopes.get::<BigInt>("value"),
                Ok(x) if x == bigint_str!(
                    "19429627790501903254364315669614485084365347064625983303617500144471999752609"
                )
            );

            //Check 'x_inv' is defined in the vm scope
            assert_matches!(
                exec_scopes.get::<BigInt>("x_inv"),
                Ok(x) if x == bigint_str!(
                    "19429627790501903254364315669614485084365347064625983303617500144471999752609"
                )
            );
        }
    }

    #[test]
    #[cfg_attr(target_arch = "wasm32", wasm_bindgen_test)]
    fn is_zero_assign_scope_variables_scope_error() {
        let hint_code = hint_code::IS_ZERO_ASSIGN_SCOPE_VARS;
        let mut vm = vm_with_range_check!();
        //Skip `x` assignment
        //Execute the hint
        assert_matches!(
            run_hint!(
                vm,
                HashMap::new(),
                hint_code,
                exec_scopes_ref!()
            ),
            Err(HintError::VariableNotInScopeError(x)) if x == *"x".to_string()
        );
    }
}<|MERGE_RESOLUTION|>--- conflicted
+++ resolved
@@ -20,8 +20,6 @@
 use num_integer::Integer;
 use num_traits::{One, Zero};
 
-use super::bigint_utils::BigInt3;
-
 /*
 Implements hint:
 %{
@@ -40,11 +38,7 @@
     secp_p: &BigInt,
 ) -> Result<(), HintError> {
     exec_scopes.insert_value("SECP_P", secp_p.clone());
-<<<<<<< HEAD
-    let val = bigint3_pack(BigInt3::from_var_name("val", vm, ids_data, ap_tracking)?);
-=======
     let val = bigint3_pack(Uint384::from_var_name("val", vm, ids_data, ap_tracking)?);
->>>>>>> a2fe1ab4
     let (q, r) = val.div_rem(secp_p);
     if !r.is_zero() {
         return Err(HintError::SecpVerifyZero(val));
