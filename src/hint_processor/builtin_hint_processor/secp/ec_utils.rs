--- conflicted
+++ resolved
@@ -21,14 +21,9 @@
 use felt::Felt252;
 use num_bigint::BigInt;
 use num_integer::Integer;
-<<<<<<< HEAD
-use num_traits::{One, Zero};
+use num_traits::{One, ToPrimitive, Zero};
 
 use super::secp_utils::SECP256R1_P;
-use super::{bigint_utils::BigInt3, secp_utils::SECP_P};
-=======
-use num_traits::{One, ToPrimitive, Zero};
->>>>>>> d307312f
 
 #[derive(Debug, PartialEq)]
 struct EcPoint<'a> {
@@ -304,11 +299,16 @@
     insert_value_into_ap(vm, scalar)
 }
 
-<<<<<<< HEAD
+/*
+Implements hint:
+%{
+from starkware.cairo.common.cairo_secp.secp256r1_utils import SECP256R1_P as SECP_P
+%}
+*/
 pub fn import_secp256r1_p(exec_scopes: &mut ExecutionScopes) -> Result<(), HintError> {
     exec_scopes.insert_value("SECP_P", SECP256R1_P.clone());
     Ok(())
-=======
+}
 /*
 Implements hint:
 %{
@@ -352,7 +352,6 @@
     let res = quad_bit_0 + quad_bit_1 + quad_bit_2 + quad_bit_3;
 
     insert_value_from_var_name("quad_bit", res, vm, ids_data, ap_tracking)
->>>>>>> d307312f
 }
 
 #[cfg(test)]
