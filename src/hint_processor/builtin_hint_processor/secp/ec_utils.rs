use crate::{
    hint_processor::{
        builtin_hint_processor::{
            hint_utils::{
                get_integer_from_var_name, get_relocatable_from_var_name,
                insert_value_from_var_name, insert_value_into_ap,
            },
            secp::{
                bigint_utils::BigInt3,
                secp_utils::{bigint3_pack, SECP_P},
            },
        },
        hint_processor_definition::HintReference,
    },
    math_utils::{ec_double_slope, line_slope},
    serde::deserialize_program::ApTracking,
    stdlib::{collections::HashMap, ops::BitAnd, prelude::*},
    types::exec_scope::ExecutionScopes,
    vm::{errors::hint_errors::HintError, vm_core::VirtualMachine},
};
use felt::Felt252;
use num_bigint::BigInt;
use num_integer::Integer;
use num_traits::{One, ToPrimitive, Zero};

use super::secp_utils::SECP256R1_P;

#[derive(Debug, PartialEq)]
struct EcPoint<'a> {
    x: BigInt3<'a>,
    y: BigInt3<'a>,
}
impl EcPoint<'_> {
    fn from_var_name<'a>(
        name: &'a str,
        vm: &'a VirtualMachine,
        ids_data: &'a HashMap<String, HintReference>,
        ap_tracking: &'a ApTracking,
    ) -> Result<EcPoint<'a>, HintError> {
        // Get first addr of EcPoint struct
        let point_addr = get_relocatable_from_var_name(name, vm, ids_data, ap_tracking)?;
        Ok(EcPoint {
            x: BigInt3::from_base_addr(point_addr, &format!("{}.x", name), vm)?,
            y: BigInt3::from_base_addr((point_addr + 3)?, &format!("{}.y", name), vm)?,
        })
    }
}

/*
Implements hint:
%{
    from starkware.cairo.common.cairo_secp.secp_utils import SECP_P, pack

    y = pack(ids.point.y, PRIME) % SECP_P
    # The modulo operation in python always returns a nonnegative number.
    value = (-y) % SECP_P
%}
*/
pub fn ec_negate(
    vm: &mut VirtualMachine,
    exec_scopes: &mut ExecutionScopes,
    ids_data: &HashMap<String, HintReference>,
    ap_tracking: &ApTracking,
) -> Result<(), HintError> {
    exec_scopes.insert_value("SECP_P", SECP_P.clone());
    //ids.point
    let point_y = (get_relocatable_from_var_name("point", vm, ids_data, ap_tracking)? + 3i32)?;
    let y_bigint3 = BigInt3::from_base_addr(point_y, "point.y", vm)?;
    let y = bigint3_pack(y_bigint3);
    let value = (-y).mod_floor(&SECP_P);
    exec_scopes.insert_value("value", value);
    Ok(())
}

/*
Implements hint:
%{
    from starkware.cairo.common.cairo_secp.secp_utils import SECP_P, pack
    from starkware.python.math_utils import ec_double_slope

    # Compute the slope.
    x = pack(ids.point.x, PRIME)
    y = pack(ids.point.y, PRIME)
    value = slope = ec_double_slope(point=(x, y), alpha=0, p=SECP_P)
%}
*/
pub fn compute_doubling_slope(
    vm: &mut VirtualMachine,
    exec_scopes: &mut ExecutionScopes,
    ids_data: &HashMap<String, HintReference>,
    ap_tracking: &ApTracking,
    point_alias: &str,
) -> Result<(), HintError> {
    exec_scopes.insert_value("SECP_P", SECP_P.clone());
    //ids.point
    let point = EcPoint::from_var_name(point_alias, vm, ids_data, ap_tracking)?;

    let value = ec_double_slope(
        &(bigint3_pack(point.x), bigint3_pack(point.y)),
        &BigInt::zero(),
        &SECP_P,
    );
    exec_scopes.insert_value("value", value.clone());
    exec_scopes.insert_value("slope", value);
    Ok(())
}

/*
Implements hint:
%{
    from starkware.cairo.common.cairo_secp.secp_utils import SECP_P, pack
    from starkware.python.math_utils import line_slope

    # Compute the slope.
    x0 = pack(ids.point0.x, PRIME)
    y0 = pack(ids.point0.y, PRIME)
    x1 = pack(ids.point1.x, PRIME)
    y1 = pack(ids.point1.y, PRIME)
    value = slope = line_slope(point1=(x0, y0), point2=(x1, y1), p=SECP_P)
%}
*/
pub fn compute_slope_secp_p(
    vm: &mut VirtualMachine,
    exec_scopes: &mut ExecutionScopes,
    ids_data: &HashMap<String, HintReference>,
    ap_tracking: &ApTracking,
    point0_alias: &str,
    point1_alias: &str,
) -> Result<(), HintError> {
    exec_scopes.insert_value("SECP_P", SECP_P.clone());
    compute_slope(
        vm,
        exec_scopes,
        ids_data,
        ap_tracking,
        point0_alias,
        point1_alias,
    )
}

pub fn compute_slope(
    vm: &mut VirtualMachine,
    exec_scopes: &mut ExecutionScopes,
    ids_data: &HashMap<String, HintReference>,
    ap_tracking: &ApTracking,
    point0_alias: &str,
    point1_alias: &str,
) -> Result<(), HintError> {
    //ids.point0
    let point0 = EcPoint::from_var_name(point0_alias, vm, ids_data, ap_tracking)?;
    //ids.point1
    let point1 = EcPoint::from_var_name(point1_alias, vm, ids_data, ap_tracking)?;

    let secp_p: BigInt = exec_scopes.get("SECP_P")?;

    let value = line_slope(
<<<<<<< HEAD
        &(bigint3_pack(point0.x), bigint3_pack(point0.y)),
        &(bigint3_pack(point1.x), bigint3_pack(point1.y)),
        &SECP_P,
=======
        &(pack(point0.x), pack(point0.y)),
        &(pack(point1.x), pack(point1.y)),
        &secp_p,
>>>>>>> e78190a3
    );
    exec_scopes.insert_value("value", value.clone());
    exec_scopes.insert_value("slope", value);
    Ok(())
}

/*
Implements hint:
%{
    from starkware.cairo.common.cairo_secp.secp_utils import SECP_P, pack

    slope = pack(ids.slope, PRIME)
    x = pack(ids.point.x, PRIME)
    y = pack(ids.point.y, PRIME)

    value = new_x = (pow(slope, 2, SECP_P) - 2 * x) % SECP_P
%}
*/
pub fn ec_double_assign_new_x(
    vm: &mut VirtualMachine,
    exec_scopes: &mut ExecutionScopes,
    ids_data: &HashMap<String, HintReference>,
    ap_tracking: &ApTracking,
) -> Result<(), HintError> {
    exec_scopes.insert_value("SECP_P", SECP_P.clone());
    //ids.slope
    let slope = BigInt3::from_var_name("slope", vm, ids_data, ap_tracking)?;
    //ids.point
    let point = EcPoint::from_var_name("point", vm, ids_data, ap_tracking)?;

    let slope = bigint3_pack(slope);
    let x = bigint3_pack(point.x);
    let y = bigint3_pack(point.y);

    let value = (slope.pow(2) - (&x << 1u32)).mod_floor(&SECP_P);

    //Assign variables to vm scope
    exec_scopes.insert_value("slope", slope);
    exec_scopes.insert_value("x", x);
    exec_scopes.insert_value("y", y);
    exec_scopes.insert_value("value", value.clone());
    exec_scopes.insert_value("new_x", value);
    Ok(())
}

/*
Implements hint:
%{ value = new_y = (slope * (x - new_x) - y) % SECP_P %}
*/
pub fn ec_double_assign_new_y(exec_scopes: &mut ExecutionScopes) -> Result<(), HintError> {
    //Get variables from vm scope
    let (slope, x, new_x, y) = (
        exec_scopes.get::<BigInt>("slope")?,
        exec_scopes.get::<BigInt>("x")?,
        exec_scopes.get::<BigInt>("new_x")?,
        exec_scopes.get::<BigInt>("y")?,
    );

    let value = (slope * (x - new_x) - y).mod_floor(&SECP_P);
    exec_scopes.insert_value("value", value.clone());
    exec_scopes.insert_value("new_y", value);
    Ok(())
}

/*
Implements hint:
%{
    from starkware.cairo.common.cairo_secp.secp_utils import SECP_P, pack

    slope = pack(ids.slope, PRIME)
    x0 = pack(ids.point0.x, PRIME)
    x1 = pack(ids.point1.x, PRIME)
    y0 = pack(ids.point0.y, PRIME)

    value = new_x = (pow(slope, 2, SECP_P) - x0 - x1) % SECP_P
%}
*/
pub fn fast_ec_add_assign_new_x(
    vm: &mut VirtualMachine,
    exec_scopes: &mut ExecutionScopes,
    ids_data: &HashMap<String, HintReference>,
    ap_tracking: &ApTracking,
) -> Result<(), HintError> {
    exec_scopes.insert_value("SECP_P", SECP_P.clone());
    //ids.slope
    let slope = BigInt3::from_var_name("slope", vm, ids_data, ap_tracking)?;
    //ids.point0
    let point0 = EcPoint::from_var_name("point0", vm, ids_data, ap_tracking)?;
    //ids.point1.x
    let point1 = EcPoint::from_var_name("point1", vm, ids_data, ap_tracking)?;

    let slope = bigint3_pack(slope);
    let x0 = bigint3_pack(point0.x);
    let x1 = bigint3_pack(point1.x);
    let y0 = bigint3_pack(point0.y);

    let value = (&slope * &slope - &x0 - &x1).mod_floor(&SECP_P);
    //Assign variables to vm scope
    exec_scopes.insert_value("slope", slope);
    exec_scopes.insert_value("x0", x0);
    exec_scopes.insert_value("y0", y0);
    exec_scopes.insert_value("value", value.clone());
    exec_scopes.insert_value("new_x", value);

    Ok(())
}

/*
Implements hint:
%{ value = new_y = (slope * (x0 - new_x) - y0) % SECP_P %}
*/
pub fn fast_ec_add_assign_new_y(exec_scopes: &mut ExecutionScopes) -> Result<(), HintError> {
    //Get variables from vm scope
    let (slope, x0, new_x, y0) = (
        exec_scopes.get::<BigInt>("slope")?,
        exec_scopes.get::<BigInt>("x0")?,
        exec_scopes.get::<BigInt>("new_x")?,
        exec_scopes.get::<BigInt>("y0")?,
    );
    let value = (slope * (x0 - new_x) - y0).mod_floor(&SECP_P);
    exec_scopes.insert_value("value", value.clone());
    exec_scopes.insert_value("new_y", value);

    Ok(())
}

/*
Implements hint:
%{ memory[ap] = (ids.scalar % PRIME) % 2 %}
*/
pub fn ec_mul_inner(
    vm: &mut VirtualMachine,
    ids_data: &HashMap<String, HintReference>,
    ap_tracking: &ApTracking,
) -> Result<(), HintError> {
    //(ids.scalar % PRIME) % 2
    let scalar = get_integer_from_var_name("scalar", vm, ids_data, ap_tracking)?
        .as_ref()
        .bitand(&Felt252::one());
    insert_value_into_ap(vm, scalar)
}

/*
Implements hint:
%{
from starkware.cairo.common.cairo_secp.secp256r1_utils import SECP256R1_P as SECP_P
%}
*/
pub fn import_secp256r1_p(exec_scopes: &mut ExecutionScopes) -> Result<(), HintError> {
    exec_scopes.insert_value("SECP_P", SECP256R1_P.clone());
    Ok(())
}
/*
Implements hint:
%{
    ids.quad_bit = (
        8 * ((ids.scalar_v >> ids.m) & 1)
        + 4 * ((ids.scalar_u >> ids.m) & 1)
        + 2 * ((ids.scalar_v >> (ids.m - 1)) & 1)
        + ((ids.scalar_u >> (ids.m - 1)) & 1)
    )
%}
*/
pub fn quad_bit(
    vm: &mut VirtualMachine,
    ids_data: &HashMap<String, HintReference>,
    ap_tracking: &ApTracking,
) -> Result<(), HintError> {
    n_pair_bits(vm, ids_data, ap_tracking, "quad_bit", 2)
}

/*
Implements hint:
%{ ids.dibit = ((ids.scalar_u >> ids.m) & 1) + 2 * ((ids.scalar_v >> ids.m) & 1) %}
*/
pub fn di_bit(
    vm: &mut VirtualMachine,
    ids_data: &HashMap<String, HintReference>,
    ap_tracking: &ApTracking,
) -> Result<(), HintError> {
    n_pair_bits(vm, ids_data, ap_tracking, "dibit", 1)
}

pub fn n_pair_bits(
    vm: &mut VirtualMachine,
    ids_data: &HashMap<String, HintReference>,
    ap_tracking: &ApTracking,
    result_name: &str,
    number_of_pairs: u32,
) -> Result<(), HintError> {
    let scalar_v_cow = get_integer_from_var_name("scalar_v", vm, ids_data, ap_tracking)?;
    let scalar_u_cow = get_integer_from_var_name("scalar_u", vm, ids_data, ap_tracking)?;
    let m_cow = get_integer_from_var_name("m", vm, ids_data, ap_tracking)?;

    let scalar_v = scalar_v_cow.as_ref();
    let scalar_u = scalar_u_cow.as_ref();

    // If m is too high the shift result will always be zero
    let m = m_cow.as_ref().to_u32().unwrap_or(253);
    if m >= 253 {
        return insert_value_from_var_name("quad_bit", 0, vm, ids_data, ap_tracking);
    }

    let one = &Felt252::one();
    let two = &Felt252::from(2);

    // Each step, fetches the bits in mth position for v and u,
    // and appends them to the accumulator. i.e:
    //         10
    //         ↓↓
    //  1010101__ -> 101010110
    let res: Felt252 = (0..number_of_pairs)
        .map(|i| {
            let bit_1 = (scalar_v >> (m - i - 1)) & two;
            // 1 * ((ids.scalar_u >> ids.m) & 1)
            let bit_0 = (scalar_u >> (m - i)) & one;
            bit_0 + bit_1
        })
        .fold(Felt252::zero(), |acc, x| (acc << 2_u32) + x);

    insert_value_from_var_name(result_name, res, vm, ids_data, ap_tracking)
}

#[cfg(test)]
mod tests {
    use super::*;
    use crate::hint_processor::builtin_hint_processor::hint_code;
    use crate::stdlib::string::ToString;

    use crate::{
        any_box,
        hint_processor::{
            builtin_hint_processor::builtin_hint_processor_definition::{
                BuiltinHintProcessor, HintProcessorData,
            },
            hint_processor_definition::HintProcessor,
        },
        types::{exec_scope::ExecutionScopes, relocatable::Relocatable},
        utils::test_utils::*,
        vm::vm_core::VirtualMachine,
    };
    use assert_matches::assert_matches;

    #[cfg(target_arch = "wasm32")]
    use wasm_bindgen_test::*;

    #[test]
    #[cfg_attr(target_arch = "wasm32", wasm_bindgen_test)]
    fn run_ec_negate_ok() {
        let hint_code = "from starkware.cairo.common.cairo_secp.secp_utils import SECP_P, pack\n\ny = pack(ids.point.y, PRIME) % SECP_P\n# The modulo operation in python always returns a nonnegative number.\nvalue = (-y) % SECP_P";
        let mut vm = vm_with_range_check!();

        vm.segments = segments![((1, 3), 2645i32), ((1, 4), 454i32), ((1, 5), 206i32)];
        //Initialize fp
        vm.run_context.fp = 1;
        //Create hint_data
        let ids_data = ids_data!["point"];
        let mut exec_scopes = ExecutionScopes::new();
        //Execute the hint
        assert_matches!(run_hint!(vm, ids_data, hint_code, &mut exec_scopes), Ok(()));
        //Check 'value' is defined in the vm scope
        assert_matches!(
            exec_scopes.get::<BigInt>("value"),
            Ok(x) if x == bigint_str!(
                "115792089237316195423569751828682367333329274433232027476421668138471189901786"
            )
        );
    }

    #[test]
    #[cfg_attr(target_arch = "wasm32", wasm_bindgen_test)]
    fn run_compute_doubling_slope_ok() {
        let hint_code = "from starkware.cairo.common.cairo_secp.secp_utils import SECP_P, pack\nfrom starkware.python.math_utils import ec_double_slope\n\n# Compute the slope.\nx = pack(ids.point.x, PRIME)\ny = pack(ids.point.y, PRIME)\nvalue = slope = ec_double_slope(point=(x, y), alpha=0, p=SECP_P)";
        let mut vm = vm_with_range_check!();
        vm.segments = segments![
            ((1, 0), 614323u64),
            ((1, 1), 5456867u64),
            ((1, 2), 101208u64),
            ((1, 3), 773712524u64),
            ((1, 4), 77371252u64),
            ((1, 5), 5298795u64)
        ];

        //Initialize fp
        vm.run_context.fp = 1;

        let ids_data = ids_data!["point"];
        let mut exec_scopes = ExecutionScopes::new();

        //Execute the hint
        assert_matches!(run_hint!(vm, ids_data, hint_code, &mut exec_scopes), Ok(()));
        check_scope!(
            &exec_scopes,
            [
                (
                    "value",
                    bigint_str!(
            "40442433062102151071094722250325492738932110061897694430475034100717288403728"
        )
                ),
                (
                    "slope",
                    bigint_str!(
            "40442433062102151071094722250325492738932110061897694430475034100717288403728"
        )
                )
            ]
        );
    }

    #[test]
    #[cfg_attr(target_arch = "wasm32", wasm_bindgen_test)]
    fn run_compute_doubling_slope_wdivmod_ok() {
        let hint_code = "from starkware.cairo.common.cairo_secp.secp_utils import SECP_P, pack\nfrom starkware.python.math_utils import div_mod\n\n# Compute the slope.\nx = pack(ids.pt.x, PRIME)\ny = pack(ids.pt.y, PRIME)\nvalue = slope = div_mod(3 * x ** 2, 2 * y, SECP_P)";
        let mut vm = vm_with_range_check!();
        vm.segments = segments![
            ((1, 0), 614323u64),
            ((1, 1), 5456867u64),
            ((1, 2), 101208u64),
            ((1, 3), 773712524u64),
            ((1, 4), 77371252u64),
            ((1, 5), 5298795u64)
        ];

        //Initialize fp
        vm.run_context.fp = 1;

        let ids_data = ids_data!["pt"];
        let mut exec_scopes = ExecutionScopes::new();

        //Execute the hint
        assert_matches!(run_hint!(vm, ids_data, hint_code, &mut exec_scopes), Ok(()));
        check_scope!(
            &exec_scopes,
            [
                (
                    "value",
                    bigint_str!(
            "40442433062102151071094722250325492738932110061897694430475034100717288403728"
        )
                ),
                (
                    "slope",
                    bigint_str!(
            "40442433062102151071094722250325492738932110061897694430475034100717288403728"
        )
                )
            ]
        );
    }

    #[test]
    #[cfg_attr(target_arch = "wasm32", wasm_bindgen_test)]
    fn run_compute_slope_ok() {
        let hint_code = "from starkware.cairo.common.cairo_secp.secp_utils import SECP_P, pack\nfrom starkware.python.math_utils import line_slope\n\n# Compute the slope.\nx0 = pack(ids.point0.x, PRIME)\ny0 = pack(ids.point0.y, PRIME)\nx1 = pack(ids.point1.x, PRIME)\ny1 = pack(ids.point1.y, PRIME)\nvalue = slope = line_slope(point1=(x0, y0), point2=(x1, y1), p=SECP_P)";
        let mut vm = vm_with_range_check!();

        //Insert ids.point0 and ids.point1 into memory
        vm.segments = segments![
            ((1, 0), 134),
            ((1, 1), 5123),
            ((1, 2), 140),
            ((1, 3), 1232),
            ((1, 4), 4652),
            ((1, 5), 720),
            ((1, 6), 156),
            ((1, 7), 6545),
            ((1, 8), 100010),
            ((1, 9), 1123),
            ((1, 10), 1325),
            ((1, 11), 910)
        ];

        //Initialize fp
        vm.run_context.fp = 14;
        let ids_data = HashMap::from([
            ("point0".to_string(), HintReference::new_simple(-14)),
            ("point1".to_string(), HintReference::new_simple(-8)),
        ]);
        let mut exec_scopes = ExecutionScopes::new();

        //Execute the hint
        assert_matches!(run_hint!(vm, ids_data, hint_code, &mut exec_scopes), Ok(()));
        check_scope!(
            &exec_scopes,
            [
                (
                    "value",
                    bigint_str!(
            "41419765295989780131385135514529906223027172305400087935755859001910844026631"
        )
                ),
                (
                    "slope",
                    bigint_str!(
            "41419765295989780131385135514529906223027172305400087935755859001910844026631"
        )
                )
            ]
        );
    }

    #[test]
    #[cfg_attr(target_arch = "wasm32", wasm_bindgen_test)]
    fn run_compute_slope_wdivmod_ok() {
        let hint_code = "from starkware.cairo.common.cairo_secp.secp_utils import SECP_P, pack\nfrom starkware.python.math_utils import div_mod\n\n# Compute the slope.\nx0 = pack(ids.pt0.x, PRIME)\ny0 = pack(ids.pt0.y, PRIME)\nx1 = pack(ids.pt1.x, PRIME)\ny1 = pack(ids.pt1.y, PRIME)\nvalue = slope = div_mod(y0 - y1, x0 - x1, SECP_P)";
        let mut vm = vm_with_range_check!();

        // Insert ids.pt0 and ids.pt1 into memory
        vm.segments = segments![
            ((1, 0), 134),
            ((1, 1), 5123),
            ((1, 2), 140),
            ((1, 3), 1232),
            ((1, 4), 4652),
            ((1, 5), 720),
            ((1, 6), 156),
            ((1, 7), 6545),
            ((1, 8), 100010),
            ((1, 9), 1123),
            ((1, 10), 1325),
            ((1, 11), 910)
        ];

        // Initialize fp
        vm.run_context.fp = 14;
        let ids_data = HashMap::from([
            ("pt0".to_string(), HintReference::new_simple(-14)),
            ("pt1".to_string(), HintReference::new_simple(-8)),
        ]);
        let mut exec_scopes = ExecutionScopes::new();

        // Execute the hint
        assert_matches!(run_hint!(vm, ids_data, hint_code, &mut exec_scopes), Ok(()));
        check_scope!(
            &exec_scopes,
            [
                (
                    "value",
                    bigint_str!(
            "41419765295989780131385135514529906223027172305400087935755859001910844026631"
        )
                ),
                (
                    "slope",
                    bigint_str!(
            "41419765295989780131385135514529906223027172305400087935755859001910844026631"
        )
                )
            ]
        );
    }

    #[test]
    #[cfg_attr(target_arch = "wasm32", wasm_bindgen_test)]
    fn run_ec_double_assign_new_x_ok() {
        let hint_codes = vec!["from starkware.cairo.common.cairo_secp.secp_utils import SECP_P, pack\n\nslope = pack(ids.slope, PRIME)\nx = pack(ids.point.x, PRIME)\ny = pack(ids.point.y, PRIME)\n\nvalue = new_x = (pow(slope, 2, SECP_P) - 2 * x) % SECP_P", "from starkware.cairo.common.cairo_secp.secp_utils import pack\n\nslope = pack(ids.slope, PRIME)\nx = pack(ids.point.x, PRIME)\ny = pack(ids.point.y, PRIME)\n\nvalue = new_x = (pow(slope, 2, SECP_P) - 2 * x) % SECP_P"];

        for hint_code in hint_codes {
            let mut vm = vm_with_range_check!();

            //Insert ids.point and ids.slope into memory
            vm.segments = segments![
                ((1, 0), 134),
                ((1, 1), 5123),
                ((1, 2), 140),
                ((1, 3), 1232),
                ((1, 4), 4652),
                ((1, 5), 720),
                ((1, 6), 44186171158942157784255469_i128),
                ((1, 7), 54173758974262696047492534_i128),
                ((1, 8), 8106299688661572814170174_i128)
            ];

            //Initialize fp
            vm.run_context.fp = 10;
            let ids_data = HashMap::from([
                ("point".to_string(), HintReference::new_simple(-10)),
                ("slope".to_string(), HintReference::new_simple(-4)),
            ]);
            let mut exec_scopes = ExecutionScopes::new();

            //Execute the hint
            assert_matches!(run_hint!(vm, ids_data, hint_code, &mut exec_scopes), Ok(()));

            check_scope!(
                &exec_scopes,
                [
                    (
                        "slope",
                        bigint_str!(
                            "48526828616392201132917323266456307435009781900148206102108934970258721901549"
                        )
                    ),
                    (
                        "x",
                        bigint_str!("838083498911032969414721426845751663479194726707495046")
                    ),
                    (
                        "y",
                        bigint_str!("4310143708685312414132851373791311001152018708061750480")
                    ),
                    (
                        "value",
                        bigint_str!(
                            "59479631769792988345961122678598249997181612138456851058217178025444564264149"
                        )
                    ),
                    (
                        "new_x",
                        bigint_str!(
                            "59479631769792988345961122678598249997181612138456851058217178025444564264149"
                        )
                    )
                ]
            );
        }
    }

    #[test]
    #[cfg_attr(target_arch = "wasm32", wasm_bindgen_test)]
    fn run_ec_double_assign_new_y_ok() {
        let hint_code = "value = new_y = (slope * (x - new_x) - y) % SECP_P";
        let mut vm = vm_with_range_check!();
        let mut exec_scopes = scope![
            (
                "slope",
                bigint_str!(
                    "48526828616392201132917323266456307435009781900148206102108934970258721901549"
                )
            ),
            (
                "x",
                bigint_str!("838083498911032969414721426845751663479194726707495046")
            ),
            (
                "new_x",
                bigint_str!(
                    "59479631769792988345961122678598249997181612138456851058217178025444564264149"
                )
            ),
            (
                "y",
                bigint_str!("4310143708685312414132851373791311001152018708061750480")
            )
        ];
        //Execute the hint
        assert_matches!(
            run_hint!(vm, HashMap::new(), hint_code, &mut exec_scopes),
            Ok(())
        );

        check_scope!(
            &exec_scopes,
            [
                (
                    "value",
                    bigint_str!(
            "7948634220683381957329555864604318996476649323793038777651086572350147290350"
        )
                ),
                (
                    "new_y",
                    bigint_str!(
            "7948634220683381957329555864604318996476649323793038777651086572350147290350"
        )
                )
            ]
        );
    }

    #[test]
    #[cfg_attr(target_arch = "wasm32", wasm_bindgen_test)]
    fn run_fast_ec_add_assign_new_x_ok() {
        let hint_code = "from starkware.cairo.common.cairo_secp.secp_utils import SECP_P, pack\n\nslope = pack(ids.slope, PRIME)\nx0 = pack(ids.point0.x, PRIME)\nx1 = pack(ids.point1.x, PRIME)\ny0 = pack(ids.point0.y, PRIME)\n\nvalue = new_x = (pow(slope, 2, SECP_P) - x0 - x1) % SECP_P";
        let mut vm = vm_with_range_check!();

        //Insert ids.point0, ids.point1.x and ids.slope into memory
        vm.segments = segments![
            //ids.point0
            ((1, 0), 89712),
            ((1, 1), 56),
            ((1, 2), 1233409),
            ((1, 3), 980126),
            ((1, 4), 10),
            ((1, 5), 8793),
            //ids.point0.x
            ((1, 6), 1235216451),
            ((1, 7), 5967),
            ((1, 8), 2171381),
            //ids.slope
            ((1, 9), 67470097831679799377177424_i128),
            ((1, 10), 43370026683122492246392730_i128),
            ((1, 11), 16032182557092050689870202_i128)
        ];

        //Initialize run_context
        run_context!(vm, 0, 20, 15);

        let ids_data = HashMap::from([
            ("point0".to_string(), HintReference::new_simple(-15)),
            ("point1".to_string(), HintReference::new_simple(-9)),
            ("slope".to_string(), HintReference::new_simple(-6)),
        ]);
        let mut exec_scopes = ExecutionScopes::new();

        //Execute the hint
        assert_matches!(run_hint!(vm, ids_data, hint_code, &mut exec_scopes), Ok(()));

        check_scope!(
            &exec_scopes,
            [
                (
                    "value",
                    bigint_str!(
            "8891838197222656627233627110766426698842623939023296165598688719819499152657"
        )
                ),
                (
                    "new_x",
                    bigint_str!(
            "8891838197222656627233627110766426698842623939023296165598688719819499152657"
        )
                )
            ]
        );
    }

    #[test]
    #[cfg_attr(target_arch = "wasm32", wasm_bindgen_test)]
    fn run_fast_ec_add_assign_new_y_ok() {
        let hint_code = "value = new_y = (slope * (x0 - new_x) - y0) % SECP_P";
        let mut vm = vm_with_range_check!();

        let mut exec_scopes = scope![
            (
                "slope",
                bigint_str!(
                    "48526828616392201132917323266456307435009781900148206102108934970258721901549"
                )
            ),
            (
                "x0",
                bigint_str!("838083498911032969414721426845751663479194726707495046")
            ),
            (
                "new_x",
                bigint_str!(
                    "59479631769792988345961122678598249997181612138456851058217178025444564264149"
                )
            ),
            (
                "y0",
                bigint_str!("4310143708685312414132851373791311001152018708061750480")
            )
        ];

        //Execute the hint
        assert_matches!(
            run_hint!(vm, HashMap::new(), hint_code, &mut exec_scopes),
            Ok(())
        );

        check_scope!(
            &exec_scopes,
            [
                (
                    "value",
                    bigint_str!(
            "7948634220683381957329555864604318996476649323793038777651086572350147290350"
        )
                ),
                (
                    "new_y",
                    bigint_str!(
            "7948634220683381957329555864604318996476649323793038777651086572350147290350"
        )
                )
            ]
        );
    }

    #[test]
    #[cfg_attr(target_arch = "wasm32", wasm_bindgen_test)]
    fn run_ec_mul_inner_ok() {
        let hint_code = "memory[ap] = (ids.scalar % PRIME) % 2";
        let mut vm = vm_with_range_check!();

        let scalar = 89712_i32;
        //Insert ids.scalar into memory
        vm.segments = segments![((1, 0), scalar)];

        //Initialize RunContext
        run_context!(vm, 0, 2, 1);

        let ids_data = ids_data!["scalar"];

        //Execute the hint
        assert_matches!(run_hint!(vm, ids_data, hint_code), Ok(()));

        //Check hint memory inserts
        check_memory![vm.segments.memory, ((1, 2), 0)];
    }

    #[test]
    fn get_ec_point_from_var_name_ok() {
        /*EcPoint {
            x: (1,2,3)
            y: (4,5,6)
        }*/
        let mut vm = vm!();
        vm.set_fp(1);
        vm.segments = segments![
            ((1, 0), 1),
            ((1, 1), 2),
            ((1, 2), 3),
            ((1, 3), 4),
            ((1, 4), 5),
            ((1, 5), 6)
        ];
        let ids_data = ids_data!["e"];
        let ap_tracking = ApTracking::default();
        let e = EcPoint::from_var_name("e", &vm, &ids_data, &ap_tracking).unwrap();
        assert_eq!(e.x.d0.as_ref(), &Felt252::one());
        assert_eq!(e.x.d1.as_ref(), &Felt252::from(2));
        assert_eq!(e.x.d2.as_ref(), &Felt252::from(3));
        assert_eq!(e.y.d0.as_ref(), &Felt252::from(4));
        assert_eq!(e.y.d1.as_ref(), &Felt252::from(5));
        assert_eq!(e.y.d2.as_ref(), &Felt252::from(6));
    }

    #[test]
    fn get_ec_point_from_var_name_missing_member() {
        /*EcPoint {
            x: (1,2,3)
            y: (4,_,_)
        }*/
        let mut vm = vm!();
        vm.set_fp(1);
        vm.segments = segments![((1, 0), 1), ((1, 1), 2), ((1, 2), 3), ((1, 3), 4)];
        let ids_data = ids_data!["e"];
        let ap_tracking = ApTracking::default();
        let r = EcPoint::from_var_name("e", &vm, &ids_data, &ap_tracking);
        assert_matches!(r, Err(HintError::IdentifierHasNoMember(x, y)) if x == "e.y" && y == "d1")
    }

    #[test]
    fn get_ec_point_from_var_name_invalid_reference() {
        let mut vm = vm!();
        vm.segments = segments![((1, 0), 1), ((1, 1), 2)];
        let ids_data = ids_data!["e"];
        let ap_tracking = ApTracking::default();
        let r = EcPoint::from_var_name("e", &vm, &ids_data, &ap_tracking);
        assert_matches!(r, Err(HintError::UnknownIdentifier(x)) if x == "e")
    }

    #[test]
    fn run_quad_bit_ok() {
        let hint_code = hint_code::QUAD_BIT;
        let mut vm = vm_with_range_check!();

        let scalar_u = 89712;
        let scalar_v = 1478396;
        let m = 4;
        // Insert ids.scalar into memory
        vm.segments = segments![((1, 0), scalar_u), ((1, 1), scalar_v), ((1, 2), m)];

        // Initialize RunContext
        run_context!(vm, 0, 4, 4);

        let ids_data = ids_data!["scalar_u", "scalar_v", "m", "quad_bit"];

        // Execute the hint
        assert_matches!(run_hint!(vm, ids_data, hint_code), Ok(()));

        // Check hint memory inserts
        check_memory![vm.segments.memory, ((1, 3), 14)];
    }

    #[test]
    fn run_quad_bit_with_max_m_ok() {
        let hint_code = hint_code::QUAD_BIT;
        let mut vm = vm_with_range_check!();

        let scalar_u = 89712;
        let scalar_v = 1478396;
        // Value is so high the result will always be zero
        let m = i128::MAX;
        // Insert ids.scalar into memory
        vm.segments = segments![((1, 0), scalar_u), ((1, 1), scalar_v), ((1, 2), m)];

        // Initialize RunContext
        run_context!(vm, 0, 4, 4);

        let ids_data = ids_data!["scalar_u", "scalar_v", "m", "quad_bit"];

        // Execute the hint
        assert_matches!(run_hint!(vm, ids_data, hint_code), Ok(()));

        // Check hint memory inserts
        check_memory![vm.segments.memory, ((1, 3), 0)];
    }

    #[test]
    fn run_di_bit_ok() {
        let hint_code = hint_code::DI_BIT;
        let mut vm = vm_with_range_check!();

        let scalar_u = 0b10101111001110000;
        let scalar_v = 0b101101000111011111100;
        let m = 3;
        // Insert ids.scalar into memory
        vm.segments = segments![((1, 0), scalar_u), ((1, 1), scalar_v), ((1, 2), m)];

        // Initialize RunContext
        run_context!(vm, 0, 4, 4);

        let ids_data = ids_data!["scalar_u", "scalar_v", "m", "dibit"];

        // Execute the hint
        assert_matches!(run_hint!(vm, ids_data, hint_code), Ok(()));

        // Check hint memory inserts
        check_memory![vm.segments.memory, ((1, 3), 2)];
    }
}<|MERGE_RESOLUTION|>--- conflicted
+++ resolved
@@ -154,15 +154,9 @@
     let secp_p: BigInt = exec_scopes.get("SECP_P")?;
 
     let value = line_slope(
-<<<<<<< HEAD
         &(bigint3_pack(point0.x), bigint3_pack(point0.y)),
         &(bigint3_pack(point1.x), bigint3_pack(point1.y)),
-        &SECP_P,
-=======
-        &(pack(point0.x), pack(point0.y)),
-        &(pack(point1.x), pack(point1.y)),
         &secp_p,
->>>>>>> e78190a3
     );
     exec_scopes.insert_value("value", value.clone());
     exec_scopes.insert_value("slope", value);
