--- conflicted
+++ resolved
@@ -29,13 +29,8 @@
     constants: &HashMap<String, BigInt>,
 ) -> Result<(), VirtualMachineError> {
     let res_reloc = get_relocatable_from_var_name("res", vm, ids_data, ap_tracking)?;
-<<<<<<< HEAD
-    let value = exec_scopes_proxy.get_int_ref("value")?;
+    let value = exec_scopes.get_int_ref("value")?;
     let arg: Vec<BigInt> = split(value, constants)?.to_vec();
-=======
-    let value = exec_scopes.get_int_ref("value")?;
-    let arg: Vec<BigInt> = split(value)?.to_vec();
->>>>>>> c80138e9
     vm.write_arg(&res_reloc, &arg)
         .map_err(VirtualMachineError::MemoryError)?;
     Ok(())
@@ -91,14 +86,12 @@
         run_context!(vm, 0, 6, 6);
         //Create hint_data
         let ids_data = non_continuous_ids_data![("res", 5)];
-<<<<<<< HEAD
-        let exec_scopes_proxy = &mut get_exec_scopes_proxy(&mut exec_scopes);
         assert_eq!(
             run_hint!(
                 vm,
                 ids_data,
                 hint_code,
-                exec_scopes_proxy,
+                &mut exec_scopes,
                 &[(BASE_86, bigint!(1).shl(86))]
                     .into_iter()
                     .map(|(k, v)| (k.to_string(), v))
@@ -106,9 +99,6 @@
             ),
             Ok(())
         );
-=======
-        assert_eq!(run_hint!(vm, ids_data, hint_code, &mut exec_scopes), Ok(()));
->>>>>>> c80138e9
         //Check hint memory inserts
         check_memory![
             &vm.memory,
