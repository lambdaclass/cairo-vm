<<<<<<< HEAD
use crate::{
    hint_processor::{
        builtin_hint_processor::hint_utils::{
            get_integer_from_var_name, get_ptr_from_var_name, insert_value_from_var_name,
        },
        hint_processor_definition::HintReference,
    },
    serde::deserialize_program::ApTracking,
    types::relocatable::MaybeRelocatable,
    vm::{errors::vm_errors::VirtualMachineError, vm_core::VirtualMachine},
=======
use crate::bigint;
use crate::serde::deserialize_program::ApTracking;
use crate::types::relocatable::MaybeRelocatable;
use crate::vm::errors::hint_errors::HintError;
use crate::vm::errors::vm_errors::VirtualMachineError;
use crate::vm::vm_core::VirtualMachine;
use num_bigint::BigInt;
use num_traits::{ToPrimitive, Zero};
use std::collections::HashMap;

use crate::hint_processor::builtin_hint_processor::hint_utils::{
    get_integer_from_var_name, get_ptr_from_var_name, insert_value_from_var_name,
>>>>>>> e29e0004
};
use felt::{Felt, NewFelt};
use num_traits::{One, ToPrimitive, Zero};
use std::collections::HashMap;

pub fn set_add(
    vm: &mut VirtualMachine,
    ids_data: &HashMap<String, HintReference>,
    ap_tracking: &ApTracking,
) -> Result<(), HintError> {
    let set_ptr = get_ptr_from_var_name("set_ptr", vm, ids_data, ap_tracking)?;
    let elm_size = get_integer_from_var_name("elm_size", vm, ids_data, ap_tracking)?
        .to_usize()
        .ok_or(VirtualMachineError::BigintToUsizeFail)?;
    let elm_ptr = get_ptr_from_var_name("elm_ptr", vm, ids_data, ap_tracking)?;
    let set_end_ptr = get_ptr_from_var_name("set_end_ptr", vm, ids_data, ap_tracking)?;

<<<<<<< HEAD
    if elm_size == 0 {
        return Err(VirtualMachineError::ValueNotPositive(Felt::new(elm_size)));
=======
    if elm_size.is_zero() {
        Err(VirtualMachineError::ValueNotPositive(bigint!(elm_size)))?;
>>>>>>> e29e0004
    }
    let elm = vm
        .get_range(&MaybeRelocatable::from(elm_ptr), elm_size)
        .map_err(VirtualMachineError::MemoryError)?;

    if set_ptr > set_end_ptr {
        return Err(HintError::InvalidSetRange(
            MaybeRelocatable::from(set_ptr),
            MaybeRelocatable::from(set_end_ptr),
        ));
    }

    let range_limit = set_end_ptr.sub(&set_ptr)?;

    for i in (0..range_limit).step_by(elm_size) {
        let set_iter = vm
            .get_range(&MaybeRelocatable::from(set_ptr + i as usize), elm_size)
            .map_err(VirtualMachineError::MemoryError)?;

        if set_iter == elm {
            insert_value_from_var_name(
                "index",
                Felt::new(i / elm_size),
                vm,
                ids_data,
                ap_tracking,
            )?;
            return insert_value_from_var_name(
                "is_elm_in_set",
                Felt::one(),
                vm,
                ids_data,
                ap_tracking,
            );
        }
    }
    insert_value_from_var_name("is_elm_in_set", Felt::zero(), vm, ids_data, ap_tracking)
}

#[cfg(test)]
mod tests {
    use super::*;
    use crate::{
        any_box,
        hint_processor::{
            builtin_hint_processor::builtin_hint_processor_definition::{
                BuiltinHintProcessor, HintProcessorData,
            },
            hint_processor_definition::HintProcessor,
        },
        types::exec_scope::ExecutionScopes,
        utils::test_utils::*,
        vm::{
            errors::memory_errors::MemoryError, runners::builtin_runner::RangeCheckBuiltinRunner,
            vm_core::VirtualMachine, vm_memory::memory::Memory,
        },
    };
    use std::any::Any;

    const HINT_CODE: &str = "assert ids.elm_size > 0\nassert ids.set_ptr <= ids.set_end_ptr\nelm_list = memory.get_range(ids.elm_ptr, ids.elm_size)\nfor i in range(0, ids.set_end_ptr - ids.set_ptr, ids.elm_size):\n    if memory.get_range(ids.set_ptr + i, ids.elm_size) == elm_list:\n        ids.index = i // ids.elm_size\n        ids.is_elm_in_set = 1\n        break\nelse:\n    ids.is_elm_in_set = 0";

    fn init_vm_ids_data(
        set_ptr: Option<(isize, usize)>,
        elm_size: Option<i32>,
        elm_a: Option<isize>,
        elm_b: Option<usize>,
    ) -> (VirtualMachine, HashMap<String, HintReference>) {
        let mut vm = vm_with_range_check!();

        vm.run_context.fp = 6;

        let set_ptr = set_ptr.unwrap_or((2, 0));
        let elm_size = elm_size.unwrap_or(2);
        let elm_a = elm_a.unwrap_or(2);
        let elm_b = elm_b.unwrap_or(3);

        vm.memory = memory![
            ((1, 2), (set_ptr.0, set_ptr.1)),
            ((1, 3), elm_size),
            ((1, 4), (3, 0)),
            ((1, 5), (2, 2)),
            ((2, 0), 1),
            ((2, 1), 3),
            ((2, 2), 5),
            ((2, 3), 7),
            ((3, 0), elm_a),
            ((3, 1), elm_b)
        ];
        let ids_data = ids_data![
            "is_elm_in_set",
            "index",
            "set_ptr",
            "elm_size",
            "elm_ptr",
            "set_end_ptr"
        ];

        (vm, ids_data)
    }

    #[test]
    fn set_add_new_elem() {
        let (mut vm, ids_data) = init_vm_ids_data(None, None, None, None);
        assert_eq!(run_hint!(vm, ids_data, HINT_CODE), Ok(()));
        assert_eq!(
            vm.memory
                .get(&MaybeRelocatable::from((1, 0)))
                .unwrap()
                .unwrap()
                .as_ref(),
            &MaybeRelocatable::Int(Felt::zero())
        )
    }

    #[test]
    fn set_add_already_exists() {
        let (mut vm, ids_data) = init_vm_ids_data(None, None, Some(1), Some(3));
        assert_eq!(run_hint!(vm, ids_data, HINT_CODE), Ok(()));
        check_memory![vm.memory, ((1, 0), 1), ((1, 1), 0)];
    }

    #[test]
    fn elm_size_negative() {
        let (mut vm, ids_data) = init_vm_ids_data(None, Some(-2), None, None);
        assert_eq!(
            run_hint!(vm, ids_data, HINT_CODE),
            Err(HintError::Internal(VirtualMachineError::BigintToUsizeFail))
        );
    }

    #[test]
    fn elm_size_zero() {
        let int = Felt::new(0_i32);
        let (mut vm, ids_data) = init_vm_ids_data(None, Some(0), None, None);
        assert_eq!(
            run_hint!(vm, ids_data, HINT_CODE),
            Err(HintError::Internal(VirtualMachineError::ValueNotPositive(
                int
            )))
        );
    }
    #[test]
    fn set_ptr_gt_set_end_ptr() {
        let (mut vm, ids_data) = init_vm_ids_data(Some((2, 3)), None, None, None);
        assert_eq!(
            run_hint!(vm, ids_data, HINT_CODE),
            Err(HintError::InvalidSetRange(
                MaybeRelocatable::from((2, 3)),
                MaybeRelocatable::from((2, 2)),
            ))
        );
    }
}<|MERGE_RESOLUTION|>--- conflicted
+++ resolved
@@ -1,4 +1,3 @@
-<<<<<<< HEAD
 use crate::{
     hint_processor::{
         builtin_hint_processor::hint_utils::{
@@ -8,21 +7,10 @@
     },
     serde::deserialize_program::ApTracking,
     types::relocatable::MaybeRelocatable,
-    vm::{errors::vm_errors::VirtualMachineError, vm_core::VirtualMachine},
-=======
-use crate::bigint;
-use crate::serde::deserialize_program::ApTracking;
-use crate::types::relocatable::MaybeRelocatable;
-use crate::vm::errors::hint_errors::HintError;
-use crate::vm::errors::vm_errors::VirtualMachineError;
-use crate::vm::vm_core::VirtualMachine;
-use num_bigint::BigInt;
-use num_traits::{ToPrimitive, Zero};
-use std::collections::HashMap;
-
-use crate::hint_processor::builtin_hint_processor::hint_utils::{
-    get_integer_from_var_name, get_ptr_from_var_name, insert_value_from_var_name,
->>>>>>> e29e0004
+    vm::{
+        errors::{hint_errors::HintError, vm_errors::VirtualMachineError},
+        vm_core::VirtualMachine,
+    },
 };
 use felt::{Felt, NewFelt};
 use num_traits::{One, ToPrimitive, Zero};
@@ -40,13 +28,8 @@
     let elm_ptr = get_ptr_from_var_name("elm_ptr", vm, ids_data, ap_tracking)?;
     let set_end_ptr = get_ptr_from_var_name("set_end_ptr", vm, ids_data, ap_tracking)?;
 
-<<<<<<< HEAD
-    if elm_size == 0 {
-        return Err(VirtualMachineError::ValueNotPositive(Felt::new(elm_size)));
-=======
     if elm_size.is_zero() {
-        Err(VirtualMachineError::ValueNotPositive(bigint!(elm_size)))?;
->>>>>>> e29e0004
+        Err(VirtualMachineError::ValueNotPositive(Felt::new(elm_size)))?;
     }
     let elm = vm
         .get_range(&MaybeRelocatable::from(elm_ptr), elm_size)
