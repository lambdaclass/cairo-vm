--- conflicted
+++ resolved
@@ -50,11 +50,7 @@
 
     for i in (0..range_limit).step_by(elm_size) {
         let set_iter = vm
-<<<<<<< HEAD
-            .get_range(&MaybeRelocatable::from((set_ptr + i)?), elm_size)
-=======
-            .get_range(set_ptr + i, elm_size)
->>>>>>> fe5ceff8
+            .get_range((set_ptr + i)?, elm_size)
             .map_err(VirtualMachineError::Memory)?;
 
         if set_iter == elm {
