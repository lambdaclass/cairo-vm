pub const ADD_SEGMENT: &str = "memory[ap] = segments.add()";

pub const VM_ENTER_SCOPE: &str = "vm_enter_scope()";
pub const VM_EXIT_SCOPE: &str = "vm_exit_scope()";

pub const MEMCPY_ENTER_SCOPE: &str = "vm_enter_scope({'n': ids.len})";
pub const MEMCPY_CONTINUE_COPYING: &str = r#"n -= 1
ids.continue_copying = 1 if n > 0 else 0"#;

pub const MEMSET_ENTER_SCOPE: &str = "vm_enter_scope({'n': ids.n})";
pub const MEMSET_CONTINUE_LOOP: &str = r#"n -= 1
ids.continue_loop = 1 if n > 0 else 0"#;

pub const POW: &str = "ids.locs.bit = (ids.prev_locs.exp % PRIME) & 1";

pub const IS_NN: &str = "memory[ap] = 0 if 0 <= (ids.a % PRIME) < range_check_builtin.bound else 1";
pub const IS_NN_OUT_OF_RANGE: &str =
    "memory[ap] = 0 if 0 <= ((-ids.a - 1) % PRIME) < range_check_builtin.bound else 1";
pub const IS_LE_FELT: &str = "memory[ap] = 0 if (ids.a % PRIME) <= (ids.b % PRIME) else 1";
pub const IS_POSITIVE: &str = r#"from starkware.cairo.common.math_utils import is_positive
ids.is_positive = 1 if is_positive(
    value=ids.value, prime=PRIME, rc_bound=range_check_builtin.bound) else 0"#;

pub const ASSERT_NN: &str = r#"from starkware.cairo.common.math_utils import assert_integer
assert_integer(ids.a)
assert 0 <= ids.a % PRIME < range_check_builtin.bound, f'a = {ids.a} is out of range.'"#;

pub const ASSERT_NOT_ZERO: &str = r#"from starkware.cairo.common.math_utils import assert_integer
assert_integer(ids.value)
assert ids.value % PRIME != 0, f'assert_not_zero failed: {ids.value} = 0.'"#;

pub const ASSERT_NOT_EQUAL: &str = r#"from starkware.cairo.lang.vm.relocatable import RelocatableValue
both_ints = isinstance(ids.a, int) and isinstance(ids.b, int)
both_relocatable = (
    isinstance(ids.a, RelocatableValue) and isinstance(ids.b, RelocatableValue) and
    ids.a.segment_index == ids.b.segment_index)
assert both_ints or both_relocatable, \
    f'assert_not_equal failed: non-comparable values: {ids.a}, {ids.b}.'
assert (ids.a - ids.b) % PRIME != 0, f'assert_not_equal failed: {ids.a} = {ids.b}.'"#;

pub const ASSERT_LE_FELT: &str = r#"import itertools

from starkware.cairo.common.math_utils import assert_integer
assert_integer(ids.a)
assert_integer(ids.b)
a = ids.a % PRIME
b = ids.b % PRIME
assert a <= b, f'a = {a} is not less than or equal to b = {b}.'

# Find an arc less than PRIME / 3, and another less than PRIME / 2.
lengths_and_indices = [(a, 0), (b - a, 1), (PRIME - 1 - b, 2)]
lengths_and_indices.sort()
assert lengths_and_indices[0][0] <= PRIME // 3 and lengths_and_indices[1][0] <= PRIME // 2
excluded = lengths_and_indices[2][1]

memory[ids.range_check_ptr + 1], memory[ids.range_check_ptr + 0] = (
    divmod(lengths_and_indices[0][0], ids.PRIME_OVER_3_HIGH))
memory[ids.range_check_ptr + 3], memory[ids.range_check_ptr + 2] = (
    divmod(lengths_and_indices[1][0], ids.PRIME_OVER_2_HIGH))"#;

pub const ASSERT_LE_FELT_EXCLUDED_0: &str = "memory[ap] = 1 if excluded != 0 else 0";
pub const ASSERT_LE_FELT_EXCLUDED_1: &str = "memory[ap] = 1 if excluded != 1 else 0";
pub const ASSERT_LE_FELT_EXCLUDED_2: &str = "assert excluded == 2";

pub const ASSERT_LT_FELT: &str = r#"from starkware.cairo.common.math_utils import assert_integer
assert_integer(ids.a)
assert_integer(ids.b)
assert (ids.a % PRIME) < (ids.b % PRIME), \
    f'a = {ids.a % PRIME} is not less than b = {ids.b % PRIME}.'"#;

pub const SPLIT_INT_ASSERT_RANGE: &str =
    "assert ids.value == 0, 'split_int(): value is out of range.'";

pub const ASSERT_250_BITS: &str = r#"from starkware.cairo.common.math_utils import as_int

# Correctness check.
value = as_int(ids.value, PRIME) % PRIME
assert value < ids.UPPER_BOUND, f'{value} is outside of the range [0, 2**250).'

# Calculation for the assertion.
ids.high, ids.low = divmod(ids.value, ids.SHIFT)"#;

pub const SPLIT_INT: &str = r#"memory[ids.output] = res = (int(ids.value) % PRIME) % ids.base
assert res < ids.bound, f'split_int(): Limb {res} is out of range.'"#;

pub const SPLIT_64: &str = r#"ids.low = ids.a & ((1<<64) - 1)
ids.high = ids.a >> 64"#;

pub const SPLIT_FELT: &str = r#"from starkware.cairo.common.math_utils import assert_integer
assert ids.MAX_HIGH < 2**128 and ids.MAX_LOW < 2**128
assert PRIME - 1 == ids.MAX_HIGH * 2**128 + ids.MAX_LOW
assert_integer(ids.value)
ids.low = ids.value & ((1 << 128) - 1)
ids.high = ids.value >> 128"#;

pub const SQRT: &str = r#"from starkware.python.math_utils import isqrt
value = ids.value % PRIME
assert value < 2 ** 250, f"value={value} is outside of the range [0, 2**250)."
assert 2 ** 250 < PRIME
ids.root = isqrt(value)"#;

pub const UNSIGNED_DIV_REM: &str = r#"from starkware.cairo.common.math_utils import assert_integer
assert_integer(ids.div)
assert 0 < ids.div <= PRIME // range_check_builtin.bound, \
    f'div={hex(ids.div)} is out of the valid range.'
ids.q, ids.r = divmod(ids.value, ids.div)"#;

pub const SIGNED_DIV_REM: &str = r#"from starkware.cairo.common.math_utils import as_int, assert_integer

assert_integer(ids.div)
assert 0 < ids.div <= PRIME // range_check_builtin.bound, \
    f'div={hex(ids.div)} is out of the valid range.'

assert_integer(ids.bound)
assert ids.bound <= range_check_builtin.bound // 2, \
    f'bound={hex(ids.bound)} is out of the valid range.'

int_value = as_int(ids.value, PRIME)
q, ids.r = divmod(int_value, ids.div)

assert -ids.bound <= q < ids.bound, \
    f'{int_value} / {ids.div} = {q} is out of the range [{-ids.bound}, {ids.bound}).'

ids.biased_q = q + ids.bound"#;

pub const IS_QUAD_RESIDUE: &str = r#"from starkware.crypto.signature.signature import FIELD_PRIME
from starkware.python.math_utils import div_mod, is_quad_residue, sqrt

x = ids.x
if is_quad_residue(x, FIELD_PRIME):
    ids.y = sqrt(x, FIELD_PRIME)
else:
    ids.y = sqrt(div_mod(x, 3, FIELD_PRIME), FIELD_PRIME)"#;

pub const FIND_ELEMENT: &str = r#"array_ptr = ids.array_ptr
elm_size = ids.elm_size
assert isinstance(elm_size, int) and elm_size > 0, \
    f'Invalid value for elm_size. Got: {elm_size}.'
key = ids.key

if '__find_element_index' in globals():
    ids.index = __find_element_index
    found_key = memory[array_ptr + elm_size * __find_element_index]
    assert found_key == key, \
        f'Invalid index found in __find_element_index. index: {__find_element_index}, ' \
        f'expected key {key}, found key: {found_key}.'
    # Delete __find_element_index to make sure it's not used for the next calls.
    del __find_element_index
else:
    n_elms = ids.n_elms
    assert isinstance(n_elms, int) and n_elms >= 0, \
        f'Invalid value for n_elms. Got: {n_elms}.'
    if '__find_element_max_size' in globals():
        assert n_elms <= __find_element_max_size, \
            f'find_element() can only be used with n_elms<={__find_element_max_size}. ' \
            f'Got: n_elms={n_elms}.'

    for i in range(n_elms):
        if memory[array_ptr + elm_size * i] == key:
            ids.index = i
            break
    else:
        raise ValueError(f'Key {key} was not found.')"#;

pub const SEARCH_SORTED_LOWER: &str = r#"array_ptr = ids.array_ptr
elm_size = ids.elm_size
assert isinstance(elm_size, int) and elm_size > 0, \
    f'Invalid value for elm_size. Got: {elm_size}.'

n_elms = ids.n_elms
assert isinstance(n_elms, int) and n_elms >= 0, \
    f'Invalid value for n_elms. Got: {n_elms}.'
if '__find_element_max_size' in globals():
    assert n_elms <= __find_element_max_size, \
        f'find_element() can only be used with n_elms<={__find_element_max_size}. ' \
        f'Got: n_elms={n_elms}.'

for i in range(n_elms):
    if memory[array_ptr + elm_size * i] >= ids.key:
        ids.index = i
        break
else:
    ids.index = n_elms"#;

pub const SET_ADD: &str = r#"assert ids.elm_size > 0
assert ids.set_ptr <= ids.set_end_ptr
elm_list = memory.get_range(ids.elm_ptr, ids.elm_size)
for i in range(0, ids.set_end_ptr - ids.set_ptr, ids.elm_size):
    if memory.get_range(ids.set_ptr + i, ids.elm_size) == elm_list:
        ids.index = i // ids.elm_size
        ids.is_elm_in_set = 1
        break
else:
    ids.is_elm_in_set = 0"#;

pub const DEFAULT_DICT_NEW: &str = r#"if '__dict_manager' not in globals():
    from starkware.cairo.common.dict import DictManager
    __dict_manager = DictManager()

memory[ap] = __dict_manager.new_default_dict(segments, ids.default_value)"#;

pub const DICT_NEW: &str = r#"if '__dict_manager' not in globals():
    from starkware.cairo.common.dict import DictManager
    __dict_manager = DictManager()

memory[ap] = __dict_manager.new_dict(segments, initial_dict)
del initial_dict"#;

pub const DICT_READ: &str = r#"dict_tracker = __dict_manager.get_tracker(ids.dict_ptr)
dict_tracker.current_ptr += ids.DictAccess.SIZE
ids.value = dict_tracker.data[ids.key]"#;

pub const DICT_WRITE: &str = r#"dict_tracker = __dict_manager.get_tracker(ids.dict_ptr)
dict_tracker.current_ptr += ids.DictAccess.SIZE
ids.dict_ptr.prev_value = dict_tracker.data[ids.key]
dict_tracker.data[ids.key] = ids.new_value"#;

pub const DICT_UPDATE: &str = r#"# Verify dict pointer and prev value.
dict_tracker = __dict_manager.get_tracker(ids.dict_ptr)
current_value = dict_tracker.data[ids.key]
assert current_value == ids.prev_value, \
    f'Wrong previous value in dict. Got {ids.prev_value}, expected {current_value}.'

# Update value.
dict_tracker.data[ids.key] = ids.new_value
dict_tracker.current_ptr += ids.DictAccess.SIZE"#;

pub const SQUASH_DICT: &str = r#"dict_access_size = ids.DictAccess.SIZE
address = ids.dict_accesses.address_
assert ids.ptr_diff % dict_access_size == 0, \
    'Accesses array size must be divisible by DictAccess.SIZE'
n_accesses = ids.n_accesses
if '__squash_dict_max_size' in globals():
    assert n_accesses <= __squash_dict_max_size, \
        f'squash_dict() can only be used with n_accesses<={__squash_dict_max_size}. ' \
        f'Got: n_accesses={n_accesses}.'
# A map from key to the list of indices accessing it.
access_indices = {}
for i in range(n_accesses):
    key = memory[address + dict_access_size * i]
    access_indices.setdefault(key, []).append(i)
# Descending list of keys.
keys = sorted(access_indices.keys(), reverse=True)
# Are the keys used bigger than range_check bound.
ids.big_keys = 1 if keys[0] >= range_check_builtin.bound else 0
ids.first_key = key = keys.pop()"#;

pub const SQUASH_DICT_INNER_SKIP_LOOP: &str =
    "ids.should_skip_loop = 0 if current_access_indices else 1";
pub const SQUASH_DICT_INNER_FIRST_ITERATION: &str = r#"current_access_indices = sorted(access_indices[key])[::-1]
current_access_index = current_access_indices.pop()
memory[ids.range_check_ptr] = current_access_index"#;

pub const SQUASH_DICT_INNER_CHECK_ACCESS_INDEX: &str = r#"new_access_index = current_access_indices.pop()
ids.loop_temps.index_delta_minus1 = new_access_index - current_access_index - 1
current_access_index = new_access_index"#;

pub const SQUASH_DICT_INNER_CONTINUE_LOOP: &str =
    "ids.loop_temps.should_continue = 1 if current_access_indices else 0";
pub const SQUASH_DICT_INNER_ASSERT_LEN_KEYS: &str = "assert len(keys) == 0";
pub const SQUASH_DICT_INNER_LEN_ASSERT: &str = "assert len(current_access_indices) == 0";
pub const SQUASH_DICT_INNER_USED_ACCESSES_ASSERT: &str =
    "assert ids.n_used_accesses == len(access_indices[key])";
pub const SQUASH_DICT_INNER_NEXT_KEY: &str = r#"assert len(keys) > 0, 'No keys left but remaining_accesses > 0.'
ids.next_key = key = keys.pop()"#;

pub const DICT_SQUASH_COPY_DICT: &str = r#"# Prepare arguments for dict_new. In particular, the same dictionary values should be copied
# to the new (squashed) dictionary.
vm_enter_scope({
    # Make __dict_manager accessible.
    '__dict_manager': __dict_manager,
    # Create a copy of the dict, in case it changes in the future.
    'initial_dict': dict(__dict_manager.get_dict(ids.dict_accesses_end)),
})"#;

pub const DICT_SQUASH_UPDATE_PTR: &str = r#"# Update the DictTracker's current_ptr to point to the end of the squashed dict.
__dict_manager.get_tracker(ids.squashed_dict_start).current_ptr = \
    ids.squashed_dict_end.address_"#;

pub const BIGINT_TO_UINT256: &str = "ids.low = (ids.x.d0 + ids.x.d1 * ids.BASE) & ((1 << 128) - 1)";
pub const UINT256_ADD: &str = r#"sum_low = ids.a.low + ids.b.low
ids.carry_low = 1 if sum_low >= ids.SHIFT else 0
sum_high = ids.a.high + ids.b.high + ids.carry_low
ids.carry_high = 1 if sum_high >= ids.SHIFT else 0"#;

pub const UINT256_SQRT: &str = r#"from starkware.python.math_utils import isqrt
n = (ids.n.high << 128) + ids.n.low
root = isqrt(n)
assert 0 <= root < 2 ** 128
ids.root.low = root
ids.root.high = 0"#;

pub const UINT256_SIGNED_NN: &str = "memory[ap] = 1 if 0 <= (ids.a.high % PRIME) < 2 ** 127 else 0";

pub const UINT256_UNSIGNED_DIV_REM: &str = r#"a = (ids.a.high << 128) + ids.a.low
div = (ids.div.high << 128) + ids.div.low
quotient, remainder = divmod(a, div)

ids.quotient.low = quotient & ((1 << 128) - 1)
ids.quotient.high = quotient >> 128
ids.remainder.low = remainder & ((1 << 128) - 1)
ids.remainder.high = remainder >> 128"#;

pub const UINT256_MUL_DIV_MOD: &str = r#"a = (ids.a.high << 128) + ids.a.low
b = (ids.b.high << 128) + ids.b.low
div = (ids.div.high << 128) + ids.div.low
quotient, remainder = divmod(a * b, div)

ids.quotient_low.low = quotient & ((1 << 128) - 1)
ids.quotient_low.high = (quotient >> 128) & ((1 << 128) - 1)
ids.quotient_high.low = (quotient >> 256) & ((1 << 128) - 1)
ids.quotient_high.high = quotient >> 384
ids.remainder.low = remainder & ((1 << 128) - 1)
ids.remainder.high = remainder >> 128"#;

pub const USORT_ENTER_SCOPE: &str =
    "vm_enter_scope(dict(__usort_max_size = globals().get('__usort_max_size')))";
pub const USORT_BODY: &str = r#"from collections import defaultdict

input_ptr = ids.input
input_len = int(ids.input_len)
if __usort_max_size is not None:
    assert input_len <= __usort_max_size, (
        f"usort() can only be used with input_len<={__usort_max_size}. "
        f"Got: input_len={input_len}."
    )

positions_dict = defaultdict(list)
for i in range(input_len):
    val = memory[input_ptr + i]
    positions_dict[val].append(i)

output = sorted(positions_dict.keys())
ids.output_len = len(output)
ids.output = segments.gen_arg(output)
ids.multiplicities = segments.gen_arg([len(positions_dict[k]) for k in output])"#;

pub const USORT_VERIFY: &str = r#"last_pos = 0
positions = positions_dict[ids.value][::-1]"#;

pub const USORT_VERIFY_MULTIPLICITY_ASSERT: &str = "assert len(positions) == 0";
pub const USORT_VERIFY_MULTIPLICITY_BODY: &str = r#"current_pos = positions.pop()
ids.next_item_index = current_pos - last_pos
last_pos = current_pos + 1"#;

pub const BLAKE2S_COMPUTE: &str = r#"from starkware.cairo.common.cairo_blake2s.blake2s_utils import compute_blake2s_func
compute_blake2s_func(segments=segments, output_ptr=ids.output)"#;

pub const BLAKE2S_FINALIZE: &str = r#"# Add dummy pairs of input and output.
from starkware.cairo.common.cairo_blake2s.blake2s_utils import IV, blake2s_compress

_n_packed_instances = int(ids.N_PACKED_INSTANCES)
assert 0 <= _n_packed_instances < 20
_blake2s_input_chunk_size_felts = int(ids.INPUT_BLOCK_FELTS)
assert 0 <= _blake2s_input_chunk_size_felts < 100

message = [0] * _blake2s_input_chunk_size_felts
modified_iv = [IV[0] ^ 0x01010020] + IV[1:]
output = blake2s_compress(
    message=message,
    h=modified_iv,
    t0=0,
    t1=0,
    f0=0xffffffff,
    f1=0,
)
padding = (modified_iv + message + [0, 0xffffffff] + output) * (_n_packed_instances - 1)
segments.write_arg(ids.blake2s_ptr_end, padding)"#;

pub const BLAKE2S_ADD_UINT256: &str = r#"B = 32
MASK = 2 ** 32 - 1
segments.write_arg(ids.data, [(ids.low >> (B * i)) & MASK for i in range(4)])
segments.write_arg(ids.data + 4, [(ids.high >> (B * i)) & MASK for i in range(4)]"#;

pub const BLAKE2S_ADD_UINT256_BIGEND: &str = r#"B = 32
MASK = 2 ** 32 - 1
segments.write_arg(ids.data, [(ids.high >> (B * (3 - i))) & MASK for i in range(4)])
segments.write_arg(ids.data + 4, [(ids.low >> (B * (3 - i))) & MASK for i in range(4)])"#;

pub const NONDET_BIGINT3: &str = r#"from starkware.cairo.common.cairo_secp.secp_utils import split

segments.write_arg(ids.res.address_, split(value))"#;

pub const VERIFY_ZERO_V1: &str = r#"from starkware.cairo.common.cairo_secp.secp_utils import SECP_P, pack

q, r = divmod(pack(ids.val, PRIME), SECP_P)
assert r == 0, f"verify_zero: Invalid input {ids.val.d0, ids.val.d1, ids.val.d2}."
ids.q = q % PRIME"#;

pub const VERIFY_ZERO_V2: &str = r#"from starkware.cairo.common.cairo_secp.secp_utils import SECP_P
q, r = divmod(pack(ids.val, PRIME), SECP_P)
assert r == 0, f"verify_zero: Invalid input {ids.val.d0, ids.val.d1, ids.val.d2}."
ids.q = q % PRIME"#;

pub const REDUCE: &str = r#"from starkware.cairo.common.cairo_secp.secp_utils import SECP_P, pack

value = pack(ids.x, PRIME) % SECP_P"#;

pub const UNSAFE_KECCAK: &str = r#"from eth_hash.auto import keccak

data, length = ids.data, ids.length

if '__keccak_max_size' in globals():
    assert length <= __keccak_max_size, \
        f'unsafe_keccak() can only be used with length<={__keccak_max_size}. ' \
        f'Got: length={length}.'

keccak_input = bytearray()
for word_i, byte_i in enumerate(range(0, length, 16)):
    word = memory[data + word_i]
    n_bytes = min(16, length - byte_i)
    assert 0 <= word < 2 ** (8 * n_bytes)
    keccak_input += word.to_bytes(n_bytes, 'big')

hashed = keccak(keccak_input)
ids.high = int.from_bytes(hashed[:16], 'big')
ids.low = int.from_bytes(hashed[16:32], 'big')"#;

pub const UNSAFE_KECCAK_FINALIZE: &str = r#"from eth_hash.auto import keccak
keccak_input = bytearray()
n_elms = ids.keccak_state.end_ptr - ids.keccak_state.start_ptr
for word in memory.get_range(ids.keccak_state.start_ptr, n_elms):
    keccak_input += word.to_bytes(16, 'big')
hashed = keccak(keccak_input)
ids.high = int.from_bytes(hashed[:16], 'big')
ids.low = int.from_bytes(hashed[16:32], 'big')"#;

pub const IS_ZERO_NONDET: &str = "memory[ap] = to_felt_or_relocatable(x == 0)";
pub const IS_ZERO_PACK: &str = r#"from starkware.cairo.common.cairo_secp.secp_utils import SECP_P, pack

x = pack(ids.x, PRIME) % SECP_P"#;
pub const IS_ZERO_ASSIGN_SCOPE_VARS: &str = r#"from starkware.cairo.common.cairo_secp.secp_utils import SECP_P
from starkware.python.math_utils import div_mod

value = x_inv = div_mod(1, x, SECP_P)"#;

pub const DIV_MOD_N_PACKED_DIVMOD: &str = r#"from starkware.cairo.common.cairo_secp.secp_utils import N, pack
from starkware.python.math_utils import div_mod, safe_div

a = pack(ids.a, PRIME)
b = pack(ids.b, PRIME)
value = res = div_mod(a, b, N)"#;

pub const DIV_MOD_N_SAFE_DIV: &str = r#"value = k = safe_div(res * b - a, N)"#;

pub const GET_POINT_FROM_X: &str = r#"from starkware.cairo.common.cairo_secp.secp_utils import SECP_P, pack

x_cube_int = pack(ids.x_cube, PRIME) % SECP_P
y_square_int = (x_cube_int + ids.BETA) % SECP_P
y = pow(y_square_int, (SECP_P + 1) // 4, SECP_P)

# We need to decide whether to take y or SECP_P - y.
if ids.v % 2 == y % 2:
    value = y
else:
    value = (-y) % SECP_P"#;

pub const EC_NEGATE: &str = r#"from starkware.cairo.common.cairo_secp.secp_utils import SECP_P, pack

y = pack(ids.point.y, PRIME) % SECP_P
# The modulo operation in python always returns a nonnegative number.
value = (-y) % SECP_P"#;

pub const EC_DOUBLE_SCOPE: &str = r#"from starkware.cairo.common.cairo_secp.secp_utils import SECP_P, pack
from starkware.python.math_utils import ec_double_slope

# Compute the slope.
x = pack(ids.point.x, PRIME)
y = pack(ids.point.y, PRIME)
value = slope = ec_double_slope(point=(x, y), alpha=0, p=SECP_P)"#;

pub const EC_DOUBLE_SCOPE_WHITELIST: &str = r#"from starkware.cairo.common.cairo_secp.secp_utils import SECP_P, pack
from starkware.python.math_utils import div_mod

# Compute the slope.
x = pack(ids.pt.x, PRIME)
y = pack(ids.pt.y, PRIME)
value = slope = div_mod(3 * x ** 2, 2 * y, SECP_P)"#;

pub const COMPUTE_SLOPE: &str = r#"from starkware.cairo.common.cairo_secp.secp_utils import SECP_P, pack
from starkware.python.math_utils import line_slope

# Compute the slope.
x0 = pack(ids.point0.x, PRIME)
y0 = pack(ids.point0.y, PRIME)
x1 = pack(ids.point1.x, PRIME)
y1 = pack(ids.point1.y, PRIME)
value = slope = line_slope(point1=(x0, y0), point2=(x1, y1), p=SECP_P)"#;

pub const COMPUTE_SLOPE_WHITELIST: &str = r#"from starkware.cairo.common.cairo_secp.secp_utils import SECP_P, pack
from starkware.python.math_utils import div_mod

# Compute the slope.
x0 = pack(ids.pt0.x, PRIME)
y0 = pack(ids.pt0.y, PRIME)
x1 = pack(ids.pt1.x, PRIME)
y1 = pack(ids.pt1.y, PRIME)
value = slope = div_mod(y0 - y1, x0 - x1, SECP_P)"#;

<<<<<<< HEAD
pub const EC_DOUBLE_ASSIGN_NEW_X_V1: &str = r#"from starkware.cairo.common.cairo_secp.secp_utils import SECP_P, pack

slope = pack(ids.slope, PRIME)
x = pack(ids.point.x, PRIME)
y = pack(ids.point.y, PRIME)

value = new_x = (pow(slope, 2, SECP_P) - 2 * x) % SECP_P"#;

pub const EC_DOUBLE_ASSIGN_NEW_X_V2: &str = r#"from starkware.cairo.common.cairo_secp.secp_utils import pack
=======
pub const EC_DOUBLE_ASSIGN_NEW_X: &str = r#"from starkware.cairo.common.cairo_secp.secp_utils import SECP_P, pack
>>>>>>> 8e246683

slope = pack(ids.slope, PRIME)
x = pack(ids.point.x, PRIME)
y = pack(ids.point.y, PRIME)

value = new_x = (pow(slope, 2, SECP_P) - 2 * x) % SECP_P"#;

pub const EC_DOUBLE_ASSIGN_NEW_Y: &str = r#"value = new_y = (slope * (x - new_x) - y) % SECP_P"#;

pub const SHA256_INPUT: &str = r#"ids.full_word = int(ids.n_bytes >= 4)"#;

pub const SHA256_MAIN: &str = r#"from starkware.cairo.common.cairo_sha256.sha256_utils import (
    IV, compute_message_schedule, sha2_compress_function)

_sha256_input_chunk_size_felts = int(ids.SHA256_INPUT_CHUNK_SIZE_FELTS)
assert 0 <= _sha256_input_chunk_size_felts < 100

w = compute_message_schedule(memory.get_range(
    ids.sha256_start, _sha256_input_chunk_size_felts))
new_state = sha2_compress_function(IV, w)
segments.write_arg(ids.output, new_state)"#;

pub const SHA256_FINALIZE: &str = r#"# Add dummy pairs of input and output.
from starkware.cairo.common.cairo_sha256.sha256_utils import (
    IV, compute_message_schedule, sha2_compress_function)

_block_size = int(ids.BLOCK_SIZE)
assert 0 <= _block_size < 20
_sha256_input_chunk_size_felts = int(ids.SHA256_INPUT_CHUNK_SIZE_FELTS)
assert 0 <= _sha256_input_chunk_size_felts < 100

message = [0] * _sha256_input_chunk_size_felts
w = compute_message_schedule(message)
output = sha2_compress_function(IV, w)
padding = (message + IV + output) * (_block_size - 1)
segments.write_arg(ids.sha256_ptr_end, padding)"#;

pub const KECCAK_WRITE_ARGS: &str = r#"segments.write_arg(ids.inputs, [ids.low % 2 ** 64, ids.low // 2 ** 64])
segments.write_arg(ids.inputs + 2, [ids.high % 2 ** 64, ids.high // 2 ** 64])"#;

pub const COMPARE_BYTES_IN_WORD_NONDET: &str =
    r#"memory[ap] = to_felt_or_relocatable(ids.n_bytes < ids.BYTES_IN_WORD)"#;

pub const COMPARE_KECCAK_FULL_RATE_IN_BYTES_NONDET: &str =
    r#"memory[ap] = to_felt_or_relocatable(ids.n_bytes >= ids.KECCAK_FULL_RATE_IN_BYTES)"#;

pub const BLOCK_PERMUTATION: &str = r#"from starkware.cairo.common.keccak_utils.keccak_utils import keccak_func
_keccak_state_size_felts = int(ids.KECCAK_STATE_SIZE_FELTS)
assert 0 <= _keccak_state_size_felts < 100

output_values = keccak_func(memory.get_range(
    ids.keccak_ptr - _keccak_state_size_felts, _keccak_state_size_felts))
segments.write_arg(ids.keccak_ptr, output_values)"#;

// The 0.10.3 whitelist uses this variant (instead of the one used by the common library), but both hints have the same behaviour
// We should check for future refactors that may discard one of the variants
pub const BLOCK_PERMUTATION_WHITELIST: &str = r#"from starkware.cairo.common.cairo_keccak.keccak_utils import keccak_func
_keccak_state_size_felts = int(ids.KECCAK_STATE_SIZE_FELTS)
assert 0 <= _keccak_state_size_felts < 100

output_values = keccak_func(memory.get_range(
    ids.keccak_ptr - _keccak_state_size_felts, _keccak_state_size_felts))
segments.write_arg(ids.keccak_ptr, output_values)"#;

pub const CAIRO_KECCAK_FINALIZE: &str = r#"# Add dummy pairs of input and output.
_keccak_state_size_felts = int(ids.KECCAK_STATE_SIZE_FELTS)
_block_size = int(ids.BLOCK_SIZE)
assert 0 <= _keccak_state_size_felts < 100
assert 0 <= _block_size < 10
inp = [0] * _keccak_state_size_felts
padding = (inp + keccak_func(inp)) * _block_size
segments.write_arg(ids.keccak_ptr_end, padding)"#;

pub const FAST_EC_ADD_ASSIGN_NEW_X: &str = r#"from starkware.cairo.common.cairo_secp.secp_utils import SECP_P, pack

slope = pack(ids.slope, PRIME)
x0 = pack(ids.point0.x, PRIME)
x1 = pack(ids.point1.x, PRIME)
y0 = pack(ids.point0.y, PRIME)

value = new_x = (pow(slope, 2, SECP_P) - x0 - x1) % SECP_P"#;

pub const FAST_EC_ADD_ASSIGN_NEW_Y: &str =
    r#"value = new_y = (slope * (x0 - new_x) - y0) % SECP_P"#;

pub const EC_MUL_INNER: &str = r#"memory[ap] = (ids.scalar % PRIME) % 2"#;

pub const RELOCATE_SEGMENT: &str =
    r#"memory.add_relocation_rule(src_ptr=ids.src_ptr, dest_ptr=ids.dest_ptr)"#;

pub const TEMPORARY_ARRAY: &str = r#"ids.temporary_array = segments.add_temp_segment()"#;
pub const VERIFY_ECDSA_SIGNATURE: &str =
    r#"ecdsa_builtin.add_signature(ids.ecdsa_ptr.address_, (ids.signature_r, ids.signature_s))"#;

pub const SPLIT_OUTPUT_0: &str = "ids.output0_low = ids.output0 & ((1 << 128) - 1)
ids.output0_high = ids.output0 >> 128";
pub const SPLIT_OUTPUT_1: &str = "ids.output1_low = ids.output1 & ((1 << 128) - 1)
ids.output1_high = ids.output1 >> 128";

pub const SPLIT_INPUT_3: &str = "ids.high3, ids.low3 = divmod(memory[ids.inputs + 3], 256)";
pub const SPLIT_INPUT_6: &str = "ids.high6, ids.low6 = divmod(memory[ids.inputs + 6], 256 ** 2)";
pub const SPLIT_INPUT_9: &str = "ids.high9, ids.low9 = divmod(memory[ids.inputs + 9], 256 ** 3)";
pub const SPLIT_INPUT_12: &str =
    "ids.high12, ids.low12 = divmod(memory[ids.inputs + 12], 256 ** 4)";
pub const SPLIT_INPUT_15: &str =
    "ids.high15, ids.low15 = divmod(memory[ids.inputs + 15], 256 ** 5)";

pub const SPLIT_N_BYTES: &str =
    "ids.n_words_to_copy, ids.n_bytes_left = divmod(ids.n_bytes, ids.BYTES_IN_WORD)";
pub const SPLIT_OUTPUT_MID_LOW_HIGH: &str = "tmp, ids.output1_low = divmod(ids.output1, 256 ** 7)
ids.output1_high, ids.output1_mid = divmod(tmp, 2 ** 128)";

pub const NONDET_N_GREATER_THAN_10: &str = "memory[ap] = to_felt_or_relocatable(ids.n >= 10)";
pub const NONDET_N_GREATER_THAN_2: &str = "memory[ap] = to_felt_or_relocatable(ids.n >= 2)";
pub const RANDOM_EC_POINT: &str = r#"from starkware.crypto.signature.signature import ALPHA, BETA, FIELD_PRIME
from starkware.python.math_utils import random_ec_point
from starkware.python.utils import to_bytes

# Define a seed for random_ec_point that's dependent on all the input, so that:
#   (1) The added point s is deterministic.
#   (2) It's hard to choose inputs for which the builtin will fail.
seed = b"".join(map(to_bytes, [ids.p.x, ids.p.y, ids.m, ids.q.x, ids.q.y]))
ids.s.x, ids.s.y = random_ec_point(FIELD_PRIME, ALPHA, BETA, seed)"#;
pub const CHAINED_EC_OP_RANDOM_EC_POINT: &str = r#"from starkware.crypto.signature.signature import ALPHA, BETA, FIELD_PRIME
from starkware.python.math_utils import random_ec_point
from starkware.python.utils import to_bytes

n_elms = ids.len
assert isinstance(n_elms, int) and n_elms >= 0, \
    f'Invalid value for len. Got: {n_elms}.'
if '__chained_ec_op_max_len' in globals():
    assert n_elms <= __chained_ec_op_max_len, \
        f'chained_ec_op() can only be used with len<={__chained_ec_op_max_len}. ' \
        f'Got: n_elms={n_elms}.'

# Define a seed for random_ec_point that's dependent on all the input, so that:
#   (1) The added point s is deterministic.
#   (2) It's hard to choose inputs for which the builtin will fail.
seed = b"".join(
    map(
        to_bytes,
        [
            ids.p.x,
            ids.p.y,
            *memory.get_range(ids.m, n_elms),
            *memory.get_range(ids.q.address_, 2 * n_elms),
        ],
    )
)
ids.s.x, ids.s.y = random_ec_point(FIELD_PRIME, ALPHA, BETA, seed)"#;
pub const RECOVER_Y: &str =
    "from starkware.crypto.signature.signature import ALPHA, BETA, FIELD_PRIME
from starkware.python.math_utils import recover_y
ids.p.x = ids.x
# This raises an exception if `x` is not on the curve.
ids.p.y = recover_y(ids.x, ALPHA, BETA, FIELD_PRIME)";

// The following hints support the lib https://github.com/NethermindEth/research-basic-Cairo-operations-big-integers/blob/main/lib/uint384.cairo
pub const UINT384_UNSIGNED_DIV_REM: &str = "def split(num: int, num_bits_shift: int, length: int):
    a = []
    for _ in range(length):
        a.append( num & ((1 << num_bits_shift) - 1) )
        num = num >> num_bits_shift
    return tuple(a)

def pack(z, num_bits_shift: int) -> int:
    limbs = (z.d0, z.d1, z.d2)
    return sum(limb << (num_bits_shift * i) for i, limb in enumerate(limbs))

a = pack(ids.a, num_bits_shift = 128)
div = pack(ids.div, num_bits_shift = 128)
quotient, remainder = divmod(a, div)

quotient_split = split(quotient, num_bits_shift=128, length=3)
assert len(quotient_split) == 3

ids.quotient.d0 = quotient_split[0]
ids.quotient.d1 = quotient_split[1]
ids.quotient.d2 = quotient_split[2]

remainder_split = split(remainder, num_bits_shift=128, length=3)
ids.remainder.d0 = remainder_split[0]
ids.remainder.d1 = remainder_split[1]
ids.remainder.d2 = remainder_split[2]";
pub const UINT384_SPLIT_128: &str = "ids.low = ids.a & ((1<<128) - 1)
ids.high = ids.a >> 128";
pub const ADD_NO_UINT384_CHECK: &str = "sum_d0 = ids.a.d0 + ids.b.d0
ids.carry_d0 = 1 if sum_d0 >= ids.SHIFT else 0
sum_d1 = ids.a.d1 + ids.b.d1 + ids.carry_d0
ids.carry_d1 = 1 if sum_d1 >= ids.SHIFT else 0
sum_d2 = ids.a.d2 + ids.b.d2 + ids.carry_d1
ids.carry_d2 = 1 if sum_d2 >= ids.SHIFT else 0";
pub const UINT384_UNSIGNED_DIV_REM_EXPANDED: &str =
    "def split(num: int, num_bits_shift: int, length: int):
    a = []
    for _ in range(length):
        a.append( num & ((1 << num_bits_shift) - 1) )
        num = num >> num_bits_shift
    return tuple(a)

def pack(z, num_bits_shift: int) -> int:
    limbs = (z.d0, z.d1, z.d2)
    return sum(limb << (num_bits_shift * i) for i, limb in enumerate(limbs))

def pack2(z, num_bits_shift: int) -> int:
    limbs = (z.b01, z.b23, z.b45)
    return sum(limb << (num_bits_shift * i) for i, limb in enumerate(limbs))

a = pack(ids.a, num_bits_shift = 128)
div = pack2(ids.div, num_bits_shift = 128)
quotient, remainder = divmod(a, div)

quotient_split = split(quotient, num_bits_shift=128, length=3)
assert len(quotient_split) == 3

ids.quotient.d0 = quotient_split[0]
ids.quotient.d1 = quotient_split[1]
ids.quotient.d2 = quotient_split[2]

remainder_split = split(remainder, num_bits_shift=128, length=3)
ids.remainder.d0 = remainder_split[0]
ids.remainder.d1 = remainder_split[1]
ids.remainder.d2 = remainder_split[2]";
pub const UINT384_SQRT: &str = "from starkware.python.math_utils import isqrt

def split(num: int, num_bits_shift: int, length: int):
    a = []
    for _ in range(length):
        a.append( num & ((1 << num_bits_shift) - 1) )
        num = num >> num_bits_shift
    return tuple(a)

def pack(z, num_bits_shift: int) -> int:
    limbs = (z.d0, z.d1, z.d2)
    return sum(limb << (num_bits_shift * i) for i, limb in enumerate(limbs))

a = pack(ids.a, num_bits_shift=128)
root = isqrt(a)
assert 0 <= root < 2 ** 192
root_split = split(root, num_bits_shift=128, length=3)
ids.root.d0 = root_split[0]
ids.root.d1 = root_split[1]
ids.root.d2 = root_split[2]";
pub const UINT384_SIGNED_NN: &str = "memory[ap] = 1 if 0 <= (ids.a.d2 % PRIME) < 2 ** 127 else 0";

#[cfg(feature = "skip_next_instruction_hint")]
pub const SKIP_NEXT_INSTRUCTION: &str = "skip_next_instruction()";<|MERGE_RESOLUTION|>--- conflicted
+++ resolved
@@ -497,7 +497,6 @@
 y1 = pack(ids.pt1.y, PRIME)
 value = slope = div_mod(y0 - y1, x0 - x1, SECP_P)"#;
 
-<<<<<<< HEAD
 pub const EC_DOUBLE_ASSIGN_NEW_X_V1: &str = r#"from starkware.cairo.common.cairo_secp.secp_utils import SECP_P, pack
 
 slope = pack(ids.slope, PRIME)
@@ -507,9 +506,6 @@
 value = new_x = (pow(slope, 2, SECP_P) - 2 * x) % SECP_P"#;
 
 pub const EC_DOUBLE_ASSIGN_NEW_X_V2: &str = r#"from starkware.cairo.common.cairo_secp.secp_utils import pack
-=======
-pub const EC_DOUBLE_ASSIGN_NEW_X: &str = r#"from starkware.cairo.common.cairo_secp.secp_utils import SECP_P, pack
->>>>>>> 8e246683
 
 slope = pack(ids.slope, PRIME)
 x = pack(ids.point.x, PRIME)
