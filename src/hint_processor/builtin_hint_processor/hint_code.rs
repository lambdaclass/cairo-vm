--- conflicted
+++ resolved
@@ -819,17 +819,15 @@
 ids.remainder.d2 = remainder_split[2]";
 pub const UINT384_SIGNED_NN: &str = "memory[ap] = 1 if 0 <= (ids.a.d2 % PRIME) < 2 ** 127 else 0";
 
-<<<<<<< HEAD
 pub const HI_MAX_BITLEN: &str =
     "ids.len_hi = max(ids.scalar_u.d2.bit_length(), ids.scalar_v.d2.bit_length())-1";
-=======
+
 pub const QUAD_BIT: &str = r#"ids.quad_bit = (
     8 * ((ids.scalar_v >> ids.m) & 1)
     + 4 * ((ids.scalar_u >> ids.m) & 1)
     + 2 * ((ids.scalar_v >> (ids.m - 1)) & 1)
     + ((ids.scalar_u >> (ids.m - 1)) & 1)
 )"#;
->>>>>>> d307312f
 
 #[cfg(feature = "skip_next_instruction_hint")]
 pub const SKIP_NEXT_INSTRUCTION: &str = "skip_next_instruction()";