pub const ADD_SEGMENT: &str = "memory[ap] = segments.add()";

pub const VM_ENTER_SCOPE: &str = "vm_enter_scope()";
pub const VM_EXIT_SCOPE: &str = "vm_exit_scope()";

pub const MEMCPY_ENTER_SCOPE: &str = "vm_enter_scope({'n': ids.len})";
pub const MEMCPY_CONTINUE_COPYING: &str = r#"n -= 1
ids.continue_copying = 1 if n > 0 else 0"#;

pub const MEMSET_ENTER_SCOPE: &str = "vm_enter_scope({'n': ids.n})";
pub const MEMSET_CONTINUE_LOOP: &str = r#"n -= 1
ids.continue_loop = 1 if n > 0 else 0"#;

pub const POW: &str = "ids.locs.bit = (ids.prev_locs.exp % PRIME) & 1";

pub const IS_NN: &str = "memory[ap] = 0 if 0 <= (ids.a % PRIME) < range_check_builtin.bound else 1";
pub const IS_NN_OUT_OF_RANGE: &str =
    "memory[ap] = 0 if 0 <= ((-ids.a - 1) % PRIME) < range_check_builtin.bound else 1";
pub const IS_LE_FELT: &str = "memory[ap] = 0 if (ids.a % PRIME) <= (ids.b % PRIME) else 1";
pub const IS_POSITIVE: &str = r#"from starkware.cairo.common.math_utils import is_positive
ids.is_positive = 1 if is_positive(
    value=ids.value, prime=PRIME, rc_bound=range_check_builtin.bound) else 0"#;

pub const ASSERT_NN: &str = r#"from starkware.cairo.common.math_utils import assert_integer
assert_integer(ids.a)
assert 0 <= ids.a % PRIME < range_check_builtin.bound, f'a = {ids.a} is out of range.'"#;

pub const ASSERT_NOT_ZERO: &str = r#"from starkware.cairo.common.math_utils import assert_integer
assert_integer(ids.value)
assert ids.value % PRIME != 0, f'assert_not_zero failed: {ids.value} = 0.'"#;

pub const ASSERT_NOT_EQUAL: &str = r#"from starkware.cairo.lang.vm.relocatable import RelocatableValue
both_ints = isinstance(ids.a, int) and isinstance(ids.b, int)
both_relocatable = (
    isinstance(ids.a, RelocatableValue) and isinstance(ids.b, RelocatableValue) and
    ids.a.segment_index == ids.b.segment_index)
assert both_ints or both_relocatable, \
    f'assert_not_equal failed: non-comparable values: {ids.a}, {ids.b}.'
assert (ids.a - ids.b) % PRIME != 0, f'assert_not_equal failed: {ids.a} = {ids.b}.'"#;

pub const ASSERT_LE_FELT: &str = r#"import itertools

from starkware.cairo.common.math_utils import assert_integer
assert_integer(ids.a)
assert_integer(ids.b)
a = ids.a % PRIME
b = ids.b % PRIME
assert a <= b, f'a = {a} is not less than or equal to b = {b}.'

# Find an arc less than PRIME / 3, and another less than PRIME / 2.
lengths_and_indices = [(a, 0), (b - a, 1), (PRIME - 1 - b, 2)]
lengths_and_indices.sort()
assert lengths_and_indices[0][0] <= PRIME // 3 and lengths_and_indices[1][0] <= PRIME // 2
excluded = lengths_and_indices[2][1]

memory[ids.range_check_ptr + 1], memory[ids.range_check_ptr + 0] = (
    divmod(lengths_and_indices[0][0], ids.PRIME_OVER_3_HIGH))
memory[ids.range_check_ptr + 3], memory[ids.range_check_ptr + 2] = (
    divmod(lengths_and_indices[1][0], ids.PRIME_OVER_2_HIGH))"#;

pub const ASSERT_LE_FELT_EXCLUDED_0: &str = "memory[ap] = 1 if excluded != 0 else 0";
pub const ASSERT_LE_FELT_EXCLUDED_1: &str = "memory[ap] = 1 if excluded != 1 else 0";
pub const ASSERT_LE_FELT_EXCLUDED_2: &str = "assert excluded == 2";

pub const ASSERT_LT_FELT: &str = r#"from starkware.cairo.common.math_utils import assert_integer
assert_integer(ids.a)
assert_integer(ids.b)
assert (ids.a % PRIME) < (ids.b % PRIME), \
    f'a = {ids.a % PRIME} is not less than b = {ids.b % PRIME}.'"#;

pub const SPLIT_INT_ASSERT_RANGE: &str =
    "assert ids.value == 0, 'split_int(): value is out of range.'";

pub const ASSERT_250_BITS: &str = r#"from starkware.cairo.common.math_utils import as_int

# Correctness check.
value = as_int(ids.value, PRIME) % PRIME
assert value < ids.UPPER_BOUND, f'{value} is outside of the range [0, 2**250).'

# Calculation for the assertion.
ids.high, ids.low = divmod(ids.value, ids.SHIFT)"#;

pub const SPLIT_INT: &str = r#"memory[ids.output] = res = (int(ids.value) % PRIME) % ids.base
assert res < ids.bound, f'split_int(): Limb {res} is out of range.'"#;

pub const SPLIT_64: &str = r#"ids.low = ids.a & ((1<<64) - 1)
ids.high = ids.a >> 64"#;

pub const SPLIT_FELT: &str = r#"from starkware.cairo.common.math_utils import assert_integer
assert ids.MAX_HIGH < 2**128 and ids.MAX_LOW < 2**128
assert PRIME - 1 == ids.MAX_HIGH * 2**128 + ids.MAX_LOW
assert_integer(ids.value)
ids.low = ids.value & ((1 << 128) - 1)
ids.high = ids.value >> 128"#;

pub const SQRT: &str = r#"from starkware.python.math_utils import isqrt
value = ids.value % PRIME
assert value < 2 ** 250, f"value={value} is outside of the range [0, 2**250)."
assert 2 ** 250 < PRIME
ids.root = isqrt(value)"#;

pub const UNSIGNED_DIV_REM: &str = r#"from starkware.cairo.common.math_utils import assert_integer
assert_integer(ids.div)
assert 0 < ids.div <= PRIME // range_check_builtin.bound, \
    f'div={hex(ids.div)} is out of the valid range.'
ids.q, ids.r = divmod(ids.value, ids.div)"#;

pub const SIGNED_DIV_REM: &str = r#"from starkware.cairo.common.math_utils import as_int, assert_integer

assert_integer(ids.div)
assert 0 < ids.div <= PRIME // range_check_builtin.bound, \
    f'div={hex(ids.div)} is out of the valid range.'

assert_integer(ids.bound)
assert ids.bound <= range_check_builtin.bound // 2, \
    f'bound={hex(ids.bound)} is out of the valid range.'

int_value = as_int(ids.value, PRIME)
q, ids.r = divmod(int_value, ids.div)

assert -ids.bound <= q < ids.bound, \
    f'{int_value} / {ids.div} = {q} is out of the range [{-ids.bound}, {ids.bound}).'

ids.biased_q = q + ids.bound"#;

pub const IS_QUAD_RESIDUE: &str = r#"from starkware.crypto.signature.signature import FIELD_PRIME
from starkware.python.math_utils import div_mod, is_quad_residue, sqrt

x = ids.x
if is_quad_residue(x, FIELD_PRIME):
    ids.y = sqrt(x, FIELD_PRIME)
else:
    ids.y = sqrt(div_mod(x, 3, FIELD_PRIME), FIELD_PRIME)"#;

pub const FIND_ELEMENT: &str = r#"array_ptr = ids.array_ptr
elm_size = ids.elm_size
assert isinstance(elm_size, int) and elm_size > 0, \
    f'Invalid value for elm_size. Got: {elm_size}.'
key = ids.key

if '__find_element_index' in globals():
    ids.index = __find_element_index
    found_key = memory[array_ptr + elm_size * __find_element_index]
    assert found_key == key, \
        f'Invalid index found in __find_element_index. index: {__find_element_index}, ' \
        f'expected key {key}, found key: {found_key}.'
    # Delete __find_element_index to make sure it's not used for the next calls.
    del __find_element_index
else:
    n_elms = ids.n_elms
    assert isinstance(n_elms, int) and n_elms >= 0, \
        f'Invalid value for n_elms. Got: {n_elms}.'
    if '__find_element_max_size' in globals():
        assert n_elms <= __find_element_max_size, \
            f'find_element() can only be used with n_elms<={__find_element_max_size}. ' \
            f'Got: n_elms={n_elms}.'

    for i in range(n_elms):
        if memory[array_ptr + elm_size * i] == key:
            ids.index = i
            break
    else:
        raise ValueError(f'Key {key} was not found.')"#;

pub const SEARCH_SORTED_LOWER: &str = r#"array_ptr = ids.array_ptr
elm_size = ids.elm_size
assert isinstance(elm_size, int) and elm_size > 0, \
    f'Invalid value for elm_size. Got: {elm_size}.'

n_elms = ids.n_elms
assert isinstance(n_elms, int) and n_elms >= 0, \
    f'Invalid value for n_elms. Got: {n_elms}.'
if '__find_element_max_size' in globals():
    assert n_elms <= __find_element_max_size, \
        f'find_element() can only be used with n_elms<={__find_element_max_size}. ' \
        f'Got: n_elms={n_elms}.'

for i in range(n_elms):
    if memory[array_ptr + elm_size * i] >= ids.key:
        ids.index = i
        break
else:
    ids.index = n_elms"#;

pub const SET_ADD: &str = r#"assert ids.elm_size > 0
assert ids.set_ptr <= ids.set_end_ptr
elm_list = memory.get_range(ids.elm_ptr, ids.elm_size)
for i in range(0, ids.set_end_ptr - ids.set_ptr, ids.elm_size):
    if memory.get_range(ids.set_ptr + i, ids.elm_size) == elm_list:
        ids.index = i // ids.elm_size
        ids.is_elm_in_set = 1
        break
else:
    ids.is_elm_in_set = 0"#;

pub const DEFAULT_DICT_NEW: &str = r#"if '__dict_manager' not in globals():
    from starkware.cairo.common.dict import DictManager
    __dict_manager = DictManager()

memory[ap] = __dict_manager.new_default_dict(segments, ids.default_value)"#;

pub const DICT_NEW: &str = r#"if '__dict_manager' not in globals():
    from starkware.cairo.common.dict import DictManager
    __dict_manager = DictManager()

memory[ap] = __dict_manager.new_dict(segments, initial_dict)
del initial_dict"#;

pub const DICT_READ: &str = r#"dict_tracker = __dict_manager.get_tracker(ids.dict_ptr)
dict_tracker.current_ptr += ids.DictAccess.SIZE
ids.value = dict_tracker.data[ids.key]"#;

pub const DICT_WRITE: &str = r#"dict_tracker = __dict_manager.get_tracker(ids.dict_ptr)
dict_tracker.current_ptr += ids.DictAccess.SIZE
ids.dict_ptr.prev_value = dict_tracker.data[ids.key]
dict_tracker.data[ids.key] = ids.new_value"#;

pub const DICT_UPDATE: &str = r#"# Verify dict pointer and prev value.
dict_tracker = __dict_manager.get_tracker(ids.dict_ptr)
current_value = dict_tracker.data[ids.key]
assert current_value == ids.prev_value, \
    f'Wrong previous value in dict. Got {ids.prev_value}, expected {current_value}.'

# Update value.
dict_tracker.data[ids.key] = ids.new_value
dict_tracker.current_ptr += ids.DictAccess.SIZE"#;

pub const SQUASH_DICT: &str = r#"dict_access_size = ids.DictAccess.SIZE
address = ids.dict_accesses.address_
assert ids.ptr_diff % dict_access_size == 0, \
    'Accesses array size must be divisible by DictAccess.SIZE'
n_accesses = ids.n_accesses
if '__squash_dict_max_size' in globals():
    assert n_accesses <= __squash_dict_max_size, \
        f'squash_dict() can only be used with n_accesses<={__squash_dict_max_size}. ' \
        f'Got: n_accesses={n_accesses}.'
# A map from key to the list of indices accessing it.
access_indices = {}
for i in range(n_accesses):
    key = memory[address + dict_access_size * i]
    access_indices.setdefault(key, []).append(i)
# Descending list of keys.
keys = sorted(access_indices.keys(), reverse=True)
# Are the keys used bigger than range_check bound.
ids.big_keys = 1 if keys[0] >= range_check_builtin.bound else 0
ids.first_key = key = keys.pop()"#;

pub const SQUASH_DICT_INNER_SKIP_LOOP: &str =
    "ids.should_skip_loop = 0 if current_access_indices else 1";
pub const SQUASH_DICT_INNER_FIRST_ITERATION: &str = r#"current_access_indices = sorted(access_indices[key])[::-1]
current_access_index = current_access_indices.pop()
memory[ids.range_check_ptr] = current_access_index"#;

pub const SQUASH_DICT_INNER_CHECK_ACCESS_INDEX: &str = r#"new_access_index = current_access_indices.pop()
ids.loop_temps.index_delta_minus1 = new_access_index - current_access_index - 1
current_access_index = new_access_index"#;

pub const SQUASH_DICT_INNER_CONTINUE_LOOP: &str =
    "ids.loop_temps.should_continue = 1 if current_access_indices else 0";
pub const SQUASH_DICT_INNER_ASSERT_LEN_KEYS: &str = "assert len(keys) == 0";
pub const SQUASH_DICT_INNER_LEN_ASSERT: &str = "assert len(current_access_indices) == 0";
pub const SQUASH_DICT_INNER_USED_ACCESSES_ASSERT: &str =
    "assert ids.n_used_accesses == len(access_indices[key])";
pub const SQUASH_DICT_INNER_NEXT_KEY: &str = r#"assert len(keys) > 0, 'No keys left but remaining_accesses > 0.'
ids.next_key = key = keys.pop()"#;

pub const DICT_SQUASH_COPY_DICT: &str = r#"# Prepare arguments for dict_new. In particular, the same dictionary values should be copied
# to the new (squashed) dictionary.
vm_enter_scope({
    # Make __dict_manager accessible.
    '__dict_manager': __dict_manager,
    # Create a copy of the dict, in case it changes in the future.
    'initial_dict': dict(__dict_manager.get_dict(ids.dict_accesses_end)),
})"#;

pub const DICT_SQUASH_UPDATE_PTR: &str = r#"# Update the DictTracker's current_ptr to point to the end of the squashed dict.
__dict_manager.get_tracker(ids.squashed_dict_start).current_ptr = \
    ids.squashed_dict_end.address_"#;

pub const BIGINT_TO_UINT256: &str = "ids.low = (ids.x.d0 + ids.x.d1 * ids.BASE) & ((1 << 128) - 1)";
pub const UINT256_ADD: &str = r#"sum_low = ids.a.low + ids.b.low
ids.carry_low = 1 if sum_low >= ids.SHIFT else 0
sum_high = ids.a.high + ids.b.high + ids.carry_low
ids.carry_high = 1 if sum_high >= ids.SHIFT else 0"#;

pub const UINT128_ADD: &str = r#"res = ids.a + ids.b
ids.carry = 1 if res >= ids.SHIFT else 0"#;

pub const UINT256_SUB: &str = r#"def split(num: int, num_bits_shift: int = 128, length: int = 2):
    a = []
    for _ in range(length):
        a.append( num & ((1 << num_bits_shift) - 1) )
        num = num >> num_bits_shift
    return tuple(a)

def pack(z, num_bits_shift: int = 128) -> int:
    limbs = (z.low, z.high)
    return sum(limb << (num_bits_shift * i) for i, limb in enumerate(limbs))

a = pack(ids.a)
b = pack(ids.b)
res = (a - b)%2**256
res_split = split(res)
ids.res.low = res_split[0]
ids.res.high = res_split[1]"#;

pub const UINT256_SQRT: &str = r#"from starkware.python.math_utils import isqrt
n = (ids.n.high << 128) + ids.n.low
root = isqrt(n)
assert 0 <= root < 2 ** 128
ids.root.low = root
ids.root.high = 0"#;

pub const UINT256_SQRT_FELT: &str = r#"from starkware.python.math_utils import isqrt
n = (ids.n.high << 128) + ids.n.low
root = isqrt(n)
assert 0 <= root < 2 ** 128
ids.root = root"#;

pub const UINT256_SIGNED_NN: &str = "memory[ap] = 1 if 0 <= (ids.a.high % PRIME) < 2 ** 127 else 0";

pub const UINT256_UNSIGNED_DIV_REM: &str = r#"a = (ids.a.high << 128) + ids.a.low
div = (ids.div.high << 128) + ids.div.low
quotient, remainder = divmod(a, div)

ids.quotient.low = quotient & ((1 << 128) - 1)
ids.quotient.high = quotient >> 128
ids.remainder.low = remainder & ((1 << 128) - 1)
ids.remainder.high = remainder >> 128"#;

pub const UINT256_EXPANDED_UNSIGNED_DIV_REM: &str = r#"a = (ids.a.high << 128) + ids.a.low
div = (ids.div.b23 << 128) + ids.div.b01
quotient, remainder = divmod(a, div)

ids.quotient.low = quotient & ((1 << 128) - 1)
ids.quotient.high = quotient >> 128
ids.remainder.low = remainder & ((1 << 128) - 1)
ids.remainder.high = remainder >> 128"#;

pub const UINT256_MUL_DIV_MOD: &str = r#"a = (ids.a.high << 128) + ids.a.low
b = (ids.b.high << 128) + ids.b.low
div = (ids.div.high << 128) + ids.div.low
quotient, remainder = divmod(a * b, div)

ids.quotient_low.low = quotient & ((1 << 128) - 1)
ids.quotient_low.high = (quotient >> 128) & ((1 << 128) - 1)
ids.quotient_high.low = (quotient >> 256) & ((1 << 128) - 1)
ids.quotient_high.high = quotient >> 384
ids.remainder.low = remainder & ((1 << 128) - 1)
ids.remainder.high = remainder >> 128"#;

pub const USORT_ENTER_SCOPE: &str =
    "vm_enter_scope(dict(__usort_max_size = globals().get('__usort_max_size')))";
pub const USORT_BODY: &str = r#"from collections import defaultdict

input_ptr = ids.input
input_len = int(ids.input_len)
if __usort_max_size is not None:
    assert input_len <= __usort_max_size, (
        f"usort() can only be used with input_len<={__usort_max_size}. "
        f"Got: input_len={input_len}."
    )

positions_dict = defaultdict(list)
for i in range(input_len):
    val = memory[input_ptr + i]
    positions_dict[val].append(i)

output = sorted(positions_dict.keys())
ids.output_len = len(output)
ids.output = segments.gen_arg(output)
ids.multiplicities = segments.gen_arg([len(positions_dict[k]) for k in output])"#;

pub const USORT_VERIFY: &str = r#"last_pos = 0
positions = positions_dict[ids.value][::-1]"#;

pub const USORT_VERIFY_MULTIPLICITY_ASSERT: &str = "assert len(positions) == 0";
pub const USORT_VERIFY_MULTIPLICITY_BODY: &str = r#"current_pos = positions.pop()
ids.next_item_index = current_pos - last_pos
last_pos = current_pos + 1"#;

pub const BLAKE2S_COMPUTE: &str = r#"from starkware.cairo.common.cairo_blake2s.blake2s_utils import compute_blake2s_func
compute_blake2s_func(segments=segments, output_ptr=ids.output)"#;

pub const BLAKE2S_FINALIZE: &str = r#"# Add dummy pairs of input and output.
from starkware.cairo.common.cairo_blake2s.blake2s_utils import IV, blake2s_compress

_n_packed_instances = int(ids.N_PACKED_INSTANCES)
assert 0 <= _n_packed_instances < 20
_blake2s_input_chunk_size_felts = int(ids.INPUT_BLOCK_FELTS)
assert 0 <= _blake2s_input_chunk_size_felts < 100

message = [0] * _blake2s_input_chunk_size_felts
modified_iv = [IV[0] ^ 0x01010020] + IV[1:]
output = blake2s_compress(
    message=message,
    h=modified_iv,
    t0=0,
    t1=0,
    f0=0xffffffff,
    f1=0,
)
padding = (modified_iv + message + [0, 0xffffffff] + output) * (_n_packed_instances - 1)
segments.write_arg(ids.blake2s_ptr_end, padding)"#;

pub const BLAKE2S_ADD_UINT256: &str = r#"B = 32
MASK = 2 ** 32 - 1
segments.write_arg(ids.data, [(ids.low >> (B * i)) & MASK for i in range(4)])
segments.write_arg(ids.data + 4, [(ids.high >> (B * i)) & MASK for i in range(4)]"#;

pub const BLAKE2S_ADD_UINT256_BIGEND: &str = r#"B = 32
MASK = 2 ** 32 - 1
segments.write_arg(ids.data, [(ids.high >> (B * (3 - i))) & MASK for i in range(4)])
segments.write_arg(ids.data + 4, [(ids.low >> (B * (3 - i))) & MASK for i in range(4)])"#;

pub const NONDET_BIGINT3: &str = r#"from starkware.cairo.common.cairo_secp.secp_utils import split

segments.write_arg(ids.res.address_, split(value))"#;

pub const VERIFY_ZERO_V1: &str = r#"from starkware.cairo.common.cairo_secp.secp_utils import SECP_P, pack

q, r = divmod(pack(ids.val, PRIME), SECP_P)
assert r == 0, f"verify_zero: Invalid input {ids.val.d0, ids.val.d1, ids.val.d2}."
ids.q = q % PRIME"#;

pub const VERIFY_ZERO_V2: &str = r#"from starkware.cairo.common.cairo_secp.secp_utils import SECP_P
q, r = divmod(pack(ids.val, PRIME), SECP_P)
assert r == 0, f"verify_zero: Invalid input {ids.val.d0, ids.val.d1, ids.val.d2}."
ids.q = q % PRIME"#;

pub const VERIFY_ZERO_EXTERNAL_SECP: &str = r#"from starkware.cairo.common.cairo_secp.secp_utils import pack

q, r = divmod(pack(ids.val, PRIME), SECP_P)
assert r == 0, f"verify_zero: Invalid input {ids.val.d0, ids.val.d1, ids.val.d2}."
ids.q = q % PRIME"#;

pub const REDUCE: &str = r#"from starkware.cairo.common.cairo_secp.secp_utils import SECP_P, pack

value = pack(ids.x, PRIME) % SECP_P"#;

pub const UNSAFE_KECCAK: &str = r#"from eth_hash.auto import keccak

data, length = ids.data, ids.length

if '__keccak_max_size' in globals():
    assert length <= __keccak_max_size, \
        f'unsafe_keccak() can only be used with length<={__keccak_max_size}. ' \
        f'Got: length={length}.'

keccak_input = bytearray()
for word_i, byte_i in enumerate(range(0, length, 16)):
    word = memory[data + word_i]
    n_bytes = min(16, length - byte_i)
    assert 0 <= word < 2 ** (8 * n_bytes)
    keccak_input += word.to_bytes(n_bytes, 'big')

hashed = keccak(keccak_input)
ids.high = int.from_bytes(hashed[:16], 'big')
ids.low = int.from_bytes(hashed[16:32], 'big')"#;

pub const UNSAFE_KECCAK_FINALIZE: &str = r#"from eth_hash.auto import keccak
keccak_input = bytearray()
n_elms = ids.keccak_state.end_ptr - ids.keccak_state.start_ptr
for word in memory.get_range(ids.keccak_state.start_ptr, n_elms):
    keccak_input += word.to_bytes(16, 'big')
hashed = keccak(keccak_input)
ids.high = int.from_bytes(hashed[:16], 'big')
ids.low = int.from_bytes(hashed[16:32], 'big')"#;

pub const IS_ZERO_NONDET: &str = "memory[ap] = to_felt_or_relocatable(x == 0)";
pub const IS_ZERO_INT: &str = "memory[ap] = int(x == 0)";
pub const IS_ZERO_PACK: &str = r#"from starkware.cairo.common.cairo_secp.secp_utils import SECP_P, pack

x = pack(ids.x, PRIME) % SECP_P"#;

pub const IS_ZERO_PACK_EXTERNAL_SECP: &str = r#"from starkware.cairo.common.cairo_secp.secp_utils import pack

x = pack(ids.x, PRIME) % SECP_P"#;

pub const IS_ZERO_ASSIGN_SCOPE_VARS: &str = r#"from starkware.cairo.common.cairo_secp.secp_utils import SECP_P
from starkware.python.math_utils import div_mod

value = x_inv = div_mod(1, x, SECP_P)"#;

pub const IS_ZERO_ASSIGN_SCOPE_VARS_EXTERNAL_SECP: &str = r#"from starkware.python.math_utils import div_mod

value = x_inv = div_mod(1, x, SECP_P)"#;

pub const DIV_MOD_N_PACKED_DIVMOD_V1: &str = r#"from starkware.cairo.common.cairo_secp.secp_utils import N, pack
from starkware.python.math_utils import div_mod, safe_div

a = pack(ids.a, PRIME)
b = pack(ids.b, PRIME)
value = res = div_mod(a, b, N)"#;

pub const DIV_MOD_N_PACKED_DIVMOD_EXTERNAL_N: &str = r#"from starkware.cairo.common.cairo_secp.secp_utils import pack
from starkware.python.math_utils import div_mod, safe_div

a = pack(ids.a, PRIME)
b = pack(ids.b, PRIME)
value = res = div_mod(a, b, N)"#;

pub const DIV_MOD_N_SAFE_DIV: &str = r#"value = k = safe_div(res * b - a, N)"#;

pub const GET_FELT_BIT_LENGTH: &str = r#"x = ids.x
ids.bit_length = x.bit_length()"#;

pub const BIGINT_PACK_DIV_MOD: &str = r#"from starkware.cairo.common.cairo_secp.secp_utils import pack
from starkware.cairo.common.math_utils import as_int
from starkware.python.math_utils import div_mod, safe_div

p = pack(ids.P, PRIME)
x = pack(ids.x, PRIME) + as_int(ids.x.d3, PRIME) * ids.BASE ** 3 + as_int(ids.x.d4, PRIME) * ids.BASE ** 4
y = pack(ids.y, PRIME)

value = res = div_mod(x, y, p)"#;

pub const BIGINT_SAFE_DIV: &str = r#"k = safe_div(res * y - x, p)
value = k if k > 0 else 0 - k
ids.flag = 1 if k > 0 else 0"#;

pub const DIV_MOD_N_SAFE_DIV_PLUS_ONE: &str =
    r#"value = k_plus_one = safe_div(res * b - a, N) + 1"#;

pub const GET_POINT_FROM_X: &str = r#"from starkware.cairo.common.cairo_secp.secp_utils import SECP_P, pack

x_cube_int = pack(ids.x_cube, PRIME) % SECP_P
y_square_int = (x_cube_int + ids.BETA) % SECP_P
y = pow(y_square_int, (SECP_P + 1) // 4, SECP_P)

# We need to decide whether to take y or SECP_P - y.
if ids.v % 2 == y % 2:
    value = y
else:
    value = (-y) % SECP_P"#;

pub const EC_NEGATE: &str = r#"from starkware.cairo.common.cairo_secp.secp_utils import SECP_P, pack

y = pack(ids.point.y, PRIME) % SECP_P
# The modulo operation in python always returns a nonnegative number.
value = (-y) % SECP_P"#;

pub const EC_DOUBLE_SCOPE: &str = r#"from starkware.cairo.common.cairo_secp.secp_utils import SECP_P, pack
from starkware.python.math_utils import ec_double_slope

# Compute the slope.
x = pack(ids.point.x, PRIME)
y = pack(ids.point.y, PRIME)
value = slope = ec_double_slope(point=(x, y), alpha=0, p=SECP_P)"#;

pub const EC_DOUBLE_SCOPE_WHITELIST: &str = r#"from starkware.cairo.common.cairo_secp.secp_utils import SECP_P, pack
from starkware.python.math_utils import div_mod

# Compute the slope.
x = pack(ids.pt.x, PRIME)
y = pack(ids.pt.y, PRIME)
value = slope = div_mod(3 * x ** 2, 2 * y, SECP_P)"#;

pub const COMPUTE_SLOPE: &str = r#"from starkware.cairo.common.cairo_secp.secp_utils import SECP_P, pack
from starkware.python.math_utils import line_slope

# Compute the slope.
x0 = pack(ids.point0.x, PRIME)
y0 = pack(ids.point0.y, PRIME)
x1 = pack(ids.point1.x, PRIME)
y1 = pack(ids.point1.y, PRIME)
value = slope = line_slope(point1=(x0, y0), point2=(x1, y1), p=SECP_P)"#;

pub const COMPUTE_SLOPE_SECP256R1: &str = r#"from starkware.cairo.common.cairo_secp.secp_utils import pack
from starkware.python.math_utils import line_slope

# Compute the slope.
x0 = pack(ids.point0.x, PRIME)
y0 = pack(ids.point0.y, PRIME)
x1 = pack(ids.point1.x, PRIME)
y1 = pack(ids.point1.y, PRIME)
value = slope = line_slope(point1=(x0, y0), point2=(x1, y1), p=SECP_P)"#;
pub const IMPORT_SECP256R1_P: &str =
    "from starkware.cairo.common.cairo_secp.secp256r1_utils import SECP256R1_P as SECP_P";

pub const COMPUTE_SLOPE_WHITELIST: &str = r#"from starkware.cairo.common.cairo_secp.secp_utils import SECP_P, pack
from starkware.python.math_utils import div_mod

# Compute the slope.
x0 = pack(ids.pt0.x, PRIME)
y0 = pack(ids.pt0.y, PRIME)
x1 = pack(ids.pt1.x, PRIME)
y1 = pack(ids.pt1.y, PRIME)
value = slope = div_mod(y0 - y1, x0 - x1, SECP_P)"#;

pub const EC_DOUBLE_ASSIGN_NEW_X_V1: &str = r#"from starkware.cairo.common.cairo_secp.secp_utils import SECP_P, pack

slope = pack(ids.slope, PRIME)
x = pack(ids.point.x, PRIME)
y = pack(ids.point.y, PRIME)

value = new_x = (pow(slope, 2, SECP_P) - 2 * x) % SECP_P"#;

pub const EC_DOUBLE_ASSIGN_NEW_X_V2: &str = r#"from starkware.cairo.common.cairo_secp.secp_utils import pack

slope = pack(ids.slope, PRIME)
x = pack(ids.point.x, PRIME)
y = pack(ids.point.y, PRIME)

value = new_x = (pow(slope, 2, SECP_P) - 2 * x) % SECP_P"#;

pub const EC_DOUBLE_ASSIGN_NEW_Y: &str = r#"value = new_y = (slope * (x - new_x) - y) % SECP_P"#;

pub const SHA256_INPUT: &str = r#"ids.full_word = int(ids.n_bytes >= 4)"#;

pub const SHA256_MAIN: &str = r#"from starkware.cairo.common.cairo_sha256.sha256_utils import (
    IV, compute_message_schedule, sha2_compress_function)

_sha256_input_chunk_size_felts = int(ids.SHA256_INPUT_CHUNK_SIZE_FELTS)
assert 0 <= _sha256_input_chunk_size_felts < 100

w = compute_message_schedule(memory.get_range(
    ids.sha256_start, _sha256_input_chunk_size_felts))
new_state = sha2_compress_function(IV, w)
segments.write_arg(ids.output, new_state)"#;

pub const SHA256_FINALIZE: &str = r#"# Add dummy pairs of input and output.
from starkware.cairo.common.cairo_sha256.sha256_utils import (
    IV, compute_message_schedule, sha2_compress_function)

_block_size = int(ids.BLOCK_SIZE)
assert 0 <= _block_size < 20
_sha256_input_chunk_size_felts = int(ids.SHA256_INPUT_CHUNK_SIZE_FELTS)
assert 0 <= _sha256_input_chunk_size_felts < 100

message = [0] * _sha256_input_chunk_size_felts
w = compute_message_schedule(message)
output = sha2_compress_function(IV, w)
padding = (message + IV + output) * (_block_size - 1)
segments.write_arg(ids.sha256_ptr_end, padding)"#;

pub const KECCAK_WRITE_ARGS: &str = r#"segments.write_arg(ids.inputs, [ids.low % 2 ** 64, ids.low // 2 ** 64])
segments.write_arg(ids.inputs + 2, [ids.high % 2 ** 64, ids.high // 2 ** 64])"#;

pub const COMPARE_BYTES_IN_WORD_NONDET: &str =
    r#"memory[ap] = to_felt_or_relocatable(ids.n_bytes < ids.BYTES_IN_WORD)"#;

pub const COMPARE_KECCAK_FULL_RATE_IN_BYTES_NONDET: &str =
    r#"memory[ap] = to_felt_or_relocatable(ids.n_bytes >= ids.KECCAK_FULL_RATE_IN_BYTES)"#;

pub const BLOCK_PERMUTATION: &str = r#"from starkware.cairo.common.keccak_utils.keccak_utils import keccak_func
_keccak_state_size_felts = int(ids.KECCAK_STATE_SIZE_FELTS)
assert 0 <= _keccak_state_size_felts < 100

output_values = keccak_func(memory.get_range(
    ids.keccak_ptr - _keccak_state_size_felts, _keccak_state_size_felts))
segments.write_arg(ids.keccak_ptr, output_values)"#;

// The 0.10.3 whitelist uses this variant (instead of the one used by the common library), but both hints have the same behaviour
// We should check for future refactors that may discard one of the variants
pub const BLOCK_PERMUTATION_WHITELIST: &str = r#"from starkware.cairo.common.cairo_keccak.keccak_utils import keccak_func
_keccak_state_size_felts = int(ids.KECCAK_STATE_SIZE_FELTS)
assert 0 <= _keccak_state_size_felts < 100

output_values = keccak_func(memory.get_range(
    ids.keccak_ptr - _keccak_state_size_felts, _keccak_state_size_felts))
segments.write_arg(ids.keccak_ptr, output_values)"#;

pub const CAIRO_KECCAK_FINALIZE: &str = r#"# Add dummy pairs of input and output.
_keccak_state_size_felts = int(ids.KECCAK_STATE_SIZE_FELTS)
_block_size = int(ids.BLOCK_SIZE)
assert 0 <= _keccak_state_size_felts < 100
assert 0 <= _block_size < 10
inp = [0] * _keccak_state_size_felts
padding = (inp + keccak_func(inp)) * _block_size
segments.write_arg(ids.keccak_ptr_end, padding)"#;

pub const FAST_EC_ADD_ASSIGN_NEW_X: &str = r#"from starkware.cairo.common.cairo_secp.secp_utils import SECP_P, pack

slope = pack(ids.slope, PRIME)
x0 = pack(ids.point0.x, PRIME)
x1 = pack(ids.point1.x, PRIME)
y0 = pack(ids.point0.y, PRIME)

value = new_x = (pow(slope, 2, SECP_P) - x0 - x1) % SECP_P"#;

pub const FAST_EC_ADD_ASSIGN_NEW_Y: &str =
    r#"value = new_y = (slope * (x0 - new_x) - y0) % SECP_P"#;

pub const EC_MUL_INNER: &str = r#"memory[ap] = (ids.scalar % PRIME) % 2"#;

pub const RELOCATE_SEGMENT: &str =
    r#"memory.add_relocation_rule(src_ptr=ids.src_ptr, dest_ptr=ids.dest_ptr)"#;

pub const TEMPORARY_ARRAY: &str = r#"ids.temporary_array = segments.add_temp_segment()"#;
pub const VERIFY_ECDSA_SIGNATURE: &str =
    r#"ecdsa_builtin.add_signature(ids.ecdsa_ptr.address_, (ids.signature_r, ids.signature_s))"#;

pub const SPLIT_OUTPUT_0: &str = "ids.output0_low = ids.output0 & ((1 << 128) - 1)
ids.output0_high = ids.output0 >> 128";
pub const SPLIT_OUTPUT_1: &str = "ids.output1_low = ids.output1 & ((1 << 128) - 1)
ids.output1_high = ids.output1 >> 128";

pub const SPLIT_INPUT_3: &str = "ids.high3, ids.low3 = divmod(memory[ids.inputs + 3], 256)";
pub const SPLIT_INPUT_6: &str = "ids.high6, ids.low6 = divmod(memory[ids.inputs + 6], 256 ** 2)";
pub const SPLIT_INPUT_9: &str = "ids.high9, ids.low9 = divmod(memory[ids.inputs + 9], 256 ** 3)";
pub const SPLIT_INPUT_12: &str =
    "ids.high12, ids.low12 = divmod(memory[ids.inputs + 12], 256 ** 4)";
pub const SPLIT_INPUT_15: &str =
    "ids.high15, ids.low15 = divmod(memory[ids.inputs + 15], 256 ** 5)";

pub const SPLIT_N_BYTES: &str =
    "ids.n_words_to_copy, ids.n_bytes_left = divmod(ids.n_bytes, ids.BYTES_IN_WORD)";
pub const SPLIT_OUTPUT_MID_LOW_HIGH: &str = "tmp, ids.output1_low = divmod(ids.output1, 256 ** 7)
ids.output1_high, ids.output1_mid = divmod(tmp, 2 ** 128)";

pub const NONDET_N_GREATER_THAN_10: &str = "memory[ap] = to_felt_or_relocatable(ids.n >= 10)";
pub const NONDET_N_GREATER_THAN_2: &str = "memory[ap] = to_felt_or_relocatable(ids.n >= 2)";
pub const RANDOM_EC_POINT: &str = r#"from starkware.crypto.signature.signature import ALPHA, BETA, FIELD_PRIME
from starkware.python.math_utils import random_ec_point
from starkware.python.utils import to_bytes

# Define a seed for random_ec_point that's dependent on all the input, so that:
#   (1) The added point s is deterministic.
#   (2) It's hard to choose inputs for which the builtin will fail.
seed = b"".join(map(to_bytes, [ids.p.x, ids.p.y, ids.m, ids.q.x, ids.q.y]))
ids.s.x, ids.s.y = random_ec_point(FIELD_PRIME, ALPHA, BETA, seed)"#;
pub const CHAINED_EC_OP_RANDOM_EC_POINT: &str = r#"from starkware.crypto.signature.signature import ALPHA, BETA, FIELD_PRIME
from starkware.python.math_utils import random_ec_point
from starkware.python.utils import to_bytes

n_elms = ids.len
assert isinstance(n_elms, int) and n_elms >= 0, \
    f'Invalid value for len. Got: {n_elms}.'
if '__chained_ec_op_max_len' in globals():
    assert n_elms <= __chained_ec_op_max_len, \
        f'chained_ec_op() can only be used with len<={__chained_ec_op_max_len}. ' \
        f'Got: n_elms={n_elms}.'

# Define a seed for random_ec_point that's dependent on all the input, so that:
#   (1) The added point s is deterministic.
#   (2) It's hard to choose inputs for which the builtin will fail.
seed = b"".join(
    map(
        to_bytes,
        [
            ids.p.x,
            ids.p.y,
            *memory.get_range(ids.m, n_elms),
            *memory.get_range(ids.q.address_, 2 * n_elms),
        ],
    )
)
ids.s.x, ids.s.y = random_ec_point(FIELD_PRIME, ALPHA, BETA, seed)"#;
pub const RECOVER_Y: &str =
    "from starkware.crypto.signature.signature import ALPHA, BETA, FIELD_PRIME
from starkware.python.math_utils import recover_y
ids.p.x = ids.x
# This raises an exception if `x` is not on the curve.
ids.p.y = recover_y(ids.x, ALPHA, BETA, FIELD_PRIME)";
pub(crate) const PACK_MODN_DIV_MODN: &str =
    "from starkware.cairo.common.cairo_secp.secp_utils import pack
from starkware.python.math_utils import div_mod, safe_div

N = 0xfffffffffffffffffffffffffffffffebaaedce6af48a03bbfd25e8cd0364141
x = pack(ids.x, PRIME) % N
s = pack(ids.s, PRIME) % N
value = res = div_mod(x, s, N)";
pub(crate) const XS_SAFE_DIV: &str = "value = k = safe_div(res * s - x, N)";

// The following hints support the lib https://github.com/NethermindEth/research-basic-Cairo-operations-big-integers/blob/main/lib
pub const UINT384_UNSIGNED_DIV_REM: &str = "def split(num: int, num_bits_shift: int, length: int):
    a = []
    for _ in range(length):
        a.append( num & ((1 << num_bits_shift) - 1) )
        num = num >> num_bits_shift
    return tuple(a)

def pack(z, num_bits_shift: int) -> int:
    limbs = (z.d0, z.d1, z.d2)
    return sum(limb << (num_bits_shift * i) for i, limb in enumerate(limbs))

a = pack(ids.a, num_bits_shift = 128)
div = pack(ids.div, num_bits_shift = 128)
quotient, remainder = divmod(a, div)

quotient_split = split(quotient, num_bits_shift=128, length=3)
assert len(quotient_split) == 3

ids.quotient.d0 = quotient_split[0]
ids.quotient.d1 = quotient_split[1]
ids.quotient.d2 = quotient_split[2]

remainder_split = split(remainder, num_bits_shift=128, length=3)
ids.remainder.d0 = remainder_split[0]
ids.remainder.d1 = remainder_split[1]
ids.remainder.d2 = remainder_split[2]";
pub const UINT384_SPLIT_128: &str = "ids.low = ids.a & ((1<<128) - 1)
ids.high = ids.a >> 128";
pub const ADD_NO_UINT384_CHECK: &str = "sum_d0 = ids.a.d0 + ids.b.d0
ids.carry_d0 = 1 if sum_d0 >= ids.SHIFT else 0
sum_d1 = ids.a.d1 + ids.b.d1 + ids.carry_d0
ids.carry_d1 = 1 if sum_d1 >= ids.SHIFT else 0
sum_d2 = ids.a.d2 + ids.b.d2 + ids.carry_d1
ids.carry_d2 = 1 if sum_d2 >= ids.SHIFT else 0";
pub const UINT384_UNSIGNED_DIV_REM_EXPANDED: &str =
    "def split(num: int, num_bits_shift: int, length: int):
    a = []
    for _ in range(length):
        a.append( num & ((1 << num_bits_shift) - 1) )
        num = num >> num_bits_shift
    return tuple(a)

def pack(z, num_bits_shift: int) -> int:
    limbs = (z.d0, z.d1, z.d2)
    return sum(limb << (num_bits_shift * i) for i, limb in enumerate(limbs))

def pack2(z, num_bits_shift: int) -> int:
    limbs = (z.b01, z.b23, z.b45)
    return sum(limb << (num_bits_shift * i) for i, limb in enumerate(limbs))

a = pack(ids.a, num_bits_shift = 128)
div = pack2(ids.div, num_bits_shift = 128)
quotient, remainder = divmod(a, div)

quotient_split = split(quotient, num_bits_shift=128, length=3)
assert len(quotient_split) == 3

ids.quotient.d0 = quotient_split[0]
ids.quotient.d1 = quotient_split[1]
ids.quotient.d2 = quotient_split[2]

remainder_split = split(remainder, num_bits_shift=128, length=3)
ids.remainder.d0 = remainder_split[0]
ids.remainder.d1 = remainder_split[1]
ids.remainder.d2 = remainder_split[2]";
pub const UINT384_SQRT: &str = "from starkware.python.math_utils import isqrt

def split(num: int, num_bits_shift: int, length: int):
    a = []
    for _ in range(length):
        a.append( num & ((1 << num_bits_shift) - 1) )
        num = num >> num_bits_shift
    return tuple(a)

def pack(z, num_bits_shift: int) -> int:
    limbs = (z.d0, z.d1, z.d2)
    return sum(limb << (num_bits_shift * i) for i, limb in enumerate(limbs))

a = pack(ids.a, num_bits_shift=128)
root = isqrt(a)
assert 0 <= root < 2 ** 192
root_split = split(root, num_bits_shift=128, length=3)
ids.root.d0 = root_split[0]
ids.root.d1 = root_split[1]
ids.root.d2 = root_split[2]";
pub const UNSIGNED_DIV_REM_UINT768_BY_UINT384: &str =
    "def split(num: int, num_bits_shift: int, length: int):
    a = []
    for _ in range(length):
        a.append( num & ((1 << num_bits_shift) - 1) )
        num = num >> num_bits_shift 
    return tuple(a)

def pack(z, num_bits_shift: int) -> int:
    limbs = (z.d0, z.d1, z.d2)
    return sum(limb << (num_bits_shift * i) for i, limb in enumerate(limbs))
    
def pack_extended(z, num_bits_shift: int) -> int:
    limbs = (z.d0, z.d1, z.d2, z.d3, z.d4, z.d5)
    return sum(limb << (num_bits_shift * i) for i, limb in enumerate(limbs))

a = pack_extended(ids.a, num_bits_shift = 128)
div = pack(ids.div, num_bits_shift = 128)

quotient, remainder = divmod(a, div)

quotient_split = split(quotient, num_bits_shift=128, length=6)

ids.quotient.d0 = quotient_split[0]
ids.quotient.d1 = quotient_split[1]
ids.quotient.d2 = quotient_split[2]
ids.quotient.d3 = quotient_split[3]
ids.quotient.d4 = quotient_split[4]
ids.quotient.d5 = quotient_split[5]

remainder_split = split(remainder, num_bits_shift=128, length=3)
ids.remainder.d0 = remainder_split[0]
ids.remainder.d1 = remainder_split[1]
ids.remainder.d2 = remainder_split[2]";
pub const UINT384_SIGNED_NN: &str = "memory[ap] = 1 if 0 <= (ids.a.d2 % PRIME) < 2 ** 127 else 0";

pub(crate) const GET_SQUARE_ROOT: &str =
    "from starkware.python.math_utils import is_quad_residue, sqrt

def split(num: int, num_bits_shift: int = 128, length: int = 3):
    a = []
    for _ in range(length):
        a.append( num & ((1 << num_bits_shift) - 1) )
        num = num >> num_bits_shift
    return tuple(a)

def pack(z, num_bits_shift: int = 128) -> int:
    limbs = (z.d0, z.d1, z.d2)
    return sum(limb << (num_bits_shift * i) for i, limb in enumerate(limbs))


generator = pack(ids.generator)
x = pack(ids.x)
p = pack(ids.p)

success_x = is_quad_residue(x, p)
root_x = sqrt(x, p) if success_x else None

success_gx = is_quad_residue(generator*x, p)
root_gx = sqrt(generator*x, p) if success_gx else None

# Check that one is 0 and the other is 1
if x != 0:
    assert success_x + success_gx ==1

# `None` means that no root was found, but we need to transform these into a felt no matter what
if root_x == None:
    root_x = 0
if root_gx == None:
    root_gx = 0
ids.success_x = int(success_x)
split_root_x = split(root_x)
split_root_gx = split(root_gx)
ids.sqrt_x.d0 = split_root_x[0]
ids.sqrt_x.d1 = split_root_x[1]
ids.sqrt_x.d2 = split_root_x[2]
ids.sqrt_gx.d0 = split_root_gx[0]
ids.sqrt_gx.d1 = split_root_gx[1]
ids.sqrt_gx.d2 = split_root_gx[2]";
pub const UINT384_DIV: &str = "from starkware.python.math_utils import div_mod

def split(num: int, num_bits_shift: int, length: int):
    a = []
    for _ in range(length):
        a.append( num & ((1 << num_bits_shift) - 1) )
        num = num >> num_bits_shift
    return tuple(a)

def pack(z, num_bits_shift: int) -> int:
    limbs = (z.d0, z.d1, z.d2)
    return sum(limb << (num_bits_shift * i) for i, limb in enumerate(limbs))

a = pack(ids.a, num_bits_shift = 128)
b = pack(ids.b, num_bits_shift = 128)
p = pack(ids.p, num_bits_shift = 128)
# For python3.8 and above the modular inverse can be computed as follows:
# b_inverse_mod_p = pow(b, -1, p)
# Instead we use the python3.7-friendly function div_mod from starkware.python.math_utils
b_inverse_mod_p = div_mod(1, b, p)


b_inverse_mod_p_split = split(b_inverse_mod_p, num_bits_shift=128, length=3)

ids.b_inverse_mod_p.d0 = b_inverse_mod_p_split[0]
ids.b_inverse_mod_p.d1 = b_inverse_mod_p_split[1]
ids.b_inverse_mod_p.d2 = b_inverse_mod_p_split[2]";
pub const HI_MAX_BITLEN: &str =
    "ids.len_hi = max(ids.scalar_u.d2.bit_length(), ids.scalar_v.d2.bit_length())-1";

pub const QUAD_BIT: &str = r#"ids.quad_bit = (
    8 * ((ids.scalar_v >> ids.m) & 1)
    + 4 * ((ids.scalar_u >> ids.m) & 1)
    + 2 * ((ids.scalar_v >> (ids.m - 1)) & 1)
    + ((ids.scalar_u >> (ids.m - 1)) & 1)
)"#;

pub const INV_MOD_P_UINT512: &str = "def pack_512(u, num_bits_shift: int) -> int:
    limbs = (u.d0, u.d1, u.d2, u.d3)
    return sum(limb << (num_bits_shift * i) for i, limb in enumerate(limbs))

x = pack_512(ids.x, num_bits_shift = 128)
p = ids.p.low + (ids.p.high << 128)
x_inverse_mod_p = pow(x,-1, p) 

x_inverse_mod_p_split = (x_inverse_mod_p & ((1 << 128) - 1), x_inverse_mod_p >> 128)

ids.x_inverse_mod_p.low = x_inverse_mod_p_split[0]
ids.x_inverse_mod_p.high = x_inverse_mod_p_split[1]";

pub const DI_BIT: &str =
    r#"ids.dibit = ((ids.scalar_u >> ids.m) & 1) + 2 * ((ids.scalar_v >> ids.m) & 1)"#;
pub const EC_RECOVER_DIV_MOD_N_PACKED: &str = r#"from starkware.cairo.common.cairo_secp.secp_utils import pack
from starkware.python.math_utils import div_mod, safe_div

N = pack(ids.n, PRIME)
x = pack(ids.x, PRIME) % N
s = pack(ids.s, PRIME) % N
value = res = div_mod(x, s, N)"#;
<<<<<<< HEAD
=======

>>>>>>> fb731257
pub const EC_RECOVER_SUB_A_B: &str = r#"from starkware.cairo.common.cairo_secp.secp_utils import pack
from starkware.python.math_utils import div_mod, safe_div

a = pack(ids.a, PRIME)
b = pack(ids.b, PRIME)
value = res = a - b"#;
<<<<<<< HEAD
pub const EC_RECOVER_PRODUCT_MOD: &str = r#"from starkware.cairo.common.cairo_secp.secp_utils import pack
from starkware.python.math_utils import div_mod, safe_div

a = pack(ids.a, PRIME)
b = pack(ids.b, PRIME)
product = a * b
m = pack(ids.m, PRIME)
=======
>>>>>>> fb731257

value = res = product % m"#;
#[cfg(feature = "skip_next_instruction_hint")]
pub const SKIP_NEXT_INSTRUCTION: &str = "skip_next_instruction()";<|MERGE_RESOLUTION|>--- conflicted
+++ resolved
@@ -987,17 +987,12 @@
 x = pack(ids.x, PRIME) % N
 s = pack(ids.s, PRIME) % N
 value = res = div_mod(x, s, N)"#;
-<<<<<<< HEAD
-=======
-
->>>>>>> fb731257
 pub const EC_RECOVER_SUB_A_B: &str = r#"from starkware.cairo.common.cairo_secp.secp_utils import pack
 from starkware.python.math_utils import div_mod, safe_div
 
 a = pack(ids.a, PRIME)
 b = pack(ids.b, PRIME)
 value = res = a - b"#;
-<<<<<<< HEAD
 pub const EC_RECOVER_PRODUCT_MOD: &str = r#"from starkware.cairo.common.cairo_secp.secp_utils import pack
 from starkware.python.math_utils import div_mod, safe_div
 
@@ -1005,8 +1000,6 @@
 b = pack(ids.b, PRIME)
 product = a * b
 m = pack(ids.m, PRIME)
-=======
->>>>>>> fb731257
 
 value = res = product % m"#;
 #[cfg(feature = "skip_next_instruction_hint")]
