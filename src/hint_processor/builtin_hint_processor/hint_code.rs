--- conflicted
+++ resolved
@@ -1069,7 +1069,6 @@
 
 value = res = product % m"#;
 
-<<<<<<< HEAD
 pub const UINT256_MUL_INV_MOD_P: &str = r#"from starkware.python.math_utils import div_mod
 
 def split(a: int):
@@ -1092,8 +1091,7 @@
 ids.b_inverse_mod_p.low = b_inverse_mod_p_split[0]
 ids.b_inverse_mod_p.high = b_inverse_mod_p_split[1]"#;
 
-=======
 pub const EC_RECOVER_PRODUCT_DIV_M: &str = "value = k = product // m";
->>>>>>> ce36cf7f
+
 #[cfg(feature = "skip_next_instruction_hint")]
 pub const SKIP_NEXT_INSTRUCTION: &str = "skip_next_instruction()";