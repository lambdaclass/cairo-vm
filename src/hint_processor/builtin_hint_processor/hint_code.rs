--- conflicted
+++ resolved
@@ -573,26 +573,27 @@
 y1 = pack(ids.point1.y, PRIME)
 value = slope = line_slope(point1=(x0, y0), point2=(x1, y1), p=SECP_P)"#;
 
-<<<<<<< HEAD
 pub const COMPUTE_SLOPE_V2: &str = r#"from starkware.python.math_utils import line_slope
 from starkware.cairo.common.cairo_secp.secp_utils import pack
 SECP_P = 2**255-19
-=======
-pub const COMPUTE_SLOPE_SECP256R1: &str = r#"from starkware.cairo.common.cairo_secp.secp_utils import pack
-from starkware.python.math_utils import line_slope
-
->>>>>>> 2eec1123
 # Compute the slope.
 x0 = pack(ids.point0.x, PRIME)
 y0 = pack(ids.point0.y, PRIME)
 x1 = pack(ids.point1.x, PRIME)
 y1 = pack(ids.point1.y, PRIME)
 value = slope = line_slope(point1=(x0, y0), point2=(x1, y1), p=SECP_P)"#;
-<<<<<<< HEAD
-=======
+
+pub const COMPUTE_SLOPE_SECP256R1: &str = r#"from starkware.cairo.common.cairo_secp.secp_utils import pack
+from starkware.python.math_utils import line_slope
+
+# Compute the slope.
+x0 = pack(ids.point0.x, PRIME)
+y0 = pack(ids.point0.y, PRIME)
+x1 = pack(ids.point1.x, PRIME)
+y1 = pack(ids.point1.y, PRIME)
+value = slope = line_slope(point1=(x0, y0), point2=(x1, y1), p=SECP_P)"#;
 pub const IMPORT_SECP256R1_P: &str =
     "from starkware.cairo.common.cairo_secp.secp256r1_utils import SECP256R1_P as SECP_P";
->>>>>>> 2eec1123
 
 pub const COMPUTE_SLOPE_WHITELIST: &str = r#"from starkware.cairo.common.cairo_secp.secp_utils import SECP_P, pack
 from starkware.python.math_utils import div_mod
