use crate::{
    hint_processor::builtin_hint_processor::hint_utils::get_constant_from_var_name,
    stdlib::{
        collections::HashMap,
        ops::{Shl, Shr},
        prelude::*,
    },
};
use lazy_static::lazy_static;
use num_traits::{Bounded, Pow};

use crate::utils::CAIRO_PRIME;

use crate::{
    any_box,
    hint_processor::{
        builtin_hint_processor::hint_utils::{
            get_integer_from_var_name, get_ptr_from_var_name, insert_value_from_var_name,
            insert_value_into_ap,
        },
        hint_processor_definition::HintReference,
    },
    math_utils::isqrt,
    serde::deserialize_program::ApTracking,
    types::{exec_scope::ExecutionScopes, relocatable::MaybeRelocatable},
    vm::{
        errors::{hint_errors::HintError, vm_errors::VirtualMachineError},
        vm_core::VirtualMachine,
    },
};
use felt::Felt252;
use num_bigint::BigUint;
use num_integer::Integer;
use num_traits::One;
use num_traits::{Signed, Zero};

use super::{
    hint_utils::{get_maybe_relocatable_from_var_name, get_relocatable_from_var_name},
    uint256_utils::Uint256,
};

const ADDR_BOUND: &str = "starkware.starknet.common.storage.ADDR_BOUND";

//Implements hint: memory[ap] = 0 if 0 <= (ids.a % PRIME) < range_check_builtin.bound else 1
pub fn is_nn(
    vm: &mut VirtualMachine,
    ids_data: &HashMap<String, HintReference>,
    ap_tracking: &ApTracking,
) -> Result<(), HintError> {
    let a = get_integer_from_var_name("a", vm, ids_data, ap_tracking)?;
    let range_check_builtin = vm.get_range_check_builtin()?;
    //Main logic (assert a is not negative and within the expected range)
    let value = match &range_check_builtin._bound {
        Some(bound) if a.as_ref() >= bound => Felt252::one(),
        _ => Felt252::zero(),
    };
    insert_value_into_ap(vm, value)
}

//Implements hint: memory[ap] = 0 if 0 <= ((-ids.a - 1) % PRIME) < range_check_builtin.bound else 1
pub fn is_nn_out_of_range(
    vm: &mut VirtualMachine,
    ids_data: &HashMap<String, HintReference>,
    ap_tracking: &ApTracking,
) -> Result<(), HintError> {
    let a = get_integer_from_var_name("a", vm, ids_data, ap_tracking)?;
    let a = a.as_ref();
    let range_check_builtin = vm.get_range_check_builtin()?;
    //Main logic (assert a is not negative and within the expected range)
    //let value = if (-a - 1usize).mod_floor(vm.get_prime()) < range_check_builtin._bound {
    let value = match &range_check_builtin._bound {
        Some(bound) if Felt252::zero() - (a + 1usize) < *bound => Felt252::zero(),
        None => Felt252::zero(),
        _ => Felt252::one(),
    };
    insert_value_into_ap(vm, value)
}
/* Implements hint:from starkware.cairo.common.math_utils import assert_integer
%{
    import itertools

    from starkware.cairo.common.math_utils import assert_integer
    assert_integer(ids.a)
    assert_integer(ids.b)
    a = ids.a % PRIME
    b = ids.b % PRIME
    assert a <= b, f'a = {a} is not less than or equal to b = {b}.'

    # Find an arc less than PRIME / 3, and another less than PRIME / 2.
    lengths_and_indices = [(a, 0), (b - a, 1), (PRIME - 1 - b, 2)]
    lengths_and_indices.sort()
    assert lengths_and_indices[0][0] <= PRIME // 3 and lengths_and_indices[1][0] <= PRIME // 2
    excluded = lengths_and_indices[2][1]

    memory[ids.range_check_ptr + 1], memory[ids.range_check_ptr + 0] = (
        divmod(lengths_and_indices[0][0], ids.PRIME_OVER_3_HIGH))
    memory[ids.range_check_ptr + 3], memory[ids.range_check_ptr + 2] = (
        divmod(lengths_and_indices[1][0], ids.PRIME_OVER_2_HIGH))
%}
*/
pub fn assert_le_felt(
    vm: &mut VirtualMachine,
    exec_scopes: &mut ExecutionScopes,
    ids_data: &HashMap<String, HintReference>,
    ap_tracking: &ApTracking,
    constants: &HashMap<String, Felt252>,
) -> Result<(), HintError> {
    const PRIME_OVER_3_HIGH: &str = "starkware.cairo.common.math.assert_le_felt.PRIME_OVER_3_HIGH";
    const PRIME_OVER_2_HIGH: &str = "starkware.cairo.common.math.assert_le_felt.PRIME_OVER_2_HIGH";

    let prime_over_3_high = constants
        .get(PRIME_OVER_3_HIGH)
        .ok_or(HintError::MissingConstant(PRIME_OVER_3_HIGH))?;
    let prime_over_2_high = constants
        .get(PRIME_OVER_2_HIGH)
        .ok_or(HintError::MissingConstant(PRIME_OVER_2_HIGH))?;
    let a = &get_integer_from_var_name("a", vm, ids_data, ap_tracking)?
        .clone()
        .into_owned();
    let b = &get_integer_from_var_name("b", vm, ids_data, ap_tracking)?
        .clone()
        .into_owned();
    let range_check_ptr = get_ptr_from_var_name("range_check_ptr", vm, ids_data, ap_tracking)?;

    if a > b {
        return Err(HintError::NonLeFelt252(a.clone(), b.clone()));
    }

    let arc1 = b - a;
    let arc2 = Felt252::zero() - Felt252::one() - b;
    let mut lengths_and_indices = vec![(a, 0_i32), (&arc1, 1_i32), (&arc2, 2_i32)];
    lengths_and_indices.sort();
    if lengths_and_indices[0].0 > &div_prime_by_bound(Felt252::new(3_i32))?
        || lengths_and_indices[1].0 > &div_prime_by_bound(Felt252::new(2_i32))?
    {
        return Err(HintError::ArcTooBig(
            lengths_and_indices[0].0.clone(),
            div_prime_by_bound(Felt252::new(3_i32))?,
            lengths_and_indices[1].0.clone(),
            div_prime_by_bound(Felt252::new(3_i32))?,
        ));
    }

    let excluded = lengths_and_indices[2].1;
    exec_scopes.assign_or_update_variable("excluded", any_box!(Felt252::new(excluded)));

    let (q_0, r_0) = (lengths_and_indices[0].0).div_mod_floor(prime_over_3_high);
    let (q_1, r_1) = (lengths_and_indices[1].0).div_mod_floor(prime_over_2_high);

    vm.insert_value((range_check_ptr + 1_i32)?, q_0)?;
    vm.insert_value(range_check_ptr, r_0)?;
    vm.insert_value((range_check_ptr + 3_i32)?, q_1)?;
    vm.insert_value((range_check_ptr + 2_i32)?, r_1)?;
    Ok(())
}

pub fn assert_le_felt_v_0_6(
    vm: &mut VirtualMachine,
    ids_data: &HashMap<String, HintReference>,
    ap_tracking: &ApTracking,
) -> Result<(), HintError> {
    let a = &get_integer_from_var_name("a", vm, ids_data, ap_tracking)?;
    let b = &get_integer_from_var_name("b", vm, ids_data, ap_tracking)?;

    if a.as_ref() > b.as_ref() {
        return Err(HintError::NonLeFelt252(
            a.clone().into_owned(),
            b.clone().into_owned(),
        ));
    }
    Ok(())
}

pub fn assert_le_felt_v_0_8(
    vm: &mut VirtualMachine,
    ids_data: &HashMap<String, HintReference>,
    ap_tracking: &ApTracking,
) -> Result<(), HintError> {
    let a = &get_integer_from_var_name("a", vm, ids_data, ap_tracking)?;
    let b = &get_integer_from_var_name("b", vm, ids_data, ap_tracking)?;

    if a.as_ref() > b.as_ref() {
        return Err(HintError::NonLeFelt252(
            a.clone().into_owned(),
            b.clone().into_owned(),
        ));
    }
    let bound = vm
        .get_range_check_builtin()?
        ._bound
        .clone()
        .unwrap_or_default();
    let small_inputs =
        Felt252::from((a.as_ref() < &bound && b.as_ref() - a.as_ref() < bound) as u8);
    insert_value_from_var_name("small_inputs", small_inputs, vm, ids_data, ap_tracking)
}

pub fn assert_le_felt_excluded_2(exec_scopes: &mut ExecutionScopes) -> Result<(), HintError> {
    let excluded: Felt252 = exec_scopes.get("excluded")?;

    if excluded != Felt252::new(2_i32) {
        Err(HintError::ExcludedNot2(excluded))
    } else {
        Ok(())
    }
}

pub fn assert_le_felt_excluded_1(
    vm: &mut VirtualMachine,
    exec_scopes: &mut ExecutionScopes,
) -> Result<(), HintError> {
    let excluded: Felt252 = exec_scopes.get("excluded")?;

    if excluded != Felt252::one() {
        insert_value_into_ap(vm, &Felt252::one())
    } else {
        insert_value_into_ap(vm, &Felt252::zero())
    }
}

pub fn assert_le_felt_excluded_0(
    vm: &mut VirtualMachine,
    exec_scopes: &mut ExecutionScopes,
) -> Result<(), HintError> {
    let excluded: Felt252 = exec_scopes.get("excluded")?;

    if !excluded.is_zero() {
        insert_value_into_ap(vm, Felt252::one())
    } else {
        insert_value_into_ap(vm, Felt252::zero())
    }
}

//Implements hint:from starkware.cairo.common.math_cmp import is_le_felt
//    memory[ap] = 0 if (ids.a % PRIME) <= (ids.b % PRIME) else 1
pub fn is_le_felt(
    vm: &mut VirtualMachine,
    ids_data: &HashMap<String, HintReference>,
    ap_tracking: &ApTracking,
) -> Result<(), HintError> {
    let a_mod = get_integer_from_var_name("a", vm, ids_data, ap_tracking)?;
    let b_mod = get_integer_from_var_name("b", vm, ids_data, ap_tracking)?;
    let value = if a_mod > b_mod {
        Felt252::one()
    } else {
        Felt252::zero()
    };
    insert_value_into_ap(vm, value)
}

//Implements hint: from starkware.cairo.lang.vm.relocatable import RelocatableValue
//        both_ints = isinstance(ids.a, int) and isinstance(ids.b, int)
//        both_relocatable = (
//            isinstance(ids.a, RelocatableValue) and isinstance(ids.b, RelocatableValue) and
//            ids.a.segment_index == ids.b.segment_index)
//        assert both_ints or both_relocatable, \
//            f'assert_not_equal failed: non-comparable values: {ids.a}, {ids.b}.'
//        assert (ids.a - ids.b) % PRIME != 0, f'assert_not_equal failed: {ids.a} = {ids.b}.'
pub fn assert_not_equal(
    vm: &mut VirtualMachine,
    ids_data: &HashMap<String, HintReference>,
    ap_tracking: &ApTracking,
) -> Result<(), HintError> {
    let maybe_rel_a = get_maybe_relocatable_from_var_name("a", vm, ids_data, ap_tracking)?;
    let maybe_rel_b = get_maybe_relocatable_from_var_name("b", vm, ids_data, ap_tracking)?;
    match (maybe_rel_a, maybe_rel_b) {
        (MaybeRelocatable::Int(a), MaybeRelocatable::Int(b)) => {
            if (&a - &b).is_zero() {
                return Err(HintError::AssertNotEqualFail(
                    MaybeRelocatable::Int(a),
                    MaybeRelocatable::Int(b),
                ));
            };
            Ok(())
        }
        (MaybeRelocatable::RelocatableValue(a), MaybeRelocatable::RelocatableValue(b)) => {
            if a.segment_index != b.segment_index {
                Err(VirtualMachineError::DiffIndexComp(a, b))?;
            };
            if a.offset == b.offset {
                return Err(HintError::AssertNotEqualFail(
                    MaybeRelocatable::RelocatableValue(a),
                    MaybeRelocatable::RelocatableValue(b),
                ));
            };
            Ok(())
        }
        (a, b) => Err(VirtualMachineError::DiffTypeComparison(a, b))?,
    }
}

//Implements hint:
// %{
//     from starkware.cairo.common.math_utils import assert_integer
//     assert_integer(ids.a)
//     assert 0 <= ids.a % PRIME < range_check_builtin.bound, f'a = {ids.a} is out of range.'
// %}
pub fn assert_nn(
    vm: &mut VirtualMachine,
    ids_data: &HashMap<String, HintReference>,
    ap_tracking: &ApTracking,
) -> Result<(), HintError> {
    let a = get_integer_from_var_name("a", vm, ids_data, ap_tracking)?;
    let range_check_builtin = vm.get_range_check_builtin()?;
    // assert 0 <= ids.a % PRIME < range_check_builtin.bound
    // as prime > 0, a % prime will always be > 0
    match &range_check_builtin._bound {
        Some(bound) if a.as_ref() >= bound => {
            Err(HintError::AssertNNValueOutOfRange(a.into_owned()))
        }
        _ => Ok(()),
    }
}

//Implements hint:from starkware.cairo.common.math.cairo
// %{
// from starkware.cairo.common.math_utils import assert_integer
// assert_integer(ids.value)
// assert ids.value % PRIME != 0, f'assert_not_zero failed: {ids.value} = 0.'
// %}
pub fn assert_not_zero(
    vm: &mut VirtualMachine,
    ids_data: &HashMap<String, HintReference>,
    ap_tracking: &ApTracking,
) -> Result<(), HintError> {
    let value = get_integer_from_var_name("value", vm, ids_data, ap_tracking)?;
    if value.is_zero() {
        return Err(HintError::AssertNotZero(
            value.into_owned(),
            felt::PRIME_STR.to_string(),
        ));
    };
    Ok(())
}

//Implements hint: assert ids.value == 0, 'split_int(): value is out of range.'
pub fn split_int_assert_range(
    vm: &mut VirtualMachine,
    ids_data: &HashMap<String, HintReference>,
    ap_tracking: &ApTracking,
) -> Result<(), HintError> {
    let value = get_integer_from_var_name("value", vm, ids_data, ap_tracking)?;
    //Main logic (assert value == 0)
    if !value.is_zero() {
        return Err(HintError::SplitIntNotZero);
    }
    Ok(())
}

//Implements hint: memory[ids.output] = res = (int(ids.value) % PRIME) % ids.base
//        assert res < ids.bound, f'split_int(): Limb {res} is out of range.'
pub fn split_int(
    vm: &mut VirtualMachine,
    ids_data: &HashMap<String, HintReference>,
    ap_tracking: &ApTracking,
) -> Result<(), HintError> {
    let value = get_integer_from_var_name("value", vm, ids_data, ap_tracking)?;
    let base = get_integer_from_var_name("base", vm, ids_data, ap_tracking)?;
    let bound = get_integer_from_var_name("bound", vm, ids_data, ap_tracking)?;
    let base = base.as_ref();
    let bound = bound.as_ref();
    let output = get_ptr_from_var_name("output", vm, ids_data, ap_tracking)?;
    //Main Logic
    let res = value.mod_floor(base);
    if &res > bound {
        return Err(HintError::SplitIntLimbOutOfRange(res));
    }
    vm.insert_value(output, res).map_err(HintError::Memory)
}

//from starkware.cairo.common.math_utils import is_positive
//ids.is_positive = 1 if is_positive(
//    value=ids.value, prime=PRIME, rc_bound=range_check_builtin.bound) else 0
pub fn is_positive(
    vm: &mut VirtualMachine,
    ids_data: &HashMap<String, HintReference>,
    ap_tracking: &ApTracking,
) -> Result<(), HintError> {
    let value = get_integer_from_var_name("value", vm, ids_data, ap_tracking)?;
    let value_as_int = value.to_signed_felt();
    let range_check_builtin = vm.get_range_check_builtin()?;
    //Main logic (assert a is positive)
    match &range_check_builtin._bound {
        Some(bound) if value_as_int.abs() > bound.to_bigint() => {
            return Err(HintError::ValueOutsideValidRange(value.into_owned()))
        }
        _ => {}
    };

    let result = Felt252::from(value_as_int.is_positive() as u8);
    insert_value_from_var_name("is_positive", result, vm, ids_data, ap_tracking)
}

//Implements hint:
// %{
//     from starkware.cairo.common.math_utils import assert_integer
//     assert ids.MAX_HIGH < 2**128 and ids.MAX_LOW < 2**128
//     assert PRIME - 1 == ids.MAX_HIGH * 2**128 + ids.MAX_LOW
//     assert_integer(ids.value)
//     ids.low = ids.value & ((1 << 128) - 1)
//     ids.high = ids.value >> 128
// %}
pub fn split_felt(
    vm: &mut VirtualMachine,
    ids_data: &HashMap<String, HintReference>,
    ap_tracking: &ApTracking,
) -> Result<(), HintError> {
    let value = get_integer_from_var_name("value", vm, ids_data, ap_tracking)?;
    let value = value.as_ref();
    //Main logic
    //assert_integer(ids.value) (done by match)
    // ids.low = ids.value & ((1 << 128) - 1)
    // ids.high = ids.value >> 128
    let low: Felt252 = value & ((Felt252::one().shl(128_u32)) - Felt252::one());
    let high: Felt252 = value.shr(128_u32);
    insert_value_from_var_name("high", high, vm, ids_data, ap_tracking)?;
    insert_value_from_var_name("low", low, vm, ids_data, ap_tracking)
}

//Implements hint: from starkware.python.math_utils import isqrt
//        value = ids.value % PRIME
//        assert value < 2 ** 250, f"value={value} is outside of the range [0, 2**250)."
//        assert 2 ** 250 < PRIME
//        ids.root = isqrt(value)
pub fn sqrt(
    vm: &mut VirtualMachine,
    ids_data: &HashMap<String, HintReference>,
    ap_tracking: &ApTracking,
) -> Result<(), HintError> {
    let mod_value = get_integer_from_var_name("value", vm, ids_data, ap_tracking)?;
    //This is equal to mod_value > Felt252::new(2).pow(250)
    if mod_value.as_ref().shr(250_u32).is_positive() {
        return Err(HintError::ValueOutside250BitRange(mod_value.into_owned()));
        //This is equal to mod_value > bigint!(2).pow(250)
    }
    #[allow(deprecated)]
    insert_value_from_var_name(
        "root",
        Felt252::new(isqrt(&mod_value.to_biguint())?),
        vm,
        ids_data,
        ap_tracking,
    )
}

pub fn signed_div_rem(
    vm: &mut VirtualMachine,
    ids_data: &HashMap<String, HintReference>,
    ap_tracking: &ApTracking,
) -> Result<(), HintError> {
    let div = get_integer_from_var_name("div", vm, ids_data, ap_tracking)?;
    let value = get_integer_from_var_name("value", vm, ids_data, ap_tracking)?;
    let value = value.as_ref();
    let bound = get_integer_from_var_name("bound", vm, ids_data, ap_tracking)?;
    let builtin = vm.get_range_check_builtin()?;

    match &builtin._bound {
        Some(builtin_bound)
            if div.is_zero() || div.as_ref() > &div_prime_by_bound(builtin_bound.clone())? =>
        {
            return Err(HintError::OutOfValidRange(
                div.into_owned(),
                builtin_bound.clone(),
            ));
        }
        Some(builtin_bound) if bound.as_ref() > &builtin_bound.shr(1) => {
            return Err(HintError::OutOfValidRange(
                bound.into_owned(),
                builtin_bound.shr(1),
            ));
        }
        None if div.is_zero() => {
            return Err(HintError::OutOfValidRange(
                div.into_owned(),
                Felt252::zero() - Felt252::one(),
            ));
        }
        _ => {}
    }

    let int_value = value.to_signed_felt();
    let int_div = div.to_bigint();
    let int_bound = bound.to_bigint();
    let (q, r) = int_value.div_mod_floor(&int_div);

    if int_bound.abs() < q.abs() {
        return Err(HintError::OutOfValidRange(
            Felt252::new(q),
            bound.into_owned(),
        ));
    }

    let biased_q = q + int_bound;
    insert_value_from_var_name("r", Felt252::new(r), vm, ids_data, ap_tracking)?;
    insert_value_from_var_name(
        "biased_q",
        Felt252::new(biased_q),
        vm,
        ids_data,
        ap_tracking,
    )
}

/*
Implements hint:

from starkware.cairo.common.math_utils import assert_integer
assert_integer(ids.div)
assert 0 < ids.div <= PRIME // range_check_builtin.bound, \
    f'div={hex(ids.div)} is out of the valid range.'
ids.q, ids.r = divmod(ids.value, ids.div)
*/
pub fn unsigned_div_rem(
    vm: &mut VirtualMachine,
    ids_data: &HashMap<String, HintReference>,
    ap_tracking: &ApTracking,
) -> Result<(), HintError> {
    let div = get_integer_from_var_name("div", vm, ids_data, ap_tracking)?;
    let value = get_integer_from_var_name("value", vm, ids_data, ap_tracking)?;
    let builtin = vm.get_range_check_builtin()?;

    // Main logic
    match &builtin._bound {
        Some(builtin_bound)
            if div.is_zero() || div.as_ref() > &div_prime_by_bound(builtin_bound.clone())? =>
        {
            return Err(HintError::OutOfValidRange(
                div.into_owned(),
                builtin_bound.clone(),
            ));
        }
        None if div.is_zero() => {
            return Err(HintError::OutOfValidRange(
                div.into_owned(),
                Felt252::zero() - Felt252::one(),
            ));
        }
        _ => {}
    }

    let (q, r) = value.div_mod_floor(div.as_ref());
    insert_value_from_var_name("r", r, vm, ids_data, ap_tracking)?;
    insert_value_from_var_name("q", q, vm, ids_data, ap_tracking)
}

//Implements hint: from starkware.cairo.common.math_utils import as_int
//        # Correctness check.
//        value = as_int(ids.value, PRIME) % PRIME
//        assert value < ids.UPPER_BOUND, f'{value} is outside of the range [0, 2**250).'
//        # Calculation for the assertion.
//        ids.high, ids.low = divmod(ids.value, ids.SHIFT)
pub fn assert_250_bit(
    vm: &mut VirtualMachine,
    ids_data: &HashMap<String, HintReference>,
    ap_tracking: &ApTracking,
    constants: &HashMap<String, Felt252>,
) -> Result<(), HintError> {
    const UPPER_BOUND: &str = "starkware.cairo.common.math.assert_250_bit.UPPER_BOUND";
    const SHIFT: &str = "starkware.cairo.common.math.assert_250_bit.SHIFT";
    //Declare constant values
    let upper_bound = constants
        .get(UPPER_BOUND)
        .map_or_else(|| get_constant_from_var_name("UPPER_BOUND", constants), Ok)?;
    let shift = constants
        .get(SHIFT)
        .map_or_else(|| get_constant_from_var_name("SHIFT", constants), Ok)?;
    let value = Felt252::from(
        get_integer_from_var_name("value", vm, ids_data, ap_tracking)?.to_signed_felt(),
    );
    //Main logic
<<<<<<< HEAD
    if value > upper_bound {
        return Err(HintError::ValueOutside250BitRange(value));
=======
    if value.as_ref() > upper_bound {
        return Err(HintError::ValueOutside250BitRange(value.into_owned()));
>>>>>>> 83d2f886
    }
    let (high, low) = value.div_rem(shift);
    insert_value_from_var_name("high", high, vm, ids_data, ap_tracking)?;
    insert_value_from_var_name("low", low, vm, ids_data, ap_tracking)
}

// Implements hint:
// %{ ids.is_250 = 1 if ids.addr < 2**250 else 0 %}
pub fn is_250_bits(
    vm: &mut VirtualMachine,
    ids_data: &HashMap<String, HintReference>,
    ap_tracking: &ApTracking,
) -> Result<(), HintError> {
    let addr = get_integer_from_var_name("addr", vm, ids_data, ap_tracking)?;

    // Main logic: ids.is_250 = 1 if ids.addr < 2**250 else 0
    let is_250 = Felt252::from((addr.as_ref().bits() <= 250) as u8);

    insert_value_from_var_name("is_250", is_250, vm, ids_data, ap_tracking)
}

/*
Implements hint:
%{
    # Verify the assumptions on the relationship between 2**250, ADDR_BOUND and PRIME.
    ADDR_BOUND = ids.ADDR_BOUND % PRIME
    assert (2**250 < ADDR_BOUND <= 2**251) and (2 * 2**250 < PRIME) and (
            ADDR_BOUND * 2 > PRIME), \
        'normalize_address() cannot be used with the current constants.'
    ids.is_small = 1 if ids.addr < ADDR_BOUND else 0
%}
*/
pub fn is_addr_bounded(
    vm: &mut VirtualMachine,
    ids_data: &HashMap<String, HintReference>,
    ap_tracking: &ApTracking,
    constants: &HashMap<String, Felt252>,
) -> Result<(), HintError> {
    let addr = get_integer_from_var_name("addr", vm, ids_data, ap_tracking)?;
    let prime = Felt252::prime();

    let addr_bound = constants
        .get(ADDR_BOUND)
        .ok_or(HintError::MissingConstant(ADDR_BOUND))?
        .to_biguint();

    let lower_bound = BigUint::one() << 250_u32;
    let upper_bound = BigUint::one() << 251_u32;

    // assert (2**250 < ADDR_BOUND <= 2**251) and (2 * 2**250 < PRIME) and (
    //      ADDR_BOUND * 2 > PRIME), \
    //      'normalize_address() cannot be used with the current constants.'
    // The second check is not needed, as it's true for the CAIRO_PRIME
    if !(lower_bound < addr_bound && addr_bound <= upper_bound && (&addr_bound << 1_u32) > prime) {
        return Err(HintError::AssertionFailed(
            "normalize_address() cannot be used with the current constants.".to_string(),
        ));
    }

    // Main logic: ids.is_small = 1 if ids.addr < ADDR_BOUND else 0
    let is_small = Felt252::from((addr.as_ref() < &Felt252::from(addr_bound)) as u8);

    insert_value_from_var_name("is_small", is_small, vm, ids_data, ap_tracking)
}

/*
Implements hint:
%{
    from starkware.cairo.common.math_utils import assert_integer
    assert_integer(ids.a)
    assert_integer(ids.b)
    assert (ids.a % PRIME) < (ids.b % PRIME), \
        f'a = {ids.a % PRIME} is not less than b = {ids.b % PRIME}.'
%}
*/
pub fn assert_lt_felt(
    vm: &mut VirtualMachine,
    ids_data: &HashMap<String, HintReference>,
    ap_tracking: &ApTracking,
) -> Result<(), HintError> {
    let a = get_integer_from_var_name("a", vm, ids_data, ap_tracking)?;
    let b = get_integer_from_var_name("b", vm, ids_data, ap_tracking)?;
    // Main logic
    // assert_integer(ids.a)
    // assert_integer(ids.b)
    // assert (ids.a % PRIME) < (ids.b % PRIME), \
    //     f'a = {ids.a % PRIME} is not less than b = {ids.b % PRIME}.'
    if a >= b {
        return Err(HintError::AssertLtFelt252(a.into_owned(), b.into_owned()));
    };
    Ok(())
}

pub fn is_quad_residue(
    vm: &mut VirtualMachine,
    ids_data: &HashMap<String, HintReference>,
    ap_tracking: &ApTracking,
) -> Result<(), HintError> {
    let x = get_integer_from_var_name("x", vm, ids_data, ap_tracking)?;

    if x.is_zero() || x.is_one() {
        insert_value_from_var_name("y", x.as_ref().clone(), vm, ids_data, ap_tracking)
    } else if Pow::pow(x.as_ref(), &(Felt252::max_value() >> 1)).is_one() {
        insert_value_from_var_name("y", &x.sqrt(), vm, ids_data, ap_tracking)
    } else {
        insert_value_from_var_name(
            "y",
            (x.as_ref() / Felt252::new(3_i32)).sqrt(),
            vm,
            ids_data,
            ap_tracking,
        )
    }
}

fn div_prime_by_bound(bound: Felt252) -> Result<Felt252, VirtualMachineError> {
    let prime: &BigUint = &CAIRO_PRIME;
    #[allow(deprecated)]
    let limit = prime / bound.to_biguint();
    Ok(Felt252::new(limit))
}

/* Implements hint:
   %{
       ids.a_lsb = ids.a & 1
       ids.b_lsb = ids.b & 1
   %}
*/
pub fn a_b_bitand_1(
    vm: &mut VirtualMachine,
    ids_data: &HashMap<String, HintReference>,
    ap_tracking: &ApTracking,
) -> Result<(), HintError> {
    let a = get_integer_from_var_name("a", vm, ids_data, ap_tracking)?;
    let b = get_integer_from_var_name("b", vm, ids_data, ap_tracking)?;
    let a_lsb = a.as_ref() & Felt252::one();
    let b_lsb = b.as_ref() & Felt252::one();
    insert_value_from_var_name("a_lsb", a_lsb, vm, ids_data, ap_tracking)?;
    insert_value_from_var_name("b_lsb", b_lsb, vm, ids_data, ap_tracking)
}

lazy_static! {
    static ref SPLIT_XX_PRIME: BigUint = BigUint::parse_bytes(
        b"57896044618658097711785492504343953926634992332820282019728792003956564819949",
        10
    )
    .unwrap();
    static ref II: BigUint = BigUint::parse_bytes(
        b"19681161376707505956807079304988542015446066515923890162744021073123829784752",
        10
    )
    .unwrap();
}

/* Implements hint:
   PRIME = 2**255 - 19
   II = pow(2, (PRIME - 1) // 4, PRIME)

   xx = ids.xx.low + (ids.xx.high<<128)
   x = pow(xx, (PRIME + 3) // 8, PRIME)
   if (x * x - xx) % PRIME != 0:
       x = (x * II) % PRIME
   if x % 2 != 0:
       x = PRIME - x
   ids.x.low = x & ((1<<128)-1)
   ids.x.high = x >> 128

   Note: doesnt belong to and is not variation of any hint from common/math
*/
pub fn split_xx(
    vm: &mut VirtualMachine,
    ids_data: &HashMap<String, HintReference>,
    ap_tracking: &ApTracking,
) -> Result<(), HintError> {
    let xx = Uint256::from_var_name("xx", vm, ids_data, ap_tracking)?;
    let x_addr = get_relocatable_from_var_name("x", vm, ids_data, ap_tracking)?;
    let xx = xx.low.to_biguint() + (xx.high.to_biguint() << 128_u32);
    let mut x = xx.modpow(
        &(&*SPLIT_XX_PRIME + 3_u32).div_floor(&BigUint::from(8_u32)),
        &SPLIT_XX_PRIME,
    );
    if !(&x * &x - xx).mod_floor(&SPLIT_XX_PRIME).is_zero() {
        x = (&x * &*II).mod_floor(&SPLIT_XX_PRIME)
    };
    if !x.mod_floor(&2_u32.into()).is_zero() {
        x = &*SPLIT_XX_PRIME - x;
    }

    vm.insert_value(
        x_addr,
        Felt252::from(&x & &BigUint::from(u128::max_value())),
    )?;
    vm.insert_value((x_addr + 1)?, Felt252::from(x >> 128_u32))?;

    Ok(())
}

#[cfg(test)]
mod tests {
    use super::*;
    use crate::stdlib::ops::Shl;

    use crate::{
        any_box,
        hint_processor::{
            builtin_hint_processor::{
                builtin_hint_processor_definition::{BuiltinHintProcessor, HintProcessorData},
                hint_code,
            },
            hint_processor_definition::HintProcessor,
        },
        relocatable,
        types::exec_scope::ExecutionScopes,
        types::relocatable::Relocatable,
        utils::test_utils::*,
        vm::{errors::memory_errors::MemoryError, vm_core::VirtualMachine},
    };
    use assert_matches::assert_matches;
    use felt::felt_str;
    use num_traits::Zero;

    #[cfg(not(target_arch = "wasm32"))]
    use proptest::prelude::*;

    #[cfg(target_arch = "wasm32")]
    use wasm_bindgen_test::*;

    #[test]
    #[cfg_attr(target_arch = "wasm32", wasm_bindgen_test)]
    fn run_is_nn_hint_false() {
        let hint_code = "memory[ap] = 0 if 0 <= (ids.a % PRIME) < range_check_builtin.bound else 1";
        let mut vm = vm_with_range_check!();
        //Initialize fp
        vm.run_context.fp = 10;
        //Insert ids into memory
        vm.segments = segments![((1, 9), (-1))];
        add_segments!(vm, 1);
        //Create ids_data & hint_data
        let ids_data = ids_data!["a"];
        //Execute the hint
        run_hint!(vm, ids_data, hint_code).expect("Error while executing hint");
        //Check that ap now contains false (1)
        check_memory![vm.segments.memory, ((1, 0), 1)];
    }

    #[test]
    #[cfg_attr(target_arch = "wasm32", wasm_bindgen_test)]
    fn run_is_nn_hint_true() {
        let hint_code = "memory[ap] = 0 if 0 <= (ids.a % PRIME) < range_check_builtin.bound else 1";
        let mut vm = vm_with_range_check!();
        //Initialize fp
        vm.run_context.fp = 5;
        //Insert ids into memory
        vm.segments = segments![((1, 4), 1)];
        add_segments!(vm, 1);
        //Create ids_data
        let ids_data = ids_data!["a"];
        //Execute the hint
        run_hint!(vm, ids_data, hint_code).expect("Error while executing hint");
        //Check that ap now contains true (0)
        check_memory![vm.segments.memory, ((1, 0), 0)];
    }

    #[test]
    #[cfg_attr(target_arch = "wasm32", wasm_bindgen_test)]
    //This test contemplates the case when the number itself is negative, but it is within the range (-prime, -range_check_bound)
    //Making the comparison return 1 (true)
    fn run_is_nn_hint_true_border_case() {
        let hint_code = "memory[ap] = 0 if 0 <= (ids.a % PRIME) < range_check_builtin.bound else 1";
        let mut vm = vm_with_range_check!();
        //Initialize fp
        vm.run_context.fp = 5;
        //Insert ids into memory
        vm.segments = segments![(
            (1, 4),
            (
                "-3618502788666131213697322783095070105623107215331596699973092056135872020480",
                10
            )
        )];
        //Create ids_data
        let ids_data = ids_data!["a"];
        //Execute the hint
        run_hint!(vm, ids_data, hint_code).expect("Error while executing hint");
        //Check that ap now contains true (0)
        check_memory![vm.segments.memory, ((1, 0), 0)];
    }

    #[test]
    #[cfg_attr(target_arch = "wasm32", wasm_bindgen_test)]
    fn run_is_nn_hint_no_range_check_builtin() {
        let hint_code = "memory[ap] = 0 if 0 <= (ids.a % PRIME) < range_check_builtin.bound else 1";
        let mut vm = vm!();
        //Initialize fp
        vm.run_context.fp = 5;
        //Insert ids into memory
        vm.segments = segments![((1, 4), 1)];
        //Create ids_data
        let ids_data = ids_data!["a"];
        //Execute the hint
        assert_matches!(
            run_hint!(vm, ids_data, hint_code),
            Err(HintError::Internal(
                VirtualMachineError::NoRangeCheckBuiltin
            ))
        );
    }

    #[test]
    #[cfg_attr(target_arch = "wasm32", wasm_bindgen_test)]
    fn run_is_nn_hint_incorrect_ids() {
        let hint_code = "memory[ap] = 0 if 0 <= (ids.a % PRIME) < range_check_builtin.bound else 1";
        let mut vm = vm_with_range_check!();
        add_segments!(vm, 2);
        //Initialize ap
        //Create ids_data & hint_data
        let ids_data = ids_data!["b"];
        //Execute the hint
        assert_matches!(
            run_hint!(vm, ids_data, hint_code),
            Err(HintError::UnknownIdentifier(x)) if x == "a"
        );
    }

    #[test]
    #[cfg_attr(target_arch = "wasm32", wasm_bindgen_test)]
    fn run_is_nn_hint_cant_get_ids_from_memory() {
        let hint_code = "memory[ap] = 0 if 0 <= (ids.a % PRIME) < range_check_builtin.bound else 1";
        let mut vm = vm_with_range_check!();
        add_segments!(vm, 2);
        //Initialize fp
        vm.run_context.fp = 5;
        //Dont insert ids into memory
        //Create ids_data
        let ids_data = ids_data!["a"];
        //Execute the hint
        assert_matches!(
            run_hint!(vm, ids_data, hint_code),
            Err(HintError::IdentifierNotInteger(x, y
            )) if x == "a" && y == (1,4).into()
        );
    }

    #[test]
    #[cfg_attr(target_arch = "wasm32", wasm_bindgen_test)]
    fn run_is_nn_hint_ids_are_relocatable_values() {
        let hint_code = "memory[ap] = 0 if 0 <= (ids.a % PRIME) < range_check_builtin.bound else 1";
        let mut vm = vm_with_range_check!();
        //Initialize fp
        vm.run_context.fp = 5;
        //Insert ids into memory
        vm.segments = segments![((1, 4), (2, 3))];
        //Create ids_data
        let ids_data = ids_data!["a"];
        //Execute the hint
        assert_matches!(
            run_hint!(vm, ids_data, hint_code),
            Err(HintError::IdentifierNotInteger(x,y
            )) if x == "a" && y == (1,4).into()
        );
    }

    #[test]
    #[cfg_attr(target_arch = "wasm32", wasm_bindgen_test)]
    fn run_assert_le_felt_valid() {
        let mut constants = HashMap::new();
        constants.insert(
            "starkware.cairo.common.math.assert_le_felt.PRIME_OVER_3_HIGH".to_string(),
            felt_str!("4000000000000088000000000000001", 16),
        );
        constants.insert(
            "starkware.cairo.common.math.assert_le_felt.PRIME_OVER_2_HIGH".to_string(),
            felt_str!("2AAAAAAAAAAAAB05555555555555556", 16),
        );
        let mut vm = vm_with_range_check!();
        let mut exec_scopes = scope![("excluded", 1)];
        //Initialize fp
        vm.run_context.fp = 3;
        //Insert ids into memory
        vm.segments = segments![((1, 0), 1), ((1, 1), 2), ((1, 2), (2, 0))];
        add_segments!(vm, 1);
        //Create ids_data & hint_data
        let ids_data = ids_data!["a", "b", "range_check_ptr"];
        //Execute the hint
        assert_matches!(
            run_hint!(
                vm,
                ids_data,
                hint_code::ASSERT_LE_FELT,
                &mut exec_scopes,
                &constants
            ),
            Ok(())
        );
        //Hint would return an error if the assertion fails
    }

    #[test]
    #[cfg_attr(target_arch = "wasm32", wasm_bindgen_test)]
    fn is_le_felt_hint_true() {
        let hint_code = "memory[ap] = 0 if (ids.a % PRIME) <= (ids.b % PRIME) else 1";
        let mut vm = vm_with_range_check!();
        //Initialize fp
        vm.run_context.fp = 10;
        //Insert ids into memory
        vm.segments = segments![((1, 8), 1), ((1, 9), 2)];
        add_segments!(vm, 1);
        let ids_data = ids_data!["a", "b"];
        //Execute the hint
        assert_matches!(run_hint!(vm, ids_data, hint_code), Ok(()));
        //Check result
        check_memory![vm.segments.memory, ((1, 0), 0)];
    }

    #[test]
    #[cfg_attr(target_arch = "wasm32", wasm_bindgen_test)]
    fn run_is_le_felt_hint_inconsistent_memory() {
        let hint_code = "memory[ap] = 0 if (ids.a % PRIME) <= (ids.b % PRIME) else 1";
        let mut vm = vm_with_range_check!();
        //Initialize fp
        vm.run_context.fp = 2;
        vm.segments = segments![((1, 0), 1), ((1, 1), 2)];
        //Create ids_data & hint_data
        let ids_data = ids_data!["a", "b"];
        //Execute the hint
        assert_matches!(
            run_hint!(vm, ids_data, hint_code),
            Err(HintError::Memory(
                MemoryError::InconsistentMemory(
                    x,
                    y,
                    z
                )
            )) if x == Relocatable::from((1, 0)) &&
                    y == MaybeRelocatable::Int(Felt252::one()) &&
                    z == MaybeRelocatable::Int(Felt252::zero())
        );
    }

    #[test]
    #[cfg_attr(target_arch = "wasm32", wasm_bindgen_test)]
    fn run_is_le_felt_hint_incorrect_ids() {
        let hint_code = "memory[ap] = 0 if (ids.a % PRIME) <= (ids.b % PRIME) else 1";
        let mut vm = vm!();
        vm.run_context.fp = 10;
        vm.segments = segments![((1, 8), 1), ((1, 9), 2)];
        //Create ids_data & hint_data
        let ids_data = ids_data!["a", "c"];
        assert_matches!(
            run_hint!(vm, ids_data, hint_code),
            Err(HintError::UnknownIdentifier(x)) if x == "b"
        );
    }

    #[test]
    #[cfg_attr(target_arch = "wasm32", wasm_bindgen_test)]
    fn run_assert_nn_valid() {
        let hint_code = "from starkware.cairo.common.math_utils import assert_integer\nassert_integer(ids.a)\nassert 0 <= ids.a % PRIME < range_check_builtin.bound, f'a = {ids.a} is out of range.'";
        let mut vm = vm_with_range_check!();
        //Initialize fp
        vm.run_context.fp = 1;
        //Insert ids into memory
        vm.segments = segments![((1, 0), 1)];
        //Create ids_data & hint_data
        let ids_data = ids_data!["a"];
        //Execute the hint
        assert_matches!(run_hint!(vm, ids_data, hint_code), Ok(()));
        //Hint would return an error if the assertion fails
    }

    #[test]
    #[cfg_attr(target_arch = "wasm32", wasm_bindgen_test)]
    fn run_assert_nn_invalid() {
        let hint_code = "from starkware.cairo.common.math_utils import assert_integer\nassert_integer(ids.a)\nassert 0 <= ids.a % PRIME < range_check_builtin.bound, f'a = {ids.a} is out of range.'";
        let mut vm = vm_with_range_check!();
        //Initialize fp
        vm.run_context.fp = 1;
        //Insert ids into memory
        vm.segments = segments![((1, 0), (-1))];
        //Create ids_data & hint_data
        let ids_data = ids_data!["a"];
        //Execute the hint
        assert_matches!(
            run_hint!(vm, ids_data, hint_code),
            Err(HintError::AssertNNValueOutOfRange(x)) if x == Felt252::new(-1)
        );
    }

    #[test]
    #[cfg_attr(target_arch = "wasm32", wasm_bindgen_test)]
    fn run_assert_nn_incorrect_ids() {
        let hint_code = "from starkware.cairo.common.math_utils import assert_integer\nassert_integer(ids.a)\nassert 0 <= ids.a % PRIME < range_check_builtin.bound, f'a = {ids.a} is out of range.'";
        let mut vm = vm_with_range_check!();
        //Initialize fp
        vm.run_context.fp = 4;
        //Insert ids into memory
        vm.segments = segments![((1, 0), (-1))];
        let ids_data = ids_data!["incorrect_id"];
        //Execute the hint
        assert_matches!(
            run_hint!(vm, ids_data, hint_code),
            Err(HintError::UnknownIdentifier(x)) if x == "a"
        );
    }

    #[test]
    #[cfg_attr(target_arch = "wasm32", wasm_bindgen_test)]
    fn run_assert_nn_a_is_not_integer() {
        let hint_code = "from starkware.cairo.common.math_utils import assert_integer\nassert_integer(ids.a)\nassert 0 <= ids.a % PRIME < range_check_builtin.bound, f'a = {ids.a} is out of range.'";
        let mut vm = vm_with_range_check!();
        //Initialize fp
        vm.run_context.fp = 4;
        //Insert ids into memory
        vm.segments = segments![((1, 0), (10, 10))];
        let ids_data = ids_data!["a"];
        //Execute the hint
        assert_matches!(
            run_hint!(vm, ids_data, hint_code),
            Err(HintError::IdentifierNotInteger(x, y
            )) if x == "a" && y == (1,3).into()
        );
    }

    #[test]
    #[cfg_attr(target_arch = "wasm32", wasm_bindgen_test)]
    fn run_assert_nn_no_range_check_builtin() {
        let hint_code = "from starkware.cairo.common.math_utils import assert_integer\nassert_integer(ids.a)\nassert 0 <= ids.a % PRIME < range_check_builtin.bound, f'a = {ids.a} is out of range.'";
        let mut vm = vm!();
        //Initialize fp
        vm.run_context.fp = 1;
        //Insert ids into memory
        vm.segments = segments![((1, 0), 1)];
        let ids_data = ids_data!["a"];
        //Execute the hint
        assert_matches!(
            run_hint!(vm, ids_data, hint_code),
            Err(HintError::Internal(
                VirtualMachineError::NoRangeCheckBuiltin
            ))
        );
    }

    #[test]
    #[cfg_attr(target_arch = "wasm32", wasm_bindgen_test)]
    fn run_assert_nn_reference_is_not_in_memory() {
        let hint_code = "from starkware.cairo.common.math_utils import assert_integer\nassert_integer(ids.a)\nassert 0 <= ids.a % PRIME < range_check_builtin.bound, f'a = {ids.a} is out of range.'";
        let mut vm = vm_with_range_check!();
        add_segments!(vm, 1);
        //Initialize fp
        vm.run_context.fp = 4;
        let ids_data = ids_data!["a"];
        //Execute the hint
        assert_matches!(
            run_hint!(vm, ids_data, hint_code),
            Err(HintError::IdentifierNotInteger(x, y
            )) if x == "a" && y == (1,3).into()
        );
    }

    #[test]
    #[cfg_attr(target_arch = "wasm32", wasm_bindgen_test)]
    fn run_is_assert_le_felt_invalid() {
        let mut vm = vm_with_range_check!();
        let mut constants = HashMap::new();
        constants.insert(
            "starkware.cairo.common.math.assert_le_felt.PRIME_OVER_3_HIGH".to_string(),
            felt_str!("4000000000000088000000000000001", 16),
        );
        constants.insert(
            "starkware.cairo.common.math.assert_le_felt.PRIME_OVER_2_HIGH".to_string(),
            felt_str!("2AAAAAAAAAAAAB05555555555555556", 16),
        );
        let mut exec_scopes = scope![("excluded", Felt252::one())];
        //Initialize fp
        vm.run_context.fp = 3;
        //Insert ids into memory
        vm.segments = segments![((1, 0), 2), ((1, 1), 1), ((1, 2), (2, 0))];
        let ids_data = ids_data!["a", "b", "range_check_ptr"];
        add_segments!(vm, 1);
        //Execute the hint
        assert_matches!(
            run_hint!(vm, ids_data, hint_code::ASSERT_LE_FELT, &mut exec_scopes, &constants),
            Err(HintError::NonLeFelt252(x, y)) if x == Felt252::new(2) && y == Felt252::one()
        );
    }

    #[test]
    #[cfg_attr(target_arch = "wasm32", wasm_bindgen_test)]
    fn run_is_assert_le_felt_a_is_not_integer() {
        let mut vm = vm_with_range_check!();
        let mut constants = HashMap::new();
        constants.insert(
            "starkware.cairo.common.math.assert_le_felt.PRIME_OVER_3_HIGH".to_string(),
            felt_str!("4000000000000088000000000000001", 16),
        );
        constants.insert(
            "starkware.cairo.common.math.assert_le_felt.PRIME_OVER_2_HIGH".to_string(),
            felt_str!("2AAAAAAAAAAAAB05555555555555556", 16),
        );
        let mut exec_scopes = scope![("excluded", 1)];
        //Initialize fp
        vm.run_context.fp = 3;
        //Insert ids into memory
        vm.segments = segments![((1, 0), (1, 0)), ((1, 1), 1), ((1, 2), (2, 0))];
        let ids_data = ids_data!["a", "b", "range_check_ptr"];
        //Execute the hint
        assert_matches!(
            run_hint!(vm, ids_data, hint_code::ASSERT_LE_FELT, &mut exec_scopes, &constants),
            Err(HintError::IdentifierNotInteger(x, y
            )) if x == "a" && y == (1,0).into()
        );
    }

    #[test]
    #[cfg_attr(target_arch = "wasm32", wasm_bindgen_test)]
    fn run_is_assert_le_felt_b_is_not_integer() {
        let mut vm = vm_with_range_check!();
        let mut constants = HashMap::new();
        constants.insert(
            "starkware.cairo.common.math.assert_le_felt.PRIME_OVER_3_HIGH".to_string(),
            felt_str!("4000000000000088000000000000001", 16),
        );
        constants.insert(
            "starkware.cairo.common.math.assert_le_felt.PRIME_OVER_2_HIGH".to_string(),
            felt_str!("2AAAAAAAAAAAAB05555555555555556", 16),
        );
        let mut exec_scopes = scope![("excluded", 1)];
        //Initialize fp
        vm.run_context.fp = 3;
        //Insert ids into memory
        vm.segments = segments![((1, 0), 1), ((1, 1), (1, 0)), ((1, 2), (2, 0))];
        let ids_data = ids_data!["a", "b", "range_check_builtin"];
        //Execute the hint
        assert_matches!(
            run_hint!(vm, ids_data, hint_code::ASSERT_LE_FELT, &mut exec_scopes, &constants),
            Err(HintError::IdentifierNotInteger(x, y
            )) if x == "b" && y == (1,1).into()
        );
    }

    #[test]
    #[cfg_attr(target_arch = "wasm32", wasm_bindgen_test)]
    fn run_is_nn_hint_out_of_range_false() {
        let hint_code =
            "memory[ap] = 0 if 0 <= ((-ids.a - 1) % PRIME) < range_check_builtin.bound else 1";
        let mut vm = vm_with_range_check!();
        //Initialize fp
        vm.run_context.fp = 5;
        //Insert ids into memory
        vm.segments = segments![((1, 4), 2)];
        add_segments!(vm, 1);
        //Create ids_data
        let ids_data = ids_data!["a"];
        //Execute the hint
        run_hint!(vm, ids_data, hint_code).expect("Error while executing hint");
        check_memory![vm.segments.memory, ((1, 0), 1)];
    }

    #[test]
    #[cfg_attr(target_arch = "wasm32", wasm_bindgen_test)]
    fn run_is_nn_hint_out_of_range_true() {
        let hint_code =
            "memory[ap] = 0 if 0 <= ((-ids.a - 1) % PRIME) < range_check_builtin.bound else 1";
        let mut vm = vm_with_range_check!();
        //Initialize fp
        vm.run_context.fp = 5;
        //Insert ids into memory
        vm.segments = segments![((1, 4), (-1))];
        add_segments!(vm, 1);
        //Create ids_data
        let ids_data = ids_data!["a"];
        //Execute the hint
        run_hint!(vm, ids_data, hint_code).expect("Error while executing hint");
        check_memory![vm.segments.memory, ((1, 0), 0)];
    }
    #[test]
    #[cfg_attr(target_arch = "wasm32", wasm_bindgen_test)]
    fn run_assert_not_equal_int_false() {
        let hint_code = "from starkware.cairo.lang.vm.relocatable import RelocatableValue\nboth_ints = isinstance(ids.a, int) and isinstance(ids.b, int)\nboth_relocatable = (\n    isinstance(ids.a, RelocatableValue) and isinstance(ids.b, RelocatableValue) and\n    ids.a.segment_index == ids.b.segment_index)\nassert both_ints or both_relocatable, \\\n    f'assert_not_equal failed: non-comparable values: {ids.a}, {ids.b}.'\nassert (ids.a - ids.b) % PRIME != 0, f'assert_not_equal failed: {ids.a} = {ids.b}.'";
        let mut vm = vm!();
        //Initialize fp
        vm.run_context.fp = 10;
        //Insert ids into memory
        vm.segments = segments![((1, 8), 1), ((1, 9), 1)];
        let ids_data = ids_data!["a", "b"];
        //Execute the hint
        assert_matches!(
            run_hint!(vm, ids_data, hint_code),
            Err(HintError::AssertNotEqualFail(
                x,
                y
            )) if x == MaybeRelocatable::from(Felt252::one()) &&
                    y == MaybeRelocatable::from(Felt252::one())
        );
    }

    #[test]
    #[cfg_attr(target_arch = "wasm32", wasm_bindgen_test)]
    fn run_assert_not_equal_int_true() {
        let hint_code = "from starkware.cairo.lang.vm.relocatable import RelocatableValue\nboth_ints = isinstance(ids.a, int) and isinstance(ids.b, int)\nboth_relocatable = (\n    isinstance(ids.a, RelocatableValue) and isinstance(ids.b, RelocatableValue) and\n    ids.a.segment_index == ids.b.segment_index)\nassert both_ints or both_relocatable, \\\n    f'assert_not_equal failed: non-comparable values: {ids.a}, {ids.b}.'\nassert (ids.a - ids.b) % PRIME != 0, f'assert_not_equal failed: {ids.a} = {ids.b}.'";
        let mut vm = vm!();
        //Initialize fp
        vm.run_context.fp = 10;
        //Insert ids into memory
        vm.segments = segments![((1, 8), 1), ((1, 9), 3)];
        let ids_data = ids_data!["a", "b"];
        //Execute the hint
        assert_matches!(run_hint!(vm, ids_data, hint_code), Ok(()));
    }

    #[test]
    #[cfg_attr(target_arch = "wasm32", wasm_bindgen_test)]
    fn run_assert_not_equal_int_bignum_true() {
        let hint_code = "from starkware.cairo.lang.vm.relocatable import RelocatableValue\nboth_ints = isinstance(ids.a, int) and isinstance(ids.b, int)\nboth_relocatable = (\n    isinstance(ids.a, RelocatableValue) and isinstance(ids.b, RelocatableValue) and\n    ids.a.segment_index == ids.b.segment_index)\nassert both_ints or both_relocatable, \\\n    f'assert_not_equal failed: non-comparable values: {ids.a}, {ids.b}.'\nassert (ids.a - ids.b) % PRIME != 0, f'assert_not_equal failed: {ids.a} = {ids.b}.'";
        let mut vm = vm!();
        add_segments!(vm, 2);
        //Initialize fp
        vm.run_context.fp = 10;
        //Insert ids into memory
        vm.segments = segments![
            ((1, 8), (-1)),
            (
                (1, 9),
                (
                    "618502788666131213697322783095070105623107215331596699973092056135872020480",
                    10
                )
            )
        ];
        let ids_data = ids_data!["a", "b"];
        //Execute the hint
        assert_matches!(run_hint!(vm, ids_data, hint_code), Ok(()));
    }

    #[test]
    #[cfg_attr(target_arch = "wasm32", wasm_bindgen_test)]
    fn run_assert_not_equal_relocatable_false() {
        let hint_code = "from starkware.cairo.lang.vm.relocatable import RelocatableValue\nboth_ints = isinstance(ids.a, int) and isinstance(ids.b, int)\nboth_relocatable = (\n    isinstance(ids.a, RelocatableValue) and isinstance(ids.b, RelocatableValue) and\n    ids.a.segment_index == ids.b.segment_index)\nassert both_ints or both_relocatable, \\\n    f'assert_not_equal failed: non-comparable values: {ids.a}, {ids.b}.'\nassert (ids.a - ids.b) % PRIME != 0, f'assert_not_equal failed: {ids.a} = {ids.b}.'";
        let mut vm = vm!();
        //Initialize fp
        vm.run_context.fp = 10;
        //Insert ids into memory
        vm.segments = segments![((1, 8), (1, 0)), ((1, 9), (1, 0))];
        let ids_data = ids_data!["a", "b"];
        //Execute the hint
        assert_matches!(
            run_hint!(vm, ids_data, hint_code),
            Err(HintError::AssertNotEqualFail(
                x,
                y
            )) if x == MaybeRelocatable::from((1, 0)) &&
                    y == MaybeRelocatable::from((1, 0))
        );
    }

    #[test]
    #[cfg_attr(target_arch = "wasm32", wasm_bindgen_test)]
    fn run_assert_not_equal_relocatable_true() {
        let hint_code = "from starkware.cairo.lang.vm.relocatable import RelocatableValue\nboth_ints = isinstance(ids.a, int) and isinstance(ids.b, int)\nboth_relocatable = (\n    isinstance(ids.a, RelocatableValue) and isinstance(ids.b, RelocatableValue) and\n    ids.a.segment_index == ids.b.segment_index)\nassert both_ints or both_relocatable, \\\n    f'assert_not_equal failed: non-comparable values: {ids.a}, {ids.b}.'\nassert (ids.a - ids.b) % PRIME != 0, f'assert_not_equal failed: {ids.a} = {ids.b}.'";
        let mut vm = vm!();
        //Initialize fp
        vm.run_context.fp = 10;
        //Insert ids into memory
        vm.segments = segments![((1, 8), (0, 1)), ((1, 9), (0, 0))];
        let ids_data = ids_data!["a", "b"];
        //Execute the hint
        assert_matches!(run_hint!(vm, ids_data, hint_code), Ok(()));
    }

    #[test]
    #[cfg_attr(target_arch = "wasm32", wasm_bindgen_test)]
    fn run_assert_non_equal_relocatable_diff_index() {
        let hint_code = "from starkware.cairo.lang.vm.relocatable import RelocatableValue\nboth_ints = isinstance(ids.a, int) and isinstance(ids.b, int)\nboth_relocatable = (\n    isinstance(ids.a, RelocatableValue) and isinstance(ids.b, RelocatableValue) and\n    ids.a.segment_index == ids.b.segment_index)\nassert both_ints or both_relocatable, \\\n    f'assert_not_equal failed: non-comparable values: {ids.a}, {ids.b}.'\nassert (ids.a - ids.b) % PRIME != 0, f'assert_not_equal failed: {ids.a} = {ids.b}.'";
        let mut vm = vm!();
        //Initialize fp
        vm.run_context.fp = 10;
        //Insert ids into memory
        vm.segments = segments![((1, 8), (2, 0)), ((1, 9), (1, 0))];
        let ids_data = ids_data!["a", "b"];
        //Execute the hint
        assert_matches!(
            run_hint!(vm, ids_data, hint_code),
            Err(HintError::Internal(VirtualMachineError::DiffIndexComp(
                x,
                y
            ))) if x == relocatable!(2, 0) && y == relocatable!(1, 0)
        );
    }

    #[test]
    #[cfg_attr(target_arch = "wasm32", wasm_bindgen_test)]
    fn run_assert_not_equal_relocatable_and_integer() {
        let hint_code = "from starkware.cairo.lang.vm.relocatable import RelocatableValue\nboth_ints = isinstance(ids.a, int) and isinstance(ids.b, int)\nboth_relocatable = (\n    isinstance(ids.a, RelocatableValue) and isinstance(ids.b, RelocatableValue) and\n    ids.a.segment_index == ids.b.segment_index)\nassert both_ints or both_relocatable, \\\n    f'assert_not_equal failed: non-comparable values: {ids.a}, {ids.b}.'\nassert (ids.a - ids.b) % PRIME != 0, f'assert_not_equal failed: {ids.a} = {ids.b}.'";
        let mut vm = vm!();
        //Initialize fp
        vm.run_context.fp = 10;
        //Insert ids into memory
        vm.segments = segments![((1, 8), (1, 0)), ((1, 9), 1)];
        let ids_data = ids_data!["a", "b"];
        //Execute the hint
        assert_matches!(
            run_hint!(vm, ids_data, hint_code),
            Err(HintError::Internal(
                VirtualMachineError::DiffTypeComparison(
                    x,
                    y
                )
            )) if x == MaybeRelocatable::from((1, 0)) && y == MaybeRelocatable::from(Felt252::one())
        );
    }

    #[test]
    #[cfg_attr(target_arch = "wasm32", wasm_bindgen_test)]
    fn run_assert_not_zero_true() {
        let hint_code =
    "from starkware.cairo.common.math_utils import assert_integer\nassert_integer(ids.value)\nassert ids.value % PRIME != 0, f'assert_not_zero failed: {ids.value} = 0.'";
        let mut vm = vm!();
        // //Initialize fp
        vm.run_context.fp = 5;
        //Insert ids into memory
        vm.segments = segments![((1, 4), 5)];
        //Create ids
        let ids_data = ids_data!["value"];

        assert_matches!(run_hint!(vm, ids_data, hint_code), Ok(()));
    }

    #[test]
    #[cfg_attr(target_arch = "wasm32", wasm_bindgen_test)]
    fn run_assert_not_zero_false() {
        let hint_code =
    "from starkware.cairo.common.math_utils import assert_integer\nassert_integer(ids.value)\nassert ids.value % PRIME != 0, f'assert_not_zero failed: {ids.value} = 0.'";
        let mut vm = vm!();
        // //Initialize fp
        vm.run_context.fp = 5;
        //Insert ids into memory
        vm.segments = segments![((1, 4), 0)];
        //Create ids
        let ids_data = ids_data!["value"];
        assert_matches!(
            run_hint!(vm, ids_data, hint_code),
            Err(HintError::AssertNotZero(
                x,
                y
            )) if x == Felt252::zero() && y == *felt::PRIME_STR.to_string()
        );
    }

    #[test]
    #[cfg_attr(target_arch = "wasm32", wasm_bindgen_test)]
    fn run_assert_not_zero_incorrect_id() {
        let hint_code =
    "from starkware.cairo.common.math_utils import assert_integer\nassert_integer(ids.value)\nassert ids.value % PRIME != 0, f'assert_not_zero failed: {ids.value} = 0.'";
        let mut vm = vm!();
        // //Initialize fp
        vm.run_context.fp = 5;
        //Insert ids into memory
        vm.segments = segments![((1, 4), 0)];
        //Create invalid id key
        let ids_data = ids_data!["incorrect_id"];
        assert_matches!(
            run_hint!(vm, ids_data, hint_code),
            Err(HintError::UnknownIdentifier(x))  if x == "value"
        );
    }

    #[test]
    #[cfg_attr(target_arch = "wasm32", wasm_bindgen_test)]
    fn run_assert_not_zero_expected_integer_error() {
        let hint_code =
    "from starkware.cairo.common.math_utils import assert_integer\nassert_integer(ids.value)\nassert ids.value % PRIME != 0, f'assert_not_zero failed: {ids.value} = 0.'";
        let mut vm = vm!();
        // //Initialize fp
        vm.run_context.fp = 5;
        //Insert ids into memory
        vm.segments = segments![((1, 4), (1, 0))];
        //Create ids_data & hint_data
        let ids_data = ids_data!["value"];
        assert_matches!(
            run_hint!(vm, ids_data, hint_code),
            Err(HintError::IdentifierNotInteger(x, y
            )) if x == "value" && y == (1,4).into()
        );
    }

    #[test]
    #[cfg_attr(target_arch = "wasm32", wasm_bindgen_test)]
    fn run_split_int_assertion_invalid() {
        let hint_code = "assert ids.value == 0, 'split_int(): value is out of range.'";
        let mut vm = vm!();
        //Initialize fp
        vm.run_context.fp = 5;
        //Insert ids into memory
        vm.segments = segments![((1, 4), 1)];
        let ids_data = ids_data!["value"];
        //Execute the hint
        assert_matches!(
            run_hint!(vm, ids_data, hint_code),
            Err(HintError::SplitIntNotZero)
        );
    }

    #[test]
    #[cfg_attr(target_arch = "wasm32", wasm_bindgen_test)]
    fn run_split_int_assertion_valid() {
        let hint_code = "assert ids.value == 0, 'split_int(): value is out of range.'";
        let mut vm = vm!();
        //Initialize fp
        vm.run_context.fp = 5;
        //Insert ids into memory
        vm.segments = segments![((1, 4), 0)];
        let ids_data = ids_data!["value"];
        //Execute the hint
        assert_matches!(run_hint!(vm, ids_data, hint_code), Ok(()));
    }

    #[test]
    #[cfg_attr(target_arch = "wasm32", wasm_bindgen_test)]
    fn run_split_int_valid() {
        let hint_code = "memory[ids.output] = res = (int(ids.value) % PRIME) % ids.base\nassert res < ids.bound, f'split_int(): Limb {res} is out of range.'";
        let mut vm = vm!();
        //Initialize fp
        vm.run_context.fp = 4;
        //Insert ids into memory
        vm.segments = segments![((1, 0), (2, 0)), ((1, 1), 2), ((1, 2), 10), ((1, 3), 100)];
        add_segments!(vm, 2);
        let ids_data = ids_data!["output", "value", "base", "bound"];
        //Execute the hint
        assert_matches!(run_hint!(vm, ids_data, hint_code), Ok(()));
        check_memory![vm.segments.memory, ((2, 0), 2)];
    }

    #[test]
    #[cfg_attr(target_arch = "wasm32", wasm_bindgen_test)]
    fn run_split_int_invalid() {
        let hint_code = "memory[ids.output] = res = (int(ids.value) % PRIME) % ids.base\nassert res < ids.bound, f'split_int(): Limb {res} is out of range.'";
        let mut vm = vm!();
        //Initialize fp
        vm.run_context.fp = 4;
        //Insert ids into memory
        vm.segments = segments![
            ((1, 0), (2, 0)),
            ((1, 1), 100),
            ((1, 2), 10000),
            ((1, 3), 10)
        ];
        add_segments!(vm, 2);
        let ids_data = ids_data!["output", "value", "base", "bound"];
        //Execute the hint
        assert_matches!(
            run_hint!(vm, ids_data, hint_code),
            Err(HintError::SplitIntLimbOutOfRange(x)) if x == Felt252::new(100)
        );
    }

    #[test]
    #[cfg_attr(target_arch = "wasm32", wasm_bindgen_test)]
    fn run_is_positive_hint_true() {
        let hint_code =
        "from starkware.cairo.common.math_utils import is_positive\nids.is_positive = 1 if is_positive(\n    value=ids.value, prime=PRIME, rc_bound=range_check_builtin.bound) else 0";
        let mut vm = vm_with_range_check!();
        //Initialize fp
        vm.run_context.fp = 2;
        //Insert ids.value into memory
        vm.segments = segments![((1, 0), 250)];
        //Dont insert ids.is_positive as we need to modify it inside the hint
        //Create ids
        let ids_data = ids_data!["value", "is_positive"];
        //Execute the hint
        run_hint!(vm, ids_data, hint_code).expect("Error while executing hint");
        //Check that is_positive now contains 1 (true)
        check_memory![vm.segments.memory, ((1, 1), 1)];
    }

    #[test]
    #[cfg_attr(target_arch = "wasm32", wasm_bindgen_test)]
    fn run_is_positive_hint_false() {
        let hint_code =
        "from starkware.cairo.common.math_utils import is_positive\nids.is_positive = 1 if is_positive(\n    value=ids.value, prime=PRIME, rc_bound=range_check_builtin.bound) else 0";
        let mut vm = vm_with_range_check!();
        //Initialize fp
        vm.run_context.fp = 2;
        //Insert ids.value into memory
        vm.segments = segments![((1, 0), (-250))];
        //Dont insert ids.is_positive as we need to modify it inside the hint
        let ids_data = ids_data!["value", "is_positive"];
        //Execute the hint
        run_hint!(vm, ids_data, hint_code).expect("Error while executing hint");
        //Check that is_positive now contains 0 (false)
        check_memory![vm.segments.memory, ((1, 1), 0)];
    }

    #[test]
    #[cfg_attr(target_arch = "wasm32", wasm_bindgen_test)]
    fn run_is_positive_hint_outside_valid_range() {
        let hint_code =
        "from starkware.cairo.common.math_utils import is_positive\nids.is_positive = 1 if is_positive(\n    value=ids.value, prime=PRIME, rc_bound=range_check_builtin.bound) else 0";
        let mut vm = vm_with_range_check!();
        //Initialize fp
        vm.run_context.fp = 2;
        //Insert ids.value into memory
        vm.segments = segments![(
            (1, 0),
            (
                "618502761706184546546682988428055018603476541694452277432519575032261771265",
                10
            )
        )];
        //Dont insert ids.is_positive as we need to modify it inside the hint
        let ids_data = ids_data!["value", "is_positive"];
        //Execute the hint
        assert_matches!(
            run_hint!(vm, ids_data, hint_code),
            Err(HintError::ValueOutsideValidRange(x)) if x == felt_str!(
                "618502761706184546546682988428055018603476541694452277432519575032261771265"
            )
        );
    }

    #[test]
    #[cfg_attr(target_arch = "wasm32", wasm_bindgen_test)]
    fn run_is_positive_hint_is_positive_not_empty() {
        let hint_code ="from starkware.cairo.common.math_utils import is_positive\nids.is_positive = 1 if is_positive(\n    value=ids.value, prime=PRIME, rc_bound=range_check_builtin.bound) else 0";
        let mut vm = vm_with_range_check!();
        add_segments!(vm, 2);
        //Initialize fp
        vm.run_context.fp = 2;
        //Insert ids into memory
        vm.segments = segments![((1, 0), 2), ((1, 1), 4)];
        let ids_data = ids_data!["value", "is_positive"];
        //Execute the hint
        assert_matches!(
            run_hint!(vm, ids_data, hint_code),
            Err(HintError::Memory(
                MemoryError::InconsistentMemory(
                    x,
                    y,
                    z
                )
            )) if x == Relocatable::from((1, 1)) &&
                    y == MaybeRelocatable::from(Felt252::new(4)) &&
                    z == MaybeRelocatable::from(Felt252::one())
        );
    }

    #[test]
    #[cfg_attr(target_arch = "wasm32", wasm_bindgen_test)]
    fn run_sqrt_valid() {
        let hint_code = "from starkware.python.math_utils import isqrt\nvalue = ids.value % PRIME\nassert value < 2 ** 250, f\"value={value} is outside of the range [0, 2**250).\"\nassert 2 ** 250 < PRIME\nids.root = isqrt(value)";
        let mut vm = vm!();
        //Initialize fp
        vm.run_context.fp = 2;
        //Insert ids.value into memory
        vm.segments = segments![((1, 0), 81)];
        //Create ids
        let ids_data = ids_data!["value", "root"];
        //Execute the hint
        assert_matches!(run_hint!(vm, ids_data, hint_code), Ok(()));
        //Check that root (0,1) has the square root of 81
        check_memory![vm.segments.memory, ((1, 1), 9)];
    }

    #[test]
    #[cfg_attr(target_arch = "wasm32", wasm_bindgen_test)]
    fn run_sqrt_invalid_negative_number() {
        let hint_code = "from starkware.python.math_utils import isqrt\nvalue = ids.value % PRIME\nassert value < 2 ** 250, f\"value={value} is outside of the range [0, 2**250).\"\nassert 2 ** 250 < PRIME\nids.root = isqrt(value)";
        let mut vm = vm!();
        //Initialize fp
        vm.run_context.fp = 2;
        //Insert ids.value into memory
        vm.segments = segments![((1, 0), (-81))];
        //Create ids
        let ids_data = ids_data!["value", "root"];
        //Execute the hint
        assert_matches!(
            run_hint!(vm, ids_data, hint_code),
            Err(HintError::ValueOutside250BitRange(x)) if x == felt_str!(
                "3618502788666131213697322783095070105623107215331596699973092056135872020400"
            )
        );
    }

    #[test]
    #[cfg_attr(target_arch = "wasm32", wasm_bindgen_test)]
    fn run_sqrt_invalid_mismatched_root() {
        let hint_code = "from starkware.python.math_utils import isqrt\nvalue = ids.value % PRIME\nassert value < 2 ** 250, f\"value={value} is outside of the range [0, 2**250).\"\nassert 2 ** 250 < PRIME\nids.root = isqrt(value)";
        let mut vm = vm!();
        //Initialize fp
        vm.run_context.fp = 2;
        //Insert ids.value into memory
        vm.segments = segments![((1, 0), 81), ((1, 1), 7)];
        //Create ids
        let ids_data = ids_data!["value", "root"];
        //Execute the hint
        assert_matches!(
            run_hint!(vm, ids_data, hint_code),
            Err(HintError::Memory(
                MemoryError::InconsistentMemory(
                    x,
                    y,
                    z
                )
            )) if x == Relocatable::from((1, 1)) &&
                    y == MaybeRelocatable::from(Felt252::new(7)) &&
                    z == MaybeRelocatable::from(Felt252::new(9))
        );
    }

    #[test]
    #[cfg_attr(target_arch = "wasm32", wasm_bindgen_test)]
    fn unsigned_div_rem_success() {
        let hint_code = "from starkware.cairo.common.math_utils import assert_integer\nassert_integer(ids.div)\nassert 0 < ids.div <= PRIME // range_check_builtin.bound, \\\n    f'div={hex(ids.div)} is out of the valid range.'\nids.q, ids.r = divmod(ids.value, ids.div)";
        let mut vm = vm_with_range_check!();
        //Initialize fp
        vm.run_context.fp = 4;
        //Insert ids into memory
        vm.segments = segments![((1, 2), 5), ((1, 3), 7)];
        //Create ids
        let ids_data = ids_data!["r", "q", "div", "value"];
        //Execute the hint
        assert!(run_hint!(vm, ids_data, hint_code).is_ok());
        check_memory![vm.segments.memory, ((1, 0), 2), ((1, 1), 1)];
    }

    #[test]
    #[cfg_attr(target_arch = "wasm32", wasm_bindgen_test)]
    fn unsigned_div_rem_out_of_range() {
        let hint_code = "from starkware.cairo.common.math_utils import assert_integer\nassert_integer(ids.div)\nassert 0 < ids.div <= PRIME // range_check_builtin.bound, \\\n    f'div={hex(ids.div)} is out of the valid range.'\nids.q, ids.r = divmod(ids.value, ids.div)";
        let mut vm = vm_with_range_check!();
        //Initialize fp
        vm.run_context.fp = 4;
        //Insert ids into memory
        vm.segments = segments![((1, 2), (-5)), ((1, 3), 7)];
        //Create ids
        let ids_data = ids_data!["r", "q", "div", "value"];
        //Execute the hint
        assert_matches!(
            run_hint!(vm, ids_data, hint_code),
            Err(HintError::OutOfValidRange(
                x,
                y
            )) if x == Felt252::new(-5) && y == felt_str!("340282366920938463463374607431768211456")
        )
    }

    #[test]
    #[cfg_attr(target_arch = "wasm32", wasm_bindgen_test)]
    fn unsigned_div_rem_no_range_check_builtin() {
        let hint_code = "from starkware.cairo.common.math_utils import assert_integer\nassert_integer(ids.div)\nassert 0 < ids.div <= PRIME // range_check_builtin.bound, \\\n    f'div={hex(ids.div)} is out of the valid range.'\nids.q, ids.r = divmod(ids.value, ids.div)";
        let mut vm = vm!();
        //Initialize fp
        vm.run_context.fp = 4;
        //Insert ids into memory
        vm.segments = segments![((1, 2), 5), ((1, 3), 7)];
        //Create ids_data
        let ids_data = ids_data!["r", "q", "div", "value"];
        assert_matches!(
            run_hint!(vm, ids_data, hint_code),
            Err(HintError::Internal(
                VirtualMachineError::NoRangeCheckBuiltin
            ))
        );
    }

    #[test]
    #[cfg_attr(target_arch = "wasm32", wasm_bindgen_test)]
    fn unsigned_div_rem_inconsitent_memory() {
        let hint_code = "from starkware.cairo.common.math_utils import assert_integer\nassert_integer(ids.div)\nassert 0 < ids.div <= PRIME // range_check_builtin.bound, \\\n    f'div={hex(ids.div)} is out of the valid range.'\nids.q, ids.r = divmod(ids.value, ids.div)";
        let mut vm = vm_with_range_check!();
        //Initialize fp
        vm.run_context.fp = 4;
        //Insert ids into memory
        vm.segments = segments![((1, 0), 5), ((1, 2), 5), ((1, 3), 7)];
        //Create ids_data
        let ids_data = ids_data!["r", "q", "div", "value"];
        //Execute the hint
        assert_matches!(
            run_hint!(vm, ids_data, hint_code),
            Err(HintError::Memory(
                MemoryError::InconsistentMemory(
                    x,
                    y,
                    z
                )
            )) if x == Relocatable::from((1, 0)) &&
                    y == MaybeRelocatable::Int(Felt252::new(5)) &&
                    z == MaybeRelocatable::Int(Felt252::new(2))
        );
    }

    #[test]
    #[cfg_attr(target_arch = "wasm32", wasm_bindgen_test)]
    fn unsigned_div_rem_incorrect_ids() {
        let hint_code = "from starkware.cairo.common.math_utils import assert_integer\nassert_integer(ids.div)\nassert 0 < ids.div <= PRIME // range_check_builtin.bound, \\\n    f'div={hex(ids.div)} is out of the valid range.'\nids.q, ids.r = divmod(ids.value, ids.div)";
        let mut vm = vm_with_range_check!();
        //Initialize fp
        vm.run_context.fp = 4;
        //Insert ids into memory
        vm.segments = segments![((1, 2), 5), ((1, 3), 7)];
        //Create ids
        let ids_data = ids_data!["a", "b", "iv", "vlue"];
        //Execute the hint
        assert_matches!(
            run_hint!(vm, ids_data, hint_code),
            Err(HintError::UnknownIdentifier(x)) if x == "div"
        )
    }

    #[test]
    #[cfg_attr(target_arch = "wasm32", wasm_bindgen_test)]
    fn signed_div_rem_success() {
        let hint_code = "from starkware.cairo.common.math_utils import as_int, assert_integer\n\nassert_integer(ids.div)\nassert 0 < ids.div <= PRIME // range_check_builtin.bound, \\\n    f'div={hex(ids.div)} is out of the valid range.'\n\nassert_integer(ids.bound)\nassert ids.bound <= range_check_builtin.bound // 2, \\\n    f'bound={hex(ids.bound)} is out of the valid range.'\n\nint_value = as_int(ids.value, PRIME)\nq, ids.r = divmod(int_value, ids.div)\n\nassert -ids.bound <= q < ids.bound, \\\n    f'{int_value} / {ids.div} = {q} is out of the range [{-ids.bound}, {ids.bound}).'\n\nids.biased_q = q + ids.bound";
        let mut vm = vm_with_range_check!();
        //Initialize fp
        vm.run_context.fp = 6;
        //Insert ids into memory
        vm.segments = segments![((1, 3), 5), ((1, 4), 10), ((1, 5), 29)];
        //Create ids
        let ids_data = ids_data!["r", "biased_q", "range_check_ptr", "div", "value", "bound"];
        //Execute the hint
        assert!(run_hint!(vm, ids_data, hint_code).is_ok());
        check_memory![vm.segments.memory, ((1, 0), 0), ((1, 1), 31)];
    }

    #[test]
    #[cfg_attr(target_arch = "wasm32", wasm_bindgen_test)]
    fn signed_div_rem_negative_quotient() {
        let hint_code = "from starkware.cairo.common.math_utils import as_int, assert_integer\n\nassert_integer(ids.div)\nassert 0 < ids.div <= PRIME // range_check_builtin.bound, \\\n    f'div={hex(ids.div)} is out of the valid range.'\n\nassert_integer(ids.bound)\nassert ids.bound <= range_check_builtin.bound // 2, \\\n    f'bound={hex(ids.bound)} is out of the valid range.'\n\nint_value = as_int(ids.value, PRIME)\nq, ids.r = divmod(int_value, ids.div)\n\nassert -ids.bound <= q < ids.bound, \\\n    f'{int_value} / {ids.div} = {q} is out of the range [{-ids.bound}, {ids.bound}).'\n\nids.biased_q = q + ids.bound";
        let mut vm = vm_with_range_check!();
        //Initialize fp
        vm.run_context.fp = 6;
        //Insert ids into memory
        vm.segments = segments![((1, 3), 7), ((1, 4), (-10)), ((1, 5), 29)];
        //Create ids
        let ids_data = ids_data!["r", "biased_q", "range_check_ptr", "div", "value", "bound"];
        //Execute the hint
        assert!(run_hint!(vm, ids_data, hint_code).is_ok());
        check_memory![vm.segments.memory, ((1, 0), 4), ((1, 1), 27)];
    }

    #[test]
    #[cfg_attr(target_arch = "wasm32", wasm_bindgen_test)]
    fn signed_div_rem_out_of_range() {
        let hint_code = "from starkware.cairo.common.math_utils import as_int, assert_integer\n\nassert_integer(ids.div)\nassert 0 < ids.div <= PRIME // range_check_builtin.bound, \\\n    f'div={hex(ids.div)} is out of the valid range.'\n\nassert_integer(ids.bound)\nassert ids.bound <= range_check_builtin.bound // 2, \\\n    f'bound={hex(ids.bound)} is out of the valid range.'\n\nint_value = as_int(ids.value, PRIME)\nq, ids.r = divmod(int_value, ids.div)\n\nassert -ids.bound <= q < ids.bound, \\\n    f'{int_value} / {ids.div} = {q} is out of the range [{-ids.bound}, {ids.bound}).'\n\nids.biased_q = q + ids.bound";
        let mut vm = vm_with_range_check!();
        //Initialize fp
        vm.run_context.fp = 6;
        //Insert ids into memory
        vm.segments = segments![((1, 3), (-5)), ((1, 4), 10), ((1, 5), 29)];
        //Create ids
        let ids_data = ids_data!["r", "biased_q", "range_check_ptr", "div", "value", "bound"];
        //Execute the hint
        assert_matches!(
            run_hint!(vm, ids_data, hint_code),
            Err(HintError::OutOfValidRange(
                x,
                y
            )) if x == Felt252::new(-5) && y == felt_str!("340282366920938463463374607431768211456")
        )
    }

    #[test]
    #[cfg_attr(target_arch = "wasm32", wasm_bindgen_test)]
    fn signed_div_rem_no_range_check_builtin() {
        let hint_code = "from starkware.cairo.common.math_utils import as_int, assert_integer\n\nassert_integer(ids.div)\nassert 0 < ids.div <= PRIME // range_check_builtin.bound, \\\n    f'div={hex(ids.div)} is out of the valid range.'\n\nassert_integer(ids.bound)\nassert ids.bound <= range_check_builtin.bound // 2, \\\n    f'bound={hex(ids.bound)} is out of the valid range.'\n\nint_value = as_int(ids.value, PRIME)\nq, ids.r = divmod(int_value, ids.div)\n\nassert -ids.bound <= q < ids.bound, \\\n    f'{int_value} / {ids.div} = {q} is out of the range [{-ids.bound}, {ids.bound}).'\n\nids.biased_q = q + ids.bound";
        let mut vm = vm!();
        //Initialize fp
        vm.run_context.fp = 6;
        //Insert ids into memory
        vm.segments = segments![((1, 3), 5), ((1, 4), 10), ((1, 5), 29)];
        //Create ids
        let ids_data = ids_data!["r", "biased_q", "range_check_ptr", "div", "value", "bound"];
        assert_matches!(
            run_hint!(vm, ids_data, hint_code),
            Err(HintError::Internal(
                VirtualMachineError::NoRangeCheckBuiltin
            ))
        );
    }

    #[test]
    #[cfg_attr(target_arch = "wasm32", wasm_bindgen_test)]
    fn signed_div_rem_inconsitent_memory() {
        let hint_code = "from starkware.cairo.common.math_utils import as_int, assert_integer\n\nassert_integer(ids.div)\nassert 0 < ids.div <= PRIME // range_check_builtin.bound, \\\n    f'div={hex(ids.div)} is out of the valid range.'\n\nassert_integer(ids.bound)\nassert ids.bound <= range_check_builtin.bound // 2, \\\n    f'bound={hex(ids.bound)} is out of the valid range.'\n\nint_value = as_int(ids.value, PRIME)\nq, ids.r = divmod(int_value, ids.div)\n\nassert -ids.bound <= q < ids.bound, \\\n    f'{int_value} / {ids.div} = {q} is out of the range [{-ids.bound}, {ids.bound}).'\n\nids.biased_q = q + ids.bound";
        let mut vm = vm_with_range_check!();
        //Initialize fp
        vm.run_context.fp = 6;
        //Insert ids into memory
        vm.segments = segments![((1, 1), 10), ((1, 3), 5), ((1, 4), 10), ((1, 5), 29)];
        //Create ids
        let ids_data = ids_data!["r", "biased_q", "range_check_ptr", "div", "value", "bound"];
        //Execute the hint
        assert_matches!(
            run_hint!(vm, ids_data, hint_code),
            Err(HintError::Memory(
                MemoryError::InconsistentMemory(
                    x,
                    y,
                    z
                )
            )) if x == Relocatable::from((1, 1)) &&
                    y == MaybeRelocatable::Int(Felt252::new(10)) &&
                    z == MaybeRelocatable::Int(Felt252::new(31))
        );
    }

    #[test]
    #[cfg_attr(target_arch = "wasm32", wasm_bindgen_test)]
    fn signed_div_rem_incorrect_ids() {
        let hint_code = "from starkware.cairo.common.math_utils import as_int, assert_integer\n\nassert_integer(ids.div)\nassert 0 < ids.div <= PRIME // range_check_builtin.bound, \\\n    f'div={hex(ids.div)} is out of the valid range.'\n\nassert_integer(ids.bound)\nassert ids.bound <= range_check_builtin.bound // 2, \\\n    f'bound={hex(ids.bound)} is out of the valid range.'\n\nint_value = as_int(ids.value, PRIME)\nq, ids.r = divmod(int_value, ids.div)\n\nassert -ids.bound <= q < ids.bound, \\\n    f'{int_value} / {ids.div} = {q} is out of the range [{-ids.bound}, {ids.bound}).'\n\nids.biased_q = q + ids.bound";
        let mut vm = vm_with_range_check!();
        //Initialize fp
        vm.run_context.fp = 6;
        //Insert ids into memory
        vm.segments = segments![((1, 3), 5), ((1, 4), 10), ((1, 5), 29)];
        //Create ids
        let ids_data = ids_data!["r", "b", "r", "d", "v", "b"];
        //Execute the hint
        assert_matches!(
            run_hint!(vm, ids_data, hint_code),
            Err(HintError::UnknownIdentifier(x)) if x == "div"
        )
    }

    #[test]
    #[cfg_attr(target_arch = "wasm32", wasm_bindgen_test)]
    fn run_assert_250_bit_valid() {
        let hint_code = hint_code::ASSERT_250_BITS;
        let constants = HashMap::from([
            ("UPPER_BOUND".to_string(), Felt252::from(15)),
            ("SHIFT".to_string(), Felt252::from(5)),
        ]);
        let mut vm = vm!();
        //Initialize fp
        vm.run_context.fp = 3;
        //Insert ids into memory
        vm.segments = segments![((1, 0), 1)];
        //Create ids
        let ids_data = ids_data!["value", "high", "low"];
        //Execute the hint
        assert_matches!(
            run_hint!(vm, ids_data, hint_code, &mut exec_scopes_ref!(), &constants),
            Ok(())
        );
        //Hint would return an error if the assertion fails
        //Check ids.high and ids.low values
        check_memory![vm.segments.memory, ((1, 1), 0), ((1, 2), 1)];
    }

    #[test]
    #[cfg_attr(target_arch = "wasm32", wasm_bindgen_test)]
    fn run_assert_250_bit_invalid() {
        let hint_code = hint_code::ASSERT_250_BITS;
        let constants = HashMap::from([
            ("UPPER_BOUND".to_string(), Felt252::from(15)),
            ("SHIFT".to_string(), Felt252::from(5)),
        ]);
        let mut vm = vm!();
        //Initialize fp
        vm.run_context.fp = 3;
        //Insert ids into memory
        //ids.value
        vm.segments = segments![(
            (1, 0),
            (
                "3618502788666131106986593281521497120414687020801267626233049500247285301248",
                10
            )
        )];
        //Create ids
        let ids_data = ids_data!["value", "high", "low"];
        //Execute the hint
        assert_matches!(
            run_hint!(vm, ids_data, hint_code, &mut exec_scopes_ref!(), &constants),
            Err(HintError::ValueOutside250BitRange(x)) if x == Felt252::one().shl(251_u32)
        );
    }

    #[test]
    #[cfg_attr(target_arch = "wasm32", wasm_bindgen_test)]
    fn run_is_250_bits_valid() {
        let hint_code = "ids.is_250 = 1 if ids.addr < 2**250 else 0";
        let mut vm = vm!();
        //Initialize fp
        vm.run_context.fp = 2;
        //Insert ids into memory
        vm.segments = segments![((1, 0), 1152251)];
        //Create ids
        let ids_data = ids_data!["addr", "is_250"];
        //Execute the hint
        assert_matches!(run_hint!(vm, ids_data, hint_code), Ok(()));
        //Check ids.is_low
        check_memory![vm.segments.memory, ((1, 1), 1)];
    }

    #[test]
    #[cfg_attr(target_arch = "wasm32", wasm_bindgen_test)]
    fn run_is_250_bits_invalid() {
        let hint_code = "ids.is_250 = 1 if ids.addr < 2**250 else 0";
        let mut vm = vm!();
        //Initialize fp
        vm.run_context.fp = 2;
        //Insert ids into memory
        //ids.value
        vm.segments = segments![(
            (1, 0),
            (
                "3618502788666131106986593281521497120414687020801267626233049500247285301248",
                10
            )
        )];
        //Create ids
        let ids_data = ids_data!["addr", "is_250"];
        //Execute the hint
        assert_matches!(run_hint!(vm, ids_data, hint_code), Ok(()));
        //Check ids.is_low
        check_memory![vm.segments.memory, ((1, 1), 0)];
    }

    #[test]
    #[cfg_attr(target_arch = "wasm32", wasm_bindgen_test)]
    fn run_is_addr_bounded_ok() {
        let hint_code = hint_code::IS_ADDR_BOUNDED;
        let mut vm = vm!();
        let addr_bound = felt_str!(
            "3618502788666131106986593281521497120414687020801267626233049500247285301000"
        );
        //Initialize fp
        vm.run_context.fp = 2;
        //Insert ids into memory
        vm.segments = segments![(
            (1, 0),
            (
                "1809251394333067160431340899751024102169435851563236335319518532916477952000",
                10
            )
        ),];
        //Create ids
        let ids_data = ids_data!["addr", "is_small"];
        //Execute the hint
        assert_matches!(
            run_hint!(
                vm,
                ids_data,
                hint_code,
                exec_scopes_ref!(),
                &[(ADDR_BOUND, addr_bound)]
                    .into_iter()
                    .map(|(k, v)| (k.to_string(), v))
                    .collect()
            ),
            Ok(())
        );
        //Check ids.is_low
        check_memory![vm.segments.memory, ((1, 1), 1)];
    }

    #[test]
    #[cfg_attr(target_arch = "wasm32", wasm_bindgen_test)]
    fn run_is_addr_bounded_assert_fail() {
        let hint_code = hint_code::IS_ADDR_BOUNDED;
        let mut vm = vm!();
        let addr_bound = Felt252::one();
        //Initialize fp
        vm.run_context.fp = 2;
        //Insert ids into memory
        vm.segments = segments![(
            (1, 0),
            (
                "3618502788666131106986593281521497120414687020801267626233049500247285301000",
                10
            )
        ),];
        //Create ids
        let ids_data = ids_data!["addr", "is_small"];
        //Execute the hint
        assert_matches!(
            run_hint!(
                vm,
                ids_data,
                hint_code,
                exec_scopes_ref!(),
                &HashMap::from([(ADDR_BOUND.to_string(), addr_bound)])
            ),
            Err(HintError::AssertionFailed(msg))
                if msg == "normalize_address() cannot be used with the current constants."
        );
    }

    #[test]
    #[cfg_attr(target_arch = "wasm32", wasm_bindgen_test)]
    fn run_is_addr_bounded_missing_const() {
        let hint_code = hint_code::IS_ADDR_BOUNDED;
        let mut vm = vm!();
        //Initialize fp
        vm.run_context.fp = 2;
        //Insert ids into memory
        vm.segments = segments![((1, 0), 0),];
        //Create ids
        let ids_data = ids_data!["addr", "is_small"];
        //Execute the hint
        assert_matches!(
            run_hint!(vm, ids_data, hint_code),
            Err(HintError::MissingConstant(ADDR_BOUND))
        );
    }

    #[test]
    #[cfg_attr(target_arch = "wasm32", wasm_bindgen_test)]
    fn run_split_felt_ok() {
        let hint_code =
        "from starkware.cairo.common.math_utils import assert_integer\nassert ids.MAX_HIGH < 2**128 and ids.MAX_LOW < 2**128\nassert PRIME - 1 == ids.MAX_HIGH * 2**128 + ids.MAX_LOW\nassert_integer(ids.value)\nids.low = ids.value & ((1 << 128) - 1)\nids.high = ids.value >> 128";
        let mut vm = vm_with_range_check!();
        vm.segments = segments![
            ((1, 3), ("335438970432432812899076431678123043273", 10)),
            ((1, 4), (2, 0))
        ];
        add_segments!(vm, 1);
        //Initialize fp
        vm.run_context.fp = 7;
        //Create ids
        let ids_data = HashMap::from([
            ("value".to_string(), HintReference::new_simple(-4)),
            ("low".to_string(), HintReference::new(-3, 0, true, true)),
            ("high".to_string(), HintReference::new(-3, 1, true, true)),
        ]);
        //Execute the hint
        assert_matches!(run_hint!(vm, ids_data, hint_code), Ok(()));
        //Check hint memory inserts
        check_memory![
            vm.segments.memory,
            ((2, 0), ("335438970432432812899076431678123043273", 10)),
            ((2, 1), 0)
        ];
    }

    #[test]
    #[cfg_attr(target_arch = "wasm32", wasm_bindgen_test)]
    fn run_split_felt_incorrect_ids() {
        let hint_code =
        "from starkware.cairo.common.math_utils import assert_integer\nassert ids.MAX_HIGH < 2**128 and ids.MAX_LOW < 2**128\nassert PRIME - 1 == ids.MAX_HIGH * 2**128 + ids.MAX_LOW\nassert_integer(ids.value)\nids.low = ids.value & ((1 << 128) - 1)\nids.high = ids.value >> 128";
        let mut vm = vm_with_range_check!();
        vm.segments = segments![
            ((1, 3), ("335438970432432812899076431678123043273", 10)),
            ((1, 4), (2, 0))
        ];
        //Initialize fp
        vm.run_context.fp = 7;
        //Create incomplete ids
        //Create ids_data & hint_data
        let ids_data = ids_data!["low"];
        //Execute the hint
        assert_matches!(
            run_hint!(vm, ids_data, hint_code),
            Err(HintError::UnknownIdentifier(x)) if x == "value"
        );
    }

    #[test]
    #[cfg_attr(target_arch = "wasm32", wasm_bindgen_test)]
    fn run_split_felt_fails_first_insert() {
        let hint_code =
        "from starkware.cairo.common.math_utils import assert_integer\nassert ids.MAX_HIGH < 2**128 and ids.MAX_LOW < 2**128\nassert PRIME - 1 == ids.MAX_HIGH * 2**128 + ids.MAX_LOW\nassert_integer(ids.value)\nids.low = ids.value & ((1 << 128) - 1)\nids.high = ids.value >> 128";
        let mut vm = vm_with_range_check!();
        vm.segments = segments![
            ((1, 3), ("335438970432432812899076431678123043273", 10)),
            ((1, 4), (2, 0)),
            ((2, 0), 99)
        ];
        //Initialize fp
        vm.run_context.fp = 7;
        //Create ids_data & hint_data
        let ids_data = HashMap::from([
            ("value".to_string(), HintReference::new_simple(-4)),
            ("low".to_string(), HintReference::new(-3, 0, true, true)),
            ("high".to_string(), HintReference::new(-3, 1, true, true)),
        ]);

        //Execute the hint
        assert_matches!(
            run_hint!(vm, ids_data, hint_code),
            Err(HintError::Memory(
                MemoryError::InconsistentMemory(
                    x,
                    y,
                    z
                )
            )) if x == Relocatable::from((2, 0)) &&
                    y == MaybeRelocatable::from(Felt252::new(99)) &&
                    z == MaybeRelocatable::from(felt_str!("335438970432432812899076431678123043273"))
        );
    }

    #[test]
    #[cfg_attr(target_arch = "wasm32", wasm_bindgen_test)]
    fn run_split_felt_fails_second_insert() {
        let hint_code =
        "from starkware.cairo.common.math_utils import assert_integer\nassert ids.MAX_HIGH < 2**128 and ids.MAX_LOW < 2**128\nassert PRIME - 1 == ids.MAX_HIGH * 2**128 + ids.MAX_LOW\nassert_integer(ids.value)\nids.low = ids.value & ((1 << 128) - 1)\nids.high = ids.value >> 128";
        let mut vm = vm_with_range_check!();
        vm.segments = segments![
            ((1, 4), (2, 0)),
            ((1, 3), ("335438970432432812899076431678123043273", 10)),
            ((2, 1), 99)
        ];
        add_segments!(vm, 1);
        //Initialize fp
        vm.run_context.fp = 7;
        //Create ids_data & hint_data
        let ids_data = HashMap::from([
            ("value".to_string(), HintReference::new_simple(-4)),
            ("low".to_string(), HintReference::new(-3, 0, true, true)),
            ("high".to_string(), HintReference::new(-3, 1, true, true)),
        ]);
        //Execute the hint
        assert_matches!(
            run_hint!(vm, ids_data, hint_code),
            Err(HintError::Memory(
                MemoryError::InconsistentMemory(
                    x,
                    y,
                    z
                )
            )) if x == Relocatable::from((2, 1)) &&
                    y == MaybeRelocatable::from(Felt252::new(99)) &&
                    z == MaybeRelocatable::from(Felt252::new(0))
        );
    }

    #[test]
    #[cfg_attr(target_arch = "wasm32", wasm_bindgen_test)]
    fn run_split_felt_value_is_not_integer() {
        let hint_code =
        "from starkware.cairo.common.math_utils import assert_integer\nassert ids.MAX_HIGH < 2**128 and ids.MAX_LOW < 2**128\nassert PRIME - 1 == ids.MAX_HIGH * 2**128 + ids.MAX_LOW\nassert_integer(ids.value)\nids.low = ids.value & ((1 << 128) - 1)\nids.high = ids.value >> 128";
        let mut vm = vm_with_range_check!();
        vm.segments = segments![((1, 3), (1, 0)), ((1, 4), (2, 0))];
        //Initialize fp
        vm.run_context.fp = 7;
        //Create ids_data & hint_data
        let ids_data = HashMap::from([
            ("value".to_string(), HintReference::new_simple(-4)),
            ("low".to_string(), HintReference::new(-3, 0, true, true)),
            ("high".to_string(), HintReference::new(-3, 1, true, true)),
        ]);
        //Execute the hint
        assert_matches!(
            run_hint!(vm, ids_data, hint_code),
            Err(HintError::IdentifierNotInteger(x, y
            )) if x == "value" && y == (1,3).into()
        );
    }

    #[test]
    #[cfg_attr(target_arch = "wasm32", wasm_bindgen_test)]
    fn run_assert_lt_felt_ok() {
        let hint_code =
        "from starkware.cairo.common.math_utils import assert_integer\nassert_integer(ids.a)\nassert_integer(ids.b)\nassert (ids.a % PRIME) < (ids.b % PRIME), \\\n    f'a = {ids.a % PRIME} is not less than b = {ids.b % PRIME}.'";
        let mut vm = vm_with_range_check!();
        //Initialize fp
        vm.run_context.fp = 3;
        //Insert ids into memory
        vm.segments = segments![((1, 1), 1), ((1, 2), 2)];
        //Create ids
        let ids_data = ids_data!["a", "b"];
        //Execute the hint
        assert_matches!(run_hint!(vm, ids_data, hint_code), Ok(()));
    }

    #[test]
    #[cfg_attr(target_arch = "wasm32", wasm_bindgen_test)]
    fn run_assert_lt_felt_assert_fails() {
        let hint_code =
        "from starkware.cairo.common.math_utils import assert_integer\nassert_integer(ids.a)\nassert_integer(ids.b)\nassert (ids.a % PRIME) < (ids.b % PRIME), \\\n    f'a = {ids.a % PRIME} is not less than b = {ids.b % PRIME}.'";
        let mut vm = vm_with_range_check!();
        //Initialize fp
        vm.run_context.fp = 3;
        vm.segments = segments![((1, 1), 3), ((1, 2), 2)];
        let ids_data = ids_data!["a", "b"];
        //Execute the hint
        assert_matches!(
            run_hint!(vm, ids_data, hint_code),
            Err(HintError::AssertLtFelt252(x, y)) if x == Felt252::new(3) && y == Felt252::new(2)
        );
    }

    #[test]
    #[cfg_attr(target_arch = "wasm32", wasm_bindgen_test)]
    fn run_assert_lt_felt_incorrect_ids() {
        let hint_code =
        "from starkware.cairo.common.math_utils import assert_integer\nassert_integer(ids.a)\nassert_integer(ids.b)\nassert (ids.a % PRIME) < (ids.b % PRIME), \\\n    f'a = {ids.a % PRIME} is not less than b = {ids.b % PRIME}.'";
        let mut vm = vm_with_range_check!();
        //Initialize fp
        vm.run_context.fp = 3;
        vm.segments = segments![((1, 1), 1), ((1, 2), 2)];
        //Create Incorrects ids
        let ids_data = ids_data!["a"];
        //Execute the hint
        assert_matches!(
            run_hint!(vm, ids_data, hint_code),
            Err(HintError::UnknownIdentifier(x)) if x == "b"
        );
    }

    #[test]
    #[cfg_attr(target_arch = "wasm32", wasm_bindgen_test)]
    fn run_assert_lt_felt_a_is_not_integer() {
        let hint_code =
        "from starkware.cairo.common.math_utils import assert_integer\nassert_integer(ids.a)\nassert_integer(ids.b)\nassert (ids.a % PRIME) < (ids.b % PRIME), \\\n    f'a = {ids.a % PRIME} is not less than b = {ids.b % PRIME}.'";
        let mut vm = vm_with_range_check!();
        //Initialize fp
        vm.run_context.fp = 3;
        vm.segments = segments![((1, 1), (1, 0)), ((1, 2), 2)];
        let ids_data = ids_data!["a", "b"];
        //Execute the hint
        assert_matches!(
            run_hint!(vm, ids_data, hint_code),
            Err(HintError::IdentifierNotInteger(x, y
            )) if x == "a" && y == (1,1).into()
        );
    }

    #[test]
    #[cfg_attr(target_arch = "wasm32", wasm_bindgen_test)]
    fn run_assert_lt_felt_b_is_not_integer() {
        let hint_code =
        "from starkware.cairo.common.math_utils import assert_integer\nassert_integer(ids.a)\nassert_integer(ids.b)\nassert (ids.a % PRIME) < (ids.b % PRIME), \\\n    f'a = {ids.a % PRIME} is not less than b = {ids.b % PRIME}.'";
        let mut vm = vm_with_range_check!();
        //Initialize fp
        vm.run_context.fp = 3;
        vm.segments = segments![((1, 1), 1), ((1, 2), (1, 0))];
        let ids_data = ids_data!["a", "b"];
        //Execute the hint
        assert_matches!(
            run_hint!(vm, ids_data, hint_code),
            Err(HintError::IdentifierNotInteger(x, y
            )) if x == "b" && y == (1,2).into()
        );
    }

    #[test]
    #[cfg_attr(target_arch = "wasm32", wasm_bindgen_test)]
    fn run_assert_lt_felt_ok_failed_to_get_ids() {
        let hint_code =
        "from starkware.cairo.common.math_utils import assert_integer\nassert_integer(ids.a)\nassert_integer(ids.b)\nassert (ids.a % PRIME) < (ids.b % PRIME), \\\n    f'a = {ids.a % PRIME} is not less than b = {ids.b % PRIME}.'";
        let mut vm = vm_with_range_check!();
        //Initialize fp
        vm.run_context.fp = 3;
        //Insert ids.a into memory
        vm.segments = segments![((1, 1), 1)];
        let ids_data = ids_data!["a", "b"];
        //Execute the hint
        assert_matches!(
            run_hint!(vm, ids_data, hint_code),
            Err(HintError::IdentifierNotInteger(x, y
            )) if x == "b" && y == (1,2).into()
        );
    }

    #[test]
    #[cfg_attr(target_arch = "wasm32", wasm_bindgen_test)]
    fn run_is_assert_le_felt_v_0_6_assertion_fail() {
        let mut vm = vm_with_range_check!();
        vm.set_fp(2);
        vm.segments = segments![((1, 0), 17), ((1, 1), 7)];
        //Initialize ap
        //Create ids_data & hint_data
        let ids_data = ids_data!["a", "b"];
        //Execute the hint
        assert_matches!(
            run_hint!(vm, ids_data, hint_code::ASSERT_LE_FELT_V_0_6),
            Err(HintError::NonLeFelt252(a, b)) if a == 17_u32.into() && b == 7_u32.into()
        );
    }

    #[test]
    #[cfg_attr(target_arch = "wasm32", wasm_bindgen_test)]
    fn run_is_assert_le_felt_v_0_8_assertion_fail() {
        let mut vm = vm_with_range_check!();
        vm.set_fp(2);
        vm.segments = segments![((1, 0), 17), ((1, 1), 7)];
        //Initialize ap
        //Create ids_data & hint_data
        let ids_data = ids_data!["a", "b"];
        //Execute the hint
        assert_matches!(
            run_hint!(vm, ids_data, hint_code::ASSERT_LE_FELT_V_0_8),
            Err(HintError::NonLeFelt252(a, b)) if a == 17_u32.into() && b == 7_u32.into()
        );
    }

    #[cfg(not(target_arch = "wasm32"))]
    proptest! {
        #[test]
        // Proptest to check is_quad_residue hint function
        fn run_is_quad_residue(ref x in "([1-9][0-9]*)") {
            let mut vm = vm!();
            vm.run_context.fp = 2;
            vm.segments = segments![((1, 1), (&x[..], 10))];
            let ids_data = ids_data!["y", "x"];

            assert_matches!(run_hint!(vm, ids_data, hint_code::IS_QUAD_RESIDUE), Ok(()));

            let x = &Felt252::parse_bytes(x.as_bytes(), 10).unwrap();

            if x.is_zero() || x.is_one() {
                assert_eq!(vm.get_integer(Relocatable::from((1, 0))).unwrap().as_ref(), x);
            } else if x.pow(&(Felt252::max_value() >> 1)).is_one() {
                assert_eq!(vm.get_integer(Relocatable::from((1, 0))).unwrap().into_owned(), x.sqrt());
            } else {
                assert_eq!(vm.get_integer(Relocatable::from((1, 0))).unwrap().into_owned(), (x / Felt252::new(3)).sqrt());
            }
        }
    }
}<|MERGE_RESOLUTION|>--- conflicted
+++ resolved
@@ -568,13 +568,8 @@
         get_integer_from_var_name("value", vm, ids_data, ap_tracking)?.to_signed_felt(),
     );
     //Main logic
-<<<<<<< HEAD
-    if value > upper_bound {
+    if &value > upper_bound {
         return Err(HintError::ValueOutside250BitRange(value));
-=======
-    if value.as_ref() > upper_bound {
-        return Err(HintError::ValueOutside250BitRange(value.into_owned()));
->>>>>>> 83d2f886
     }
     let (high, low) = value.div_rem(shift);
     insert_value_from_var_name("high", high, vm, ids_data, ap_tracking)?;
