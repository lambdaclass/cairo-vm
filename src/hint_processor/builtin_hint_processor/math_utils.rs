--- conflicted
+++ resolved
@@ -558,28 +558,18 @@
     const UPPER_BOUND: &str = "starkware.cairo.common.math.assert_250_bit.UPPER_BOUND";
     const SHIFT: &str = "starkware.cairo.common.math.assert_250_bit.SHIFT";
     //Declare constant values
-<<<<<<< HEAD
-    let upper_bound = Felt252::one().shl(250u32);
-    let shift = Felt252::one().shl(128u32);
-    let value = Felt252::from(
-        get_integer_from_var_name("value", vm, ids_data, ap_tracking)?.to_signed_felt(),
-    );
-    //Main logic
-    if &value > &upper_bound {
-        return Err(HintError::ValueOutside250BitRange(value));
-=======
     let upper_bound = constants
         .get(UPPER_BOUND)
         .map_or_else(|| get_constant_from_var_name("UPPER_BOUND", constants), Ok)?;
     let shift = constants
         .get(SHIFT)
         .map_or_else(|| get_constant_from_var_name("SHIFT", constants), Ok)?;
-    let value = get_integer_from_var_name("value", vm, ids_data, ap_tracking)?;
+    let value = Felt252::from(
+        get_integer_from_var_name("value", vm, ids_data, ap_tracking)?.to_signed_felt(),
+    );
     //Main logic
-    //can be deleted
     if value.as_ref() > upper_bound {
         return Err(HintError::ValueOutside250BitRange(value.into_owned()));
->>>>>>> c06402c8
     }
     let (high, low) = value.div_rem(shift);
     insert_value_from_var_name("high", high, vm, ids_data, ap_tracking)?;
