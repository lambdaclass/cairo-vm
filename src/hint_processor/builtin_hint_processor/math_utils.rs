--- conflicted
+++ resolved
@@ -743,8 +743,7 @@
         //Create ids_data & hint_data
         let ids_data = ids_data!["a", "b", "range_check_ptr"];
         //Execute the hint
-<<<<<<< HEAD
-        assert_eq!(
+        assert_matches!(
             run_hint!(
                 vm,
                 ids_data,
@@ -752,10 +751,6 @@
                 &mut exec_scopes,
                 &constants
             ),
-=======
-        assert_matches!(
-            run_hint!(vm, ids_data, hint_code, &mut exec_scopes, &constants),
->>>>>>> d13f4968
             Ok(())
         );
         //Hint would return an error if the assertion fails
@@ -936,21 +931,9 @@
         let ids_data = ids_data!["a", "b", "range_check_ptr"];
         add_segments!(vm, 1);
         //Execute the hint
-<<<<<<< HEAD
-        assert_eq!(
-            run_hint!(
-                vm,
-                ids_data,
-                hint_code::ASSERT_LE_FELT,
-                &mut exec_scopes,
-                &constants
-            ),
-            Err(HintError::NonLeFelt(Felt::new(2), Felt::one()))
-=======
-        assert_matches!(
-            run_hint!(vm, ids_data, hint_code, &mut exec_scopes, &constants),
+        assert_matches!(
+            run_hint!(vm, ids_data, hint_code::ASSERT_LE_FELT, &mut exec_scopes, &constants),
             Err(HintError::NonLeFelt(x, y)) if x == Felt::new(2) && y == Felt::one()
->>>>>>> d13f4968
         );
     }
 
@@ -973,19 +956,8 @@
         vm.segments = segments![((1, 0), (1, 0)), ((1, 1), 1), ((1, 2), (2, 0))];
         let ids_data = ids_data!["a", "b", "range_check_ptr"];
         //Execute the hint
-<<<<<<< HEAD
-        assert_eq!(
-            run_hint!(
-                vm,
-                ids_data,
-                hint_code::ASSERT_LE_FELT,
-                &mut exec_scopes,
-                &constants
-            ),
-=======
-        assert_matches!(
-            run_hint!(vm, ids_data, hint_code, &mut exec_scopes, &constants),
->>>>>>> d13f4968
+        assert_matches!(
+            run_hint!(vm, ids_data, hint_code::ASSERT_LE_FELT, &mut exec_scopes, &constants),
             Err(HintError::Internal(VirtualMachineError::ExpectedInteger(
                 x
             ))) if x == MaybeRelocatable::from((1, 0))
@@ -1011,19 +983,8 @@
         vm.segments = segments![((1, 0), 1), ((1, 1), (1, 0)), ((1, 2), (2, 0))];
         let ids_data = ids_data!["a", "b", "range_check_builtin"];
         //Execute the hint
-<<<<<<< HEAD
-        assert_eq!(
-            run_hint!(
-                vm,
-                ids_data,
-                hint_code::ASSERT_LE_FELT,
-                &mut exec_scopes,
-                &constants
-            ),
-=======
-        assert_matches!(
-            run_hint!(vm, ids_data, hint_code, &mut exec_scopes, &constants),
->>>>>>> d13f4968
+        assert_matches!(
+            run_hint!(vm, ids_data, hint_code::ASSERT_LE_FELT, &mut exec_scopes, &constants),
             Err(HintError::Internal(VirtualMachineError::ExpectedInteger(
                 x
             ))) if x == MaybeRelocatable::from((1, 1))
@@ -1970,10 +1931,10 @@
         fn run_is_quad_residue(ref x in "([1-9][0-9]*)") {
             let mut vm = vm!();
             vm.run_context.fp = 2;
-            vm.memory = memory![((1, 1), (&x[..], 10))];
+            vm.segments = segments![((1, 1), (&x[..], 10))];
             let ids_data = ids_data!["y", "x"];
 
-            assert_eq!(run_hint!(vm, ids_data, hint_code::IS_QUAD_RESIDUE), Ok(()));
+            assert_matches!(run_hint!(vm, ids_data, hint_code::IS_QUAD_RESIDUE), Ok(()));
 
             let x = &Felt::parse_bytes(x.as_bytes(), 10).unwrap();
 
