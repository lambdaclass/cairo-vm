use super::{
    ec_recover::{
        ec_recover_divmod_n_packed, ec_recover_product_div_m, ec_recover_product_mod,
        ec_recover_sub_a_b,
    },
<<<<<<< HEAD
    field_arithmetic::{u256_get_square_root, u384_get_square_root, uint384_div},
    secp::secp_utils::{SECP_P, SECP_P_V2},
=======
    field_arithmetic::uint384_div,
    secp::{
        ec_utils::{
            compute_slope_and_assing_secp_p, ec_double_assign_new_y, ec_negate_embedded_secp_p,
            ec_negate_import_secp_p,
        },
        secp_utils::{ALPHA, ALPHA_V2, SECP_P, SECP_P_V2},
    },
>>>>>>> 49618afb
    vrf::{
        fq::{inv_mod_p_uint256, uint512_unsigned_div_rem},
        inv_mod_p_uint512::inv_mod_p_uint512,
    },
};
use crate::hint_processor::builtin_hint_processor::secp::ec_utils::ec_double_assign_new_x;
use crate::{
    hint_processor::{
        builtin_hint_processor::{
            bigint::{bigint_pack_div_mod_hint, bigint_safe_div_hint},
            blake2s_utils::{
                blake2s_add_uint256, blake2s_add_uint256_bigend, compute_blake2s, finalize_blake2s,
            },
            cairo_keccak::keccak_hints::{
                block_permutation_v1, block_permutation_v2, cairo_keccak_finalize_v1,
                cairo_keccak_finalize_v2, compare_bytes_in_word_nondet,
                compare_keccak_full_rate_in_bytes_nondet, keccak_write_args,
            },
            dict_hint_utils::{
                default_dict_new, dict_new, dict_read, dict_squash_copy_dict,
                dict_squash_update_ptr, dict_update, dict_write,
            },
            ec_utils::{chained_ec_op_random_ec_point_hint, random_ec_point_hint, recover_y_hint},
            find_element_hint::{find_element, search_sorted_lower},
            garaga::get_felt_bitlenght,
            hint_code,
            keccak_utils::{
                split_input, split_n_bytes, split_output, split_output_mid_low_high, unsafe_keccak,
                unsafe_keccak_finalize,
            },
            math_utils::*,
            memcpy_hint_utils::{
                add_segment, enter_scope, exit_scope, memcpy_continue_copying, memcpy_enter_scope,
            },
            memset_utils::{memset_continue_loop, memset_enter_scope},
            poseidon_utils::{n_greater_than_10, n_greater_than_2},
            pow_utils::pow,
            secp::{
                bigint_utils::{bigint_to_uint256, hi_max_bitlen, nondet_bigint3},
                ec_utils::{
                    compute_doubling_slope, compute_slope, di_bit, ec_mul_inner,
                    fast_ec_add_assign_new_x, fast_ec_add_assign_new_y, import_secp256r1_p,
                    quad_bit,
                },
                field_utils::{
                    is_zero_assign_scope_variables, is_zero_assign_scope_variables_external_const,
                    is_zero_nondet, is_zero_pack, is_zero_pack_external_secp, reduce, verify_zero,
                    verify_zero_with_external_const,
                },
                signature::{
                    div_mod_n_packed_divmod, div_mod_n_packed_external_n, div_mod_n_safe_div,
                    get_point_from_x, pack_modn_div_modn,
                },
            },
            segments::{relocate_segment, temporary_array},
            set::set_add,
            sha256_utils::{sha256_finalize, sha256_input, sha256_main},
            signature::verify_ecdsa_signature,
            squash_dict_utils::{
                squash_dict, squash_dict_inner_assert_len_keys,
                squash_dict_inner_check_access_index, squash_dict_inner_continue_loop,
                squash_dict_inner_first_iteration, squash_dict_inner_len_assert,
                squash_dict_inner_next_key, squash_dict_inner_skip_loop,
                squash_dict_inner_used_accesses_assert,
            },
            uint256_utils::{
                split_64, uint128_add, uint256_add, uint256_expanded_unsigned_div_rem,
                uint256_mul_div_mod, uint256_signed_nn, uint256_sqrt, uint256_sub,
                uint256_unsigned_div_rem,
            },
            uint384::{
                add_no_uint384_check, uint384_signed_nn, uint384_split_128, uint384_sqrt,
                uint384_unsigned_div_rem, uint384_unsigned_div_rem_expanded,
            },
            uint384_extension::unsigned_div_rem_uint768_by_uint384,
            usort::{
                usort_body, usort_enter_scope, verify_multiplicity_assert,
                verify_multiplicity_body, verify_usort,
            },
        },
        hint_processor_definition::{HintProcessor, HintReference},
    },
    serde::deserialize_program::ApTracking,
    stdlib::{any::Any, collections::HashMap, prelude::*, rc::Rc},
    types::exec_scope::ExecutionScopes,
    vm::{errors::hint_errors::HintError, vm_core::VirtualMachine},
};
use felt::Felt252;

#[cfg(feature = "skip_next_instruction_hint")]
use crate::hint_processor::builtin_hint_processor::skip_next_instruction::skip_next_instruction;

use super::blake2s_utils::example_blake2s_compress;

pub struct HintProcessorData {
    pub code: String,
    pub ap_tracking: ApTracking,
    pub ids_data: HashMap<String, HintReference>,
}

impl HintProcessorData {
    pub fn new_default(code: String, ids_data: HashMap<String, HintReference>) -> Self {
        HintProcessorData {
            code,
            ap_tracking: ApTracking::default(),
            ids_data,
        }
    }
}

#[allow(clippy::type_complexity)]
pub struct HintFunc(
    pub  Box<
        dyn Fn(
                &mut VirtualMachine,
                &mut ExecutionScopes,
                &HashMap<String, HintReference>,
                &ApTracking,
                &HashMap<String, Felt252>,
            ) -> Result<(), HintError>
            + Sync,
    >,
);
pub struct BuiltinHintProcessor {
    pub extra_hints: HashMap<String, Rc<HintFunc>>,
}
impl BuiltinHintProcessor {
    pub fn new_empty() -> Self {
        BuiltinHintProcessor {
            extra_hints: HashMap::new(),
        }
    }

    pub fn new(extra_hints: HashMap<String, Rc<HintFunc>>) -> Self {
        BuiltinHintProcessor { extra_hints }
    }

    pub fn add_hint(&mut self, hint_code: String, hint_func: Rc<HintFunc>) {
        self.extra_hints.insert(hint_code, hint_func);
    }
}

impl HintProcessor for BuiltinHintProcessor {
    fn execute_hint(
        &mut self,
        vm: &mut VirtualMachine,
        exec_scopes: &mut ExecutionScopes,
        hint_data: &Box<dyn Any>,
        constants: &HashMap<String, Felt252>,
    ) -> Result<(), HintError> {
        let hint_data = hint_data
            .downcast_ref::<HintProcessorData>()
            .ok_or(HintError::WrongHintData)?;

        if let Some(hint_func) = self.extra_hints.get(&hint_data.code) {
            return hint_func.0(
                vm,
                exec_scopes,
                &hint_data.ids_data,
                &hint_data.ap_tracking,
                constants,
            );
        }
        match &*hint_data.code {
            hint_code::ADD_SEGMENT => add_segment(vm),
            hint_code::IS_NN => is_nn(vm, &hint_data.ids_data, &hint_data.ap_tracking),
            hint_code::IS_NN_OUT_OF_RANGE => {
                is_nn_out_of_range(vm, &hint_data.ids_data, &hint_data.ap_tracking)
            }
            hint_code::ASSERT_LE_FELT => assert_le_felt(
                vm,
                exec_scopes,
                &hint_data.ids_data,
                &hint_data.ap_tracking,
                constants,
            ),
            hint_code::ASSERT_LE_FELT_EXCLUDED_2 => assert_le_felt_excluded_2(exec_scopes),
            hint_code::ASSERT_LE_FELT_EXCLUDED_1 => assert_le_felt_excluded_1(vm, exec_scopes),
            hint_code::ASSERT_LE_FELT_EXCLUDED_0 => assert_le_felt_excluded_0(vm, exec_scopes),
            hint_code::IS_LE_FELT => is_le_felt(vm, &hint_data.ids_data, &hint_data.ap_tracking),
            hint_code::ASSERT_250_BITS => {
                assert_250_bit(vm, &hint_data.ids_data, &hint_data.ap_tracking)
            }
            hint_code::IS_POSITIVE => is_positive(vm, &hint_data.ids_data, &hint_data.ap_tracking),
            hint_code::SPLIT_INT_ASSERT_RANGE => {
                split_int_assert_range(vm, &hint_data.ids_data, &hint_data.ap_tracking)
            }
            hint_code::SPLIT_INT => split_int(vm, &hint_data.ids_data, &hint_data.ap_tracking),
            hint_code::ASSERT_NOT_EQUAL => {
                assert_not_equal(vm, &hint_data.ids_data, &hint_data.ap_tracking)
            }
            hint_code::ASSERT_NN => assert_nn(vm, &hint_data.ids_data, &hint_data.ap_tracking),
            hint_code::SQRT => sqrt(vm, &hint_data.ids_data, &hint_data.ap_tracking),
            hint_code::ASSERT_NOT_ZERO => {
                assert_not_zero(vm, &hint_data.ids_data, &hint_data.ap_tracking)
            }
            hint_code::IS_QUAD_RESIDUE => {
                is_quad_residue(vm, &hint_data.ids_data, &hint_data.ap_tracking)
            }
            hint_code::VM_EXIT_SCOPE => exit_scope(exec_scopes),
            hint_code::MEMCPY_ENTER_SCOPE => {
                memcpy_enter_scope(vm, exec_scopes, &hint_data.ids_data, &hint_data.ap_tracking)
            }
            hint_code::MEMSET_ENTER_SCOPE => {
                memset_enter_scope(vm, exec_scopes, &hint_data.ids_data, &hint_data.ap_tracking)
            }
            hint_code::MEMCPY_CONTINUE_COPYING => memcpy_continue_copying(
                vm,
                exec_scopes,
                &hint_data.ids_data,
                &hint_data.ap_tracking,
            ),
            hint_code::MEMSET_CONTINUE_LOOP => {
                memset_continue_loop(vm, exec_scopes, &hint_data.ids_data, &hint_data.ap_tracking)
            }
            hint_code::SPLIT_FELT => split_felt(vm, &hint_data.ids_data, &hint_data.ap_tracking),
            hint_code::UNSIGNED_DIV_REM => {
                unsigned_div_rem(vm, &hint_data.ids_data, &hint_data.ap_tracking)
            }
            hint_code::SIGNED_DIV_REM => {
                signed_div_rem(vm, &hint_data.ids_data, &hint_data.ap_tracking)
            }
            hint_code::ASSERT_LT_FELT => {
                assert_lt_felt(vm, &hint_data.ids_data, &hint_data.ap_tracking)
            }
            hint_code::FIND_ELEMENT => {
                find_element(vm, exec_scopes, &hint_data.ids_data, &hint_data.ap_tracking)
            }
            hint_code::SEARCH_SORTED_LOWER => {
                search_sorted_lower(vm, exec_scopes, &hint_data.ids_data, &hint_data.ap_tracking)
            }
            hint_code::POW => pow(vm, &hint_data.ids_data, &hint_data.ap_tracking),
            hint_code::SET_ADD => set_add(vm, &hint_data.ids_data, &hint_data.ap_tracking),
            hint_code::DICT_NEW => dict_new(vm, exec_scopes),
            hint_code::DICT_READ => {
                dict_read(vm, exec_scopes, &hint_data.ids_data, &hint_data.ap_tracking)
            }
            hint_code::DICT_WRITE => {
                dict_write(vm, exec_scopes, &hint_data.ids_data, &hint_data.ap_tracking)
            }
            hint_code::DEFAULT_DICT_NEW => {
                default_dict_new(vm, exec_scopes, &hint_data.ids_data, &hint_data.ap_tracking)
            }
            hint_code::SQUASH_DICT_INNER_FIRST_ITERATION => squash_dict_inner_first_iteration(
                vm,
                exec_scopes,
                &hint_data.ids_data,
                &hint_data.ap_tracking,
            ),
            hint_code::USORT_ENTER_SCOPE => usort_enter_scope(exec_scopes),
            hint_code::USORT_BODY => {
                usort_body(vm, exec_scopes, &hint_data.ids_data, &hint_data.ap_tracking)
            }
            hint_code::USORT_VERIFY => {
                verify_usort(vm, exec_scopes, &hint_data.ids_data, &hint_data.ap_tracking)
            }
            hint_code::USORT_VERIFY_MULTIPLICITY_ASSERT => verify_multiplicity_assert(exec_scopes),
            hint_code::USORT_VERIFY_MULTIPLICITY_BODY => verify_multiplicity_body(
                vm,
                exec_scopes,
                &hint_data.ids_data,
                &hint_data.ap_tracking,
            ),
            hint_code::BLAKE2S_COMPUTE => {
                compute_blake2s(vm, &hint_data.ids_data, &hint_data.ap_tracking)
            }
            hint_code::VERIFY_ZERO_V1 | hint_code::VERIFY_ZERO_V2 => verify_zero(
                vm,
                exec_scopes,
                &hint_data.ids_data,
                &hint_data.ap_tracking,
                &SECP_P,
            ),
            hint_code::VERIFY_ZERO_V3 => verify_zero(
                vm,
                exec_scopes,
                &hint_data.ids_data,
                &hint_data.ap_tracking,
                &SECP_P_V2,
            ),
            hint_code::VERIFY_ZERO_EXTERNAL_SECP => verify_zero_with_external_const(
                vm,
                exec_scopes,
                &hint_data.ids_data,
                &hint_data.ap_tracking,
            ),
            hint_code::NONDET_BIGINT3 => {
                nondet_bigint3(vm, exec_scopes, &hint_data.ids_data, &hint_data.ap_tracking)
            }
            hint_code::REDUCE => {
                reduce(vm, exec_scopes, &hint_data.ids_data, &hint_data.ap_tracking)
            }
            hint_code::BLAKE2S_FINALIZE | hint_code::BLAKE2S_FINALIZE_V2 => {
                finalize_blake2s(vm, &hint_data.ids_data, &hint_data.ap_tracking)
            }
            hint_code::BLAKE2S_ADD_UINT256 => {
                blake2s_add_uint256(vm, &hint_data.ids_data, &hint_data.ap_tracking)
            }
            hint_code::BLAKE2S_ADD_UINT256_BIGEND => {
                blake2s_add_uint256_bigend(vm, &hint_data.ids_data, &hint_data.ap_tracking)
            }
            hint_code::UNSAFE_KECCAK => {
                unsafe_keccak(vm, exec_scopes, &hint_data.ids_data, &hint_data.ap_tracking)
            }
            hint_code::UNSAFE_KECCAK_FINALIZE => {
                unsafe_keccak_finalize(vm, &hint_data.ids_data, &hint_data.ap_tracking)
            }
            hint_code::SQUASH_DICT_INNER_SKIP_LOOP => squash_dict_inner_skip_loop(
                vm,
                exec_scopes,
                &hint_data.ids_data,
                &hint_data.ap_tracking,
            ),
            hint_code::SQUASH_DICT_INNER_CHECK_ACCESS_INDEX => {
                squash_dict_inner_check_access_index(
                    vm,
                    exec_scopes,
                    &hint_data.ids_data,
                    &hint_data.ap_tracking,
                )
            }
            hint_code::SQUASH_DICT_INNER_CONTINUE_LOOP => squash_dict_inner_continue_loop(
                vm,
                exec_scopes,
                &hint_data.ids_data,
                &hint_data.ap_tracking,
            ),
            hint_code::SQUASH_DICT_INNER_ASSERT_LEN_KEYS => {
                squash_dict_inner_assert_len_keys(exec_scopes)
            }
            hint_code::SQUASH_DICT_INNER_LEN_ASSERT => squash_dict_inner_len_assert(exec_scopes),
            hint_code::SQUASH_DICT_INNER_USED_ACCESSES_ASSERT => {
                squash_dict_inner_used_accesses_assert(
                    vm,
                    exec_scopes,
                    &hint_data.ids_data,
                    &hint_data.ap_tracking,
                )
            }
            hint_code::SQUASH_DICT_INNER_NEXT_KEY => squash_dict_inner_next_key(
                vm,
                exec_scopes,
                &hint_data.ids_data,
                &hint_data.ap_tracking,
            ),
            hint_code::SQUASH_DICT => {
                squash_dict(vm, exec_scopes, &hint_data.ids_data, &hint_data.ap_tracking)
            }
            hint_code::VM_ENTER_SCOPE => enter_scope(exec_scopes),
            hint_code::DICT_UPDATE => {
                dict_update(vm, exec_scopes, &hint_data.ids_data, &hint_data.ap_tracking)
            }
            hint_code::DICT_SQUASH_COPY_DICT => {
                dict_squash_copy_dict(vm, exec_scopes, &hint_data.ids_data, &hint_data.ap_tracking)
            }
            hint_code::DICT_SQUASH_UPDATE_PTR => {
                dict_squash_update_ptr(vm, exec_scopes, &hint_data.ids_data, &hint_data.ap_tracking)
            }
            hint_code::UINT256_ADD => {
                uint256_add(vm, &hint_data.ids_data, &hint_data.ap_tracking, false)
            }
            hint_code::UINT256_ADD_LOW => {
                uint256_add(vm, &hint_data.ids_data, &hint_data.ap_tracking, true)
            }
            hint_code::UINT128_ADD => uint128_add(vm, &hint_data.ids_data, &hint_data.ap_tracking),
            hint_code::UINT256_SUB => uint256_sub(vm, &hint_data.ids_data, &hint_data.ap_tracking),
            hint_code::SPLIT_64 => split_64(vm, &hint_data.ids_data, &hint_data.ap_tracking),
            hint_code::UINT256_SQRT => {
                uint256_sqrt(vm, &hint_data.ids_data, &hint_data.ap_tracking, false)
            }
            hint_code::UINT256_SQRT_FELT => {
                uint256_sqrt(vm, &hint_data.ids_data, &hint_data.ap_tracking, true)
            }
            hint_code::UINT256_SIGNED_NN => {
                uint256_signed_nn(vm, &hint_data.ids_data, &hint_data.ap_tracking)
            }
            hint_code::UINT256_UNSIGNED_DIV_REM => {
                uint256_unsigned_div_rem(vm, &hint_data.ids_data, &hint_data.ap_tracking)
            }
            hint_code::UINT256_EXPANDED_UNSIGNED_DIV_REM => {
                uint256_expanded_unsigned_div_rem(vm, &hint_data.ids_data, &hint_data.ap_tracking)
            }
            hint_code::BIGINT_TO_UINT256 => {
                bigint_to_uint256(vm, &hint_data.ids_data, &hint_data.ap_tracking, constants)
            }
            hint_code::IS_ZERO_PACK => {
                is_zero_pack(vm, exec_scopes, &hint_data.ids_data, &hint_data.ap_tracking)
            }
            hint_code::IS_ZERO_NONDET | hint_code::IS_ZERO_INT => is_zero_nondet(vm, exec_scopes),
            hint_code::IS_ZERO_PACK_EXTERNAL_SECP => is_zero_pack_external_secp(
                vm,
                exec_scopes,
                &hint_data.ids_data,
                &hint_data.ap_tracking,
            ),
            hint_code::IS_ZERO_ASSIGN_SCOPE_VARS => is_zero_assign_scope_variables(exec_scopes),
            hint_code::IS_ZERO_ASSIGN_SCOPE_VARS_EXTERNAL_SECP => {
                is_zero_assign_scope_variables_external_const(exec_scopes)
            }
            hint_code::DIV_MOD_N_PACKED_DIVMOD_V1 => div_mod_n_packed_divmod(
                vm,
                exec_scopes,
                &hint_data.ids_data,
                &hint_data.ap_tracking,
            ),
            hint_code::GET_FELT_BIT_LENGTH => {
                get_felt_bitlenght(vm, &hint_data.ids_data, &hint_data.ap_tracking)
            }
            hint_code::BIGINT_PACK_DIV_MOD => bigint_pack_div_mod_hint(
                vm,
                exec_scopes,
                &hint_data.ids_data,
                &hint_data.ap_tracking,
            ),
            hint_code::BIGINT_SAFE_DIV => {
                bigint_safe_div_hint(vm, exec_scopes, &hint_data.ids_data, &hint_data.ap_tracking)
            }
            hint_code::DIV_MOD_N_PACKED_DIVMOD_EXTERNAL_N => div_mod_n_packed_external_n(
                vm,
                exec_scopes,
                &hint_data.ids_data,
                &hint_data.ap_tracking,
            ),
            hint_code::DIV_MOD_N_SAFE_DIV => div_mod_n_safe_div(exec_scopes, "a", "b", 0),
            hint_code::DIV_MOD_N_SAFE_DIV_PLUS_ONE => div_mod_n_safe_div(exec_scopes, "a", "b", 1),
            hint_code::GET_POINT_FROM_X => get_point_from_x(
                vm,
                exec_scopes,
                &hint_data.ids_data,
                &hint_data.ap_tracking,
                constants,
            ),
            hint_code::EC_NEGATE => ec_negate_import_secp_p(
                vm,
                exec_scopes,
                &hint_data.ids_data,
                &hint_data.ap_tracking,
            ),
            hint_code::EC_NEGATE_EMBEDDED_SECP => ec_negate_embedded_secp_p(
                vm,
                exec_scopes,
                &hint_data.ids_data,
                &hint_data.ap_tracking,
            ),
            hint_code::EC_DOUBLE_SCOPE_V1 => compute_doubling_slope(
                vm,
                exec_scopes,
                &hint_data.ids_data,
                &hint_data.ap_tracking,
                "point",
                &SECP_P,
                &ALPHA,
            ),
            hint_code::EC_DOUBLE_SCOPE_V2 => compute_doubling_slope(
                vm,
                exec_scopes,
                &hint_data.ids_data,
                &hint_data.ap_tracking,
                "point",
                &SECP_P_V2,
                &ALPHA_V2,
            ),
            hint_code::EC_DOUBLE_SCOPE_WHITELIST => compute_doubling_slope(
                vm,
                exec_scopes,
                &hint_data.ids_data,
                &hint_data.ap_tracking,
                "pt",
                &SECP_P,
                &ALPHA,
            ),
            hint_code::COMPUTE_SLOPE_V1 => compute_slope_and_assing_secp_p(
                vm,
                exec_scopes,
                &hint_data.ids_data,
                &hint_data.ap_tracking,
                "point0",
                "point1",
                &SECP_P,
            ),
            hint_code::COMPUTE_SLOPE_V2 => compute_slope_and_assing_secp_p(
                vm,
                exec_scopes,
                &hint_data.ids_data,
                &hint_data.ap_tracking,
                "point0",
                "point1",
                &SECP_P_V2,
            ),
            hint_code::COMPUTE_SLOPE_SECP256R1 => compute_slope(
                vm,
                exec_scopes,
                &hint_data.ids_data,
                &hint_data.ap_tracking,
                "point0",
                "point1",
            ),
            hint_code::IMPORT_SECP256R1_P => import_secp256r1_p(exec_scopes),
            hint_code::COMPUTE_SLOPE_WHITELIST => compute_slope_and_assing_secp_p(
                vm,
                exec_scopes,
                &hint_data.ids_data,
                &hint_data.ap_tracking,
                "pt0",
                "pt1",
                &SECP_P,
            ),
            hint_code::EC_DOUBLE_ASSIGN_NEW_X_V1 | hint_code::EC_DOUBLE_ASSIGN_NEW_X_V2 => {
                ec_double_assign_new_x(vm, exec_scopes, &hint_data.ids_data, &hint_data.ap_tracking)
            }
            hint_code::EC_DOUBLE_ASSIGN_NEW_Y => ec_double_assign_new_y(exec_scopes),
            hint_code::KECCAK_WRITE_ARGS => {
                keccak_write_args(vm, &hint_data.ids_data, &hint_data.ap_tracking)
            }
            hint_code::COMPARE_BYTES_IN_WORD_NONDET => compare_bytes_in_word_nondet(
                vm,
                &hint_data.ids_data,
                &hint_data.ap_tracking,
                constants,
            ),
            hint_code::SHA256_MAIN => sha256_main(vm, &hint_data.ids_data, &hint_data.ap_tracking),
            hint_code::SHA256_INPUT => {
                sha256_input(vm, &hint_data.ids_data, &hint_data.ap_tracking)
            }
            hint_code::SHA256_FINALIZE => {
                sha256_finalize(vm, &hint_data.ids_data, &hint_data.ap_tracking)
            }
            hint_code::COMPARE_KECCAK_FULL_RATE_IN_BYTES_NONDET => {
                compare_keccak_full_rate_in_bytes_nondet(
                    vm,
                    &hint_data.ids_data,
                    &hint_data.ap_tracking,
                    constants,
                )
            }
            hint_code::BLOCK_PERMUTATION | hint_code::BLOCK_PERMUTATION_WHITELIST_V1 => {
                block_permutation_v1(vm, &hint_data.ids_data, &hint_data.ap_tracking, constants)
            }
            hint_code::BLOCK_PERMUTATION_WHITELIST_V2 => {
                block_permutation_v2(vm, &hint_data.ids_data, &hint_data.ap_tracking, constants)
            }
            hint_code::CAIRO_KECCAK_FINALIZE_V1 => {
                cairo_keccak_finalize_v1(vm, &hint_data.ids_data, &hint_data.ap_tracking, constants)
            }
            hint_code::CAIRO_KECCAK_FINALIZE_V2 => {
                cairo_keccak_finalize_v2(vm, &hint_data.ids_data, &hint_data.ap_tracking, constants)
            }
            hint_code::FAST_EC_ADD_ASSIGN_NEW_X => fast_ec_add_assign_new_x(
                vm,
                exec_scopes,
                &hint_data.ids_data,
                &hint_data.ap_tracking,
            ),
            hint_code::FAST_EC_ADD_ASSIGN_NEW_Y => fast_ec_add_assign_new_y(exec_scopes),
            hint_code::EC_MUL_INNER => {
                ec_mul_inner(vm, &hint_data.ids_data, &hint_data.ap_tracking)
            }
            hint_code::RELOCATE_SEGMENT => {
                relocate_segment(vm, &hint_data.ids_data, &hint_data.ap_tracking)
            }
            hint_code::TEMPORARY_ARRAY => {
                temporary_array(vm, &hint_data.ids_data, &hint_data.ap_tracking)
            }
            hint_code::VERIFY_ECDSA_SIGNATURE => {
                verify_ecdsa_signature(vm, &hint_data.ids_data, &hint_data.ap_tracking)
            }
            hint_code::SPLIT_OUTPUT_0 => {
                split_output(vm, &hint_data.ids_data, &hint_data.ap_tracking, 0)
            }
            hint_code::SPLIT_OUTPUT_1 => {
                split_output(vm, &hint_data.ids_data, &hint_data.ap_tracking, 1)
            }
            hint_code::SPLIT_INPUT_3 => {
                split_input(vm, &hint_data.ids_data, &hint_data.ap_tracking, 3, 1)
            }
            hint_code::SPLIT_INPUT_6 => {
                split_input(vm, &hint_data.ids_data, &hint_data.ap_tracking, 6, 2)
            }
            hint_code::SPLIT_INPUT_9 => {
                split_input(vm, &hint_data.ids_data, &hint_data.ap_tracking, 9, 3)
            }
            hint_code::SPLIT_INPUT_12 => {
                split_input(vm, &hint_data.ids_data, &hint_data.ap_tracking, 12, 4)
            }
            hint_code::SPLIT_INPUT_15 => {
                split_input(vm, &hint_data.ids_data, &hint_data.ap_tracking, 15, 5)
            }
            hint_code::SPLIT_N_BYTES => {
                split_n_bytes(vm, &hint_data.ids_data, &hint_data.ap_tracking, constants)
            }
            hint_code::SPLIT_OUTPUT_MID_LOW_HIGH => {
                split_output_mid_low_high(vm, &hint_data.ids_data, &hint_data.ap_tracking)
            }
            hint_code::NONDET_N_GREATER_THAN_10 => {
                n_greater_than_10(vm, &hint_data.ids_data, &hint_data.ap_tracking)
            }
            hint_code::NONDET_N_GREATER_THAN_2 => {
                n_greater_than_2(vm, &hint_data.ids_data, &hint_data.ap_tracking)
            }
            hint_code::RANDOM_EC_POINT => {
                random_ec_point_hint(vm, &hint_data.ids_data, &hint_data.ap_tracking)
            }
            hint_code::CHAINED_EC_OP_RANDOM_EC_POINT => {
                chained_ec_op_random_ec_point_hint(vm, &hint_data.ids_data, &hint_data.ap_tracking)
            }
            hint_code::RECOVER_Y => recover_y_hint(vm, &hint_data.ids_data, &hint_data.ap_tracking),
            hint_code::PACK_MODN_DIV_MODN => {
                pack_modn_div_modn(vm, exec_scopes, &hint_data.ids_data, &hint_data.ap_tracking)
            }
            hint_code::XS_SAFE_DIV => div_mod_n_safe_div(exec_scopes, "x", "s", 0),
            hint_code::UINT384_UNSIGNED_DIV_REM => {
                uint384_unsigned_div_rem(vm, &hint_data.ids_data, &hint_data.ap_tracking)
            }
            hint_code::UINT384_SPLIT_128 => {
                uint384_split_128(vm, &hint_data.ids_data, &hint_data.ap_tracking)
            }
            hint_code::ADD_NO_UINT384_CHECK => {
                add_no_uint384_check(vm, &hint_data.ids_data, &hint_data.ap_tracking, constants)
            }
            hint_code::UINT384_UNSIGNED_DIV_REM_EXPANDED => {
                uint384_unsigned_div_rem_expanded(vm, &hint_data.ids_data, &hint_data.ap_tracking)
            }
            hint_code::UINT384_SQRT => {
                uint384_sqrt(vm, &hint_data.ids_data, &hint_data.ap_tracking)
            }
            hint_code::UNSIGNED_DIV_REM_UINT768_BY_UINT384
            | hint_code::UNSIGNED_DIV_REM_UINT768_BY_UINT384_STRIPPED => {
                unsigned_div_rem_uint768_by_uint384(vm, &hint_data.ids_data, &hint_data.ap_tracking)
            }
            hint_code::UINT384_GET_SQUARE_ROOT => {
                u384_get_square_root(vm, &hint_data.ids_data, &hint_data.ap_tracking)
            }
            hint_code::UINT256_GET_SQUARE_ROOT => {
                u256_get_square_root(vm, &hint_data.ids_data, &hint_data.ap_tracking)
            }
            hint_code::UINT384_SIGNED_NN => {
                uint384_signed_nn(vm, &hint_data.ids_data, &hint_data.ap_tracking)
            }
            hint_code::UINT384_DIV => uint384_div(vm, &hint_data.ids_data, &hint_data.ap_tracking),
            hint_code::UINT256_MUL_DIV_MOD => {
                uint256_mul_div_mod(vm, &hint_data.ids_data, &hint_data.ap_tracking)
            }
            hint_code::UINT512_UNSIGNED_DIV_REM => {
                uint512_unsigned_div_rem(vm, &hint_data.ids_data, &hint_data.ap_tracking)
            }
            hint_code::HI_MAX_BITLEN => {
                hi_max_bitlen(vm, &hint_data.ids_data, &hint_data.ap_tracking)
            }
            hint_code::QUAD_BIT => quad_bit(vm, &hint_data.ids_data, &hint_data.ap_tracking),
            hint_code::INV_MOD_P_UINT256 => {
                inv_mod_p_uint256(vm, &hint_data.ids_data, &hint_data.ap_tracking)
            }
            hint_code::INV_MOD_P_UINT512 => {
                inv_mod_p_uint512(vm, &hint_data.ids_data, &hint_data.ap_tracking)
            }
            hint_code::DI_BIT => di_bit(vm, &hint_data.ids_data, &hint_data.ap_tracking),
            hint_code::EXAMPLE_BLAKE2S_COMPRESS => {
                example_blake2s_compress(vm, &hint_data.ids_data, &hint_data.ap_tracking)
            }
            hint_code::EC_RECOVER_DIV_MOD_N_PACKED => ec_recover_divmod_n_packed(
                vm,
                exec_scopes,
                &hint_data.ids_data,
                &hint_data.ap_tracking,
            ),
            hint_code::EC_RECOVER_SUB_A_B => {
                ec_recover_sub_a_b(vm, exec_scopes, &hint_data.ids_data, &hint_data.ap_tracking)
            }
            hint_code::A_B_BITAND_1 => {
                a_b_bitand_1(vm, &hint_data.ids_data, &hint_data.ap_tracking)
            }
            hint_code::ASSERT_LE_FELT_V_0_6 => {
                assert_le_felt_v_0_6(vm, &hint_data.ids_data, &hint_data.ap_tracking)
            }
            hint_code::ASSERT_LE_FELT_V_0_8 => {
                assert_le_felt_v_0_8(vm, &hint_data.ids_data, &hint_data.ap_tracking)
            }
            hint_code::EC_RECOVER_PRODUCT_MOD => {
                ec_recover_product_mod(vm, exec_scopes, &hint_data.ids_data, &hint_data.ap_tracking)
            }
            hint_code::EC_RECOVER_PRODUCT_DIV_M => ec_recover_product_div_m(exec_scopes),
            #[cfg(feature = "skip_next_instruction_hint")]
            hint_code::SKIP_NEXT_INSTRUCTION => skip_next_instruction(vm),
            code => Err(HintError::UnknownHint(code.to_string())),
        }
    }
}

#[cfg(test)]
mod tests {
    use super::*;
    use crate::stdlib::any::Any;
    use crate::types::relocatable::Relocatable;

    use crate::{
        any_box,
        hint_processor::hint_processor_definition::HintProcessor,
        types::{exec_scope::ExecutionScopes, relocatable::MaybeRelocatable},
        utils::test_utils::*,
        vm::{
            errors::{exec_scope_errors::ExecScopeError, memory_errors::MemoryError},
            vm_core::VirtualMachine,
        },
    };
    use assert_matches::assert_matches;
    use num_traits::{One, Zero};

    #[cfg(target_arch = "wasm32")]
    use wasm_bindgen_test::*;

    #[test]
    #[cfg_attr(target_arch = "wasm32", wasm_bindgen_test)]
    fn run_alloc_hint_empty_memory() {
        let hint_code = "memory[ap] = segments.add()";
        let mut vm = vm!();
        add_segments!(vm, 1);
        //ids and references are not needed for this test
        run_hint!(vm, HashMap::new(), hint_code).expect("Error while executing hint");
        //first new segment is added
        assert_eq!(vm.segments.num_segments(), 2);
        //new segment base (1,0) is inserted into ap (1,0)
        check_memory![vm.segments.memory, ((1, 0), (1, 0))];
    }

    #[test]
    #[cfg_attr(target_arch = "wasm32", wasm_bindgen_test)]
    fn run_alloc_hint_preset_memory() {
        let hint_code = "memory[ap] = segments.add()";
        let mut vm = vm!();
        //Add 3 segments to the memory
        add_segments!(vm, 3);
        vm.run_context.ap = 6;
        //ids and references are not needed for this test
        run_hint!(vm, HashMap::new(), hint_code).expect("Error while executing hint");
        //Segment N°4 is added
        assert_eq!(vm.segments.num_segments(), 4);
        //new segment base (3,0) is inserted into ap (1,6)
        check_memory![vm.segments.memory, ((1, 6), (3, 0))];
    }

    #[test]
    #[cfg_attr(target_arch = "wasm32", wasm_bindgen_test)]
    fn run_alloc_hint_ap_is_not_empty() {
        let hint_code = "memory[ap] = segments.add()";
        let mut vm = vm!();
        vm.run_context.ap = 6;
        //Insert something into ap
        vm.segments = segments![((1, 6), (1, 6))];
        //Add 1 extra segment to the memory
        add_segments!(vm, 1);
        //ids and references are not needed for this test
        assert_matches!(
                    run_hint!(vm, HashMap::new(), hint_code),
                    Err(HintError::Memory(
                        MemoryError::InconsistentMemory(
                            x,
                            y,
                            z
                        )
                    )) if x ==
        Relocatable::from((1, 6)) &&
                            y == MaybeRelocatable::from((1, 6)) &&
                            z == MaybeRelocatable::from((3, 0))
                );
    }

    #[test]
    #[cfg_attr(target_arch = "wasm32", wasm_bindgen_test)]
    fn run_unknown_hint() {
        let hint_code = "random_invalid_code";
        let mut vm = vm!();
        assert_matches!(
            run_hint!(vm, HashMap::new(), hint_code),
            Err(HintError::UnknownHint(x)) if x == *hint_code.to_string()
        );
    }

    #[test]
    #[cfg_attr(target_arch = "wasm32", wasm_bindgen_test)]
    fn memcpy_enter_scope_valid() {
        let hint_code = "vm_enter_scope({'n': ids.len})";
        let mut vm = vm!();
        // initialize memory segments
        add_segments!(vm, 2);
        // initialize fp
        vm.run_context.fp = 2;
        // insert ids.len into memory
        vm.segments = segments![((1, 1), 5)];
        let ids_data = ids_data!["len"];
        assert!(run_hint!(vm, ids_data, hint_code).is_ok());
    }

    #[test]
    #[cfg_attr(target_arch = "wasm32", wasm_bindgen_test)]
    fn memcpy_enter_scope_invalid() {
        let hint_code = "vm_enter_scope({'n': ids.len})";
        let mut vm = vm!();
        // initialize memory segments
        add_segments!(vm, 2);
        // initialize fp
        vm.run_context.fp = 2;
        // insert ids.len into memory
        // we insert a relocatable value in the address of ids.len so that it raises an error.
        vm.segments = segments![((1, 1), (1, 0))];

        let ids_data = ids_data!["len"];
        assert_matches!(
            run_hint!(vm, ids_data, hint_code),
            Err(HintError::IdentifierNotInteger(x, y))
            if x == "len" && y == (1,1).into()
        );
    }

    #[test]
    #[cfg_attr(target_arch = "wasm32", wasm_bindgen_test)]
    fn memcpy_continue_copying_valid() {
        let hint_code = "n -= 1\nids.continue_copying = 1 if n > 0 else 0";
        let mut vm = vm!();
        // initialize memory segments
        add_segments!(vm, 3);
        // initialize fp
        vm.run_context.fp = 2;
        // initialize vm scope with variable `n`
        let mut exec_scopes = scope![("n", Felt252::one())];
        // initialize ids.continue_copying
        // we create a memory gap so that there is None in (1, 0), the actual addr of continue_copying
        vm.segments = segments![((1, 2), 5)];
        let ids_data = ids_data!["continue_copying"];
        assert!(run_hint!(vm, ids_data, hint_code, &mut exec_scopes).is_ok());
    }

    #[test]
    #[cfg_attr(target_arch = "wasm32", wasm_bindgen_test)]
    fn memcpy_continue_copying_variable_not_in_scope_error() {
        let hint_code = "n -= 1\nids.continue_copying = 1 if n > 0 else 0";
        let mut vm = vm!();
        // initialize memory segments
        add_segments!(vm, 1);
        // initialize fp
        vm.run_context.fp = 3;
        // we don't initialize `n` now:
        // initialize ids
        vm.segments = segments![((0, 2), 5)];
        let ids_data = ids_data!["continue_copying"];
        assert_matches!(
            run_hint!(vm, ids_data, hint_code),
            Err(HintError::VariableNotInScopeError(x)) if x == *"n".to_string()
        );
    }

    #[test]
    #[cfg_attr(target_arch = "wasm32", wasm_bindgen_test)]
    fn memcpy_continue_copying_insert_error() {
        let hint_code = "n -= 1\nids.continue_copying = 1 if n > 0 else 0";
        let mut vm = vm!();
        // initialize memory segments
        add_segments!(vm, 2);
        // initialize fp
        vm.run_context.fp = 2;
        // initialize with variable `n`
        let mut exec_scopes = scope![("n", Felt252::one())];
        // initialize ids.continue_copying
        // a value is written in the address so the hint cant insert value there
        vm.segments = segments![((1, 1), 5)];

        let ids_data = ids_data!["continue_copying"];
        assert_matches!(
                    run_hint!(vm, ids_data, hint_code, &mut exec_scopes),
                    Err(HintError::Memory(
                        MemoryError::InconsistentMemory(
                            x,
                            y,
                            z
                        )
                    )) if x ==
        Relocatable::from((1, 1)) &&
                            y == MaybeRelocatable::from(Felt252::new(5)) &&
                            z == MaybeRelocatable::from(Felt252::zero())
                );
    }

    #[test]
    #[cfg_attr(target_arch = "wasm32", wasm_bindgen_test)]
    fn exit_scope_valid() {
        let hint_code = "vm_exit_scope()";
        let mut vm = vm!();
        // Create new vm scope with dummy variable
        let mut exec_scopes = ExecutionScopes::new();
        let a_value: Box<dyn Any> = Box::new(Felt252::one());
        exec_scopes.enter_scope(HashMap::from([(String::from("a"), a_value)]));
        // Initialize memory segments
        add_segments!(vm, 1);
        assert!(run_hint!(vm, HashMap::new(), hint_code, &mut exec_scopes).is_ok());
    }

    #[test]
    #[cfg_attr(target_arch = "wasm32", wasm_bindgen_test)]
    fn exit_scope_invalid() {
        let hint_code = "vm_exit_scope()";
        let mut vm = vm!();
        // new vm scope is not created so that the hint raises an error:
        // initialize memory segments
        add_segments!(vm, 1);
        assert_matches!(
            run_hint!(vm, HashMap::new(), hint_code),
            Err(HintError::FromScopeError(
                ExecScopeError::ExitMainScopeError
            ))
        );
    }

    #[test]
    #[cfg_attr(target_arch = "wasm32", wasm_bindgen_test)]
    fn run_enter_scope() {
        let hint_code = "vm_enter_scope()";
        //Create vm
        let mut vm = vm!();
        let mut exec_scopes = ExecutionScopes::new();
        //Execute the hint
        assert_matches!(
            run_hint!(vm, HashMap::new(), hint_code, &mut exec_scopes),
            Ok(())
        );
        //Check exec_scopes
        assert_eq!(exec_scopes.data.len(), 2);
        assert!(exec_scopes.data[0].is_empty());
        assert!(exec_scopes.data[1].is_empty());
    }

    #[test]
    #[cfg_attr(target_arch = "wasm32", wasm_bindgen_test)]
    fn unsafe_keccak_valid() {
        let hint_code = "from eth_hash.auto import keccak\n\ndata, length = ids.data, ids.length\n\nif '__keccak_max_size' in globals():\n    assert length <= __keccak_max_size, \\\n        f'unsafe_keccak() can only be used with length<={__keccak_max_size}. ' \\\n        f'Got: length={length}.'\n\nkeccak_input = bytearray()\nfor word_i, byte_i in enumerate(range(0, length, 16)):\n    word = memory[data + word_i]\n    n_bytes = min(16, length - byte_i)\n    assert 0 <= word < 2 ** (8 * n_bytes)\n    keccak_input += word.to_bytes(n_bytes, 'big')\n\nhashed = keccak(keccak_input)\nids.high = int.from_bytes(hashed[:16], 'big')\nids.low = int.from_bytes(hashed[16:32], 'big')";
        let mut vm = vm!();
        // initialize memory segments
        add_segments!(vm, 3);
        // initialize fp
        vm.run_context.fp = 5;
        // insert ids into memory
        vm.segments = segments![
            ((1, 1), 3),
            ((2, 0), 1),
            ((2, 1), 1),
            ((2, 2), 1),
            ((1, 2), (2, 0)),
            ((1, 5), 0)
        ];
        let ids_data = ids_data!["length", "data", "high", "low"];
        let mut exec_scopes = scope![("__keccak_max_size", Felt252::new(500))];
        assert!(run_hint!(vm, ids_data, hint_code, &mut exec_scopes).is_ok());
    }

    #[test]
    #[cfg_attr(target_arch = "wasm32", wasm_bindgen_test)]
    fn unsafe_keccak_max_size() {
        let hint_code = "from eth_hash.auto import keccak\n\ndata, length = ids.data, ids.length\n\nif '__keccak_max_size' in globals():\n    assert length <= __keccak_max_size, \\\n        f'unsafe_keccak() can only be used with length<={__keccak_max_size}. ' \\\n        f'Got: length={length}.'\n\nkeccak_input = bytearray()\nfor word_i, byte_i in enumerate(range(0, length, 16)):\n    word = memory[data + word_i]\n    n_bytes = min(16, length - byte_i)\n    assert 0 <= word < 2 ** (8 * n_bytes)\n    keccak_input += word.to_bytes(n_bytes, 'big')\n\nhashed = keccak(keccak_input)\nids.high = int.from_bytes(hashed[:16], 'big')\nids.low = int.from_bytes(hashed[16:32], 'big')";
        let mut vm = vm!();
        // initialize memory segments
        add_segments!(vm, 3);
        // initialize fp
        vm.run_context.fp = 5;
        // insert ids into memory
        vm.segments = segments![
            ((1, 1), 5),
            ((2, 0), 1),
            ((2, 1), 1),
            ((2, 2), 1),
            ((1, 2), (2, 0))
        ];
        let ids_data = ids_data!["length", "data", "high", "low"];
        let mut exec_scopes = scope![("__keccak_max_size", Felt252::new(2))];
        assert_matches!(
            run_hint!(vm, ids_data, hint_code, &mut exec_scopes),
            Err(HintError::KeccakMaxSize(x, y)) if x == Felt252::new(5) && y == Felt252::new(2)
        );
    }

    #[test]
    #[cfg_attr(target_arch = "wasm32", wasm_bindgen_test)]
    fn unsafe_keccak_invalid_input_length() {
        let hint_code = "from eth_hash.auto import keccak\n\ndata, length = ids.data, ids.length\n\nif '__keccak_max_size' in globals():\n    assert length <= __keccak_max_size, \\\n        f'unsafe_keccak() can only be used with length<={__keccak_max_size}. ' \\\n        f'Got: length={length}.'\n\nkeccak_input = bytearray()\nfor word_i, byte_i in enumerate(range(0, length, 16)):\n    word = memory[data + word_i]\n    n_bytes = min(16, length - byte_i)\n    assert 0 <= word < 2 ** (8 * n_bytes)\n    keccak_input += word.to_bytes(n_bytes, 'big')\n\nhashed = keccak(keccak_input)\nids.high = int.from_bytes(hashed[:16], 'big')\nids.low = int.from_bytes(hashed[16:32], 'big')";
        let mut vm = vm!();
        // initialize memory segments
        add_segments!(vm, 3);
        // initialize fp
        vm.run_context.fp = 4;
        // insert ids into memory
        vm.segments = segments![
            ((1, 1), 18446744073709551616_i128),
            ((1, 5), 0),
            ((2, 0), 1),
            ((2, 1), 1),
            ((2, 2), 1),
            ((1, 2), (2, 0))
        ];
        let ids_data = ids_data!["length", "data", "high", "low"];
        assert!(run_hint!(vm, ids_data, hint_code).is_err());
    }

    #[test]
    #[cfg_attr(target_arch = "wasm32", wasm_bindgen_test)]
    fn unsafe_keccak_invalid_word_size() {
        let hint_code = "from eth_hash.auto import keccak\n\ndata, length = ids.data, ids.length\n\nif '__keccak_max_size' in globals():\n    assert length <= __keccak_max_size, \\\n        f'unsafe_keccak() can only be used with length<={__keccak_max_size}. ' \\\n        f'Got: length={length}.'\n\nkeccak_input = bytearray()\nfor word_i, byte_i in enumerate(range(0, length, 16)):\n    word = memory[data + word_i]\n    n_bytes = min(16, length - byte_i)\n    assert 0 <= word < 2 ** (8 * n_bytes)\n    keccak_input += word.to_bytes(n_bytes, 'big')\n\nhashed = keccak(keccak_input)\nids.high = int.from_bytes(hashed[:16], 'big')\nids.low = int.from_bytes(hashed[16:32], 'big')";
        let mut vm = vm!();
        // initialize memory segments
        add_segments!(vm, 3);
        // initialize fp
        vm.run_context.fp = 5;
        // insert ids into memory
        vm.segments = segments![
            ((1, 1), 3),
            ((1, 5), 0),
            ((2, 0), (-1)),
            ((2, 1), 1),
            ((2, 2), 1),
            ((1, 2), (2, 0))
        ];
        let ids_data = ids_data!["length", "data", "high", "low"];
        let mut exec_scopes = scope![("__keccak_max_size", Felt252::new(10))];
        assert_matches!(
            run_hint!(vm, ids_data, hint_code, &mut exec_scopes),
            Err(HintError::InvalidWordSize(x)) if x == Felt252::new(-1)
        );
    }

    #[test]
    #[cfg_attr(target_arch = "wasm32", wasm_bindgen_test)]
    fn unsafe_keccak_finalize_valid() {
        let hint_code = "from eth_hash.auto import keccak\nkeccak_input = bytearray()\nn_elms = ids.keccak_state.end_ptr - ids.keccak_state.start_ptr\nfor word in memory.get_range(ids.keccak_state.start_ptr, n_elms):\n    keccak_input += word.to_bytes(16, 'big')\nhashed = keccak(keccak_input)\nids.high = int.from_bytes(hashed[:16], 'big')\nids.low = int.from_bytes(hashed[16:32], 'big')";
        let mut vm = vm!();
        // initialize memory segments
        add_segments!(vm, 2);
        // initialize fp
        vm.run_context.fp = 9;
        vm.segments = segments![
            ((1, 1), (1, 2)),
            ((1, 2), (1, 4)),
            ((1, 3), (1, 5)),
            ((1, 4), 1),
            ((1, 5), 2),
            ((1, 8), 0)
        ];
        let ids_data = non_continuous_ids_data![("keccak_state", -7), ("high", -3), ("low", -2)];
        assert!(run_hint!(vm, ids_data, hint_code).is_ok());
    }

    #[test]
    #[cfg_attr(target_arch = "wasm32", wasm_bindgen_test)]
    fn unsafe_keccak_finalize_nones_in_range() {
        let hint_code = "from eth_hash.auto import keccak\nkeccak_input = bytearray()\nn_elms = ids.keccak_state.end_ptr - ids.keccak_state.start_ptr\nfor word in memory.get_range(ids.keccak_state.start_ptr, n_elms):\n    keccak_input += word.to_bytes(16, 'big')\nhashed = keccak(keccak_input)\nids.high = int.from_bytes(hashed[:16], 'big')\nids.low = int.from_bytes(hashed[16:32], 'big')";
        let mut vm = vm!();
        // initialize memory segments
        add_segments!(vm, 2);
        // initialize fp
        vm.run_context.fp = 9;
        vm.segments = segments![
            ((1, 1), (1, 2)),
            ((1, 2), (1, 4)),
            ((1, 3), (1, 5)),
            ((1, 5), 2),
            ((1, 8), 0)
        ];
        let ids_data = non_continuous_ids_data![("keccak_state", -7), ("high", -3), ("low", -2)];
        assert_matches!(
            run_hint!(vm, ids_data, hint_code),
            Err(HintError::Memory(MemoryError::UnknownMemoryCell(_)))
        );
    }

    #[test]
    #[cfg_attr(target_arch = "wasm32", wasm_bindgen_test)]
    fn unsafe_keccak_finalize_expected_integer_at_range() {
        let hint_code = "from eth_hash.auto import keccak\nkeccak_input = bytearray()\nn_elms = ids.keccak_state.end_ptr - ids.keccak_state.start_ptr\nfor word in memory.get_range(ids.keccak_state.start_ptr, n_elms):\n    keccak_input += word.to_bytes(16, 'big')\nhashed = keccak(keccak_input)\nids.high = int.from_bytes(hashed[:16], 'big')\nids.low = int.from_bytes(hashed[16:32], 'big')";
        let mut vm = vm!();
        // initialize memory segments
        add_segments!(vm, 2);
        // initialize fp
        vm.run_context.fp = 9;
        vm.segments = segments![
            ((1, 1), (1, 2)),
            ((1, 2), (1, 4)),
            ((1, 3), (1, 5)),
            ((1, 4), (1, 5)),
            ((1, 5), 2),
            ((1, 8), 0)
        ];
        let ids_data = non_continuous_ids_data![("keccak_state", -7), ("high", -3), ("low", -2)];
        assert!(run_hint!(vm, ids_data, hint_code).is_err());
    }

    fn enter_scope(
        _vm: &mut VirtualMachine,
        exec_scopes: &mut ExecutionScopes,
        _ids_data: &HashMap<String, HintReference>,
        _ap_tracking: &ApTracking,
        _constants: &HashMap<String, Felt252>,
    ) -> Result<(), HintError> {
        exec_scopes.enter_scope(HashMap::new());
        Ok(())
    }

    #[test]
    #[cfg_attr(target_arch = "wasm32", wasm_bindgen_test)]
    fn add_hint_add_same_hint_twice() {
        let mut hint_processor = BuiltinHintProcessor::new_empty();
        let hint_func = Rc::new(HintFunc(Box::new(enter_scope)));
        hint_processor.add_hint(String::from("enter_scope_custom_a"), Rc::clone(&hint_func));
        hint_processor.add_hint(String::from("enter_scope_custom_b"), hint_func);
        let mut vm = vm!();
        let exec_scopes = exec_scopes_ref!();
        assert_eq!(exec_scopes.data.len(), 1);
        let hint_data =
            HintProcessorData::new_default(String::from("enter_scope_custom_a"), HashMap::new());
        assert_matches!(
            hint_processor.execute_hint(
                &mut vm,
                exec_scopes,
                &any_box!(hint_data),
                &HashMap::new()
            ),
            Ok(())
        );
        assert_eq!(exec_scopes.data.len(), 2);
        let hint_data =
            HintProcessorData::new_default(String::from("enter_scope_custom_a"), HashMap::new());
        assert_matches!(
            hint_processor.execute_hint(
                &mut vm,
                exec_scopes,
                &any_box!(hint_data),
                &HashMap::new()
            ),
            Ok(())
        );
        assert_eq!(exec_scopes.data.len(), 3);
    }
}<|MERGE_RESOLUTION|>--- conflicted
+++ resolved
@@ -3,11 +3,7 @@
         ec_recover_divmod_n_packed, ec_recover_product_div_m, ec_recover_product_mod,
         ec_recover_sub_a_b,
     },
-<<<<<<< HEAD
     field_arithmetic::{u256_get_square_root, u384_get_square_root, uint384_div},
-    secp::secp_utils::{SECP_P, SECP_P_V2},
-=======
-    field_arithmetic::uint384_div,
     secp::{
         ec_utils::{
             compute_slope_and_assing_secp_p, ec_double_assign_new_y, ec_negate_embedded_secp_p,
@@ -15,7 +11,6 @@
         },
         secp_utils::{ALPHA, ALPHA_V2, SECP_P, SECP_P_V2},
     },
->>>>>>> 49618afb
     vrf::{
         fq::{inv_mod_p_uint256, uint512_unsigned_div_rem},
         inv_mod_p_uint512::inv_mod_p_uint512,
