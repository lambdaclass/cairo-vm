--- conflicted
+++ resolved
@@ -1,9 +1,4 @@
 use super::{
-<<<<<<< HEAD
-    ec_recover::{ec_recover_divmod_n_packed, ec_recover_product_mod, ec_recover_sub_a_b},
-    field_arithmetic::uint384_div,
-    vrf::{fq::uint512_unsigned_div_rem, inv_mod_p_uint512::inv_mod_p_uint512, pack::*},
-=======
     ec_recover::{
         ec_recover_divmod_n_packed, ec_recover_product_div_m, ec_recover_product_mod,
         ec_recover_sub_a_b,
@@ -19,8 +14,8 @@
     vrf::{
         fq::{inv_mod_p_uint256, uint512_unsigned_div_rem},
         inv_mod_p_uint512::inv_mod_p_uint512,
+        pack::*,
     },
->>>>>>> 327ee7d6
 };
 use crate::hint_processor::builtin_hint_processor::secp::ec_utils::ec_double_assign_new_x;
 use crate::{
