use crate::stdlib::{any::Any, collections::HashMap, prelude::*, rc::Rc};

use crate::{
    hint_processor::{
        builtin_hint_processor::{
            blake2s_utils::{
                blake2s_add_uint256, blake2s_add_uint256_bigend, compute_blake2s, finalize_blake2s,
            },
            cairo_keccak::keccak_hints::{
                block_permutation, cairo_keccak_finalize, compare_bytes_in_word_nondet,
                compare_keccak_full_rate_in_bytes_nondet, keccak_write_args,
            },
            dict_hint_utils::{
                default_dict_new, dict_new, dict_read, dict_squash_copy_dict,
                dict_squash_update_ptr, dict_update, dict_write,
            },
            find_element_hint::{find_element, search_sorted_lower},
            hint_code,
            keccak_utils::{
                split_input, split_n_bytes, split_output, split_output_mid_low_high, unsafe_keccak,
                unsafe_keccak_finalize,
            },
            math_utils::*,
            memcpy_hint_utils::{
                add_segment, enter_scope, exit_scope, memcpy_continue_copying, memcpy_enter_scope,
            },
            memset_utils::{memset_continue_loop, memset_enter_scope},
            poseidon_utils::{n_greater_than_10, n_greater_than_2},
            pow_utils::pow,
            secp::{
                bigint_utils::{bigint_to_uint256, nondet_bigint3},
                ec_utils::{
                    compute_doubling_slope, compute_slope, ec_double_assign_new_x,
                    ec_double_assign_new_y, ec_mul_inner, ec_negate, fast_ec_add_assign_new_x,
                    fast_ec_add_assign_new_y,
                },
                field_utils::{
                    is_zero_assign_scope_variables, is_zero_nondet, is_zero_pack, reduce,
                    verify_zero,
                },
                signature::{div_mod_n_packed_divmod, div_mod_n_safe_div, get_point_from_x},
            },
            segments::{relocate_segment, temporary_array},
            set::set_add,
            sha256_utils::{sha256_finalize, sha256_input, sha256_main},
            signature::verify_ecdsa_signature,
            squash_dict_utils::{
                squash_dict, squash_dict_inner_assert_len_keys,
                squash_dict_inner_check_access_index, squash_dict_inner_continue_loop,
                squash_dict_inner_first_iteration, squash_dict_inner_len_assert,
                squash_dict_inner_next_key, squash_dict_inner_skip_loop,
                squash_dict_inner_used_accesses_assert,
            },
            uint256_utils::{
                split_64, uint256_add, uint256_mul_div_mod, uint256_signed_nn, uint256_sqrt,
                uint256_unsigned_div_rem,
            },
            usort::{
                usort_body, usort_enter_scope, verify_multiplicity_assert,
                verify_multiplicity_body, verify_usort,
            },
        },
        hint_processor_definition::{HintProcessor, HintReference},
    },
    serde::deserialize_program::ApTracking,
    types::exec_scope::ExecutionScopes,
    vm::{errors::hint_errors::HintError, vm_core::VirtualMachine},
};
use felt::Felt252;

#[cfg(feature = "skip_next_instruction_hint")]
use crate::hint_processor::builtin_hint_processor::skip_next_instruction::skip_next_instruction;

use super::ec_utils::{chained_ec_op_random_ec_point_hint, random_ec_point_hint, recover_y_hint};
use super::uint384::{
<<<<<<< HEAD
    add_no_uint384_check, uint384_split_128, uint384_sqrt, uint384_unsigned_div_rem,
    uint384_unsigned_div_rem_expanded,
};
use super::uint384_extension::unsigned_div_rem_uint768_by_uint384;
=======
    add_no_uint384_check, uint384_signed_nn, uint384_split_128, uint384_sqrt,
    uint384_unsigned_div_rem, uint384_unsigned_div_rem_expanded,
};
>>>>>>> c3197867

pub struct HintProcessorData {
    pub code: String,
    pub ap_tracking: ApTracking,
    pub ids_data: HashMap<String, HintReference>,
}

impl HintProcessorData {
    pub fn new_default(code: String, ids_data: HashMap<String, HintReference>) -> Self {
        HintProcessorData {
            code,
            ap_tracking: ApTracking::default(),
            ids_data,
        }
    }
}

#[allow(clippy::type_complexity)]
pub struct HintFunc(
    pub  Box<
        dyn Fn(
                &mut VirtualMachine,
                &mut ExecutionScopes,
                &HashMap<String, HintReference>,
                &ApTracking,
                &HashMap<String, Felt252>,
            ) -> Result<(), HintError>
            + Sync,
    >,
);
pub struct BuiltinHintProcessor {
    pub extra_hints: HashMap<String, Rc<HintFunc>>,
}
impl BuiltinHintProcessor {
    pub fn new_empty() -> Self {
        BuiltinHintProcessor {
            extra_hints: HashMap::new(),
        }
    }

    pub fn new(extra_hints: HashMap<String, Rc<HintFunc>>) -> Self {
        BuiltinHintProcessor { extra_hints }
    }

    pub fn add_hint(&mut self, hint_code: String, hint_func: Rc<HintFunc>) {
        self.extra_hints.insert(hint_code, hint_func);
    }
}

impl HintProcessor for BuiltinHintProcessor {
    fn execute_hint(
        &mut self,
        vm: &mut VirtualMachine,
        exec_scopes: &mut ExecutionScopes,
        hint_data: &Box<dyn Any>,
        constants: &HashMap<String, Felt252>,
    ) -> Result<(), HintError> {
        let hint_data = hint_data
            .downcast_ref::<HintProcessorData>()
            .ok_or(HintError::WrongHintData)?;

        if let Some(hint_func) = self.extra_hints.get(&hint_data.code) {
            return hint_func.0(
                vm,
                exec_scopes,
                &hint_data.ids_data,
                &hint_data.ap_tracking,
                constants,
            );
        }
        match &*hint_data.code {
            hint_code::ADD_SEGMENT => add_segment(vm),
            hint_code::IS_NN => is_nn(vm, &hint_data.ids_data, &hint_data.ap_tracking),
            hint_code::IS_NN_OUT_OF_RANGE => {
                is_nn_out_of_range(vm, &hint_data.ids_data, &hint_data.ap_tracking)
            }
            hint_code::ASSERT_LE_FELT => assert_le_felt(
                vm,
                exec_scopes,
                &hint_data.ids_data,
                &hint_data.ap_tracking,
                constants,
            ),
            hint_code::ASSERT_LE_FELT_EXCLUDED_2 => assert_le_felt_excluded_2(exec_scopes),
            hint_code::ASSERT_LE_FELT_EXCLUDED_1 => assert_le_felt_excluded_1(vm, exec_scopes),
            hint_code::ASSERT_LE_FELT_EXCLUDED_0 => assert_le_felt_excluded_0(vm, exec_scopes),
            hint_code::IS_LE_FELT => is_le_felt(vm, &hint_data.ids_data, &hint_data.ap_tracking),
            hint_code::ASSERT_250_BITS => {
                assert_250_bit(vm, &hint_data.ids_data, &hint_data.ap_tracking)
            }
            hint_code::IS_POSITIVE => is_positive(vm, &hint_data.ids_data, &hint_data.ap_tracking),
            hint_code::SPLIT_INT_ASSERT_RANGE => {
                split_int_assert_range(vm, &hint_data.ids_data, &hint_data.ap_tracking)
            }
            hint_code::SPLIT_INT => split_int(vm, &hint_data.ids_data, &hint_data.ap_tracking),
            hint_code::ASSERT_NOT_EQUAL => {
                assert_not_equal(vm, &hint_data.ids_data, &hint_data.ap_tracking)
            }
            hint_code::ASSERT_NN => assert_nn(vm, &hint_data.ids_data, &hint_data.ap_tracking),
            hint_code::SQRT => sqrt(vm, &hint_data.ids_data, &hint_data.ap_tracking),
            hint_code::ASSERT_NOT_ZERO => {
                assert_not_zero(vm, &hint_data.ids_data, &hint_data.ap_tracking)
            }
            hint_code::IS_QUAD_RESIDUE => {
                is_quad_residue(vm, &hint_data.ids_data, &hint_data.ap_tracking)
            }
            hint_code::VM_EXIT_SCOPE => exit_scope(exec_scopes),
            hint_code::MEMCPY_ENTER_SCOPE => {
                memcpy_enter_scope(vm, exec_scopes, &hint_data.ids_data, &hint_data.ap_tracking)
            }
            hint_code::MEMSET_ENTER_SCOPE => {
                memset_enter_scope(vm, exec_scopes, &hint_data.ids_data, &hint_data.ap_tracking)
            }
            hint_code::MEMCPY_CONTINUE_COPYING => memcpy_continue_copying(
                vm,
                exec_scopes,
                &hint_data.ids_data,
                &hint_data.ap_tracking,
            ),
            hint_code::MEMSET_CONTINUE_LOOP => {
                memset_continue_loop(vm, exec_scopes, &hint_data.ids_data, &hint_data.ap_tracking)
            }
            hint_code::SPLIT_FELT => split_felt(vm, &hint_data.ids_data, &hint_data.ap_tracking),
            hint_code::UNSIGNED_DIV_REM => {
                unsigned_div_rem(vm, &hint_data.ids_data, &hint_data.ap_tracking)
            }
            hint_code::SIGNED_DIV_REM => {
                signed_div_rem(vm, &hint_data.ids_data, &hint_data.ap_tracking)
            }
            hint_code::ASSERT_LT_FELT => {
                assert_lt_felt(vm, &hint_data.ids_data, &hint_data.ap_tracking)
            }
            hint_code::FIND_ELEMENT => {
                find_element(vm, exec_scopes, &hint_data.ids_data, &hint_data.ap_tracking)
            }
            hint_code::SEARCH_SORTED_LOWER => {
                search_sorted_lower(vm, exec_scopes, &hint_data.ids_data, &hint_data.ap_tracking)
            }
            hint_code::POW => pow(vm, &hint_data.ids_data, &hint_data.ap_tracking),
            hint_code::SET_ADD => set_add(vm, &hint_data.ids_data, &hint_data.ap_tracking),
            hint_code::DICT_NEW => dict_new(vm, exec_scopes),
            hint_code::DICT_READ => {
                dict_read(vm, exec_scopes, &hint_data.ids_data, &hint_data.ap_tracking)
            }
            hint_code::DICT_WRITE => {
                dict_write(vm, exec_scopes, &hint_data.ids_data, &hint_data.ap_tracking)
            }
            hint_code::DEFAULT_DICT_NEW => {
                default_dict_new(vm, exec_scopes, &hint_data.ids_data, &hint_data.ap_tracking)
            }
            hint_code::SQUASH_DICT_INNER_FIRST_ITERATION => squash_dict_inner_first_iteration(
                vm,
                exec_scopes,
                &hint_data.ids_data,
                &hint_data.ap_tracking,
            ),
            hint_code::USORT_ENTER_SCOPE => usort_enter_scope(exec_scopes),
            hint_code::USORT_BODY => {
                usort_body(vm, exec_scopes, &hint_data.ids_data, &hint_data.ap_tracking)
            }
            hint_code::USORT_VERIFY => {
                verify_usort(vm, exec_scopes, &hint_data.ids_data, &hint_data.ap_tracking)
            }
            hint_code::USORT_VERIFY_MULTIPLICITY_ASSERT => verify_multiplicity_assert(exec_scopes),
            hint_code::USORT_VERIFY_MULTIPLICITY_BODY => verify_multiplicity_body(
                vm,
                exec_scopes,
                &hint_data.ids_data,
                &hint_data.ap_tracking,
            ),
            hint_code::BLAKE2S_COMPUTE => {
                compute_blake2s(vm, &hint_data.ids_data, &hint_data.ap_tracking)
            }
            hint_code::VERIFY_ZERO_V1 | hint_code::VERIFY_ZERO_V2 => {
                verify_zero(vm, &hint_data.ids_data, &hint_data.ap_tracking)
            }
            hint_code::NONDET_BIGINT3 => {
                nondet_bigint3(vm, exec_scopes, &hint_data.ids_data, &hint_data.ap_tracking)
            }
            hint_code::REDUCE => {
                reduce(vm, exec_scopes, &hint_data.ids_data, &hint_data.ap_tracking)
            }
            hint_code::BLAKE2S_FINALIZE => {
                finalize_blake2s(vm, &hint_data.ids_data, &hint_data.ap_tracking)
            }
            hint_code::BLAKE2S_ADD_UINT256 => {
                blake2s_add_uint256(vm, &hint_data.ids_data, &hint_data.ap_tracking)
            }
            hint_code::BLAKE2S_ADD_UINT256_BIGEND => {
                blake2s_add_uint256_bigend(vm, &hint_data.ids_data, &hint_data.ap_tracking)
            }
            hint_code::UNSAFE_KECCAK => {
                unsafe_keccak(vm, exec_scopes, &hint_data.ids_data, &hint_data.ap_tracking)
            }
            hint_code::UNSAFE_KECCAK_FINALIZE => {
                unsafe_keccak_finalize(vm, &hint_data.ids_data, &hint_data.ap_tracking)
            }
            hint_code::SQUASH_DICT_INNER_SKIP_LOOP => squash_dict_inner_skip_loop(
                vm,
                exec_scopes,
                &hint_data.ids_data,
                &hint_data.ap_tracking,
            ),
            hint_code::SQUASH_DICT_INNER_CHECK_ACCESS_INDEX => {
                squash_dict_inner_check_access_index(
                    vm,
                    exec_scopes,
                    &hint_data.ids_data,
                    &hint_data.ap_tracking,
                )
            }
            hint_code::SQUASH_DICT_INNER_CONTINUE_LOOP => squash_dict_inner_continue_loop(
                vm,
                exec_scopes,
                &hint_data.ids_data,
                &hint_data.ap_tracking,
            ),
            hint_code::SQUASH_DICT_INNER_ASSERT_LEN_KEYS => {
                squash_dict_inner_assert_len_keys(exec_scopes)
            }
            hint_code::SQUASH_DICT_INNER_LEN_ASSERT => squash_dict_inner_len_assert(exec_scopes),
            hint_code::SQUASH_DICT_INNER_USED_ACCESSES_ASSERT => {
                squash_dict_inner_used_accesses_assert(
                    vm,
                    exec_scopes,
                    &hint_data.ids_data,
                    &hint_data.ap_tracking,
                )
            }
            hint_code::SQUASH_DICT_INNER_NEXT_KEY => squash_dict_inner_next_key(
                vm,
                exec_scopes,
                &hint_data.ids_data,
                &hint_data.ap_tracking,
            ),
            hint_code::SQUASH_DICT => {
                squash_dict(vm, exec_scopes, &hint_data.ids_data, &hint_data.ap_tracking)
            }
            hint_code::VM_ENTER_SCOPE => enter_scope(exec_scopes),
            hint_code::DICT_UPDATE => {
                dict_update(vm, exec_scopes, &hint_data.ids_data, &hint_data.ap_tracking)
            }
            hint_code::DICT_SQUASH_COPY_DICT => {
                dict_squash_copy_dict(vm, exec_scopes, &hint_data.ids_data, &hint_data.ap_tracking)
            }
            hint_code::DICT_SQUASH_UPDATE_PTR => {
                dict_squash_update_ptr(vm, exec_scopes, &hint_data.ids_data, &hint_data.ap_tracking)
            }
            hint_code::UINT256_ADD => uint256_add(vm, &hint_data.ids_data, &hint_data.ap_tracking),
            hint_code::SPLIT_64 => split_64(vm, &hint_data.ids_data, &hint_data.ap_tracking),
            hint_code::UINT256_SQRT => {
                uint256_sqrt(vm, &hint_data.ids_data, &hint_data.ap_tracking)
            }
            hint_code::UINT256_SIGNED_NN => {
                uint256_signed_nn(vm, &hint_data.ids_data, &hint_data.ap_tracking)
            }
            hint_code::UINT256_UNSIGNED_DIV_REM => {
                uint256_unsigned_div_rem(vm, &hint_data.ids_data, &hint_data.ap_tracking)
            }
            hint_code::BIGINT_TO_UINT256 => {
                bigint_to_uint256(vm, &hint_data.ids_data, &hint_data.ap_tracking, constants)
            }
            hint_code::IS_ZERO_PACK => {
                is_zero_pack(vm, exec_scopes, &hint_data.ids_data, &hint_data.ap_tracking)
            }
            hint_code::IS_ZERO_NONDET => is_zero_nondet(vm, exec_scopes),
            hint_code::IS_ZERO_ASSIGN_SCOPE_VARS => is_zero_assign_scope_variables(exec_scopes),
            hint_code::DIV_MOD_N_PACKED_DIVMOD => div_mod_n_packed_divmod(
                vm,
                exec_scopes,
                &hint_data.ids_data,
                &hint_data.ap_tracking,
            ),
            hint_code::DIV_MOD_N_SAFE_DIV => div_mod_n_safe_div(exec_scopes),
            hint_code::GET_POINT_FROM_X => get_point_from_x(
                vm,
                exec_scopes,
                &hint_data.ids_data,
                &hint_data.ap_tracking,
                constants,
            ),
            hint_code::EC_NEGATE => {
                ec_negate(vm, exec_scopes, &hint_data.ids_data, &hint_data.ap_tracking)
            }
            hint_code::EC_DOUBLE_SCOPE => compute_doubling_slope(
                vm,
                exec_scopes,
                &hint_data.ids_data,
                &hint_data.ap_tracking,
                "point",
            ),
            hint_code::EC_DOUBLE_SCOPE_WHITELIST => compute_doubling_slope(
                vm,
                exec_scopes,
                &hint_data.ids_data,
                &hint_data.ap_tracking,
                "pt",
            ),
            hint_code::COMPUTE_SLOPE => compute_slope(
                vm,
                exec_scopes,
                &hint_data.ids_data,
                &hint_data.ap_tracking,
                "point0",
                "point1",
            ),
            hint_code::COMPUTE_SLOPE_WHITELIST => compute_slope(
                vm,
                exec_scopes,
                &hint_data.ids_data,
                &hint_data.ap_tracking,
                "pt0",
                "pt1",
            ),
            hint_code::EC_DOUBLE_ASSIGN_NEW_X_V1 | hint_code::EC_DOUBLE_ASSIGN_NEW_X_V2 => {
                ec_double_assign_new_x(vm, exec_scopes, &hint_data.ids_data, &hint_data.ap_tracking)
            }
            hint_code::EC_DOUBLE_ASSIGN_NEW_Y => ec_double_assign_new_y(exec_scopes),
            hint_code::KECCAK_WRITE_ARGS => {
                keccak_write_args(vm, &hint_data.ids_data, &hint_data.ap_tracking)
            }
            hint_code::COMPARE_BYTES_IN_WORD_NONDET => compare_bytes_in_word_nondet(
                vm,
                &hint_data.ids_data,
                &hint_data.ap_tracking,
                constants,
            ),
            hint_code::SHA256_MAIN => sha256_main(vm, &hint_data.ids_data, &hint_data.ap_tracking),
            hint_code::SHA256_INPUT => {
                sha256_input(vm, &hint_data.ids_data, &hint_data.ap_tracking)
            }
            hint_code::SHA256_FINALIZE => {
                sha256_finalize(vm, &hint_data.ids_data, &hint_data.ap_tracking)
            }
            hint_code::COMPARE_KECCAK_FULL_RATE_IN_BYTES_NONDET => {
                compare_keccak_full_rate_in_bytes_nondet(
                    vm,
                    &hint_data.ids_data,
                    &hint_data.ap_tracking,
                    constants,
                )
            }
            hint_code::BLOCK_PERMUTATION | hint_code::BLOCK_PERMUTATION_WHITELIST => {
                block_permutation(vm, &hint_data.ids_data, &hint_data.ap_tracking, constants)
            }
            hint_code::CAIRO_KECCAK_FINALIZE => {
                cairo_keccak_finalize(vm, &hint_data.ids_data, &hint_data.ap_tracking, constants)
            }
            hint_code::FAST_EC_ADD_ASSIGN_NEW_X => fast_ec_add_assign_new_x(
                vm,
                exec_scopes,
                &hint_data.ids_data,
                &hint_data.ap_tracking,
            ),
            hint_code::FAST_EC_ADD_ASSIGN_NEW_Y => fast_ec_add_assign_new_y(exec_scopes),
            hint_code::EC_MUL_INNER => {
                ec_mul_inner(vm, &hint_data.ids_data, &hint_data.ap_tracking)
            }
            hint_code::RELOCATE_SEGMENT => {
                relocate_segment(vm, &hint_data.ids_data, &hint_data.ap_tracking)
            }
            hint_code::TEMPORARY_ARRAY => {
                temporary_array(vm, &hint_data.ids_data, &hint_data.ap_tracking)
            }
            hint_code::VERIFY_ECDSA_SIGNATURE => {
                verify_ecdsa_signature(vm, &hint_data.ids_data, &hint_data.ap_tracking)
            }
            hint_code::SPLIT_OUTPUT_0 => {
                split_output(vm, &hint_data.ids_data, &hint_data.ap_tracking, 0)
            }
            hint_code::SPLIT_OUTPUT_1 => {
                split_output(vm, &hint_data.ids_data, &hint_data.ap_tracking, 1)
            }
            hint_code::SPLIT_INPUT_3 => {
                split_input(vm, &hint_data.ids_data, &hint_data.ap_tracking, 3, 1)
            }
            hint_code::SPLIT_INPUT_6 => {
                split_input(vm, &hint_data.ids_data, &hint_data.ap_tracking, 6, 2)
            }
            hint_code::SPLIT_INPUT_9 => {
                split_input(vm, &hint_data.ids_data, &hint_data.ap_tracking, 9, 3)
            }
            hint_code::SPLIT_INPUT_12 => {
                split_input(vm, &hint_data.ids_data, &hint_data.ap_tracking, 12, 4)
            }
            hint_code::SPLIT_INPUT_15 => {
                split_input(vm, &hint_data.ids_data, &hint_data.ap_tracking, 15, 5)
            }
            hint_code::SPLIT_N_BYTES => {
                split_n_bytes(vm, &hint_data.ids_data, &hint_data.ap_tracking, constants)
            }
            hint_code::SPLIT_OUTPUT_MID_LOW_HIGH => {
                split_output_mid_low_high(vm, &hint_data.ids_data, &hint_data.ap_tracking)
            }
            hint_code::NONDET_N_GREATER_THAN_10 => {
                n_greater_than_10(vm, &hint_data.ids_data, &hint_data.ap_tracking)
            }
            hint_code::NONDET_N_GREATER_THAN_2 => {
                n_greater_than_2(vm, &hint_data.ids_data, &hint_data.ap_tracking)
            }
            hint_code::RANDOM_EC_POINT => {
                random_ec_point_hint(vm, &hint_data.ids_data, &hint_data.ap_tracking)
            }
            hint_code::CHAINED_EC_OP_RANDOM_EC_POINT => {
                chained_ec_op_random_ec_point_hint(vm, &hint_data.ids_data, &hint_data.ap_tracking)
            }
            hint_code::RECOVER_Y => recover_y_hint(vm, &hint_data.ids_data, &hint_data.ap_tracking),
            hint_code::UINT384_UNSIGNED_DIV_REM => {
                uint384_unsigned_div_rem(vm, &hint_data.ids_data, &hint_data.ap_tracking)
            }
            hint_code::UINT384_SPLIT_128 => {
                uint384_split_128(vm, &hint_data.ids_data, &hint_data.ap_tracking)
            }
            hint_code::ADD_NO_UINT384_CHECK => {
                add_no_uint384_check(vm, &hint_data.ids_data, &hint_data.ap_tracking, constants)
            }
            hint_code::UINT384_UNSIGNED_DIV_REM_EXPANDED => {
                uint384_unsigned_div_rem_expanded(vm, &hint_data.ids_data, &hint_data.ap_tracking)
            }
            hint_code::UINT384_SQRT => {
                uint384_sqrt(vm, &hint_data.ids_data, &hint_data.ap_tracking)
            }
<<<<<<< HEAD
            hint_code::UNSIGNED_DIV_REM_UINT768_BY_UINT384 => {
                unsigned_div_rem_uint768_by_uint384(vm, &hint_data.ids_data, &hint_data.ap_tracking)
=======
            hint_code::UINT384_SIGNED_NN => {
                uint384_signed_nn(vm, &hint_data.ids_data, &hint_data.ap_tracking)
>>>>>>> c3197867
            }
            hint_code::UINT256_MUL_DIV_MOD => {
                uint256_mul_div_mod(vm, &hint_data.ids_data, &hint_data.ap_tracking)
            }
            #[cfg(feature = "skip_next_instruction_hint")]
            hint_code::SKIP_NEXT_INSTRUCTION => skip_next_instruction(vm),
            code => Err(HintError::UnknownHint(code.to_string())),
        }
    }
}

#[cfg(test)]
mod tests {
    use super::*;
    use crate::stdlib::any::Any;
    use crate::types::relocatable::Relocatable;
    use crate::vm::vm_memory::memory_segments::MemorySegmentManager;
    use crate::{
        any_box,
        hint_processor::hint_processor_definition::HintProcessor,
        types::{exec_scope::ExecutionScopes, relocatable::MaybeRelocatable},
        utils::test_utils::*,
        vm::{
            errors::{exec_scope_errors::ExecScopeError, memory_errors::MemoryError},
            vm_core::VirtualMachine,
            vm_memory::memory::Memory,
        },
    };
    use assert_matches::assert_matches;
    use num_traits::{One, Zero};

    #[cfg(target_arch = "wasm32")]
    use wasm_bindgen_test::*;

    #[test]
    #[cfg_attr(target_arch = "wasm32", wasm_bindgen_test)]
    fn run_alloc_hint_empty_memory() {
        let hint_code = "memory[ap] = segments.add()";
        let mut vm = vm!();
        add_segments!(vm, 1);
        //ids and references are not needed for this test
        run_hint!(vm, HashMap::new(), hint_code).expect("Error while executing hint");
        //first new segment is added
        assert_eq!(vm.segments.num_segments(), 2);
        //new segment base (1,0) is inserted into ap (1,0)
        check_memory![vm.segments.memory, ((1, 0), (1, 0))];
    }

    #[test]
    #[cfg_attr(target_arch = "wasm32", wasm_bindgen_test)]
    fn run_alloc_hint_preset_memory() {
        let hint_code = "memory[ap] = segments.add()";
        let mut vm = vm!();
        //Add 3 segments to the memory
        add_segments!(vm, 3);
        vm.run_context.ap = 6;
        //ids and references are not needed for this test
        run_hint!(vm, HashMap::new(), hint_code).expect("Error while executing hint");
        //Segment N°4 is added
        assert_eq!(vm.segments.num_segments(), 4);
        //new segment base (3,0) is inserted into ap (1,6)
        check_memory![vm.segments.memory, ((1, 6), (3, 0))];
    }

    #[test]
    #[cfg_attr(target_arch = "wasm32", wasm_bindgen_test)]
    fn run_alloc_hint_ap_is_not_empty() {
        let hint_code = "memory[ap] = segments.add()";
        let mut vm = vm!();
        vm.run_context.ap = 6;
        //Insert something into ap
        vm.segments = segments![((1, 6), (1, 6))];
        //Add 1 extra segment to the memory
        add_segments!(vm, 1);
        //ids and references are not needed for this test
        assert_matches!(
                    run_hint!(vm, HashMap::new(), hint_code),
                    Err(HintError::Memory(
                        MemoryError::InconsistentMemory(
                            x,
                            y,
                            z
                        )
                    )) if x ==
        Relocatable::from((1, 6)) &&
                            y == MaybeRelocatable::from((1, 6)) &&
                            z == MaybeRelocatable::from((3, 0))
                );
    }

    #[test]
    #[cfg_attr(target_arch = "wasm32", wasm_bindgen_test)]
    fn run_unknown_hint() {
        let hint_code = "random_invalid_code";
        let mut vm = vm!();
        assert_matches!(
            run_hint!(vm, HashMap::new(), hint_code),
            Err(HintError::UnknownHint(x)) if x == *hint_code.to_string()
        );
    }

    #[test]
    #[cfg_attr(target_arch = "wasm32", wasm_bindgen_test)]
    fn memcpy_enter_scope_valid() {
        let hint_code = "vm_enter_scope({'n': ids.len})";
        let mut vm = vm!();
        // initialize memory segments
        add_segments!(vm, 2);
        // initialize fp
        vm.run_context.fp = 2;
        // insert ids.len into memory
        vm.segments = segments![((1, 1), 5)];
        let ids_data = ids_data!["len"];
        assert!(run_hint!(vm, ids_data, hint_code).is_ok());
    }

    #[test]
    #[cfg_attr(target_arch = "wasm32", wasm_bindgen_test)]
    fn memcpy_enter_scope_invalid() {
        let hint_code = "vm_enter_scope({'n': ids.len})";
        let mut vm = vm!();
        // initialize memory segments
        add_segments!(vm, 2);
        // initialize fp
        vm.run_context.fp = 2;
        // insert ids.len into memory
        // we insert a relocatable value in the address of ids.len so that it raises an error.
        vm.segments = segments![((1, 1), (1, 0))];

        let ids_data = ids_data!["len"];
        assert_matches!(
            run_hint!(vm, ids_data, hint_code),
            Err(HintError::IdentifierNotInteger(x, y))
            if x == "len" && y == (1,1).into()
        );
    }

    #[test]
    #[cfg_attr(target_arch = "wasm32", wasm_bindgen_test)]
    fn memcpy_continue_copying_valid() {
        let hint_code = "n -= 1\nids.continue_copying = 1 if n > 0 else 0";
        let mut vm = vm!();
        // initialize memory segments
        add_segments!(vm, 3);
        // initialize fp
        vm.run_context.fp = 2;
        // initialize vm scope with variable `n`
        let mut exec_scopes = scope![("n", Felt252::one())];
        // initialize ids.continue_copying
        // we create a memory gap so that there is None in (1, 0), the actual addr of continue_copying
        vm.segments = segments![((1, 2), 5)];
        let ids_data = ids_data!["continue_copying"];
        assert!(run_hint!(vm, ids_data, hint_code, &mut exec_scopes).is_ok());
    }

    #[test]
    #[cfg_attr(target_arch = "wasm32", wasm_bindgen_test)]
    fn memcpy_continue_copying_variable_not_in_scope_error() {
        let hint_code = "n -= 1\nids.continue_copying = 1 if n > 0 else 0";
        let mut vm = vm!();
        // initialize memory segments
        add_segments!(vm, 1);
        // initialize fp
        vm.run_context.fp = 3;
        // we don't initialize `n` now:
        // initialize ids
        vm.segments = segments![((0, 2), 5)];
        let ids_data = ids_data!["continue_copying"];
        assert_matches!(
            run_hint!(vm, ids_data, hint_code),
            Err(HintError::VariableNotInScopeError(x)) if x == *"n".to_string()
        );
    }

    #[test]
    #[cfg_attr(target_arch = "wasm32", wasm_bindgen_test)]
    fn memcpy_continue_copying_insert_error() {
        let hint_code = "n -= 1\nids.continue_copying = 1 if n > 0 else 0";
        let mut vm = vm!();
        // initialize memory segments
        add_segments!(vm, 2);
        // initialize fp
        vm.run_context.fp = 2;
        // initialize with variable `n`
        let mut exec_scopes = scope![("n", Felt252::one())];
        // initialize ids.continue_copying
        // a value is written in the address so the hint cant insert value there
        vm.segments = segments![((1, 1), 5)];

        let ids_data = ids_data!["continue_copying"];
        assert_matches!(
                    run_hint!(vm, ids_data, hint_code, &mut exec_scopes),
                    Err(HintError::Memory(
                        MemoryError::InconsistentMemory(
                            x,
                            y,
                            z
                        )
                    )) if x ==
        Relocatable::from((1, 1)) &&
                            y == MaybeRelocatable::from(Felt252::new(5)) &&
                            z == MaybeRelocatable::from(Felt252::zero())
                );
    }

    #[test]
    #[cfg_attr(target_arch = "wasm32", wasm_bindgen_test)]
    fn exit_scope_valid() {
        let hint_code = "vm_exit_scope()";
        let mut vm = vm!();
        // Create new vm scope with dummy variable
        let mut exec_scopes = ExecutionScopes::new();
        let a_value: Box<dyn Any> = Box::new(Felt252::one());
        exec_scopes.enter_scope(HashMap::from([(String::from("a"), a_value)]));
        // Initialize memory segments
        add_segments!(vm, 1);
        assert!(run_hint!(vm, HashMap::new(), hint_code, &mut exec_scopes).is_ok());
    }

    #[test]
    #[cfg_attr(target_arch = "wasm32", wasm_bindgen_test)]
    fn exit_scope_invalid() {
        let hint_code = "vm_exit_scope()";
        let mut vm = vm!();
        // new vm scope is not created so that the hint raises an error:
        // initialize memory segments
        add_segments!(vm, 1);
        assert_matches!(
            run_hint!(vm, HashMap::new(), hint_code),
            Err(HintError::FromScopeError(
                ExecScopeError::ExitMainScopeError
            ))
        );
    }

    #[test]
    #[cfg_attr(target_arch = "wasm32", wasm_bindgen_test)]
    fn run_enter_scope() {
        let hint_code = "vm_enter_scope()";
        //Create vm
        let mut vm = vm!();
        let mut exec_scopes = ExecutionScopes::new();
        //Execute the hint
        assert_matches!(
            run_hint!(vm, HashMap::new(), hint_code, &mut exec_scopes),
            Ok(())
        );
        //Check exec_scopes
        assert_eq!(exec_scopes.data.len(), 2);
        assert!(exec_scopes.data[0].is_empty());
        assert!(exec_scopes.data[1].is_empty());
    }

    #[test]
    #[cfg_attr(target_arch = "wasm32", wasm_bindgen_test)]
    fn unsafe_keccak_valid() {
        let hint_code = "from eth_hash.auto import keccak\n\ndata, length = ids.data, ids.length\n\nif '__keccak_max_size' in globals():\n    assert length <= __keccak_max_size, \\\n        f'unsafe_keccak() can only be used with length<={__keccak_max_size}. ' \\\n        f'Got: length={length}.'\n\nkeccak_input = bytearray()\nfor word_i, byte_i in enumerate(range(0, length, 16)):\n    word = memory[data + word_i]\n    n_bytes = min(16, length - byte_i)\n    assert 0 <= word < 2 ** (8 * n_bytes)\n    keccak_input += word.to_bytes(n_bytes, 'big')\n\nhashed = keccak(keccak_input)\nids.high = int.from_bytes(hashed[:16], 'big')\nids.low = int.from_bytes(hashed[16:32], 'big')";
        let mut vm = vm!();
        // initialize memory segments
        add_segments!(vm, 3);
        // initialize fp
        vm.run_context.fp = 5;
        // insert ids into memory
        vm.segments = segments![
            ((1, 1), 3),
            ((2, 0), 1),
            ((2, 1), 1),
            ((2, 2), 1),
            ((1, 2), (2, 0)),
            ((1, 5), 0)
        ];
        let ids_data = ids_data!["length", "data", "high", "low"];
        let mut exec_scopes = scope![("__keccak_max_size", Felt252::new(500))];
        assert!(run_hint!(vm, ids_data, hint_code, &mut exec_scopes).is_ok());
    }

    #[test]
    #[cfg_attr(target_arch = "wasm32", wasm_bindgen_test)]
    fn unsafe_keccak_max_size() {
        let hint_code = "from eth_hash.auto import keccak\n\ndata, length = ids.data, ids.length\n\nif '__keccak_max_size' in globals():\n    assert length <= __keccak_max_size, \\\n        f'unsafe_keccak() can only be used with length<={__keccak_max_size}. ' \\\n        f'Got: length={length}.'\n\nkeccak_input = bytearray()\nfor word_i, byte_i in enumerate(range(0, length, 16)):\n    word = memory[data + word_i]\n    n_bytes = min(16, length - byte_i)\n    assert 0 <= word < 2 ** (8 * n_bytes)\n    keccak_input += word.to_bytes(n_bytes, 'big')\n\nhashed = keccak(keccak_input)\nids.high = int.from_bytes(hashed[:16], 'big')\nids.low = int.from_bytes(hashed[16:32], 'big')";
        let mut vm = vm!();
        // initialize memory segments
        add_segments!(vm, 3);
        // initialize fp
        vm.run_context.fp = 5;
        // insert ids into memory
        vm.segments = segments![
            ((1, 1), 5),
            ((2, 0), 1),
            ((2, 1), 1),
            ((2, 2), 1),
            ((1, 2), (2, 0))
        ];
        let ids_data = ids_data!["length", "data", "high", "low"];
        let mut exec_scopes = scope![("__keccak_max_size", Felt252::new(2))];
        assert_matches!(
            run_hint!(vm, ids_data, hint_code, &mut exec_scopes),
            Err(HintError::KeccakMaxSize(x, y)) if x == Felt252::new(5) && y == Felt252::new(2)
        );
    }

    #[test]
    #[cfg_attr(target_arch = "wasm32", wasm_bindgen_test)]
    fn unsafe_keccak_invalid_input_length() {
        let hint_code = "from eth_hash.auto import keccak\n\ndata, length = ids.data, ids.length\n\nif '__keccak_max_size' in globals():\n    assert length <= __keccak_max_size, \\\n        f'unsafe_keccak() can only be used with length<={__keccak_max_size}. ' \\\n        f'Got: length={length}.'\n\nkeccak_input = bytearray()\nfor word_i, byte_i in enumerate(range(0, length, 16)):\n    word = memory[data + word_i]\n    n_bytes = min(16, length - byte_i)\n    assert 0 <= word < 2 ** (8 * n_bytes)\n    keccak_input += word.to_bytes(n_bytes, 'big')\n\nhashed = keccak(keccak_input)\nids.high = int.from_bytes(hashed[:16], 'big')\nids.low = int.from_bytes(hashed[16:32], 'big')";
        let mut vm = vm!();
        // initialize memory segments
        add_segments!(vm, 3);
        // initialize fp
        vm.run_context.fp = 4;
        // insert ids into memory
        vm.segments = segments![
            ((1, 1), 18446744073709551616_i128),
            ((1, 5), 0),
            ((2, 0), 1),
            ((2, 1), 1),
            ((2, 2), 1),
            ((1, 2), (2, 0))
        ];
        let ids_data = ids_data!["length", "data", "high", "low"];
        assert!(run_hint!(vm, ids_data, hint_code).is_err());
    }

    #[test]
    #[cfg_attr(target_arch = "wasm32", wasm_bindgen_test)]
    fn unsafe_keccak_invalid_word_size() {
        let hint_code = "from eth_hash.auto import keccak\n\ndata, length = ids.data, ids.length\n\nif '__keccak_max_size' in globals():\n    assert length <= __keccak_max_size, \\\n        f'unsafe_keccak() can only be used with length<={__keccak_max_size}. ' \\\n        f'Got: length={length}.'\n\nkeccak_input = bytearray()\nfor word_i, byte_i in enumerate(range(0, length, 16)):\n    word = memory[data + word_i]\n    n_bytes = min(16, length - byte_i)\n    assert 0 <= word < 2 ** (8 * n_bytes)\n    keccak_input += word.to_bytes(n_bytes, 'big')\n\nhashed = keccak(keccak_input)\nids.high = int.from_bytes(hashed[:16], 'big')\nids.low = int.from_bytes(hashed[16:32], 'big')";
        let mut vm = vm!();
        // initialize memory segments
        add_segments!(vm, 3);
        // initialize fp
        vm.run_context.fp = 5;
        // insert ids into memory
        vm.segments = segments![
            ((1, 1), 3),
            ((1, 5), 0),
            ((2, 0), (-1)),
            ((2, 1), 1),
            ((2, 2), 1),
            ((1, 2), (2, 0))
        ];
        let ids_data = ids_data!["length", "data", "high", "low"];
        let mut exec_scopes = scope![("__keccak_max_size", Felt252::new(10))];
        assert_matches!(
            run_hint!(vm, ids_data, hint_code, &mut exec_scopes),
            Err(HintError::InvalidWordSize(x)) if x == Felt252::new(-1)
        );
    }

    #[test]
    #[cfg_attr(target_arch = "wasm32", wasm_bindgen_test)]
    fn unsafe_keccak_finalize_valid() {
        let hint_code = "from eth_hash.auto import keccak\nkeccak_input = bytearray()\nn_elms = ids.keccak_state.end_ptr - ids.keccak_state.start_ptr\nfor word in memory.get_range(ids.keccak_state.start_ptr, n_elms):\n    keccak_input += word.to_bytes(16, 'big')\nhashed = keccak(keccak_input)\nids.high = int.from_bytes(hashed[:16], 'big')\nids.low = int.from_bytes(hashed[16:32], 'big')";
        let mut vm = vm!();
        // initialize memory segments
        add_segments!(vm, 2);
        // initialize fp
        vm.run_context.fp = 9;
        vm.segments = segments![
            ((1, 1), (1, 2)),
            ((1, 2), (1, 4)),
            ((1, 3), (1, 5)),
            ((1, 4), 1),
            ((1, 5), 2),
            ((1, 8), 0)
        ];
        let ids_data = non_continuous_ids_data![("keccak_state", -7), ("high", -3), ("low", -2)];
        assert!(run_hint!(vm, ids_data, hint_code).is_ok());
    }

    #[test]
    #[cfg_attr(target_arch = "wasm32", wasm_bindgen_test)]
    fn unsafe_keccak_finalize_nones_in_range() {
        let hint_code = "from eth_hash.auto import keccak\nkeccak_input = bytearray()\nn_elms = ids.keccak_state.end_ptr - ids.keccak_state.start_ptr\nfor word in memory.get_range(ids.keccak_state.start_ptr, n_elms):\n    keccak_input += word.to_bytes(16, 'big')\nhashed = keccak(keccak_input)\nids.high = int.from_bytes(hashed[:16], 'big')\nids.low = int.from_bytes(hashed[16:32], 'big')";
        let mut vm = vm!();
        // initialize memory segments
        add_segments!(vm, 2);
        // initialize fp
        vm.run_context.fp = 9;
        vm.segments = segments![
            ((1, 1), (1, 2)),
            ((1, 2), (1, 4)),
            ((1, 3), (1, 5)),
            ((1, 5), 2),
            ((1, 8), 0)
        ];
        let ids_data = non_continuous_ids_data![("keccak_state", -7), ("high", -3), ("low", -2)];
        assert_matches!(
            run_hint!(vm, ids_data, hint_code),
            Err(HintError::Memory(MemoryError::UnknownMemoryCell(_)))
        );
    }

    #[test]
    #[cfg_attr(target_arch = "wasm32", wasm_bindgen_test)]
    fn unsafe_keccak_finalize_expected_integer_at_range() {
        let hint_code = "from eth_hash.auto import keccak\nkeccak_input = bytearray()\nn_elms = ids.keccak_state.end_ptr - ids.keccak_state.start_ptr\nfor word in memory.get_range(ids.keccak_state.start_ptr, n_elms):\n    keccak_input += word.to_bytes(16, 'big')\nhashed = keccak(keccak_input)\nids.high = int.from_bytes(hashed[:16], 'big')\nids.low = int.from_bytes(hashed[16:32], 'big')";
        let mut vm = vm!();
        // initialize memory segments
        add_segments!(vm, 2);
        // initialize fp
        vm.run_context.fp = 9;
        vm.segments = segments![
            ((1, 1), (1, 2)),
            ((1, 2), (1, 4)),
            ((1, 3), (1, 5)),
            ((1, 4), (1, 5)),
            ((1, 5), 2),
            ((1, 8), 0)
        ];
        let ids_data = non_continuous_ids_data![("keccak_state", -7), ("high", -3), ("low", -2)];
        assert!(run_hint!(vm, ids_data, hint_code).is_err());
    }

    fn enter_scope(
        _vm: &mut VirtualMachine,
        exec_scopes: &mut ExecutionScopes,
        _ids_data: &HashMap<String, HintReference>,
        _ap_tracking: &ApTracking,
        _constants: &HashMap<String, Felt252>,
    ) -> Result<(), HintError> {
        exec_scopes.enter_scope(HashMap::new());
        Ok(())
    }

    #[test]
    #[cfg_attr(target_arch = "wasm32", wasm_bindgen_test)]
    fn add_hint_add_same_hint_twice() {
        let mut hint_processor = BuiltinHintProcessor::new_empty();
        let hint_func = Rc::new(HintFunc(Box::new(enter_scope)));
        hint_processor.add_hint(String::from("enter_scope_custom_a"), Rc::clone(&hint_func));
        hint_processor.add_hint(String::from("enter_scope_custom_b"), hint_func);
        let mut vm = vm!();
        let exec_scopes = exec_scopes_ref!();
        assert_eq!(exec_scopes.data.len(), 1);
        let hint_data =
            HintProcessorData::new_default(String::from("enter_scope_custom_a"), HashMap::new());
        assert_matches!(
            hint_processor.execute_hint(
                &mut vm,
                exec_scopes,
                &any_box!(hint_data),
                &HashMap::new()
            ),
            Ok(())
        );
        assert_eq!(exec_scopes.data.len(), 2);
        let hint_data =
            HintProcessorData::new_default(String::from("enter_scope_custom_a"), HashMap::new());
        assert_matches!(
            hint_processor.execute_hint(
                &mut vm,
                exec_scopes,
                &any_box!(hint_data),
                &HashMap::new()
            ),
            Ok(())
        );
        assert_eq!(exec_scopes.data.len(), 3);
    }
}<|MERGE_RESOLUTION|>--- conflicted
+++ resolved
@@ -73,16 +73,10 @@
 
 use super::ec_utils::{chained_ec_op_random_ec_point_hint, random_ec_point_hint, recover_y_hint};
 use super::uint384::{
-<<<<<<< HEAD
-    add_no_uint384_check, uint384_split_128, uint384_sqrt, uint384_unsigned_div_rem,
-    uint384_unsigned_div_rem_expanded,
-};
-use super::uint384_extension::unsigned_div_rem_uint768_by_uint384;
-=======
     add_no_uint384_check, uint384_signed_nn, uint384_split_128, uint384_sqrt,
     uint384_unsigned_div_rem, uint384_unsigned_div_rem_expanded,
 };
->>>>>>> c3197867
+use super::uint384_extension::unsigned_div_rem_uint768_by_uint384;
 
 pub struct HintProcessorData {
     pub code: String,
@@ -505,13 +499,11 @@
             hint_code::UINT384_SQRT => {
                 uint384_sqrt(vm, &hint_data.ids_data, &hint_data.ap_tracking)
             }
-<<<<<<< HEAD
             hint_code::UNSIGNED_DIV_REM_UINT768_BY_UINT384 => {
                 unsigned_div_rem_uint768_by_uint384(vm, &hint_data.ids_data, &hint_data.ap_tracking)
-=======
+            }
             hint_code::UINT384_SIGNED_NN => {
                 uint384_signed_nn(vm, &hint_data.ids_data, &hint_data.ap_tracking)
->>>>>>> c3197867
             }
             hint_code::UINT256_MUL_DIV_MOD => {
                 uint256_mul_div_mod(vm, &hint_data.ids_data, &hint_data.ap_tracking)
