use crate::{
    hint_processor::{
        builtin_hint_processor::{
            blake2s_utils::{
                blake2s_add_uint256, blake2s_add_uint256_bigend, compute_blake2s, finalize_blake2s,
            },
            cairo_keccak::keccak_hints::{
                block_permutation, cairo_keccak_finalize, compare_bytes_in_word_nondet,
                compare_keccak_full_rate_in_bytes_nondet, keccak_write_args,
            },
            dict_hint_utils::{
                default_dict_new, dict_new, dict_read, dict_squash_copy_dict,
                dict_squash_update_ptr, dict_update, dict_write,
            },
            find_element_hint::{find_element, search_sorted_lower},
            hint_code,
            keccak_utils::{unsafe_keccak, unsafe_keccak_finalize},
            math_utils::*,
            memcpy_hint_utils::{
                add_segment, enter_scope, exit_scope, memcpy_continue_copying, memcpy_enter_scope,
            },
            memset_utils::{memset_continue_loop, memset_enter_scope},
            pow_utils::pow,
            secp::{
                bigint_utils::{bigint_to_uint256, nondet_bigint3},
                ec_utils::{
                    compute_doubling_slope, compute_slope, ec_double_assign_new_x,
                    ec_double_assign_new_y, ec_mul_inner, ec_negate, fast_ec_add_assign_new_x,
                    fast_ec_add_assign_new_y,
                },
                field_utils::{
                    is_zero_assign_scope_variables, is_zero_nondet, is_zero_pack, reduce,
                    verify_zero,
                },
                signature::{div_mod_n_packed_divmod, div_mod_n_safe_div, get_point_from_x},
            },
            segments::{relocate_segment, temporary_array},
            set::set_add,
            sha256_utils::{sha256_finalize, sha256_input, sha256_main},
            signature::verify_ecdsa_signature,
            squash_dict_utils::{
                squash_dict, squash_dict_inner_assert_len_keys,
                squash_dict_inner_check_access_index, squash_dict_inner_continue_loop,
                squash_dict_inner_first_iteration, squash_dict_inner_len_assert,
                squash_dict_inner_next_key, squash_dict_inner_skip_loop,
                squash_dict_inner_used_accesses_assert,
            },
            uint256_utils::{
                split_64, uint256_add, uint256_signed_nn, uint256_sqrt, uint256_unsigned_div_rem,
            },
            usort::{
                usort_body, usort_enter_scope, verify_multiplicity_assert,
                verify_multiplicity_body, verify_usort,
            },
        },
        hint_processor_definition::{HintProcessor, HintReference},
    },
    serde::deserialize_program::ApTracking,
    types::exec_scope::ExecutionScopes,
    vm::{errors::hint_errors::HintError, vm_core::VirtualMachine},
};
use felt::Felt;
use std::{any::Any, collections::HashMap, rc::Rc};

#[cfg(feature = "skip_next_instruction_hint")]
use crate::hint_processor::builtin_hint_processor::skip_next_instruction::skip_next_instruction;

pub struct HintProcessorData {
    pub code: String,
    pub ap_tracking: ApTracking,
    pub ids_data: HashMap<String, HintReference>,
}

impl HintProcessorData {
    pub fn new_default(code: String, ids_data: HashMap<String, HintReference>) -> Self {
        HintProcessorData {
            code,
            ap_tracking: ApTracking::default(),
            ids_data,
        }
    }
}

#[allow(clippy::type_complexity)]
pub struct HintFunc(
    pub  Box<
        dyn Fn(
                &mut VirtualMachine,
                &mut ExecutionScopes,
                &HashMap<String, HintReference>,
                &ApTracking,
                &HashMap<String, Felt>,
            ) -> Result<(), HintError>
            + Sync,
    >,
);
pub struct BuiltinHintProcessor {
    pub extra_hints: HashMap<String, Rc<HintFunc>>,
}
impl BuiltinHintProcessor {
    pub fn new_empty() -> Self {
        BuiltinHintProcessor {
            extra_hints: HashMap::new(),
        }
    }

    pub fn new(extra_hints: HashMap<String, Rc<HintFunc>>) -> Self {
        BuiltinHintProcessor { extra_hints }
    }

    pub fn add_hint(&mut self, hint_code: String, hint_func: Rc<HintFunc>) {
        self.extra_hints.insert(hint_code, hint_func);
    }
}

impl HintProcessor for BuiltinHintProcessor {
    fn execute_hint(
        &mut self,
        vm: &mut VirtualMachine,
        exec_scopes: &mut ExecutionScopes,
        hint_data: &Box<dyn Any>,
        constants: &HashMap<String, Felt>,
    ) -> Result<(), HintError> {
        let hint_data = hint_data
            .downcast_ref::<HintProcessorData>()
            .ok_or(HintError::WrongHintData)?;

        if let Some(hint_func) = self.extra_hints.get(&hint_data.code) {
            return hint_func.0(
                vm,
                exec_scopes,
                &hint_data.ids_data,
                &hint_data.ap_tracking,
                constants,
            );
        }

        match &*hint_data.code {
            hint_code::ADD_SEGMENT => add_segment(vm),
            hint_code::IS_NN => is_nn(vm, &hint_data.ids_data, &hint_data.ap_tracking),
            hint_code::IS_NN_OUT_OF_RANGE => {
                is_nn_out_of_range(vm, &hint_data.ids_data, &hint_data.ap_tracking)
            }
            hint_code::ASSERT_LE_FELT => assert_le_felt(
                vm,
                exec_scopes,
                &hint_data.ids_data,
                &hint_data.ap_tracking,
                constants,
            ),
            hint_code::ASSERT_LE_FELT_EXCLUDED_2 => assert_le_felt_excluded_2(exec_scopes),
            hint_code::ASSERT_LE_FELT_EXCLUDED_1 => assert_le_felt_excluded_1(vm, exec_scopes),
            hint_code::ASSERT_LE_FELT_EXCLUDED_0 => assert_le_felt_excluded_0(vm, exec_scopes),
            hint_code::IS_LE_FELT => is_le_felt(vm, &hint_data.ids_data, &hint_data.ap_tracking),
            hint_code::ASSERT_250_BITS => {
                assert_250_bit(vm, &hint_data.ids_data, &hint_data.ap_tracking)
            }
            hint_code::IS_POSITIVE => is_positive(vm, &hint_data.ids_data, &hint_data.ap_tracking),
            hint_code::SPLIT_INT_ASSERT_RANGE => {
                split_int_assert_range(vm, &hint_data.ids_data, &hint_data.ap_tracking)
            }
            hint_code::SPLIT_INT => split_int(vm, &hint_data.ids_data, &hint_data.ap_tracking),
            hint_code::ASSERT_NOT_EQUAL => {
                assert_not_equal(vm, &hint_data.ids_data, &hint_data.ap_tracking)
            }
            hint_code::ASSERT_NN => assert_nn(vm, &hint_data.ids_data, &hint_data.ap_tracking),
            hint_code::SQRT => sqrt(vm, &hint_data.ids_data, &hint_data.ap_tracking),
            hint_code::ASSERT_NOT_ZERO => {
                assert_not_zero(vm, &hint_data.ids_data, &hint_data.ap_tracking)
            }
            hint_code::VM_EXIT_SCOPE => exit_scope(exec_scopes),
            hint_code::MEMCPY_ENTER_SCOPE => {
                memcpy_enter_scope(vm, exec_scopes, &hint_data.ids_data, &hint_data.ap_tracking)
            }
            hint_code::MEMSET_ENTER_SCOPE => {
                memset_enter_scope(vm, exec_scopes, &hint_data.ids_data, &hint_data.ap_tracking)
            }
            hint_code::MEMCPY_CONTINUE_COPYING => memcpy_continue_copying(
                vm,
                exec_scopes,
                &hint_data.ids_data,
                &hint_data.ap_tracking,
            ),
            hint_code::MEMSET_CONTINUE_LOOP => {
                memset_continue_loop(vm, exec_scopes, &hint_data.ids_data, &hint_data.ap_tracking)
            }
            hint_code::SPLIT_FELT => split_felt(vm, &hint_data.ids_data, &hint_data.ap_tracking),
            hint_code::UNSIGNED_DIV_REM => {
                unsigned_div_rem(vm, &hint_data.ids_data, &hint_data.ap_tracking)
            }
            hint_code::SIGNED_DIV_REM => {
                signed_div_rem(vm, &hint_data.ids_data, &hint_data.ap_tracking)
            }
            hint_code::ASSERT_LT_FELT => {
                assert_lt_felt(vm, &hint_data.ids_data, &hint_data.ap_tracking)
            }
            hint_code::FIND_ELEMENT => {
                find_element(vm, exec_scopes, &hint_data.ids_data, &hint_data.ap_tracking)
            }
            hint_code::SEARCH_SORTED_LOWER => {
                search_sorted_lower(vm, exec_scopes, &hint_data.ids_data, &hint_data.ap_tracking)
            }
            hint_code::POW => pow(vm, &hint_data.ids_data, &hint_data.ap_tracking),
            hint_code::SET_ADD => set_add(vm, &hint_data.ids_data, &hint_data.ap_tracking),
            hint_code::DICT_NEW => dict_new(vm, exec_scopes),
            hint_code::DICT_READ => {
                dict_read(vm, exec_scopes, &hint_data.ids_data, &hint_data.ap_tracking)
            }
            hint_code::DICT_WRITE => {
                dict_write(vm, exec_scopes, &hint_data.ids_data, &hint_data.ap_tracking)
            }
            hint_code::DEFAULT_DICT_NEW => {
                default_dict_new(vm, exec_scopes, &hint_data.ids_data, &hint_data.ap_tracking)
            }
            hint_code::SQUASH_DICT_INNER_FIRST_ITERATION => squash_dict_inner_first_iteration(
                vm,
                exec_scopes,
                &hint_data.ids_data,
                &hint_data.ap_tracking,
            ),
            hint_code::USORT_ENTER_SCOPE => usort_enter_scope(exec_scopes),
            hint_code::USORT_BODY => {
                usort_body(vm, exec_scopes, &hint_data.ids_data, &hint_data.ap_tracking)
            }
            hint_code::USORT_VERIFY => {
                verify_usort(vm, exec_scopes, &hint_data.ids_data, &hint_data.ap_tracking)
            }
            hint_code::USORT_VERIFY_MULTIPLICITY_ASSERT => verify_multiplicity_assert(exec_scopes),
            hint_code::USORT_VERIFY_MULTIPLICITY_BODY => verify_multiplicity_body(
                vm,
                exec_scopes,
                &hint_data.ids_data,
                &hint_data.ap_tracking,
            ),
            hint_code::BLAKE2S_COMPUTE => {
                compute_blake2s(vm, &hint_data.ids_data, &hint_data.ap_tracking)
            }
            hint_code::VERIFY_ZERO => {
                verify_zero(vm, &hint_data.ids_data, &hint_data.ap_tracking, constants)
            }
            hint_code::NONDET_BIGINT3 => nondet_bigint3(
                vm,
                exec_scopes,
                &hint_data.ids_data,
                &hint_data.ap_tracking,
                constants,
            ),
            hint_code::REDUCE => reduce(
                vm,
                exec_scopes,
                &hint_data.ids_data,
                &hint_data.ap_tracking,
                constants,
            ),
            hint_code::BLAKE2S_FINALIZE => {
                finalize_blake2s(vm, &hint_data.ids_data, &hint_data.ap_tracking)
            }
            hint_code::BLAKE2S_ADD_UINT256 => {
                blake2s_add_uint256(vm, &hint_data.ids_data, &hint_data.ap_tracking)
            }
            hint_code::BLAKE2S_ADD_UINT256_BIGEND => {
                blake2s_add_uint256_bigend(vm, &hint_data.ids_data, &hint_data.ap_tracking)
            }
            hint_code::UNSAFE_KECCAK => {
                unsafe_keccak(vm, exec_scopes, &hint_data.ids_data, &hint_data.ap_tracking)
            }
            hint_code::UNSAFE_KECCAK_FINALIZE => {
                unsafe_keccak_finalize(vm, &hint_data.ids_data, &hint_data.ap_tracking)
            }
            hint_code::SQUASH_DICT_INNER_SKIP_LOOP => squash_dict_inner_skip_loop(
                vm,
                exec_scopes,
                &hint_data.ids_data,
                &hint_data.ap_tracking,
            ),
            hint_code::SQUASH_DICT_INNER_CHECK_ACCESS_INDEX => {
                squash_dict_inner_check_access_index(
                    vm,
                    exec_scopes,
                    &hint_data.ids_data,
                    &hint_data.ap_tracking,
                )
            }
            hint_code::SQUASH_DICT_INNER_CONTINUE_LOOP => squash_dict_inner_continue_loop(
                vm,
                exec_scopes,
                &hint_data.ids_data,
                &hint_data.ap_tracking,
            ),
            hint_code::SQUASH_DICT_INNER_ASSERT_LEN_KEYS => {
                squash_dict_inner_assert_len_keys(exec_scopes)
            }
            hint_code::SQUASH_DICT_INNER_LEN_ASSERT => squash_dict_inner_len_assert(exec_scopes),
            hint_code::SQUASH_DICT_INNER_USED_ACCESSES_ASSERT => {
                squash_dict_inner_used_accesses_assert(
                    vm,
                    exec_scopes,
                    &hint_data.ids_data,
                    &hint_data.ap_tracking,
                )
            }
            hint_code::SQUASH_DICT_INNER_NEXT_KEY => squash_dict_inner_next_key(
                vm,
                exec_scopes,
                &hint_data.ids_data,
                &hint_data.ap_tracking,
            ),
            hint_code::SQUASH_DICT => {
                squash_dict(vm, exec_scopes, &hint_data.ids_data, &hint_data.ap_tracking)
            }
            hint_code::VM_ENTER_SCOPE => enter_scope(exec_scopes),
            hint_code::DICT_UPDATE => {
                dict_update(vm, exec_scopes, &hint_data.ids_data, &hint_data.ap_tracking)
            }
            hint_code::DICT_SQUASH_COPY_DICT => {
                dict_squash_copy_dict(vm, exec_scopes, &hint_data.ids_data, &hint_data.ap_tracking)
            }
            hint_code::DICT_SQUASH_UPDATE_PTR => {
                dict_squash_update_ptr(vm, exec_scopes, &hint_data.ids_data, &hint_data.ap_tracking)
            }
            hint_code::UINT256_ADD => uint256_add(vm, &hint_data.ids_data, &hint_data.ap_tracking),
            hint_code::SPLIT_64 => split_64(vm, &hint_data.ids_data, &hint_data.ap_tracking),
            hint_code::UINT256_SQRT => {
                uint256_sqrt(vm, &hint_data.ids_data, &hint_data.ap_tracking)
            }
            hint_code::UINT256_SIGNED_NN => {
                uint256_signed_nn(vm, &hint_data.ids_data, &hint_data.ap_tracking)
            }
            hint_code::UINT256_UNSIGNED_DIV_REM => {
                uint256_unsigned_div_rem(vm, &hint_data.ids_data, &hint_data.ap_tracking)
            }
            hint_code::BIGINT_TO_UINT256 => {
                bigint_to_uint256(vm, &hint_data.ids_data, &hint_data.ap_tracking, constants)
            }
            hint_code::IS_ZERO_PACK => is_zero_pack(
                vm,
                exec_scopes,
                &hint_data.ids_data,
                &hint_data.ap_tracking,
                constants,
            ),
            hint_code::IS_ZERO_NONDET => is_zero_nondet(vm, exec_scopes),
            hint_code::IS_ZERO_ASSIGN_SCOPE_VARS => {
                is_zero_assign_scope_variables(exec_scopes, constants)
            }
            hint_code::DIV_MOD_N_PACKED_DIVMOD => div_mod_n_packed_divmod(
                vm,
                exec_scopes,
                &hint_data.ids_data,
                &hint_data.ap_tracking,
                constants,
            ),
            hint_code::DIV_MOD_N_SAFE_DIV => div_mod_n_safe_div(exec_scopes, constants),
            hint_code::GET_POINT_FROM_X => get_point_from_x(
                vm,
                exec_scopes,
                &hint_data.ids_data,
                &hint_data.ap_tracking,
                constants,
            ),
            hint_code::EC_NEGATE => ec_negate(
                vm,
                exec_scopes,
                &hint_data.ids_data,
                &hint_data.ap_tracking,
                constants,
            ),
            hint_code::EC_DOUBLE_SCOPE => compute_doubling_slope(
                vm,
                exec_scopes,
                &hint_data.ids_data,
                &hint_data.ap_tracking,
                constants,
            ),
            hint_code::COMPUTE_SLOPE => compute_slope(
                vm,
                exec_scopes,
                &hint_data.ids_data,
                &hint_data.ap_tracking,
                constants,
            ),
            hint_code::EC_DOUBLE_ASSIGN_NEW_X => ec_double_assign_new_x(
                vm,
                exec_scopes,
                &hint_data.ids_data,
                &hint_data.ap_tracking,
                constants,
            ),
            hint_code::EC_DOUBLE_ASSIGN_NEW_Y => ec_double_assign_new_y(exec_scopes, constants),
            hint_code::KECCAK_WRITE_ARGS => {
                keccak_write_args(vm, &hint_data.ids_data, &hint_data.ap_tracking)
            }
            hint_code::COMPARE_BYTES_IN_WORD_NONDET => compare_bytes_in_word_nondet(
                vm,
                &hint_data.ids_data,
                &hint_data.ap_tracking,
                constants,
            ),
            hint_code::SHA256_MAIN => sha256_main(vm, &hint_data.ids_data, &hint_data.ap_tracking),
            hint_code::SHA256_INPUT => {
                sha256_input(vm, &hint_data.ids_data, &hint_data.ap_tracking)
            }
            hint_code::SHA256_FINALIZE => {
                sha256_finalize(vm, &hint_data.ids_data, &hint_data.ap_tracking)
            }
            hint_code::COMPARE_KECCAK_FULL_RATE_IN_BYTES_NONDET => {
                compare_keccak_full_rate_in_bytes_nondet(
                    vm,
                    &hint_data.ids_data,
                    &hint_data.ap_tracking,
                    constants,
                )
            }
            hint_code::BLOCK_PERMUTATION => {
                block_permutation(vm, &hint_data.ids_data, &hint_data.ap_tracking, constants)
            }
            hint_code::CAIRO_KECCAK_FINALIZE => {
                cairo_keccak_finalize(vm, &hint_data.ids_data, &hint_data.ap_tracking, constants)
            }
            hint_code::FAST_EC_ADD_ASSIGN_NEW_X => fast_ec_add_assign_new_x(
                vm,
                exec_scopes,
                &hint_data.ids_data,
                &hint_data.ap_tracking,
                constants,
            ),
            hint_code::FAST_EC_ADD_ASSIGN_NEW_Y => fast_ec_add_assign_new_y(exec_scopes, constants),
            hint_code::EC_MUL_INNER => {
                ec_mul_inner(vm, &hint_data.ids_data, &hint_data.ap_tracking)
            }
            hint_code::RELOCATE_SEGMENT => {
                relocate_segment(vm, &hint_data.ids_data, &hint_data.ap_tracking)
            }
            hint_code::TEMPORARY_ARRAY => {
                temporary_array(vm, &hint_data.ids_data, &hint_data.ap_tracking)
            }
<<<<<<< HEAD
            hint_code::VERIFY_ECDSA_SIGNATURE => {
                verify_ecdsa_signature(vm, &hint_data.ids_data, &hint_data.ap_tracking)
            }
=======
            #[cfg(feature = "skip_next_instruction_hint")]
            hint_code::SKIP_NEXT_INSTRUCTION => skip_next_instruction(vm),
>>>>>>> 17f911a1
            code => Err(HintError::UnknownHint(code.to_string())),
        }
    }
}

#[cfg(test)]
mod tests {
    use super::*;
    use crate::{
        any_box,
        hint_processor::hint_processor_definition::HintProcessor,
        types::{exec_scope::ExecutionScopes, relocatable::MaybeRelocatable},
        utils::test_utils::*,
        vm::{
            errors::{
                exec_scope_errors::ExecScopeError, memory_errors::MemoryError,
                vm_errors::VirtualMachineError,
            },
            vm_core::VirtualMachine,
            vm_memory::memory::Memory,
        },
    };
    use felt::NewFelt;
    use num_traits::{One, Zero};
    use std::any::Any;

    #[test]
    fn run_alloc_hint_empty_memory() {
        let hint_code = "memory[ap] = segments.add()";
        let mut vm = vm!();
        add_segments!(vm, 1);
        //ids and references are not needed for this test
        run_hint!(vm, HashMap::new(), hint_code).expect("Error while executing hint");
        //first new segment is added
        assert_eq!(vm.segments.num_segments, 2);
        //new segment base (1,0) is inserted into ap (1,0)
        check_memory![vm.memory, ((1, 0), (1, 0))];
    }

    #[test]
    fn run_alloc_hint_preset_memory() {
        let hint_code = "memory[ap] = segments.add()";
        let mut vm = vm!();
        //Add 3 segments to the memory
        add_segments!(vm, 3);
        vm.run_context.ap = 6;
        //ids and references are not needed for this test
        run_hint!(vm, HashMap::new(), hint_code).expect("Error while executing hint");
        //Segment N°4 is added
        assert_eq!(vm.segments.num_segments, 4);
        //new segment base (3,0) is inserted into ap (1,6)
        check_memory![vm.memory, ((1, 6), (3, 0))];
    }

    #[test]
    fn run_alloc_hint_ap_is_not_empty() {
        let hint_code = "memory[ap] = segments.add()";
        let mut vm = vm!();
        //Add 3 segments to the memory
        add_segments!(vm, 3);
        vm.run_context.ap = 6;
        //Insert something into ap
        vm.memory = memory![((1, 6), (1, 6))];
        //ids and references are not needed for this test
        assert_eq!(
            run_hint!(vm, HashMap::new(), hint_code),
            Err(HintError::Internal(VirtualMachineError::MemoryError(
                MemoryError::InconsistentMemory(
                    MaybeRelocatable::from((1, 6)),
                    MaybeRelocatable::from((1, 6)),
                    MaybeRelocatable::from((3, 0))
                )
            )))
        );
    }

    #[test]
    fn run_unknown_hint() {
        let hint_code = "random_invalid_code";
        let mut vm = vm!();
        assert_eq!(
            run_hint!(vm, HashMap::new(), hint_code),
            Err(HintError::UnknownHint(hint_code.to_string())),
        );
    }

    #[test]
    fn memcpy_enter_scope_valid() {
        let hint_code = "vm_enter_scope({'n': ids.len})";
        let mut vm = vm!();
        // initialize memory segments
        add_segments!(vm, 2);
        // initialize fp
        vm.run_context.fp = 2;
        // insert ids.len into memory
        vm.memory = memory![((1, 1), 5)];
        let ids_data = ids_data!["len"];
        assert!(run_hint!(vm, ids_data, hint_code).is_ok());
    }

    #[test]
    fn memcpy_enter_scope_invalid() {
        let hint_code = "vm_enter_scope({'n': ids.len})";
        let mut vm = vm!();
        // initialize memory segments
        add_segments!(vm, 2);
        // initialize fp
        vm.run_context.fp = 2;
        // insert ids.len into memory
        // we insert a relocatable value in the address of ids.len so that it raises an error.
        vm.memory = memory![((1, 1), (1, 0))];

        let ids_data = ids_data!["len"];
        assert_eq!(
            run_hint!(vm, ids_data, hint_code),
            Err(HintError::Internal(VirtualMachineError::ExpectedInteger(
                MaybeRelocatable::from((1, 1))
            )))
        );
    }

    #[test]
    fn memcpy_continue_copying_valid() {
        let hint_code = "n -= 1\nids.continue_copying = 1 if n > 0 else 0";
        let mut vm = vm!();
        // initialize memory segments
        add_segments!(vm, 3);
        // initialize fp
        vm.run_context.fp = 2;
        // initialize vm scope with variable `n`
        let mut exec_scopes = scope![("n", Felt::one())];
        // initialize ids.continue_copying
        // we create a memory gap so that there is None in (1, 0), the actual addr of continue_copying
        vm.memory = memory![((1, 2), 5)];
        let ids_data = ids_data!["continue_copying"];
        assert!(run_hint!(vm, ids_data, hint_code, &mut exec_scopes).is_ok());
    }

    #[test]
    fn memcpy_continue_copying_variable_not_in_scope_error() {
        let hint_code = "n -= 1\nids.continue_copying = 1 if n > 0 else 0";
        let mut vm = vm!();
        // initialize memory segments
        add_segments!(vm, 1);
        // initialize fp
        vm.run_context.fp = 3;
        // we don't initialize `n` now:
        // initialize ids
        vm.memory = memory![((0, 2), 5)];
        let ids_data = ids_data!["continue_copying"];
        assert_eq!(
            run_hint!(vm, ids_data, hint_code),
            Err(HintError::VariableNotInScopeError("n".to_string()))
        );
    }

    #[test]
    fn memcpy_continue_copying_insert_error() {
        let hint_code = "n -= 1\nids.continue_copying = 1 if n > 0 else 0";
        let mut vm = vm!();
        // initialize memory segments
        add_segments!(vm, 2);
        // initialize fp
        vm.run_context.fp = 2;
        // initialize with variable `n`
        let mut exec_scopes = scope![("n", Felt::one())];
        // initialize ids.continue_copying
        // a value is written in the address so the hint cant insert value there
        vm.memory = memory![((1, 1), 5)];

        let ids_data = ids_data!["continue_copying"];
        assert_eq!(
            run_hint!(vm, ids_data, hint_code, &mut exec_scopes),
            Err(HintError::Internal(VirtualMachineError::MemoryError(
                MemoryError::InconsistentMemory(
                    MaybeRelocatable::from((1, 1)),
                    MaybeRelocatable::from(Felt::new(5)),
                    MaybeRelocatable::from(Felt::zero())
                )
            )))
        );
    }

    #[test]
    fn exit_scope_valid() {
        let hint_code = "vm_exit_scope()";
        let mut vm = vm!();
        // Create new vm scope with dummy variable
        let mut exec_scopes = ExecutionScopes::new();
        let a_value: Box<dyn Any> = Box::new(Felt::one());
        exec_scopes.enter_scope(HashMap::from([(String::from("a"), a_value)]));
        // Initialize memory segments
        add_segments!(vm, 1);
        assert!(run_hint!(vm, HashMap::new(), hint_code, &mut exec_scopes).is_ok());
    }

    #[test]
    fn exit_scope_invalid() {
        let hint_code = "vm_exit_scope()";
        let mut vm = vm!();
        // new vm scope is not created so that the hint raises an error:
        // initialize memory segments
        add_segments!(vm, 1);
        assert_eq!(
            run_hint!(vm, HashMap::new(), hint_code),
            Err(HintError::FromScopeError(
                ExecScopeError::ExitMainScopeError
            ))
        );
    }

    #[test]
    fn run_enter_scope() {
        let hint_code = "vm_enter_scope()";
        //Create vm
        let mut vm = vm!();
        let mut exec_scopes = ExecutionScopes::new();
        //Execute the hint
        assert_eq!(
            run_hint!(vm, HashMap::new(), hint_code, &mut exec_scopes),
            Ok(())
        );
        //Check exec_scopes
        assert_eq!(exec_scopes.data.len(), 2);
        assert!(exec_scopes.data[0].is_empty());
        assert!(exec_scopes.data[1].is_empty());
    }

    #[test]
    fn unsafe_keccak_valid() {
        let hint_code = "from eth_hash.auto import keccak\n\ndata, length = ids.data, ids.length\n\nif '__keccak_max_size' in globals():\n    assert length <= __keccak_max_size, \\\n        f'unsafe_keccak() can only be used with length<={__keccak_max_size}. ' \\\n        f'Got: length={length}.'\n\nkeccak_input = bytearray()\nfor word_i, byte_i in enumerate(range(0, length, 16)):\n    word = memory[data + word_i]\n    n_bytes = min(16, length - byte_i)\n    assert 0 <= word < 2 ** (8 * n_bytes)\n    keccak_input += word.to_bytes(n_bytes, 'big')\n\nhashed = keccak(keccak_input)\nids.high = int.from_bytes(hashed[:16], 'big')\nids.low = int.from_bytes(hashed[16:32], 'big')";
        let mut vm = vm!();
        // initialize memory segments
        add_segments!(vm, 3);
        // initialize fp
        vm.run_context.fp = 5;
        // insert ids into memory
        vm.memory = memory![
            ((1, 1), 3),
            ((2, 0), 1),
            ((2, 1), 1),
            ((2, 2), 1),
            ((1, 2), (2, 0)),
            ((1, 5), 0)
        ];
        let ids_data = ids_data!["length", "data", "high", "low"];
        let mut exec_scopes = scope![("__keccak_max_size", Felt::new(500))];
        assert!(run_hint!(vm, ids_data, hint_code, &mut exec_scopes).is_ok());
    }

    #[test]
    fn unsafe_keccak_max_size() {
        let hint_code = "from eth_hash.auto import keccak\n\ndata, length = ids.data, ids.length\n\nif '__keccak_max_size' in globals():\n    assert length <= __keccak_max_size, \\\n        f'unsafe_keccak() can only be used with length<={__keccak_max_size}. ' \\\n        f'Got: length={length}.'\n\nkeccak_input = bytearray()\nfor word_i, byte_i in enumerate(range(0, length, 16)):\n    word = memory[data + word_i]\n    n_bytes = min(16, length - byte_i)\n    assert 0 <= word < 2 ** (8 * n_bytes)\n    keccak_input += word.to_bytes(n_bytes, 'big')\n\nhashed = keccak(keccak_input)\nids.high = int.from_bytes(hashed[:16], 'big')\nids.low = int.from_bytes(hashed[16:32], 'big')";
        let mut vm = vm!();
        // initialize memory segments
        add_segments!(vm, 3);
        // initialize fp
        vm.run_context.fp = 5;
        // insert ids into memory
        vm.memory = memory![
            ((1, 1), 5),
            ((2, 0), 1),
            ((2, 1), 1),
            ((2, 2), 1),
            ((1, 2), (2, 0))
        ];
        let ids_data = ids_data!["length", "data", "high", "low"];
        let mut exec_scopes = scope![("__keccak_max_size", Felt::new(2))];
        assert_eq!(
            run_hint!(vm, ids_data, hint_code, &mut exec_scopes),
            Err(HintError::KeccakMaxSize(Felt::new(5), Felt::new(2)))
        );
    }

    #[test]
    fn unsafe_keccak_invalid_input_length() {
        let hint_code = "from eth_hash.auto import keccak\n\ndata, length = ids.data, ids.length\n\nif '__keccak_max_size' in globals():\n    assert length <= __keccak_max_size, \\\n        f'unsafe_keccak() can only be used with length<={__keccak_max_size}. ' \\\n        f'Got: length={length}.'\n\nkeccak_input = bytearray()\nfor word_i, byte_i in enumerate(range(0, length, 16)):\n    word = memory[data + word_i]\n    n_bytes = min(16, length - byte_i)\n    assert 0 <= word < 2 ** (8 * n_bytes)\n    keccak_input += word.to_bytes(n_bytes, 'big')\n\nhashed = keccak(keccak_input)\nids.high = int.from_bytes(hashed[:16], 'big')\nids.low = int.from_bytes(hashed[16:32], 'big')";
        let mut vm = vm!();
        // initialize memory segments
        add_segments!(vm, 3);
        // initialize fp
        vm.run_context.fp = 4;
        // insert ids into memory
        vm.memory = memory![
            ((1, 1), 18446744073709551616_i128),
            ((1, 5), 0),
            ((2, 0), 1),
            ((2, 1), 1),
            ((2, 2), 1),
            ((1, 2), (2, 0))
        ];
        let ids_data = ids_data!["length", "data", "high", "low"];
        assert!(run_hint!(vm, ids_data, hint_code).is_err());
    }

    #[test]
    fn unsafe_keccak_invalid_word_size() {
        let hint_code = "from eth_hash.auto import keccak\n\ndata, length = ids.data, ids.length\n\nif '__keccak_max_size' in globals():\n    assert length <= __keccak_max_size, \\\n        f'unsafe_keccak() can only be used with length<={__keccak_max_size}. ' \\\n        f'Got: length={length}.'\n\nkeccak_input = bytearray()\nfor word_i, byte_i in enumerate(range(0, length, 16)):\n    word = memory[data + word_i]\n    n_bytes = min(16, length - byte_i)\n    assert 0 <= word < 2 ** (8 * n_bytes)\n    keccak_input += word.to_bytes(n_bytes, 'big')\n\nhashed = keccak(keccak_input)\nids.high = int.from_bytes(hashed[:16], 'big')\nids.low = int.from_bytes(hashed[16:32], 'big')";
        let mut vm = vm!();
        // initialize memory segments
        add_segments!(vm, 3);
        // initialize fp
        vm.run_context.fp = 5;
        // insert ids into memory
        vm.memory = memory![
            ((1, 1), 3),
            ((1, 5), 0),
            ((2, 0), (-1)),
            ((2, 1), 1),
            ((2, 2), 1),
            ((1, 2), (2, 0))
        ];
        let ids_data = ids_data!["length", "data", "high", "low"];
        let mut exec_scopes = scope![("__keccak_max_size", Felt::new(10))];
        assert_eq!(
            run_hint!(vm, ids_data, hint_code, &mut exec_scopes),
            Err(HintError::InvalidWordSize(Felt::new(-1)))
        );
    }

    #[test]
    fn unsafe_keccak_finalize_valid() {
        let hint_code = "from eth_hash.auto import keccak\nkeccak_input = bytearray()\nn_elms = ids.keccak_state.end_ptr - ids.keccak_state.start_ptr\nfor word in memory.get_range(ids.keccak_state.start_ptr, n_elms):\n    keccak_input += word.to_bytes(16, 'big')\nhashed = keccak(keccak_input)\nids.high = int.from_bytes(hashed[:16], 'big')\nids.low = int.from_bytes(hashed[16:32], 'big')";
        let mut vm = vm!();
        // initialize memory segments
        add_segments!(vm, 2);
        // initialize fp
        vm.run_context.fp = 9;
        vm.memory = memory![
            ((1, 1), (1, 2)),
            ((1, 2), (1, 4)),
            ((1, 3), (1, 5)),
            ((1, 4), 1),
            ((1, 5), 2),
            ((1, 8), 0)
        ];
        let ids_data = non_continuous_ids_data![("keccak_state", -7), ("high", -3), ("low", -2)];
        assert!(run_hint!(vm, ids_data, hint_code).is_ok());
    }

    #[test]
    fn unsafe_keccak_finalize_nones_in_range() {
        let hint_code = "from eth_hash.auto import keccak\nkeccak_input = bytearray()\nn_elms = ids.keccak_state.end_ptr - ids.keccak_state.start_ptr\nfor word in memory.get_range(ids.keccak_state.start_ptr, n_elms):\n    keccak_input += word.to_bytes(16, 'big')\nhashed = keccak(keccak_input)\nids.high = int.from_bytes(hashed[:16], 'big')\nids.low = int.from_bytes(hashed[16:32], 'big')";
        let mut vm = vm!();
        // initialize memory segments
        add_segments!(vm, 2);
        // initialize fp
        vm.run_context.fp = 9;
        vm.memory = memory![
            ((1, 1), (1, 2)),
            ((1, 2), (1, 4)),
            ((1, 3), (1, 5)),
            ((1, 5), 2),
            ((1, 8), 0)
        ];
        let ids_data = non_continuous_ids_data![("keccak_state", -7), ("high", -3), ("low", -2)];
        assert_eq!(
            run_hint!(vm, ids_data, hint_code),
            Err(HintError::Internal(VirtualMachineError::NoneInMemoryRange))
        );
    }

    #[test]
    fn unsafe_keccak_finalize_expected_integer_at_range() {
        let hint_code = "from eth_hash.auto import keccak\nkeccak_input = bytearray()\nn_elms = ids.keccak_state.end_ptr - ids.keccak_state.start_ptr\nfor word in memory.get_range(ids.keccak_state.start_ptr, n_elms):\n    keccak_input += word.to_bytes(16, 'big')\nhashed = keccak(keccak_input)\nids.high = int.from_bytes(hashed[:16], 'big')\nids.low = int.from_bytes(hashed[16:32], 'big')";
        let mut vm = vm!();
        // initialize memory segments
        add_segments!(vm, 2);
        // initialize fp
        vm.run_context.fp = 9;
        vm.memory = memory![
            ((1, 1), (1, 2)),
            ((1, 2), (1, 4)),
            ((1, 3), (1, 5)),
            ((1, 4), (1, 5)),
            ((1, 5), 2),
            ((1, 8), 0)
        ];
        let ids_data = non_continuous_ids_data![("keccak_state", -7), ("high", -3), ("low", -2)];
        assert!(run_hint!(vm, ids_data, hint_code).is_err());
    }

    fn enter_scope(
        _vm: &mut VirtualMachine,
        exec_scopes: &mut ExecutionScopes,
        _ids_data: &HashMap<String, HintReference>,
        _ap_tracking: &ApTracking,
        _constants: &HashMap<String, Felt>,
    ) -> Result<(), HintError> {
        exec_scopes.enter_scope(HashMap::new());
        Ok(())
    }

    #[test]
    fn add_hint_add_same_hint_twice() {
        let mut hint_processor = BuiltinHintProcessor::new_empty();
        let hint_func = Rc::new(HintFunc(Box::new(enter_scope)));
        hint_processor.add_hint(String::from("enter_scope_custom_a"), Rc::clone(&hint_func));
        hint_processor.add_hint(String::from("enter_scope_custom_b"), hint_func);
        let mut vm = vm!();
        let exec_scopes = exec_scopes_ref!();
        assert_eq!(exec_scopes.data.len(), 1);
        let hint_data =
            HintProcessorData::new_default(String::from("enter_scope_custom_a"), HashMap::new());
        assert_eq!(
            hint_processor.execute_hint(
                &mut vm,
                exec_scopes,
                &any_box!(hint_data),
                &HashMap::new()
            ),
            Ok(())
        );
        assert_eq!(exec_scopes.data.len(), 2);
        let hint_data =
            HintProcessorData::new_default(String::from("enter_scope_custom_a"), HashMap::new());
        assert_eq!(
            hint_processor.execute_hint(
                &mut vm,
                exec_scopes,
                &any_box!(hint_data),
                &HashMap::new()
            ),
            Ok(())
        );
        assert_eq!(exec_scopes.data.len(), 3);
    }
}<|MERGE_RESOLUTION|>--- conflicted
+++ resolved
@@ -434,14 +434,11 @@
             hint_code::TEMPORARY_ARRAY => {
                 temporary_array(vm, &hint_data.ids_data, &hint_data.ap_tracking)
             }
-<<<<<<< HEAD
             hint_code::VERIFY_ECDSA_SIGNATURE => {
                 verify_ecdsa_signature(vm, &hint_data.ids_data, &hint_data.ap_tracking)
             }
-=======
             #[cfg(feature = "skip_next_instruction_hint")]
             hint_code::SKIP_NEXT_INSTRUCTION => skip_next_instruction(vm),
->>>>>>> 17f911a1
             code => Err(HintError::UnknownHint(code.to_string())),
         }
     }
