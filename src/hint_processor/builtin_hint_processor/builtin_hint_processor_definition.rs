--- conflicted
+++ resolved
@@ -443,7 +443,6 @@
             hint_code::VERIFY_ECDSA_SIGNATURE => {
                 verify_ecdsa_signature(vm, &hint_data.ids_data, &hint_data.ap_tracking)
             }
-<<<<<<< HEAD
             hint_code::SPLIT_OUTPUT_0 => {
                 split_output(vm, &hint_data.ids_data, &hint_data.ap_tracking, 0)
             }
@@ -477,7 +476,6 @@
             hint_code::NONDET_N_GREATER_THAN_2 => {
                 n_greater_than_2(vm, &hint_data.ids_data, &hint_data.ap_tracking)
             }
-=======
             hint_code::RANDOM_EC_POINT => {
                 random_ec_point_hint(vm, &hint_data.ids_data, &hint_data.ap_tracking)
             }
@@ -485,7 +483,6 @@
                 chained_ec_op_random_ec_point_hint(vm, &hint_data.ids_data, &hint_data.ap_tracking)
             }
             hint_code::RECOVER_Y => recover_y_hint(vm, &hint_data.ids_data, &hint_data.ap_tracking),
->>>>>>> aa7cf92b
             #[cfg(feature = "skip_next_instruction_hint")]
             hint_code::SKIP_NEXT_INSTRUCTION => skip_next_instruction(vm),
             code => Err(HintError::UnknownHint(code.to_string())),
