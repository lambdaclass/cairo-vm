--- conflicted
+++ resolved
@@ -123,17 +123,13 @@
             .ok_or(VirtualMachineError::WrongHintData)?;
 
         if let Some(hint_func) = self.extra_hints.get(&hint_data.code) {
-<<<<<<< HEAD
             return hint_func.0(
                 vm,
-                exec_scopes_proxy,
+                exec_scopes,
                 &hint_data.ids_data,
                 &hint_data.ap_tracking,
                 constants,
             );
-=======
-            return hint_func.0(vm, exec_scopes, &hint_data.ids_data, &hint_data.ap_tracking);
->>>>>>> c80138e9
         }
 
         match &*hint_data.code {
@@ -229,33 +225,23 @@
             hint_code::BLAKE2S_COMPUTE => {
                 compute_blake2s(vm, &hint_data.ids_data, &hint_data.ap_tracking)
             }
-<<<<<<< HEAD
             hint_code::VERIFY_ZERO => {
                 verify_zero(vm, &hint_data.ids_data, &hint_data.ap_tracking, constants)
             }
             hint_code::NONDET_BIGINT3 => nondet_bigint3(
                 vm,
-                exec_scopes_proxy,
+                exec_scopes,
                 &hint_data.ids_data,
                 &hint_data.ap_tracking,
                 constants,
             ),
             hint_code::REDUCE => reduce(
                 vm,
-                exec_scopes_proxy,
-                &hint_data.ids_data,
-                &hint_data.ap_tracking,
-                constants,
-            ),
-=======
-            hint_code::VERIFY_ZERO => verify_zero(vm, &hint_data.ids_data, &hint_data.ap_tracking),
-            hint_code::NONDET_BIGINT3 => {
-                nondet_bigint3(vm, exec_scopes, &hint_data.ids_data, &hint_data.ap_tracking)
-            }
-            hint_code::REDUCE => {
-                reduce(vm, exec_scopes, &hint_data.ids_data, &hint_data.ap_tracking)
-            }
->>>>>>> c80138e9
+                exec_scopes,
+                &hint_data.ids_data,
+                &hint_data.ap_tracking,
+                constants,
+            ),
             hint_code::BLAKE2S_FINALIZE => {
                 finalize_blake2s(vm, &hint_data.ids_data, &hint_data.ap_tracking)
             }
@@ -336,94 +322,61 @@
             hint_code::BIGINT_TO_UINT256 => {
                 bigint_to_uint256(vm, &hint_data.ids_data, &hint_data.ap_tracking, constants)
             }
-<<<<<<< HEAD
             hint_code::IS_ZERO_PACK => is_zero_pack(
                 vm,
-                exec_scopes_proxy,
-                &hint_data.ids_data,
-                &hint_data.ap_tracking,
-                constants,
-            ),
-            hint_code::IS_ZERO_NONDET => is_zero_nondet(vm, exec_scopes_proxy),
+                exec_scopes,
+                &hint_data.ids_data,
+                &hint_data.ap_tracking,
+                constants,
+            ),
+            hint_code::IS_ZERO_NONDET => is_zero_nondet(vm, exec_scopes),
             hint_code::IS_ZERO_ASSIGN_SCOPE_VARS => {
-                is_zero_assign_scope_variables(exec_scopes_proxy, constants)
-=======
-            hint_code::IS_ZERO_PACK => {
-                is_zero_pack(vm, exec_scopes, &hint_data.ids_data, &hint_data.ap_tracking)
->>>>>>> c80138e9
-            }
-            hint_code::IS_ZERO_NONDET => is_zero_nondet(vm, exec_scopes),
-            hint_code::IS_ZERO_ASSIGN_SCOPE_VARS => is_zero_assign_scope_variables(exec_scopes),
+                is_zero_assign_scope_variables(exec_scopes, constants)
+            }
             hint_code::DIV_MOD_N_PACKED_DIVMOD => div_mod_n_packed_divmod(
                 vm,
-<<<<<<< HEAD
-                exec_scopes_proxy,
-                &hint_data.ids_data,
-                &hint_data.ap_tracking,
-                constants,
-            ),
-            hint_code::DIV_MOD_N_SAFE_DIV => div_mod_n_safe_div(exec_scopes_proxy, constants),
+                exec_scopes,
+                &hint_data.ids_data,
+                &hint_data.ap_tracking,
+                constants,
+            ),
+            hint_code::DIV_MOD_N_SAFE_DIV => div_mod_n_safe_div(exec_scopes, constants),
             hint_code::GET_POINT_FROM_X => get_point_from_x(
                 vm,
-                exec_scopes_proxy,
-=======
-                exec_scopes,
->>>>>>> c80138e9
-                &hint_data.ids_data,
-                &hint_data.ap_tracking,
-                constants,
-            ),
-<<<<<<< HEAD
+                exec_scopes,
+                &hint_data.ids_data,
+                &hint_data.ap_tracking,
+                constants,
+            ),
             hint_code::EC_NEGATE => ec_negate(
                 vm,
-                exec_scopes_proxy,
+                exec_scopes,
                 &hint_data.ids_data,
                 &hint_data.ap_tracking,
                 constants,
             ),
             hint_code::EC_DOUBLE_SCOPE => compute_doubling_slope(
                 vm,
-                exec_scopes_proxy,
+                exec_scopes,
                 &hint_data.ids_data,
                 &hint_data.ap_tracking,
                 constants,
             ),
             hint_code::COMPUTE_SLOPE => compute_slope(
                 vm,
-                exec_scopes_proxy,
+                exec_scopes,
                 &hint_data.ids_data,
                 &hint_data.ap_tracking,
                 constants,
             ),
             hint_code::EC_DOUBLE_ASSIGN_NEW_X => ec_double_assign_new_x(
                 vm,
-                exec_scopes_proxy,
-                &hint_data.ids_data,
-                &hint_data.ap_tracking,
-                constants,
-            ),
-            hint_code::EC_DOUBLE_ASSIGN_NEW_Y => {
-                ec_double_assign_new_y(exec_scopes_proxy, constants)
-            }
-=======
-            hint_code::DIV_MOD_N_SAFE_DIV => div_mod_n_safe_div(exec_scopes),
-            hint_code::GET_POINT_FROM_X => {
-                get_point_from_x(vm, exec_scopes, &hint_data.ids_data, &hint_data.ap_tracking)
-            }
-            hint_code::EC_NEGATE => {
-                ec_negate(vm, exec_scopes, &hint_data.ids_data, &hint_data.ap_tracking)
-            }
-            hint_code::EC_DOUBLE_SCOPE => {
-                compute_doubling_slope(vm, exec_scopes, &hint_data.ids_data, &hint_data.ap_tracking)
-            }
-            hint_code::COMPUTE_SLOPE => {
-                compute_slope(vm, exec_scopes, &hint_data.ids_data, &hint_data.ap_tracking)
-            }
-            hint_code::EC_DOUBLE_ASSIGN_NEW_X => {
-                ec_double_assign_new_x(vm, exec_scopes, &hint_data.ids_data, &hint_data.ap_tracking)
-            }
-            hint_code::EC_DOUBLE_ASSIGN_NEW_Y => ec_double_assign_new_y(exec_scopes),
->>>>>>> c80138e9
+                exec_scopes,
+                &hint_data.ids_data,
+                &hint_data.ap_tracking,
+                constants,
+            ),
+            hint_code::EC_DOUBLE_ASSIGN_NEW_Y => ec_double_assign_new_y(exec_scopes, constants),
             hint_code::KECCAK_WRITE_ARGS => {
                 keccak_write_args(vm, &hint_data.ids_data, &hint_data.ap_tracking)
             }
@@ -461,13 +414,7 @@
                 &hint_data.ap_tracking,
                 constants,
             ),
-<<<<<<< HEAD
-            hint_code::FAST_EC_ADD_ASSIGN_NEW_Y => {
-                fast_ec_add_assign_new_y(exec_scopes_proxy, constants)
-            }
-=======
-            hint_code::FAST_EC_ADD_ASSIGN_NEW_Y => fast_ec_add_assign_new_y(exec_scopes),
->>>>>>> c80138e9
+            hint_code::FAST_EC_ADD_ASSIGN_NEW_Y => fast_ec_add_assign_new_y(exec_scopes, constants),
             hint_code::EC_MUL_INNER => {
                 ec_mul_inner(vm, &hint_data.ids_data, &hint_data.ap_tracking)
             }
