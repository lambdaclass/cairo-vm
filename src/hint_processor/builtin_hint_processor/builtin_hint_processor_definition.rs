use crate::stdlib::{any::Any, collections::HashMap, prelude::*, rc::Rc};

use crate::{
    hint_processor::{
        builtin_hint_processor::{
            blake2s_utils::{
                blake2s_add_uint256, blake2s_add_uint256_bigend, compute_blake2s, finalize_blake2s,
            },
            cairo_keccak::keccak_hints::{
                block_permutation, cairo_keccak_finalize, compare_bytes_in_word_nondet,
                compare_keccak_full_rate_in_bytes_nondet, keccak_write_args,
            },
            dict_hint_utils::{
                default_dict_new, dict_new, dict_read, dict_squash_copy_dict,
                dict_squash_update_ptr, dict_update, dict_write,
            },
            find_element_hint::{find_element, search_sorted_lower},
            hint_code,
            keccak_utils::{
                split_input, split_n_bytes, split_output, split_output_mid_low_high, unsafe_keccak,
                unsafe_keccak_finalize,
            },
            math_utils::*,
            memcpy_hint_utils::{
                add_segment, enter_scope, exit_scope, memcpy_continue_copying, memcpy_enter_scope,
            },
            memset_utils::{memset_continue_loop, memset_enter_scope},
            poseidon_utils::{n_greater_than_10, n_greater_than_2},
            pow_utils::pow,
            secp::{
                bigint_utils::{bigint_to_uint256, nondet_bigint3},
                ec_utils::{
                    compute_doubling_slope, compute_slope, ec_double_assign_new_x,
                    ec_double_assign_new_y, ec_mul_inner, ec_negate, fast_ec_add_assign_new_x,
                    fast_ec_add_assign_new_y,
                },
                field_utils::{
                    is_zero_assign_scope_variables, is_zero_nondet, is_zero_pack, reduce,
                    verify_zero,
                },
                signature::{div_mod_n_packed_divmod, div_mod_n_safe_div, get_point_from_x},
            },
            segments::{relocate_segment, temporary_array},
            set::set_add,
            sha256_utils::{sha256_finalize, sha256_input, sha256_main},
            signature::verify_ecdsa_signature,
            squash_dict_utils::{
                squash_dict, squash_dict_inner_assert_len_keys,
                squash_dict_inner_check_access_index, squash_dict_inner_continue_loop,
                squash_dict_inner_first_iteration, squash_dict_inner_len_assert,
                squash_dict_inner_next_key, squash_dict_inner_skip_loop,
                squash_dict_inner_used_accesses_assert,
            },
            uint256_utils::{
                split_64, uint256_add, uint256_mul_div_mod, uint256_signed_nn, uint256_sqrt,
                uint256_unsigned_div_rem,
            },
            usort::{
                usort_body, usort_enter_scope, verify_multiplicity_assert,
                verify_multiplicity_body, verify_usort,
            },
        },
        hint_processor_definition::{HintProcessor, HintReference},
    },
    serde::deserialize_program::ApTracking,
    types::exec_scope::ExecutionScopes,
    vm::{errors::hint_errors::HintError, vm_core::VirtualMachine},
};
use felt::Felt252;

#[cfg(feature = "skip_next_instruction_hint")]
use crate::hint_processor::builtin_hint_processor::skip_next_instruction::skip_next_instruction;

use super::ec_utils::{chained_ec_op_random_ec_point_hint, random_ec_point_hint, recover_y_hint};
use super::uint384::{
    add_no_uint384_check, uint384_signed_nn, uint384_split_128, uint384_sqrt,
    uint384_unsigned_div_rem, uint384_unsigned_div_rem_expanded,
};

pub struct HintProcessorData {
    pub code: String,
    pub ap_tracking: ApTracking,
    pub ids_data: HashMap<String, HintReference>,
}

impl HintProcessorData {
    pub fn new_default(code: String, ids_data: HashMap<String, HintReference>) -> Self {
        HintProcessorData {
            code,
            ap_tracking: ApTracking::default(),
            ids_data,
        }
    }
}

#[allow(clippy::type_complexity)]
pub struct HintFunc(
    pub  Box<
        dyn Fn(
                &mut VirtualMachine,
                &mut ExecutionScopes,
                &HashMap<String, HintReference>,
                &ApTracking,
                &HashMap<String, Felt252>,
            ) -> Result<(), HintError>
            + Sync,
    >,
);
pub struct BuiltinHintProcessor {
    pub extra_hints: HashMap<String, Rc<HintFunc>>,
}
impl BuiltinHintProcessor {
    pub fn new_empty() -> Self {
        BuiltinHintProcessor {
            extra_hints: HashMap::new(),
        }
    }

    pub fn new(extra_hints: HashMap<String, Rc<HintFunc>>) -> Self {
        BuiltinHintProcessor { extra_hints }
    }

    pub fn add_hint(&mut self, hint_code: String, hint_func: Rc<HintFunc>) {
        self.extra_hints.insert(hint_code, hint_func);
    }
}

impl HintProcessor for BuiltinHintProcessor {
    fn execute_hint(
        &mut self,
        vm: &mut VirtualMachine,
        exec_scopes: &mut ExecutionScopes,
        hint_data: &Box<dyn Any>,
        constants: &HashMap<String, Felt252>,
    ) -> Result<(), HintError> {
        let hint_data = hint_data
            .downcast_ref::<HintProcessorData>()
            .ok_or(HintError::WrongHintData)?;

        if let Some(hint_func) = self.extra_hints.get(&hint_data.code) {
            return hint_func.0(
                vm,
                exec_scopes,
                &hint_data.ids_data,
                &hint_data.ap_tracking,
                constants,
            );
        }
        match &*hint_data.code {
            hint_code::ADD_SEGMENT => add_segment(vm),
            hint_code::IS_NN => is_nn(vm, &hint_data.ids_data, &hint_data.ap_tracking),
            hint_code::IS_NN_OUT_OF_RANGE => {
                is_nn_out_of_range(vm, &hint_data.ids_data, &hint_data.ap_tracking)
            }
            hint_code::ASSERT_LE_FELT => assert_le_felt(
                vm,
                exec_scopes,
                &hint_data.ids_data,
                &hint_data.ap_tracking,
                constants,
            ),
            hint_code::ASSERT_LE_FELT_EXCLUDED_2 => assert_le_felt_excluded_2(exec_scopes),
            hint_code::ASSERT_LE_FELT_EXCLUDED_1 => assert_le_felt_excluded_1(vm, exec_scopes),
            hint_code::ASSERT_LE_FELT_EXCLUDED_0 => assert_le_felt_excluded_0(vm, exec_scopes),
            hint_code::IS_LE_FELT => is_le_felt(vm, &hint_data.ids_data, &hint_data.ap_tracking),
            hint_code::ASSERT_250_BITS => {
                assert_250_bit(vm, &hint_data.ids_data, &hint_data.ap_tracking)
            }
            hint_code::IS_POSITIVE => is_positive(vm, &hint_data.ids_data, &hint_data.ap_tracking),
            hint_code::SPLIT_INT_ASSERT_RANGE => {
                split_int_assert_range(vm, &hint_data.ids_data, &hint_data.ap_tracking)
            }
            hint_code::SPLIT_INT => split_int(vm, &hint_data.ids_data, &hint_data.ap_tracking),
            hint_code::ASSERT_NOT_EQUAL => {
                assert_not_equal(vm, &hint_data.ids_data, &hint_data.ap_tracking)
            }
            hint_code::ASSERT_NN => assert_nn(vm, &hint_data.ids_data, &hint_data.ap_tracking),
            hint_code::SQRT => sqrt(vm, &hint_data.ids_data, &hint_data.ap_tracking),
            hint_code::ASSERT_NOT_ZERO => {
                assert_not_zero(vm, &hint_data.ids_data, &hint_data.ap_tracking)
            }
            hint_code::IS_QUAD_RESIDUE => {
                is_quad_residue(vm, &hint_data.ids_data, &hint_data.ap_tracking)
            }
            hint_code::VM_EXIT_SCOPE => exit_scope(exec_scopes),
            hint_code::MEMCPY_ENTER_SCOPE => {
                memcpy_enter_scope(vm, exec_scopes, &hint_data.ids_data, &hint_data.ap_tracking)
            }
            hint_code::MEMSET_ENTER_SCOPE => {
                memset_enter_scope(vm, exec_scopes, &hint_data.ids_data, &hint_data.ap_tracking)
            }
            hint_code::MEMCPY_CONTINUE_COPYING => memcpy_continue_copying(
                vm,
                exec_scopes,
                &hint_data.ids_data,
                &hint_data.ap_tracking,
            ),
            hint_code::MEMSET_CONTINUE_LOOP => {
                memset_continue_loop(vm, exec_scopes, &hint_data.ids_data, &hint_data.ap_tracking)
            }
            hint_code::SPLIT_FELT => split_felt(vm, &hint_data.ids_data, &hint_data.ap_tracking),
            hint_code::UNSIGNED_DIV_REM => {
                unsigned_div_rem(vm, &hint_data.ids_data, &hint_data.ap_tracking)
            }
            hint_code::SIGNED_DIV_REM => {
                signed_div_rem(vm, &hint_data.ids_data, &hint_data.ap_tracking)
            }
            hint_code::ASSERT_LT_FELT => {
                assert_lt_felt(vm, &hint_data.ids_data, &hint_data.ap_tracking)
            }
            hint_code::FIND_ELEMENT => {
                find_element(vm, exec_scopes, &hint_data.ids_data, &hint_data.ap_tracking)
            }
            hint_code::SEARCH_SORTED_LOWER => {
                search_sorted_lower(vm, exec_scopes, &hint_data.ids_data, &hint_data.ap_tracking)
            }
            hint_code::POW => pow(vm, &hint_data.ids_data, &hint_data.ap_tracking),
            hint_code::SET_ADD => set_add(vm, &hint_data.ids_data, &hint_data.ap_tracking),
            hint_code::DICT_NEW => dict_new(vm, exec_scopes),
            hint_code::DICT_READ => {
                dict_read(vm, exec_scopes, &hint_data.ids_data, &hint_data.ap_tracking)
            }
            hint_code::DICT_WRITE => {
                dict_write(vm, exec_scopes, &hint_data.ids_data, &hint_data.ap_tracking)
            }
            hint_code::DEFAULT_DICT_NEW => {
                default_dict_new(vm, exec_scopes, &hint_data.ids_data, &hint_data.ap_tracking)
            }
            hint_code::SQUASH_DICT_INNER_FIRST_ITERATION => squash_dict_inner_first_iteration(
                vm,
                exec_scopes,
                &hint_data.ids_data,
                &hint_data.ap_tracking,
            ),
            hint_code::USORT_ENTER_SCOPE => usort_enter_scope(exec_scopes),
            hint_code::USORT_BODY => {
                usort_body(vm, exec_scopes, &hint_data.ids_data, &hint_data.ap_tracking)
            }
            hint_code::USORT_VERIFY => {
                verify_usort(vm, exec_scopes, &hint_data.ids_data, &hint_data.ap_tracking)
            }
            hint_code::USORT_VERIFY_MULTIPLICITY_ASSERT => verify_multiplicity_assert(exec_scopes),
            hint_code::USORT_VERIFY_MULTIPLICITY_BODY => verify_multiplicity_body(
                vm,
                exec_scopes,
                &hint_data.ids_data,
                &hint_data.ap_tracking,
            ),
            hint_code::BLAKE2S_COMPUTE => {
                compute_blake2s(vm, &hint_data.ids_data, &hint_data.ap_tracking)
            }
            hint_code::VERIFY_ZERO => verify_zero(vm, &hint_data.ids_data, &hint_data.ap_tracking),
            hint_code::NONDET_BIGINT3 => {
                nondet_bigint3(vm, exec_scopes, &hint_data.ids_data, &hint_data.ap_tracking)
            }
            hint_code::REDUCE => {
                reduce(vm, exec_scopes, &hint_data.ids_data, &hint_data.ap_tracking)
            }
            hint_code::BLAKE2S_FINALIZE => {
                finalize_blake2s(vm, &hint_data.ids_data, &hint_data.ap_tracking)
            }
            hint_code::BLAKE2S_ADD_UINT256 => {
                blake2s_add_uint256(vm, &hint_data.ids_data, &hint_data.ap_tracking)
            }
            hint_code::BLAKE2S_ADD_UINT256_BIGEND => {
                blake2s_add_uint256_bigend(vm, &hint_data.ids_data, &hint_data.ap_tracking)
            }
            hint_code::UNSAFE_KECCAK => {
                unsafe_keccak(vm, exec_scopes, &hint_data.ids_data, &hint_data.ap_tracking)
            }
            hint_code::UNSAFE_KECCAK_FINALIZE => {
                unsafe_keccak_finalize(vm, &hint_data.ids_data, &hint_data.ap_tracking)
            }
            hint_code::SQUASH_DICT_INNER_SKIP_LOOP => squash_dict_inner_skip_loop(
                vm,
                exec_scopes,
                &hint_data.ids_data,
                &hint_data.ap_tracking,
            ),
            hint_code::SQUASH_DICT_INNER_CHECK_ACCESS_INDEX => {
                squash_dict_inner_check_access_index(
                    vm,
                    exec_scopes,
                    &hint_data.ids_data,
                    &hint_data.ap_tracking,
                )
            }
            hint_code::SQUASH_DICT_INNER_CONTINUE_LOOP => squash_dict_inner_continue_loop(
                vm,
                exec_scopes,
                &hint_data.ids_data,
                &hint_data.ap_tracking,
            ),
            hint_code::SQUASH_DICT_INNER_ASSERT_LEN_KEYS => {
                squash_dict_inner_assert_len_keys(exec_scopes)
            }
            hint_code::SQUASH_DICT_INNER_LEN_ASSERT => squash_dict_inner_len_assert(exec_scopes),
            hint_code::SQUASH_DICT_INNER_USED_ACCESSES_ASSERT => {
                squash_dict_inner_used_accesses_assert(
                    vm,
                    exec_scopes,
                    &hint_data.ids_data,
                    &hint_data.ap_tracking,
                )
            }
            hint_code::SQUASH_DICT_INNER_NEXT_KEY => squash_dict_inner_next_key(
                vm,
                exec_scopes,
                &hint_data.ids_data,
                &hint_data.ap_tracking,
            ),
            hint_code::SQUASH_DICT => {
                squash_dict(vm, exec_scopes, &hint_data.ids_data, &hint_data.ap_tracking)
            }
            hint_code::VM_ENTER_SCOPE => enter_scope(exec_scopes),
            hint_code::DICT_UPDATE => {
                dict_update(vm, exec_scopes, &hint_data.ids_data, &hint_data.ap_tracking)
            }
            hint_code::DICT_SQUASH_COPY_DICT => {
                dict_squash_copy_dict(vm, exec_scopes, &hint_data.ids_data, &hint_data.ap_tracking)
            }
            hint_code::DICT_SQUASH_UPDATE_PTR => {
                dict_squash_update_ptr(vm, exec_scopes, &hint_data.ids_data, &hint_data.ap_tracking)
            }
            hint_code::UINT256_ADD => uint256_add(vm, &hint_data.ids_data, &hint_data.ap_tracking),
            hint_code::SPLIT_64 => split_64(vm, &hint_data.ids_data, &hint_data.ap_tracking),
            hint_code::UINT256_SQRT => {
                uint256_sqrt(vm, &hint_data.ids_data, &hint_data.ap_tracking)
            }
            hint_code::UINT256_SIGNED_NN => {
                uint256_signed_nn(vm, &hint_data.ids_data, &hint_data.ap_tracking)
            }
            hint_code::UINT256_UNSIGNED_DIV_REM => {
                uint256_unsigned_div_rem(vm, &hint_data.ids_data, &hint_data.ap_tracking)
            }
            hint_code::BIGINT_TO_UINT256 => {
                bigint_to_uint256(vm, &hint_data.ids_data, &hint_data.ap_tracking, constants)
            }
            hint_code::IS_ZERO_PACK => {
                is_zero_pack(vm, exec_scopes, &hint_data.ids_data, &hint_data.ap_tracking)
            }
            hint_code::IS_ZERO_NONDET => is_zero_nondet(vm, exec_scopes),
            hint_code::IS_ZERO_ASSIGN_SCOPE_VARS => is_zero_assign_scope_variables(exec_scopes),
            hint_code::DIV_MOD_N_PACKED_DIVMOD => div_mod_n_packed_divmod(
                vm,
                exec_scopes,
                &hint_data.ids_data,
                &hint_data.ap_tracking,
            ),
            hint_code::DIV_MOD_N_SAFE_DIV => div_mod_n_safe_div(exec_scopes),
            hint_code::GET_POINT_FROM_X => get_point_from_x(
                vm,
                exec_scopes,
                &hint_data.ids_data,
                &hint_data.ap_tracking,
                constants,
            ),
            hint_code::EC_NEGATE => {
                ec_negate(vm, exec_scopes, &hint_data.ids_data, &hint_data.ap_tracking)
            }
<<<<<<< HEAD
            hint_code::EC_DOUBLE_SCOPE => compute_doubling_slope(
                vm,
                exec_scopes,
                &hint_data.ids_data,
                &hint_data.ap_tracking,
                "point",
            ),
            hint_code::EC_DOUBLE_SCOPE_WHITELIST => compute_doubling_slope(
                vm,
                exec_scopes,
                &hint_data.ids_data,
                &hint_data.ap_tracking,
                "pt",
            ),
=======
            hint_code::EC_DOUBLE_SCOPE => {
                compute_doubling_slope(vm, exec_scopes, &hint_data.ids_data, &hint_data.ap_tracking)
            }
>>>>>>> b5ae2514
            hint_code::COMPUTE_SLOPE => compute_slope(
                vm,
                exec_scopes,
                &hint_data.ids_data,
                &hint_data.ap_tracking,
                "point0",
                "point1",
            ),
            hint_code::COMPUTE_SLOPE_WHITELIST => compute_slope(
                vm,
                exec_scopes,
                &hint_data.ids_data,
                &hint_data.ap_tracking,
                "pt0",
                "pt1",
            ),
            hint_code::EC_DOUBLE_ASSIGN_NEW_X => {
                ec_double_assign_new_x(vm, exec_scopes, &hint_data.ids_data, &hint_data.ap_tracking)
            }
            hint_code::EC_DOUBLE_ASSIGN_NEW_Y => ec_double_assign_new_y(exec_scopes),
            hint_code::KECCAK_WRITE_ARGS => {
                keccak_write_args(vm, &hint_data.ids_data, &hint_data.ap_tracking)
            }
            hint_code::COMPARE_BYTES_IN_WORD_NONDET => compare_bytes_in_word_nondet(
                vm,
                &hint_data.ids_data,
                &hint_data.ap_tracking,
                constants,
            ),
            hint_code::SHA256_MAIN => sha256_main(vm, &hint_data.ids_data, &hint_data.ap_tracking),
            hint_code::SHA256_INPUT => {
                sha256_input(vm, &hint_data.ids_data, &hint_data.ap_tracking)
            }
            hint_code::SHA256_FINALIZE => {
                sha256_finalize(vm, &hint_data.ids_data, &hint_data.ap_tracking)
            }
            hint_code::COMPARE_KECCAK_FULL_RATE_IN_BYTES_NONDET => {
                compare_keccak_full_rate_in_bytes_nondet(
                    vm,
                    &hint_data.ids_data,
                    &hint_data.ap_tracking,
                    constants,
                )
            }
            hint_code::BLOCK_PERMUTATION | hint_code::BLOCK_PERMUTATION_WHITELIST => {
                block_permutation(vm, &hint_data.ids_data, &hint_data.ap_tracking, constants)
            }
            hint_code::CAIRO_KECCAK_FINALIZE => {
                cairo_keccak_finalize(vm, &hint_data.ids_data, &hint_data.ap_tracking, constants)
            }
            hint_code::FAST_EC_ADD_ASSIGN_NEW_X => fast_ec_add_assign_new_x(
                vm,
                exec_scopes,
                &hint_data.ids_data,
                &hint_data.ap_tracking,
            ),
            hint_code::FAST_EC_ADD_ASSIGN_NEW_Y => fast_ec_add_assign_new_y(exec_scopes),
            hint_code::EC_MUL_INNER => {
                ec_mul_inner(vm, &hint_data.ids_data, &hint_data.ap_tracking)
            }
            hint_code::RELOCATE_SEGMENT => {
                relocate_segment(vm, &hint_data.ids_data, &hint_data.ap_tracking)
            }
            hint_code::TEMPORARY_ARRAY => {
                temporary_array(vm, &hint_data.ids_data, &hint_data.ap_tracking)
            }
            hint_code::VERIFY_ECDSA_SIGNATURE => {
                verify_ecdsa_signature(vm, &hint_data.ids_data, &hint_data.ap_tracking)
            }
            hint_code::SPLIT_OUTPUT_0 => {
                split_output(vm, &hint_data.ids_data, &hint_data.ap_tracking, 0)
            }
            hint_code::SPLIT_OUTPUT_1 => {
                split_output(vm, &hint_data.ids_data, &hint_data.ap_tracking, 1)
            }
            hint_code::SPLIT_INPUT_3 => {
                split_input(vm, &hint_data.ids_data, &hint_data.ap_tracking, 3, 1)
            }
            hint_code::SPLIT_INPUT_6 => {
                split_input(vm, &hint_data.ids_data, &hint_data.ap_tracking, 6, 2)
            }
            hint_code::SPLIT_INPUT_9 => {
                split_input(vm, &hint_data.ids_data, &hint_data.ap_tracking, 9, 3)
            }
            hint_code::SPLIT_INPUT_12 => {
                split_input(vm, &hint_data.ids_data, &hint_data.ap_tracking, 12, 4)
            }
            hint_code::SPLIT_INPUT_15 => {
                split_input(vm, &hint_data.ids_data, &hint_data.ap_tracking, 15, 5)
            }
            hint_code::SPLIT_N_BYTES => {
                split_n_bytes(vm, &hint_data.ids_data, &hint_data.ap_tracking, constants)
            }
            hint_code::SPLIT_OUTPUT_MID_LOW_HIGH => {
                split_output_mid_low_high(vm, &hint_data.ids_data, &hint_data.ap_tracking)
            }
            hint_code::NONDET_N_GREATER_THAN_10 => {
                n_greater_than_10(vm, &hint_data.ids_data, &hint_data.ap_tracking)
            }
            hint_code::NONDET_N_GREATER_THAN_2 => {
                n_greater_than_2(vm, &hint_data.ids_data, &hint_data.ap_tracking)
            }
            hint_code::RANDOM_EC_POINT => {
                random_ec_point_hint(vm, &hint_data.ids_data, &hint_data.ap_tracking)
            }
            hint_code::CHAINED_EC_OP_RANDOM_EC_POINT => {
                chained_ec_op_random_ec_point_hint(vm, &hint_data.ids_data, &hint_data.ap_tracking)
            }
            hint_code::RECOVER_Y => recover_y_hint(vm, &hint_data.ids_data, &hint_data.ap_tracking),
            hint_code::UINT384_UNSIGNED_DIV_REM => {
                uint384_unsigned_div_rem(vm, &hint_data.ids_data, &hint_data.ap_tracking)
            }
            hint_code::UINT384_SPLIT_128 => {
                uint384_split_128(vm, &hint_data.ids_data, &hint_data.ap_tracking)
            }
            hint_code::ADD_NO_UINT384_CHECK => {
                add_no_uint384_check(vm, &hint_data.ids_data, &hint_data.ap_tracking, constants)
            }
            hint_code::UINT384_UNSIGNED_DIV_REM_EXPANDED => {
                uint384_unsigned_div_rem_expanded(vm, &hint_data.ids_data, &hint_data.ap_tracking)
            }
            hint_code::UINT384_SQRT => {
                uint384_sqrt(vm, &hint_data.ids_data, &hint_data.ap_tracking)
            }
            hint_code::UINT384_SIGNED_NN => {
                uint384_signed_nn(vm, &hint_data.ids_data, &hint_data.ap_tracking)
            }
            hint_code::UINT256_MUL_DIV_MOD => {
                uint256_mul_div_mod(vm, &hint_data.ids_data, &hint_data.ap_tracking)
            }
            #[cfg(feature = "skip_next_instruction_hint")]
            hint_code::SKIP_NEXT_INSTRUCTION => skip_next_instruction(vm),
            code => Err(HintError::UnknownHint(code.to_string())),
        }
    }
}

#[cfg(test)]
mod tests {
    use super::*;
    use crate::stdlib::any::Any;
    use crate::types::relocatable::Relocatable;
    use crate::vm::vm_memory::memory_segments::MemorySegmentManager;
    use crate::{
        any_box,
        hint_processor::hint_processor_definition::HintProcessor,
        types::{exec_scope::ExecutionScopes, relocatable::MaybeRelocatable},
        utils::test_utils::*,
        vm::{
            errors::{exec_scope_errors::ExecScopeError, memory_errors::MemoryError},
            vm_core::VirtualMachine,
            vm_memory::memory::Memory,
        },
    };
    use assert_matches::assert_matches;
    use num_traits::{One, Zero};

    #[cfg(target_arch = "wasm32")]
    use wasm_bindgen_test::*;

    #[test]
    #[cfg_attr(target_arch = "wasm32", wasm_bindgen_test)]
    fn run_alloc_hint_empty_memory() {
        let hint_code = "memory[ap] = segments.add()";
        let mut vm = vm!();
        add_segments!(vm, 1);
        //ids and references are not needed for this test
        run_hint!(vm, HashMap::new(), hint_code).expect("Error while executing hint");
        //first new segment is added
        assert_eq!(vm.segments.num_segments(), 2);
        //new segment base (1,0) is inserted into ap (1,0)
        check_memory![vm.segments.memory, ((1, 0), (1, 0))];
    }

    #[test]
    #[cfg_attr(target_arch = "wasm32", wasm_bindgen_test)]
    fn run_alloc_hint_preset_memory() {
        let hint_code = "memory[ap] = segments.add()";
        let mut vm = vm!();
        //Add 3 segments to the memory
        add_segments!(vm, 3);
        vm.run_context.ap = 6;
        //ids and references are not needed for this test
        run_hint!(vm, HashMap::new(), hint_code).expect("Error while executing hint");
        //Segment N°4 is added
        assert_eq!(vm.segments.num_segments(), 4);
        //new segment base (3,0) is inserted into ap (1,6)
        check_memory![vm.segments.memory, ((1, 6), (3, 0))];
    }

    #[test]
    #[cfg_attr(target_arch = "wasm32", wasm_bindgen_test)]
    fn run_alloc_hint_ap_is_not_empty() {
        let hint_code = "memory[ap] = segments.add()";
        let mut vm = vm!();
        vm.run_context.ap = 6;
        //Insert something into ap
        vm.segments = segments![((1, 6), (1, 6))];
        //Add 1 extra segment to the memory
        add_segments!(vm, 1);
        //ids and references are not needed for this test
        assert_matches!(
                    run_hint!(vm, HashMap::new(), hint_code),
                    Err(HintError::Memory(
                        MemoryError::InconsistentMemory(
                            x,
                            y,
                            z
                        )
                    )) if x ==
        Relocatable::from((1, 6)) &&
                            y == MaybeRelocatable::from((1, 6)) &&
                            z == MaybeRelocatable::from((3, 0))
                );
    }

    #[test]
    #[cfg_attr(target_arch = "wasm32", wasm_bindgen_test)]
    fn run_unknown_hint() {
        let hint_code = "random_invalid_code";
        let mut vm = vm!();
        assert_matches!(
            run_hint!(vm, HashMap::new(), hint_code),
            Err(HintError::UnknownHint(x)) if x == *hint_code.to_string()
        );
    }

    #[test]
    #[cfg_attr(target_arch = "wasm32", wasm_bindgen_test)]
    fn memcpy_enter_scope_valid() {
        let hint_code = "vm_enter_scope({'n': ids.len})";
        let mut vm = vm!();
        // initialize memory segments
        add_segments!(vm, 2);
        // initialize fp
        vm.run_context.fp = 2;
        // insert ids.len into memory
        vm.segments = segments![((1, 1), 5)];
        let ids_data = ids_data!["len"];
        assert!(run_hint!(vm, ids_data, hint_code).is_ok());
    }

    #[test]
    #[cfg_attr(target_arch = "wasm32", wasm_bindgen_test)]
    fn memcpy_enter_scope_invalid() {
        let hint_code = "vm_enter_scope({'n': ids.len})";
        let mut vm = vm!();
        // initialize memory segments
        add_segments!(vm, 2);
        // initialize fp
        vm.run_context.fp = 2;
        // insert ids.len into memory
        // we insert a relocatable value in the address of ids.len so that it raises an error.
        vm.segments = segments![((1, 1), (1, 0))];

        let ids_data = ids_data!["len"];
        assert_matches!(
            run_hint!(vm, ids_data, hint_code),
            Err(HintError::IdentifierNotInteger(x, y))
            if x == "len" && y == (1,1).into()
        );
    }

    #[test]
    #[cfg_attr(target_arch = "wasm32", wasm_bindgen_test)]
    fn memcpy_continue_copying_valid() {
        let hint_code = "n -= 1\nids.continue_copying = 1 if n > 0 else 0";
        let mut vm = vm!();
        // initialize memory segments
        add_segments!(vm, 3);
        // initialize fp
        vm.run_context.fp = 2;
        // initialize vm scope with variable `n`
        let mut exec_scopes = scope![("n", Felt252::one())];
        // initialize ids.continue_copying
        // we create a memory gap so that there is None in (1, 0), the actual addr of continue_copying
        vm.segments = segments![((1, 2), 5)];
        let ids_data = ids_data!["continue_copying"];
        assert!(run_hint!(vm, ids_data, hint_code, &mut exec_scopes).is_ok());
    }

    #[test]
    #[cfg_attr(target_arch = "wasm32", wasm_bindgen_test)]
    fn memcpy_continue_copying_variable_not_in_scope_error() {
        let hint_code = "n -= 1\nids.continue_copying = 1 if n > 0 else 0";
        let mut vm = vm!();
        // initialize memory segments
        add_segments!(vm, 1);
        // initialize fp
        vm.run_context.fp = 3;
        // we don't initialize `n` now:
        // initialize ids
        vm.segments = segments![((0, 2), 5)];
        let ids_data = ids_data!["continue_copying"];
        assert_matches!(
            run_hint!(vm, ids_data, hint_code),
            Err(HintError::VariableNotInScopeError(x)) if x == *"n".to_string()
        );
    }

    #[test]
    #[cfg_attr(target_arch = "wasm32", wasm_bindgen_test)]
    fn memcpy_continue_copying_insert_error() {
        let hint_code = "n -= 1\nids.continue_copying = 1 if n > 0 else 0";
        let mut vm = vm!();
        // initialize memory segments
        add_segments!(vm, 2);
        // initialize fp
        vm.run_context.fp = 2;
        // initialize with variable `n`
        let mut exec_scopes = scope![("n", Felt252::one())];
        // initialize ids.continue_copying
        // a value is written in the address so the hint cant insert value there
        vm.segments = segments![((1, 1), 5)];

        let ids_data = ids_data!["continue_copying"];
        assert_matches!(
                    run_hint!(vm, ids_data, hint_code, &mut exec_scopes),
                    Err(HintError::Memory(
                        MemoryError::InconsistentMemory(
                            x,
                            y,
                            z
                        )
                    )) if x ==
        Relocatable::from((1, 1)) &&
                            y == MaybeRelocatable::from(Felt252::new(5)) &&
                            z == MaybeRelocatable::from(Felt252::zero())
                );
    }

    #[test]
    #[cfg_attr(target_arch = "wasm32", wasm_bindgen_test)]
    fn exit_scope_valid() {
        let hint_code = "vm_exit_scope()";
        let mut vm = vm!();
        // Create new vm scope with dummy variable
        let mut exec_scopes = ExecutionScopes::new();
        let a_value: Box<dyn Any> = Box::new(Felt252::one());
        exec_scopes.enter_scope(HashMap::from([(String::from("a"), a_value)]));
        // Initialize memory segments
        add_segments!(vm, 1);
        assert!(run_hint!(vm, HashMap::new(), hint_code, &mut exec_scopes).is_ok());
    }

    #[test]
    #[cfg_attr(target_arch = "wasm32", wasm_bindgen_test)]
    fn exit_scope_invalid() {
        let hint_code = "vm_exit_scope()";
        let mut vm = vm!();
        // new vm scope is not created so that the hint raises an error:
        // initialize memory segments
        add_segments!(vm, 1);
        assert_matches!(
            run_hint!(vm, HashMap::new(), hint_code),
            Err(HintError::FromScopeError(
                ExecScopeError::ExitMainScopeError
            ))
        );
    }

    #[test]
    #[cfg_attr(target_arch = "wasm32", wasm_bindgen_test)]
    fn run_enter_scope() {
        let hint_code = "vm_enter_scope()";
        //Create vm
        let mut vm = vm!();
        let mut exec_scopes = ExecutionScopes::new();
        //Execute the hint
        assert_matches!(
            run_hint!(vm, HashMap::new(), hint_code, &mut exec_scopes),
            Ok(())
        );
        //Check exec_scopes
        assert_eq!(exec_scopes.data.len(), 2);
        assert!(exec_scopes.data[0].is_empty());
        assert!(exec_scopes.data[1].is_empty());
    }

    #[test]
    #[cfg_attr(target_arch = "wasm32", wasm_bindgen_test)]
    fn unsafe_keccak_valid() {
        let hint_code = "from eth_hash.auto import keccak\n\ndata, length = ids.data, ids.length\n\nif '__keccak_max_size' in globals():\n    assert length <= __keccak_max_size, \\\n        f'unsafe_keccak() can only be used with length<={__keccak_max_size}. ' \\\n        f'Got: length={length}.'\n\nkeccak_input = bytearray()\nfor word_i, byte_i in enumerate(range(0, length, 16)):\n    word = memory[data + word_i]\n    n_bytes = min(16, length - byte_i)\n    assert 0 <= word < 2 ** (8 * n_bytes)\n    keccak_input += word.to_bytes(n_bytes, 'big')\n\nhashed = keccak(keccak_input)\nids.high = int.from_bytes(hashed[:16], 'big')\nids.low = int.from_bytes(hashed[16:32], 'big')";
        let mut vm = vm!();
        // initialize memory segments
        add_segments!(vm, 3);
        // initialize fp
        vm.run_context.fp = 5;
        // insert ids into memory
        vm.segments = segments![
            ((1, 1), 3),
            ((2, 0), 1),
            ((2, 1), 1),
            ((2, 2), 1),
            ((1, 2), (2, 0)),
            ((1, 5), 0)
        ];
        let ids_data = ids_data!["length", "data", "high", "low"];
        let mut exec_scopes = scope![("__keccak_max_size", Felt252::new(500))];
        assert!(run_hint!(vm, ids_data, hint_code, &mut exec_scopes).is_ok());
    }

    #[test]
    #[cfg_attr(target_arch = "wasm32", wasm_bindgen_test)]
    fn unsafe_keccak_max_size() {
        let hint_code = "from eth_hash.auto import keccak\n\ndata, length = ids.data, ids.length\n\nif '__keccak_max_size' in globals():\n    assert length <= __keccak_max_size, \\\n        f'unsafe_keccak() can only be used with length<={__keccak_max_size}. ' \\\n        f'Got: length={length}.'\n\nkeccak_input = bytearray()\nfor word_i, byte_i in enumerate(range(0, length, 16)):\n    word = memory[data + word_i]\n    n_bytes = min(16, length - byte_i)\n    assert 0 <= word < 2 ** (8 * n_bytes)\n    keccak_input += word.to_bytes(n_bytes, 'big')\n\nhashed = keccak(keccak_input)\nids.high = int.from_bytes(hashed[:16], 'big')\nids.low = int.from_bytes(hashed[16:32], 'big')";
        let mut vm = vm!();
        // initialize memory segments
        add_segments!(vm, 3);
        // initialize fp
        vm.run_context.fp = 5;
        // insert ids into memory
        vm.segments = segments![
            ((1, 1), 5),
            ((2, 0), 1),
            ((2, 1), 1),
            ((2, 2), 1),
            ((1, 2), (2, 0))
        ];
        let ids_data = ids_data!["length", "data", "high", "low"];
        let mut exec_scopes = scope![("__keccak_max_size", Felt252::new(2))];
        assert_matches!(
            run_hint!(vm, ids_data, hint_code, &mut exec_scopes),
            Err(HintError::KeccakMaxSize(x, y)) if x == Felt252::new(5) && y == Felt252::new(2)
        );
    }

    #[test]
    #[cfg_attr(target_arch = "wasm32", wasm_bindgen_test)]
    fn unsafe_keccak_invalid_input_length() {
        let hint_code = "from eth_hash.auto import keccak\n\ndata, length = ids.data, ids.length\n\nif '__keccak_max_size' in globals():\n    assert length <= __keccak_max_size, \\\n        f'unsafe_keccak() can only be used with length<={__keccak_max_size}. ' \\\n        f'Got: length={length}.'\n\nkeccak_input = bytearray()\nfor word_i, byte_i in enumerate(range(0, length, 16)):\n    word = memory[data + word_i]\n    n_bytes = min(16, length - byte_i)\n    assert 0 <= word < 2 ** (8 * n_bytes)\n    keccak_input += word.to_bytes(n_bytes, 'big')\n\nhashed = keccak(keccak_input)\nids.high = int.from_bytes(hashed[:16], 'big')\nids.low = int.from_bytes(hashed[16:32], 'big')";
        let mut vm = vm!();
        // initialize memory segments
        add_segments!(vm, 3);
        // initialize fp
        vm.run_context.fp = 4;
        // insert ids into memory
        vm.segments = segments![
            ((1, 1), 18446744073709551616_i128),
            ((1, 5), 0),
            ((2, 0), 1),
            ((2, 1), 1),
            ((2, 2), 1),
            ((1, 2), (2, 0))
        ];
        let ids_data = ids_data!["length", "data", "high", "low"];
        assert!(run_hint!(vm, ids_data, hint_code).is_err());
    }

    #[test]
    #[cfg_attr(target_arch = "wasm32", wasm_bindgen_test)]
    fn unsafe_keccak_invalid_word_size() {
        let hint_code = "from eth_hash.auto import keccak\n\ndata, length = ids.data, ids.length\n\nif '__keccak_max_size' in globals():\n    assert length <= __keccak_max_size, \\\n        f'unsafe_keccak() can only be used with length<={__keccak_max_size}. ' \\\n        f'Got: length={length}.'\n\nkeccak_input = bytearray()\nfor word_i, byte_i in enumerate(range(0, length, 16)):\n    word = memory[data + word_i]\n    n_bytes = min(16, length - byte_i)\n    assert 0 <= word < 2 ** (8 * n_bytes)\n    keccak_input += word.to_bytes(n_bytes, 'big')\n\nhashed = keccak(keccak_input)\nids.high = int.from_bytes(hashed[:16], 'big')\nids.low = int.from_bytes(hashed[16:32], 'big')";
        let mut vm = vm!();
        // initialize memory segments
        add_segments!(vm, 3);
        // initialize fp
        vm.run_context.fp = 5;
        // insert ids into memory
        vm.segments = segments![
            ((1, 1), 3),
            ((1, 5), 0),
            ((2, 0), (-1)),
            ((2, 1), 1),
            ((2, 2), 1),
            ((1, 2), (2, 0))
        ];
        let ids_data = ids_data!["length", "data", "high", "low"];
        let mut exec_scopes = scope![("__keccak_max_size", Felt252::new(10))];
        assert_matches!(
            run_hint!(vm, ids_data, hint_code, &mut exec_scopes),
            Err(HintError::InvalidWordSize(x)) if x == Felt252::new(-1)
        );
    }

    #[test]
    #[cfg_attr(target_arch = "wasm32", wasm_bindgen_test)]
    fn unsafe_keccak_finalize_valid() {
        let hint_code = "from eth_hash.auto import keccak\nkeccak_input = bytearray()\nn_elms = ids.keccak_state.end_ptr - ids.keccak_state.start_ptr\nfor word in memory.get_range(ids.keccak_state.start_ptr, n_elms):\n    keccak_input += word.to_bytes(16, 'big')\nhashed = keccak(keccak_input)\nids.high = int.from_bytes(hashed[:16], 'big')\nids.low = int.from_bytes(hashed[16:32], 'big')";
        let mut vm = vm!();
        // initialize memory segments
        add_segments!(vm, 2);
        // initialize fp
        vm.run_context.fp = 9;
        vm.segments = segments![
            ((1, 1), (1, 2)),
            ((1, 2), (1, 4)),
            ((1, 3), (1, 5)),
            ((1, 4), 1),
            ((1, 5), 2),
            ((1, 8), 0)
        ];
        let ids_data = non_continuous_ids_data![("keccak_state", -7), ("high", -3), ("low", -2)];
        assert!(run_hint!(vm, ids_data, hint_code).is_ok());
    }

    #[test]
    #[cfg_attr(target_arch = "wasm32", wasm_bindgen_test)]
    fn unsafe_keccak_finalize_nones_in_range() {
        let hint_code = "from eth_hash.auto import keccak\nkeccak_input = bytearray()\nn_elms = ids.keccak_state.end_ptr - ids.keccak_state.start_ptr\nfor word in memory.get_range(ids.keccak_state.start_ptr, n_elms):\n    keccak_input += word.to_bytes(16, 'big')\nhashed = keccak(keccak_input)\nids.high = int.from_bytes(hashed[:16], 'big')\nids.low = int.from_bytes(hashed[16:32], 'big')";
        let mut vm = vm!();
        // initialize memory segments
        add_segments!(vm, 2);
        // initialize fp
        vm.run_context.fp = 9;
        vm.segments = segments![
            ((1, 1), (1, 2)),
            ((1, 2), (1, 4)),
            ((1, 3), (1, 5)),
            ((1, 5), 2),
            ((1, 8), 0)
        ];
        let ids_data = non_continuous_ids_data![("keccak_state", -7), ("high", -3), ("low", -2)];
        assert_matches!(
            run_hint!(vm, ids_data, hint_code),
            Err(HintError::Memory(MemoryError::UnknownMemoryCell(_)))
        );
    }

    #[test]
    #[cfg_attr(target_arch = "wasm32", wasm_bindgen_test)]
    fn unsafe_keccak_finalize_expected_integer_at_range() {
        let hint_code = "from eth_hash.auto import keccak\nkeccak_input = bytearray()\nn_elms = ids.keccak_state.end_ptr - ids.keccak_state.start_ptr\nfor word in memory.get_range(ids.keccak_state.start_ptr, n_elms):\n    keccak_input += word.to_bytes(16, 'big')\nhashed = keccak(keccak_input)\nids.high = int.from_bytes(hashed[:16], 'big')\nids.low = int.from_bytes(hashed[16:32], 'big')";
        let mut vm = vm!();
        // initialize memory segments
        add_segments!(vm, 2);
        // initialize fp
        vm.run_context.fp = 9;
        vm.segments = segments![
            ((1, 1), (1, 2)),
            ((1, 2), (1, 4)),
            ((1, 3), (1, 5)),
            ((1, 4), (1, 5)),
            ((1, 5), 2),
            ((1, 8), 0)
        ];
        let ids_data = non_continuous_ids_data![("keccak_state", -7), ("high", -3), ("low", -2)];
        assert!(run_hint!(vm, ids_data, hint_code).is_err());
    }

    fn enter_scope(
        _vm: &mut VirtualMachine,
        exec_scopes: &mut ExecutionScopes,
        _ids_data: &HashMap<String, HintReference>,
        _ap_tracking: &ApTracking,
        _constants: &HashMap<String, Felt252>,
    ) -> Result<(), HintError> {
        exec_scopes.enter_scope(HashMap::new());
        Ok(())
    }

    #[test]
    #[cfg_attr(target_arch = "wasm32", wasm_bindgen_test)]
    fn add_hint_add_same_hint_twice() {
        let mut hint_processor = BuiltinHintProcessor::new_empty();
        let hint_func = Rc::new(HintFunc(Box::new(enter_scope)));
        hint_processor.add_hint(String::from("enter_scope_custom_a"), Rc::clone(&hint_func));
        hint_processor.add_hint(String::from("enter_scope_custom_b"), hint_func);
        let mut vm = vm!();
        let exec_scopes = exec_scopes_ref!();
        assert_eq!(exec_scopes.data.len(), 1);
        let hint_data =
            HintProcessorData::new_default(String::from("enter_scope_custom_a"), HashMap::new());
        assert_matches!(
            hint_processor.execute_hint(
                &mut vm,
                exec_scopes,
                &any_box!(hint_data),
                &HashMap::new()
            ),
            Ok(())
        );
        assert_eq!(exec_scopes.data.len(), 2);
        let hint_data =
            HintProcessorData::new_default(String::from("enter_scope_custom_a"), HashMap::new());
        assert_matches!(
            hint_processor.execute_hint(
                &mut vm,
                exec_scopes,
                &any_box!(hint_data),
                &HashMap::new()
            ),
            Ok(())
        );
        assert_eq!(exec_scopes.data.len(), 3);
    }
}<|MERGE_RESOLUTION|>--- conflicted
+++ resolved
@@ -358,7 +358,6 @@
             hint_code::EC_NEGATE => {
                 ec_negate(vm, exec_scopes, &hint_data.ids_data, &hint_data.ap_tracking)
             }
-<<<<<<< HEAD
             hint_code::EC_DOUBLE_SCOPE => compute_doubling_slope(
                 vm,
                 exec_scopes,
@@ -373,11 +372,6 @@
                 &hint_data.ap_tracking,
                 "pt",
             ),
-=======
-            hint_code::EC_DOUBLE_SCOPE => {
-                compute_doubling_slope(vm, exec_scopes, &hint_data.ids_data, &hint_data.ap_tracking)
-            }
->>>>>>> b5ae2514
             hint_code::COMPUTE_SLOPE => compute_slope(
                 vm,
                 exec_scopes,
