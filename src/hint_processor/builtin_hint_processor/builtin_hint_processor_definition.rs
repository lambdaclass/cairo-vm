--- conflicted
+++ resolved
@@ -536,13 +536,10 @@
             hint_code::UINT256_MUL_DIV_MOD => {
                 uint256_mul_div_mod(vm, &hint_data.ids_data, &hint_data.ap_tracking)
             }
-<<<<<<< HEAD
             hint_code::HI_MAX_BITLEN => {
                 hi_max_bitlen(vm, &hint_data.ids_data, &hint_data.ap_tracking)
             }
-=======
             hint_code::QUAD_BIT => quad_bit(vm, &hint_data.ids_data, &hint_data.ap_tracking),
->>>>>>> d307312f
             #[cfg(feature = "skip_next_instruction_hint")]
             hint_code::SKIP_NEXT_INSTRUCTION => skip_next_instruction(vm),
             code => Err(HintError::UnknownHint(code.to_string())),
