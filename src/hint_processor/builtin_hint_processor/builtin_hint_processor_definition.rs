--- conflicted
+++ resolved
@@ -22,11 +22,7 @@
                 add_segment, enter_scope, exit_scope, memcpy_continue_copying, memcpy_enter_scope,
             },
             memset_utils::{memset_continue_loop, memset_enter_scope},
-<<<<<<< HEAD
-            poseidon_utils::{n_more_than_10, n_more_than_2},
-=======
             poseidon_utils::{n_greater_than_10, n_greater_than_2},
->>>>>>> a2a45aa2
             pow_utils::pow,
             secp::{
                 bigint_utils::{bigint_to_uint256, nondet_bigint3},
@@ -443,19 +439,11 @@
             hint_code::VERIFY_ECDSA_SIGNATURE => {
                 verify_ecdsa_signature(vm, &hint_data.ids_data, &hint_data.ap_tracking)
             }
-<<<<<<< HEAD
-            hint_code::NONDET_N_MORE_THAN_10 => {
-                n_more_than_10(vm, &hint_data.ids_data, &hint_data.ap_tracking)
-            }
-            hint_code::NONDET_N_MORE_THAN_2 => {
-                n_more_than_2(vm, &hint_data.ids_data, &hint_data.ap_tracking)
-=======
             hint_code::NONDET_N_GREATER_THAN_10 => {
                 n_greater_than_10(vm, &hint_data.ids_data, &hint_data.ap_tracking)
             }
             hint_code::NONDET_N_GREATER_THAN_2 => {
                 n_greater_than_2(vm, &hint_data.ids_data, &hint_data.ap_tracking)
->>>>>>> a2a45aa2
             }
             #[cfg(feature = "skip_next_instruction_hint")]
             hint_code::SKIP_NEXT_INSTRUCTION => skip_next_instruction(vm),
