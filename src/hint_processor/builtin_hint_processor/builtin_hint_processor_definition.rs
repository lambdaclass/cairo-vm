use super::{
    ec_recover::{
        ec_recover_divmod_n_packed, ec_recover_product_div_m, ec_recover_product_mod,
        ec_recover_sub_a_b,
    },
    field_arithmetic::uint384_div,
    secp::secp_utils::{SECP_P, SECP_P_V2},
    vrf::{
        fq::{inv_mod_p_uint256, uint512_unsigned_div_rem},
        inv_mod_p_uint512::inv_mod_p_uint512,
    },
};
use crate::{
    hint_processor::{
        builtin_hint_processor::{
            bigint::{bigint_pack_div_mod_hint, bigint_safe_div_hint},
            blake2s_utils::{
                blake2s_add_uint256, blake2s_add_uint256_bigend, compute_blake2s, finalize_blake2s,
            },
            cairo_keccak::keccak_hints::{
                block_permutation, cairo_keccak_finalize_v1, cairo_keccak_finalize_v2,
                compare_bytes_in_word_nondet, compare_keccak_full_rate_in_bytes_nondet,
                keccak_write_args,
            },
            dict_hint_utils::{
                default_dict_new, dict_new, dict_read, dict_squash_copy_dict,
                dict_squash_update_ptr, dict_update, dict_write,
            },
            ec_utils::{chained_ec_op_random_ec_point_hint, random_ec_point_hint, recover_y_hint},
            field_arithmetic::get_square_root,
            find_element_hint::{find_element, search_sorted_lower},
            garaga::get_felt_bitlenght,
            hint_code,
            keccak_utils::{
                split_input, split_n_bytes, split_output, split_output_mid_low_high, unsafe_keccak,
                unsafe_keccak_finalize,
            },
            math_utils::*,
            memcpy_hint_utils::{
                add_segment, enter_scope, exit_scope, memcpy_continue_copying, memcpy_enter_scope,
            },
            memset_utils::{memset_continue_loop, memset_enter_scope},
            poseidon_utils::{n_greater_than_10, n_greater_than_2},
            pow_utils::pow,
            secp::{
                bigint_utils::{bigint_to_uint256, hi_max_bitlen, nondet_bigint3},
                ec_utils::{
                    compute_doubling_slope, compute_slope, compute_slope_and_assing_secp_p, di_bit,
                    ec_double_assign_new_x, ec_double_assign_new_y, ec_mul_inner, ec_negate,
                    fast_ec_add_assign_new_x, fast_ec_add_assign_new_y, import_secp256r1_p,
                    quad_bit,
                },
                field_utils::{
                    is_zero_assign_scope_variables, is_zero_assign_scope_variables_external_const,
                    is_zero_nondet, is_zero_pack, is_zero_pack_external_secp, reduce, verify_zero,
                    verify_zero_with_external_const,
                },
                signature::{
                    div_mod_n_packed_divmod, div_mod_n_packed_external_n, div_mod_n_safe_div,
                    get_point_from_x, pack_modn_div_modn,
                },
            },
            segments::{relocate_segment, temporary_array},
            set::set_add,
            sha256_utils::{sha256_finalize, sha256_input, sha256_main},
            signature::verify_ecdsa_signature,
            squash_dict_utils::{
                squash_dict, squash_dict_inner_assert_len_keys,
                squash_dict_inner_check_access_index, squash_dict_inner_continue_loop,
                squash_dict_inner_first_iteration, squash_dict_inner_len_assert,
                squash_dict_inner_next_key, squash_dict_inner_skip_loop,
                squash_dict_inner_used_accesses_assert,
            },
            uint256_utils::{
                split_64, uint128_add, uint256_add, uint256_expanded_unsigned_div_rem,
                uint256_mul_div_mod, uint256_signed_nn, uint256_sqrt, uint256_sub,
                uint256_unsigned_div_rem,
            },
            uint384::{
                add_no_uint384_check, uint384_signed_nn, uint384_split_128, uint384_sqrt,
                uint384_unsigned_div_rem, uint384_unsigned_div_rem_expanded,
            },
            uint384_extension::unsigned_div_rem_uint768_by_uint384,
            usort::{
                usort_body, usort_enter_scope, verify_multiplicity_assert,
                verify_multiplicity_body, verify_usort,
            },
        },
        hint_processor_definition::{HintProcessor, HintReference},
    },
    serde::deserialize_program::ApTracking,
    stdlib::{any::Any, collections::HashMap, prelude::*, rc::Rc},
    types::exec_scope::ExecutionScopes,
    vm::{errors::hint_errors::HintError, vm_core::VirtualMachine},
};
use felt::Felt252;

#[cfg(feature = "skip_next_instruction_hint")]
use crate::hint_processor::builtin_hint_processor::skip_next_instruction::skip_next_instruction;

<<<<<<< HEAD
use super::vrf::inv_mod_p_uint512::inv_mod_p_uint512;
use super::{blake2s_utils::example_blake2s_compress, field_arithmetic::uint384_div};

=======
>>>>>>> 9899f812
pub struct HintProcessorData {
    pub code: String,
    pub ap_tracking: ApTracking,
    pub ids_data: HashMap<String, HintReference>,
}

impl HintProcessorData {
    pub fn new_default(code: String, ids_data: HashMap<String, HintReference>) -> Self {
        HintProcessorData {
            code,
            ap_tracking: ApTracking::default(),
            ids_data,
        }
    }
}

#[allow(clippy::type_complexity)]
pub struct HintFunc(
    pub  Box<
        dyn Fn(
                &mut VirtualMachine,
                &mut ExecutionScopes,
                &HashMap<String, HintReference>,
                &ApTracking,
                &HashMap<String, Felt252>,
            ) -> Result<(), HintError>
            + Sync,
    >,
);
pub struct BuiltinHintProcessor {
    pub extra_hints: HashMap<String, Rc<HintFunc>>,
}
impl BuiltinHintProcessor {
    pub fn new_empty() -> Self {
        BuiltinHintProcessor {
            extra_hints: HashMap::new(),
        }
    }

    pub fn new(extra_hints: HashMap<String, Rc<HintFunc>>) -> Self {
        BuiltinHintProcessor { extra_hints }
    }

    pub fn add_hint(&mut self, hint_code: String, hint_func: Rc<HintFunc>) {
        self.extra_hints.insert(hint_code, hint_func);
    }
}

impl HintProcessor for BuiltinHintProcessor {
    fn execute_hint(
        &mut self,
        vm: &mut VirtualMachine,
        exec_scopes: &mut ExecutionScopes,
        hint_data: &Box<dyn Any>,
        constants: &HashMap<String, Felt252>,
    ) -> Result<(), HintError> {
        let hint_data = hint_data
            .downcast_ref::<HintProcessorData>()
            .ok_or(HintError::WrongHintData)?;

        if let Some(hint_func) = self.extra_hints.get(&hint_data.code) {
            return hint_func.0(
                vm,
                exec_scopes,
                &hint_data.ids_data,
                &hint_data.ap_tracking,
                constants,
            );
        }
        match &*hint_data.code {
            hint_code::ADD_SEGMENT => add_segment(vm),
            hint_code::IS_NN => is_nn(vm, &hint_data.ids_data, &hint_data.ap_tracking),
            hint_code::IS_NN_OUT_OF_RANGE => {
                is_nn_out_of_range(vm, &hint_data.ids_data, &hint_data.ap_tracking)
            }
            hint_code::ASSERT_LE_FELT => assert_le_felt(
                vm,
                exec_scopes,
                &hint_data.ids_data,
                &hint_data.ap_tracking,
                constants,
            ),
            hint_code::ASSERT_LE_FELT_EXCLUDED_2 => assert_le_felt_excluded_2(exec_scopes),
            hint_code::ASSERT_LE_FELT_EXCLUDED_1 => assert_le_felt_excluded_1(vm, exec_scopes),
            hint_code::ASSERT_LE_FELT_EXCLUDED_0 => assert_le_felt_excluded_0(vm, exec_scopes),
            hint_code::IS_LE_FELT => is_le_felt(vm, &hint_data.ids_data, &hint_data.ap_tracking),
            hint_code::ASSERT_250_BITS => {
                assert_250_bit(vm, &hint_data.ids_data, &hint_data.ap_tracking)
            }
            hint_code::IS_POSITIVE => is_positive(vm, &hint_data.ids_data, &hint_data.ap_tracking),
            hint_code::SPLIT_INT_ASSERT_RANGE => {
                split_int_assert_range(vm, &hint_data.ids_data, &hint_data.ap_tracking)
            }
            hint_code::SPLIT_INT => split_int(vm, &hint_data.ids_data, &hint_data.ap_tracking),
            hint_code::ASSERT_NOT_EQUAL => {
                assert_not_equal(vm, &hint_data.ids_data, &hint_data.ap_tracking)
            }
            hint_code::ASSERT_NN => assert_nn(vm, &hint_data.ids_data, &hint_data.ap_tracking),
            hint_code::SQRT => sqrt(vm, &hint_data.ids_data, &hint_data.ap_tracking),
            hint_code::ASSERT_NOT_ZERO => {
                assert_not_zero(vm, &hint_data.ids_data, &hint_data.ap_tracking)
            }
            hint_code::IS_QUAD_RESIDUE => {
                is_quad_residue(vm, &hint_data.ids_data, &hint_data.ap_tracking)
            }
            hint_code::VM_EXIT_SCOPE => exit_scope(exec_scopes),
            hint_code::MEMCPY_ENTER_SCOPE => {
                memcpy_enter_scope(vm, exec_scopes, &hint_data.ids_data, &hint_data.ap_tracking)
            }
            hint_code::MEMSET_ENTER_SCOPE => {
                memset_enter_scope(vm, exec_scopes, &hint_data.ids_data, &hint_data.ap_tracking)
            }
            hint_code::MEMCPY_CONTINUE_COPYING => memcpy_continue_copying(
                vm,
                exec_scopes,
                &hint_data.ids_data,
                &hint_data.ap_tracking,
            ),
            hint_code::MEMSET_CONTINUE_LOOP => {
                memset_continue_loop(vm, exec_scopes, &hint_data.ids_data, &hint_data.ap_tracking)
            }
            hint_code::SPLIT_FELT => split_felt(vm, &hint_data.ids_data, &hint_data.ap_tracking),
            hint_code::UNSIGNED_DIV_REM => {
                unsigned_div_rem(vm, &hint_data.ids_data, &hint_data.ap_tracking)
            }
            hint_code::SIGNED_DIV_REM => {
                signed_div_rem(vm, &hint_data.ids_data, &hint_data.ap_tracking)
            }
            hint_code::ASSERT_LT_FELT => {
                assert_lt_felt(vm, &hint_data.ids_data, &hint_data.ap_tracking)
            }
            hint_code::FIND_ELEMENT => {
                find_element(vm, exec_scopes, &hint_data.ids_data, &hint_data.ap_tracking)
            }
            hint_code::SEARCH_SORTED_LOWER => {
                search_sorted_lower(vm, exec_scopes, &hint_data.ids_data, &hint_data.ap_tracking)
            }
            hint_code::POW => pow(vm, &hint_data.ids_data, &hint_data.ap_tracking),
            hint_code::SET_ADD => set_add(vm, &hint_data.ids_data, &hint_data.ap_tracking),
            hint_code::DICT_NEW => dict_new(vm, exec_scopes),
            hint_code::DICT_READ => {
                dict_read(vm, exec_scopes, &hint_data.ids_data, &hint_data.ap_tracking)
            }
            hint_code::DICT_WRITE => {
                dict_write(vm, exec_scopes, &hint_data.ids_data, &hint_data.ap_tracking)
            }
            hint_code::DEFAULT_DICT_NEW => {
                default_dict_new(vm, exec_scopes, &hint_data.ids_data, &hint_data.ap_tracking)
            }
            hint_code::SQUASH_DICT_INNER_FIRST_ITERATION => squash_dict_inner_first_iteration(
                vm,
                exec_scopes,
                &hint_data.ids_data,
                &hint_data.ap_tracking,
            ),
            hint_code::USORT_ENTER_SCOPE => usort_enter_scope(exec_scopes),
            hint_code::USORT_BODY => {
                usort_body(vm, exec_scopes, &hint_data.ids_data, &hint_data.ap_tracking)
            }
            hint_code::USORT_VERIFY => {
                verify_usort(vm, exec_scopes, &hint_data.ids_data, &hint_data.ap_tracking)
            }
            hint_code::USORT_VERIFY_MULTIPLICITY_ASSERT => verify_multiplicity_assert(exec_scopes),
            hint_code::USORT_VERIFY_MULTIPLICITY_BODY => verify_multiplicity_body(
                vm,
                exec_scopes,
                &hint_data.ids_data,
                &hint_data.ap_tracking,
            ),
            hint_code::BLAKE2S_COMPUTE => {
                compute_blake2s(vm, &hint_data.ids_data, &hint_data.ap_tracking)
            }
            hint_code::VERIFY_ZERO_V1 | hint_code::VERIFY_ZERO_V2 => verify_zero(
                vm,
                exec_scopes,
                &hint_data.ids_data,
                &hint_data.ap_tracking,
                &SECP_P,
            ),
            hint_code::VERIFY_ZERO_V3 => verify_zero(
                vm,
                exec_scopes,
                &hint_data.ids_data,
                &hint_data.ap_tracking,
                &SECP_P_V2,
            ),
            hint_code::VERIFY_ZERO_EXTERNAL_SECP => verify_zero_with_external_const(
                vm,
                exec_scopes,
                &hint_data.ids_data,
                &hint_data.ap_tracking,
            ),
            hint_code::NONDET_BIGINT3 => {
                nondet_bigint3(vm, exec_scopes, &hint_data.ids_data, &hint_data.ap_tracking)
            }
            hint_code::REDUCE => {
                reduce(vm, exec_scopes, &hint_data.ids_data, &hint_data.ap_tracking)
            }
            hint_code::BLAKE2S_FINALIZE | hint_code::BLAKE2S_FINALIZE_V2 => {
                finalize_blake2s(vm, &hint_data.ids_data, &hint_data.ap_tracking)
            }
            hint_code::BLAKE2S_ADD_UINT256 => {
                blake2s_add_uint256(vm, &hint_data.ids_data, &hint_data.ap_tracking)
            }
            hint_code::BLAKE2S_ADD_UINT256_BIGEND => {
                blake2s_add_uint256_bigend(vm, &hint_data.ids_data, &hint_data.ap_tracking)
            }
            hint_code::UNSAFE_KECCAK => {
                unsafe_keccak(vm, exec_scopes, &hint_data.ids_data, &hint_data.ap_tracking)
            }
            hint_code::UNSAFE_KECCAK_FINALIZE => {
                unsafe_keccak_finalize(vm, &hint_data.ids_data, &hint_data.ap_tracking)
            }
            hint_code::SQUASH_DICT_INNER_SKIP_LOOP => squash_dict_inner_skip_loop(
                vm,
                exec_scopes,
                &hint_data.ids_data,
                &hint_data.ap_tracking,
            ),
            hint_code::SQUASH_DICT_INNER_CHECK_ACCESS_INDEX => {
                squash_dict_inner_check_access_index(
                    vm,
                    exec_scopes,
                    &hint_data.ids_data,
                    &hint_data.ap_tracking,
                )
            }
            hint_code::SQUASH_DICT_INNER_CONTINUE_LOOP => squash_dict_inner_continue_loop(
                vm,
                exec_scopes,
                &hint_data.ids_data,
                &hint_data.ap_tracking,
            ),
            hint_code::SQUASH_DICT_INNER_ASSERT_LEN_KEYS => {
                squash_dict_inner_assert_len_keys(exec_scopes)
            }
            hint_code::SQUASH_DICT_INNER_LEN_ASSERT => squash_dict_inner_len_assert(exec_scopes),
            hint_code::SQUASH_DICT_INNER_USED_ACCESSES_ASSERT => {
                squash_dict_inner_used_accesses_assert(
                    vm,
                    exec_scopes,
                    &hint_data.ids_data,
                    &hint_data.ap_tracking,
                )
            }
            hint_code::SQUASH_DICT_INNER_NEXT_KEY => squash_dict_inner_next_key(
                vm,
                exec_scopes,
                &hint_data.ids_data,
                &hint_data.ap_tracking,
            ),
            hint_code::SQUASH_DICT => {
                squash_dict(vm, exec_scopes, &hint_data.ids_data, &hint_data.ap_tracking)
            }
            hint_code::VM_ENTER_SCOPE => enter_scope(exec_scopes),
            hint_code::DICT_UPDATE => {
                dict_update(vm, exec_scopes, &hint_data.ids_data, &hint_data.ap_tracking)
            }
            hint_code::DICT_SQUASH_COPY_DICT => {
                dict_squash_copy_dict(vm, exec_scopes, &hint_data.ids_data, &hint_data.ap_tracking)
            }
            hint_code::DICT_SQUASH_UPDATE_PTR => {
                dict_squash_update_ptr(vm, exec_scopes, &hint_data.ids_data, &hint_data.ap_tracking)
            }
            hint_code::UINT256_ADD => uint256_add(vm, &hint_data.ids_data, &hint_data.ap_tracking),
            hint_code::UINT128_ADD => uint128_add(vm, &hint_data.ids_data, &hint_data.ap_tracking),
            hint_code::UINT256_SUB => uint256_sub(vm, &hint_data.ids_data, &hint_data.ap_tracking),
            hint_code::SPLIT_64 => split_64(vm, &hint_data.ids_data, &hint_data.ap_tracking),
            hint_code::UINT256_SQRT => {
                uint256_sqrt(vm, &hint_data.ids_data, &hint_data.ap_tracking, false)
            }
            hint_code::UINT256_SQRT_FELT => {
                uint256_sqrt(vm, &hint_data.ids_data, &hint_data.ap_tracking, true)
            }
            hint_code::UINT256_SIGNED_NN => {
                uint256_signed_nn(vm, &hint_data.ids_data, &hint_data.ap_tracking)
            }
            hint_code::UINT256_UNSIGNED_DIV_REM => {
                uint256_unsigned_div_rem(vm, &hint_data.ids_data, &hint_data.ap_tracking)
            }
            hint_code::UINT256_EXPANDED_UNSIGNED_DIV_REM => {
                uint256_expanded_unsigned_div_rem(vm, &hint_data.ids_data, &hint_data.ap_tracking)
            }
            hint_code::BIGINT_TO_UINT256 => {
                bigint_to_uint256(vm, &hint_data.ids_data, &hint_data.ap_tracking, constants)
            }
            hint_code::IS_ZERO_PACK => {
                is_zero_pack(vm, exec_scopes, &hint_data.ids_data, &hint_data.ap_tracking)
            }
            hint_code::IS_ZERO_NONDET | hint_code::IS_ZERO_INT => is_zero_nondet(vm, exec_scopes),
            hint_code::IS_ZERO_PACK_EXTERNAL_SECP => is_zero_pack_external_secp(
                vm,
                exec_scopes,
                &hint_data.ids_data,
                &hint_data.ap_tracking,
            ),
            hint_code::IS_ZERO_ASSIGN_SCOPE_VARS => is_zero_assign_scope_variables(exec_scopes),
            hint_code::IS_ZERO_ASSIGN_SCOPE_VARS_EXTERNAL_SECP => {
                is_zero_assign_scope_variables_external_const(exec_scopes)
            }
            hint_code::DIV_MOD_N_PACKED_DIVMOD_V1 => div_mod_n_packed_divmod(
                vm,
                exec_scopes,
                &hint_data.ids_data,
                &hint_data.ap_tracking,
            ),
            hint_code::GET_FELT_BIT_LENGTH => {
                get_felt_bitlenght(vm, &hint_data.ids_data, &hint_data.ap_tracking)
            }
            hint_code::BIGINT_PACK_DIV_MOD => bigint_pack_div_mod_hint(
                vm,
                exec_scopes,
                &hint_data.ids_data,
                &hint_data.ap_tracking,
            ),
            hint_code::BIGINT_SAFE_DIV => {
                bigint_safe_div_hint(vm, exec_scopes, &hint_data.ids_data, &hint_data.ap_tracking)
            }
            hint_code::DIV_MOD_N_PACKED_DIVMOD_EXTERNAL_N => div_mod_n_packed_external_n(
                vm,
                exec_scopes,
                &hint_data.ids_data,
                &hint_data.ap_tracking,
            ),
            hint_code::DIV_MOD_N_SAFE_DIV => div_mod_n_safe_div(exec_scopes, "a", "b", 0),
            hint_code::DIV_MOD_N_SAFE_DIV_PLUS_ONE => div_mod_n_safe_div(exec_scopes, "a", "b", 1),
            hint_code::GET_POINT_FROM_X => get_point_from_x(
                vm,
                exec_scopes,
                &hint_data.ids_data,
                &hint_data.ap_tracking,
                constants,
            ),
            hint_code::EC_NEGATE => {
                ec_negate(vm, exec_scopes, &hint_data.ids_data, &hint_data.ap_tracking)
            }
            hint_code::EC_DOUBLE_SCOPE => compute_doubling_slope(
                vm,
                exec_scopes,
                &hint_data.ids_data,
                &hint_data.ap_tracking,
                "point",
            ),
            hint_code::EC_DOUBLE_SCOPE_WHITELIST => compute_doubling_slope(
                vm,
                exec_scopes,
                &hint_data.ids_data,
                &hint_data.ap_tracking,
                "pt",
            ),
            hint_code::COMPUTE_SLOPE_V1 => compute_slope_and_assing_secp_p(
                vm,
                exec_scopes,
                &hint_data.ids_data,
                &hint_data.ap_tracking,
                "point0",
                "point1",
                &SECP_P,
            ),
            hint_code::COMPUTE_SLOPE_V2 => compute_slope_and_assing_secp_p(
                vm,
                exec_scopes,
                &hint_data.ids_data,
                &hint_data.ap_tracking,
                "point0",
                "point1",
                &SECP_P_V2,
            ),
            hint_code::COMPUTE_SLOPE_SECP256R1 => compute_slope(
                vm,
                exec_scopes,
                &hint_data.ids_data,
                &hint_data.ap_tracking,
                "point0",
                "point1",
            ),
            hint_code::IMPORT_SECP256R1_P => import_secp256r1_p(exec_scopes),
            hint_code::COMPUTE_SLOPE_WHITELIST => compute_slope_and_assing_secp_p(
                vm,
                exec_scopes,
                &hint_data.ids_data,
                &hint_data.ap_tracking,
                "pt0",
                "pt1",
                &SECP_P,
            ),
            hint_code::EC_DOUBLE_ASSIGN_NEW_X_V1 | hint_code::EC_DOUBLE_ASSIGN_NEW_X_V2 => {
                ec_double_assign_new_x(vm, exec_scopes, &hint_data.ids_data, &hint_data.ap_tracking)
            }
            hint_code::EC_DOUBLE_ASSIGN_NEW_Y => ec_double_assign_new_y(exec_scopes),
            hint_code::KECCAK_WRITE_ARGS => {
                keccak_write_args(vm, &hint_data.ids_data, &hint_data.ap_tracking)
            }
            hint_code::COMPARE_BYTES_IN_WORD_NONDET => compare_bytes_in_word_nondet(
                vm,
                &hint_data.ids_data,
                &hint_data.ap_tracking,
                constants,
            ),
            hint_code::SHA256_MAIN => sha256_main(vm, &hint_data.ids_data, &hint_data.ap_tracking),
            hint_code::SHA256_INPUT => {
                sha256_input(vm, &hint_data.ids_data, &hint_data.ap_tracking)
            }
            hint_code::SHA256_FINALIZE => {
                sha256_finalize(vm, &hint_data.ids_data, &hint_data.ap_tracking)
            }
            hint_code::COMPARE_KECCAK_FULL_RATE_IN_BYTES_NONDET => {
                compare_keccak_full_rate_in_bytes_nondet(
                    vm,
                    &hint_data.ids_data,
                    &hint_data.ap_tracking,
                    constants,
                )
            }
            hint_code::BLOCK_PERMUTATION | hint_code::BLOCK_PERMUTATION_WHITELIST => {
                block_permutation(vm, &hint_data.ids_data, &hint_data.ap_tracking, constants)
            }
            hint_code::CAIRO_KECCAK_FINALIZE_V1 => {
                cairo_keccak_finalize_v1(vm, &hint_data.ids_data, &hint_data.ap_tracking, constants)
            }
            hint_code::CAIRO_KECCAK_FINALIZE_V2 => {
                cairo_keccak_finalize_v2(vm, &hint_data.ids_data, &hint_data.ap_tracking, constants)
            }
            hint_code::FAST_EC_ADD_ASSIGN_NEW_X => fast_ec_add_assign_new_x(
                vm,
                exec_scopes,
                &hint_data.ids_data,
                &hint_data.ap_tracking,
            ),
            hint_code::FAST_EC_ADD_ASSIGN_NEW_Y => fast_ec_add_assign_new_y(exec_scopes),
            hint_code::EC_MUL_INNER => {
                ec_mul_inner(vm, &hint_data.ids_data, &hint_data.ap_tracking)
            }
            hint_code::RELOCATE_SEGMENT => {
                relocate_segment(vm, &hint_data.ids_data, &hint_data.ap_tracking)
            }
            hint_code::TEMPORARY_ARRAY => {
                temporary_array(vm, &hint_data.ids_data, &hint_data.ap_tracking)
            }
            hint_code::VERIFY_ECDSA_SIGNATURE => {
                verify_ecdsa_signature(vm, &hint_data.ids_data, &hint_data.ap_tracking)
            }
            hint_code::SPLIT_OUTPUT_0 => {
                split_output(vm, &hint_data.ids_data, &hint_data.ap_tracking, 0)
            }
            hint_code::SPLIT_OUTPUT_1 => {
                split_output(vm, &hint_data.ids_data, &hint_data.ap_tracking, 1)
            }
            hint_code::SPLIT_INPUT_3 => {
                split_input(vm, &hint_data.ids_data, &hint_data.ap_tracking, 3, 1)
            }
            hint_code::SPLIT_INPUT_6 => {
                split_input(vm, &hint_data.ids_data, &hint_data.ap_tracking, 6, 2)
            }
            hint_code::SPLIT_INPUT_9 => {
                split_input(vm, &hint_data.ids_data, &hint_data.ap_tracking, 9, 3)
            }
            hint_code::SPLIT_INPUT_12 => {
                split_input(vm, &hint_data.ids_data, &hint_data.ap_tracking, 12, 4)
            }
            hint_code::SPLIT_INPUT_15 => {
                split_input(vm, &hint_data.ids_data, &hint_data.ap_tracking, 15, 5)
            }
            hint_code::SPLIT_N_BYTES => {
                split_n_bytes(vm, &hint_data.ids_data, &hint_data.ap_tracking, constants)
            }
            hint_code::SPLIT_OUTPUT_MID_LOW_HIGH => {
                split_output_mid_low_high(vm, &hint_data.ids_data, &hint_data.ap_tracking)
            }
            hint_code::NONDET_N_GREATER_THAN_10 => {
                n_greater_than_10(vm, &hint_data.ids_data, &hint_data.ap_tracking)
            }
            hint_code::NONDET_N_GREATER_THAN_2 => {
                n_greater_than_2(vm, &hint_data.ids_data, &hint_data.ap_tracking)
            }
            hint_code::RANDOM_EC_POINT => {
                random_ec_point_hint(vm, &hint_data.ids_data, &hint_data.ap_tracking)
            }
            hint_code::CHAINED_EC_OP_RANDOM_EC_POINT => {
                chained_ec_op_random_ec_point_hint(vm, &hint_data.ids_data, &hint_data.ap_tracking)
            }
            hint_code::RECOVER_Y => recover_y_hint(vm, &hint_data.ids_data, &hint_data.ap_tracking),
            hint_code::PACK_MODN_DIV_MODN => {
                pack_modn_div_modn(vm, exec_scopes, &hint_data.ids_data, &hint_data.ap_tracking)
            }
            hint_code::XS_SAFE_DIV => div_mod_n_safe_div(exec_scopes, "x", "s", 0),
            hint_code::UINT384_UNSIGNED_DIV_REM => {
                uint384_unsigned_div_rem(vm, &hint_data.ids_data, &hint_data.ap_tracking)
            }
            hint_code::UINT384_SPLIT_128 => {
                uint384_split_128(vm, &hint_data.ids_data, &hint_data.ap_tracking)
            }
            hint_code::ADD_NO_UINT384_CHECK => {
                add_no_uint384_check(vm, &hint_data.ids_data, &hint_data.ap_tracking, constants)
            }
            hint_code::UINT384_UNSIGNED_DIV_REM_EXPANDED => {
                uint384_unsigned_div_rem_expanded(vm, &hint_data.ids_data, &hint_data.ap_tracking)
            }
            hint_code::UINT384_SQRT => {
                uint384_sqrt(vm, &hint_data.ids_data, &hint_data.ap_tracking)
            }
            hint_code::UNSIGNED_DIV_REM_UINT768_BY_UINT384 => {
                unsigned_div_rem_uint768_by_uint384(vm, &hint_data.ids_data, &hint_data.ap_tracking)
            }
            hint_code::GET_SQUARE_ROOT => {
                get_square_root(vm, &hint_data.ids_data, &hint_data.ap_tracking)
            }
            hint_code::UINT384_SIGNED_NN => {
                uint384_signed_nn(vm, &hint_data.ids_data, &hint_data.ap_tracking)
            }
            hint_code::UINT384_DIV => uint384_div(vm, &hint_data.ids_data, &hint_data.ap_tracking),
            hint_code::UINT256_MUL_DIV_MOD => {
                uint256_mul_div_mod(vm, &hint_data.ids_data, &hint_data.ap_tracking)
            }
            hint_code::UINT512_UNSIGNED_DIV_REM => {
                uint512_unsigned_div_rem(vm, &hint_data.ids_data, &hint_data.ap_tracking)
            }
            hint_code::HI_MAX_BITLEN => {
                hi_max_bitlen(vm, &hint_data.ids_data, &hint_data.ap_tracking)
            }
            hint_code::QUAD_BIT => quad_bit(vm, &hint_data.ids_data, &hint_data.ap_tracking),
            hint_code::INV_MOD_P_UINT256 => {
                inv_mod_p_uint256(vm, &hint_data.ids_data, &hint_data.ap_tracking)
            }
            hint_code::INV_MOD_P_UINT512 => {
                inv_mod_p_uint512(vm, &hint_data.ids_data, &hint_data.ap_tracking)
            }
            hint_code::DI_BIT => di_bit(vm, &hint_data.ids_data, &hint_data.ap_tracking),
<<<<<<< HEAD
            hint_code::EXAMPLE_BLAKE2S_COMPRESS => {
                example_blake2s_compress(vm, &hint_data.ids_data, &hint_data.ap_tracking)
            }
=======
            hint_code::EC_RECOVER_DIV_MOD_N_PACKED => ec_recover_divmod_n_packed(
                vm,
                exec_scopes,
                &hint_data.ids_data,
                &hint_data.ap_tracking,
            ),
            hint_code::EC_RECOVER_SUB_A_B => {
                ec_recover_sub_a_b(vm, exec_scopes, &hint_data.ids_data, &hint_data.ap_tracking)
            }
            hint_code::ASSERT_LE_FELT_V_0_6 => {
                assert_le_felt_v_0_6(vm, &hint_data.ids_data, &hint_data.ap_tracking)
            }
            hint_code::ASSERT_LE_FELT_V_0_8 => {
                assert_le_felt_v_0_8(vm, &hint_data.ids_data, &hint_data.ap_tracking)
            }
            hint_code::EC_RECOVER_PRODUCT_MOD => {
                ec_recover_product_mod(vm, exec_scopes, &hint_data.ids_data, &hint_data.ap_tracking)
            }
            hint_code::EC_RECOVER_PRODUCT_DIV_M => ec_recover_product_div_m(exec_scopes),
>>>>>>> 9899f812
            #[cfg(feature = "skip_next_instruction_hint")]
            hint_code::SKIP_NEXT_INSTRUCTION => skip_next_instruction(vm),
            code => Err(HintError::UnknownHint(code.to_string())),
        }
    }
}

#[cfg(test)]
mod tests {
    use super::*;
    use crate::stdlib::any::Any;
    use crate::types::relocatable::Relocatable;

    use crate::{
        any_box,
        hint_processor::hint_processor_definition::HintProcessor,
        types::{exec_scope::ExecutionScopes, relocatable::MaybeRelocatable},
        utils::test_utils::*,
        vm::{
            errors::{exec_scope_errors::ExecScopeError, memory_errors::MemoryError},
            vm_core::VirtualMachine,
        },
    };
    use assert_matches::assert_matches;
    use num_traits::{One, Zero};

    #[cfg(target_arch = "wasm32")]
    use wasm_bindgen_test::*;

    #[test]
    #[cfg_attr(target_arch = "wasm32", wasm_bindgen_test)]
    fn run_alloc_hint_empty_memory() {
        let hint_code = "memory[ap] = segments.add()";
        let mut vm = vm!();
        add_segments!(vm, 1);
        //ids and references are not needed for this test
        run_hint!(vm, HashMap::new(), hint_code).expect("Error while executing hint");
        //first new segment is added
        assert_eq!(vm.segments.num_segments(), 2);
        //new segment base (1,0) is inserted into ap (1,0)
        check_memory![vm.segments.memory, ((1, 0), (1, 0))];
    }

    #[test]
    #[cfg_attr(target_arch = "wasm32", wasm_bindgen_test)]
    fn run_alloc_hint_preset_memory() {
        let hint_code = "memory[ap] = segments.add()";
        let mut vm = vm!();
        //Add 3 segments to the memory
        add_segments!(vm, 3);
        vm.run_context.ap = 6;
        //ids and references are not needed for this test
        run_hint!(vm, HashMap::new(), hint_code).expect("Error while executing hint");
        //Segment N°4 is added
        assert_eq!(vm.segments.num_segments(), 4);
        //new segment base (3,0) is inserted into ap (1,6)
        check_memory![vm.segments.memory, ((1, 6), (3, 0))];
    }

    #[test]
    #[cfg_attr(target_arch = "wasm32", wasm_bindgen_test)]
    fn run_alloc_hint_ap_is_not_empty() {
        let hint_code = "memory[ap] = segments.add()";
        let mut vm = vm!();
        vm.run_context.ap = 6;
        //Insert something into ap
        vm.segments = segments![((1, 6), (1, 6))];
        //Add 1 extra segment to the memory
        add_segments!(vm, 1);
        //ids and references are not needed for this test
        assert_matches!(
                    run_hint!(vm, HashMap::new(), hint_code),
                    Err(HintError::Memory(
                        MemoryError::InconsistentMemory(
                            x,
                            y,
                            z
                        )
                    )) if x ==
        Relocatable::from((1, 6)) &&
                            y == MaybeRelocatable::from((1, 6)) &&
                            z == MaybeRelocatable::from((3, 0))
                );
    }

    #[test]
    #[cfg_attr(target_arch = "wasm32", wasm_bindgen_test)]
    fn run_unknown_hint() {
        let hint_code = "random_invalid_code";
        let mut vm = vm!();
        assert_matches!(
            run_hint!(vm, HashMap::new(), hint_code),
            Err(HintError::UnknownHint(x)) if x == *hint_code.to_string()
        );
    }

    #[test]
    #[cfg_attr(target_arch = "wasm32", wasm_bindgen_test)]
    fn memcpy_enter_scope_valid() {
        let hint_code = "vm_enter_scope({'n': ids.len})";
        let mut vm = vm!();
        // initialize memory segments
        add_segments!(vm, 2);
        // initialize fp
        vm.run_context.fp = 2;
        // insert ids.len into memory
        vm.segments = segments![((1, 1), 5)];
        let ids_data = ids_data!["len"];
        assert!(run_hint!(vm, ids_data, hint_code).is_ok());
    }

    #[test]
    #[cfg_attr(target_arch = "wasm32", wasm_bindgen_test)]
    fn memcpy_enter_scope_invalid() {
        let hint_code = "vm_enter_scope({'n': ids.len})";
        let mut vm = vm!();
        // initialize memory segments
        add_segments!(vm, 2);
        // initialize fp
        vm.run_context.fp = 2;
        // insert ids.len into memory
        // we insert a relocatable value in the address of ids.len so that it raises an error.
        vm.segments = segments![((1, 1), (1, 0))];

        let ids_data = ids_data!["len"];
        assert_matches!(
            run_hint!(vm, ids_data, hint_code),
            Err(HintError::IdentifierNotInteger(x, y))
            if x == "len" && y == (1,1).into()
        );
    }

    #[test]
    #[cfg_attr(target_arch = "wasm32", wasm_bindgen_test)]
    fn memcpy_continue_copying_valid() {
        let hint_code = "n -= 1\nids.continue_copying = 1 if n > 0 else 0";
        let mut vm = vm!();
        // initialize memory segments
        add_segments!(vm, 3);
        // initialize fp
        vm.run_context.fp = 2;
        // initialize vm scope with variable `n`
        let mut exec_scopes = scope![("n", Felt252::one())];
        // initialize ids.continue_copying
        // we create a memory gap so that there is None in (1, 0), the actual addr of continue_copying
        vm.segments = segments![((1, 2), 5)];
        let ids_data = ids_data!["continue_copying"];
        assert!(run_hint!(vm, ids_data, hint_code, &mut exec_scopes).is_ok());
    }

    #[test]
    #[cfg_attr(target_arch = "wasm32", wasm_bindgen_test)]
    fn memcpy_continue_copying_variable_not_in_scope_error() {
        let hint_code = "n -= 1\nids.continue_copying = 1 if n > 0 else 0";
        let mut vm = vm!();
        // initialize memory segments
        add_segments!(vm, 1);
        // initialize fp
        vm.run_context.fp = 3;
        // we don't initialize `n` now:
        // initialize ids
        vm.segments = segments![((0, 2), 5)];
        let ids_data = ids_data!["continue_copying"];
        assert_matches!(
            run_hint!(vm, ids_data, hint_code),
            Err(HintError::VariableNotInScopeError(x)) if x == *"n".to_string()
        );
    }

    #[test]
    #[cfg_attr(target_arch = "wasm32", wasm_bindgen_test)]
    fn memcpy_continue_copying_insert_error() {
        let hint_code = "n -= 1\nids.continue_copying = 1 if n > 0 else 0";
        let mut vm = vm!();
        // initialize memory segments
        add_segments!(vm, 2);
        // initialize fp
        vm.run_context.fp = 2;
        // initialize with variable `n`
        let mut exec_scopes = scope![("n", Felt252::one())];
        // initialize ids.continue_copying
        // a value is written in the address so the hint cant insert value there
        vm.segments = segments![((1, 1), 5)];

        let ids_data = ids_data!["continue_copying"];
        assert_matches!(
                    run_hint!(vm, ids_data, hint_code, &mut exec_scopes),
                    Err(HintError::Memory(
                        MemoryError::InconsistentMemory(
                            x,
                            y,
                            z
                        )
                    )) if x ==
        Relocatable::from((1, 1)) &&
                            y == MaybeRelocatable::from(Felt252::new(5)) &&
                            z == MaybeRelocatable::from(Felt252::zero())
                );
    }

    #[test]
    #[cfg_attr(target_arch = "wasm32", wasm_bindgen_test)]
    fn exit_scope_valid() {
        let hint_code = "vm_exit_scope()";
        let mut vm = vm!();
        // Create new vm scope with dummy variable
        let mut exec_scopes = ExecutionScopes::new();
        let a_value: Box<dyn Any> = Box::new(Felt252::one());
        exec_scopes.enter_scope(HashMap::from([(String::from("a"), a_value)]));
        // Initialize memory segments
        add_segments!(vm, 1);
        assert!(run_hint!(vm, HashMap::new(), hint_code, &mut exec_scopes).is_ok());
    }

    #[test]
    #[cfg_attr(target_arch = "wasm32", wasm_bindgen_test)]
    fn exit_scope_invalid() {
        let hint_code = "vm_exit_scope()";
        let mut vm = vm!();
        // new vm scope is not created so that the hint raises an error:
        // initialize memory segments
        add_segments!(vm, 1);
        assert_matches!(
            run_hint!(vm, HashMap::new(), hint_code),
            Err(HintError::FromScopeError(
                ExecScopeError::ExitMainScopeError
            ))
        );
    }

    #[test]
    #[cfg_attr(target_arch = "wasm32", wasm_bindgen_test)]
    fn run_enter_scope() {
        let hint_code = "vm_enter_scope()";
        //Create vm
        let mut vm = vm!();
        let mut exec_scopes = ExecutionScopes::new();
        //Execute the hint
        assert_matches!(
            run_hint!(vm, HashMap::new(), hint_code, &mut exec_scopes),
            Ok(())
        );
        //Check exec_scopes
        assert_eq!(exec_scopes.data.len(), 2);
        assert!(exec_scopes.data[0].is_empty());
        assert!(exec_scopes.data[1].is_empty());
    }

    #[test]
    #[cfg_attr(target_arch = "wasm32", wasm_bindgen_test)]
    fn unsafe_keccak_valid() {
        let hint_code = "from eth_hash.auto import keccak\n\ndata, length = ids.data, ids.length\n\nif '__keccak_max_size' in globals():\n    assert length <= __keccak_max_size, \\\n        f'unsafe_keccak() can only be used with length<={__keccak_max_size}. ' \\\n        f'Got: length={length}.'\n\nkeccak_input = bytearray()\nfor word_i, byte_i in enumerate(range(0, length, 16)):\n    word = memory[data + word_i]\n    n_bytes = min(16, length - byte_i)\n    assert 0 <= word < 2 ** (8 * n_bytes)\n    keccak_input += word.to_bytes(n_bytes, 'big')\n\nhashed = keccak(keccak_input)\nids.high = int.from_bytes(hashed[:16], 'big')\nids.low = int.from_bytes(hashed[16:32], 'big')";
        let mut vm = vm!();
        // initialize memory segments
        add_segments!(vm, 3);
        // initialize fp
        vm.run_context.fp = 5;
        // insert ids into memory
        vm.segments = segments![
            ((1, 1), 3),
            ((2, 0), 1),
            ((2, 1), 1),
            ((2, 2), 1),
            ((1, 2), (2, 0)),
            ((1, 5), 0)
        ];
        let ids_data = ids_data!["length", "data", "high", "low"];
        let mut exec_scopes = scope![("__keccak_max_size", Felt252::new(500))];
        assert!(run_hint!(vm, ids_data, hint_code, &mut exec_scopes).is_ok());
    }

    #[test]
    #[cfg_attr(target_arch = "wasm32", wasm_bindgen_test)]
    fn unsafe_keccak_max_size() {
        let hint_code = "from eth_hash.auto import keccak\n\ndata, length = ids.data, ids.length\n\nif '__keccak_max_size' in globals():\n    assert length <= __keccak_max_size, \\\n        f'unsafe_keccak() can only be used with length<={__keccak_max_size}. ' \\\n        f'Got: length={length}.'\n\nkeccak_input = bytearray()\nfor word_i, byte_i in enumerate(range(0, length, 16)):\n    word = memory[data + word_i]\n    n_bytes = min(16, length - byte_i)\n    assert 0 <= word < 2 ** (8 * n_bytes)\n    keccak_input += word.to_bytes(n_bytes, 'big')\n\nhashed = keccak(keccak_input)\nids.high = int.from_bytes(hashed[:16], 'big')\nids.low = int.from_bytes(hashed[16:32], 'big')";
        let mut vm = vm!();
        // initialize memory segments
        add_segments!(vm, 3);
        // initialize fp
        vm.run_context.fp = 5;
        // insert ids into memory
        vm.segments = segments![
            ((1, 1), 5),
            ((2, 0), 1),
            ((2, 1), 1),
            ((2, 2), 1),
            ((1, 2), (2, 0))
        ];
        let ids_data = ids_data!["length", "data", "high", "low"];
        let mut exec_scopes = scope![("__keccak_max_size", Felt252::new(2))];
        assert_matches!(
            run_hint!(vm, ids_data, hint_code, &mut exec_scopes),
            Err(HintError::KeccakMaxSize(x, y)) if x == Felt252::new(5) && y == Felt252::new(2)
        );
    }

    #[test]
    #[cfg_attr(target_arch = "wasm32", wasm_bindgen_test)]
    fn unsafe_keccak_invalid_input_length() {
        let hint_code = "from eth_hash.auto import keccak\n\ndata, length = ids.data, ids.length\n\nif '__keccak_max_size' in globals():\n    assert length <= __keccak_max_size, \\\n        f'unsafe_keccak() can only be used with length<={__keccak_max_size}. ' \\\n        f'Got: length={length}.'\n\nkeccak_input = bytearray()\nfor word_i, byte_i in enumerate(range(0, length, 16)):\n    word = memory[data + word_i]\n    n_bytes = min(16, length - byte_i)\n    assert 0 <= word < 2 ** (8 * n_bytes)\n    keccak_input += word.to_bytes(n_bytes, 'big')\n\nhashed = keccak(keccak_input)\nids.high = int.from_bytes(hashed[:16], 'big')\nids.low = int.from_bytes(hashed[16:32], 'big')";
        let mut vm = vm!();
        // initialize memory segments
        add_segments!(vm, 3);
        // initialize fp
        vm.run_context.fp = 4;
        // insert ids into memory
        vm.segments = segments![
            ((1, 1), 18446744073709551616_i128),
            ((1, 5), 0),
            ((2, 0), 1),
            ((2, 1), 1),
            ((2, 2), 1),
            ((1, 2), (2, 0))
        ];
        let ids_data = ids_data!["length", "data", "high", "low"];
        assert!(run_hint!(vm, ids_data, hint_code).is_err());
    }

    #[test]
    #[cfg_attr(target_arch = "wasm32", wasm_bindgen_test)]
    fn unsafe_keccak_invalid_word_size() {
        let hint_code = "from eth_hash.auto import keccak\n\ndata, length = ids.data, ids.length\n\nif '__keccak_max_size' in globals():\n    assert length <= __keccak_max_size, \\\n        f'unsafe_keccak() can only be used with length<={__keccak_max_size}. ' \\\n        f'Got: length={length}.'\n\nkeccak_input = bytearray()\nfor word_i, byte_i in enumerate(range(0, length, 16)):\n    word = memory[data + word_i]\n    n_bytes = min(16, length - byte_i)\n    assert 0 <= word < 2 ** (8 * n_bytes)\n    keccak_input += word.to_bytes(n_bytes, 'big')\n\nhashed = keccak(keccak_input)\nids.high = int.from_bytes(hashed[:16], 'big')\nids.low = int.from_bytes(hashed[16:32], 'big')";
        let mut vm = vm!();
        // initialize memory segments
        add_segments!(vm, 3);
        // initialize fp
        vm.run_context.fp = 5;
        // insert ids into memory
        vm.segments = segments![
            ((1, 1), 3),
            ((1, 5), 0),
            ((2, 0), (-1)),
            ((2, 1), 1),
            ((2, 2), 1),
            ((1, 2), (2, 0))
        ];
        let ids_data = ids_data!["length", "data", "high", "low"];
        let mut exec_scopes = scope![("__keccak_max_size", Felt252::new(10))];
        assert_matches!(
            run_hint!(vm, ids_data, hint_code, &mut exec_scopes),
            Err(HintError::InvalidWordSize(x)) if x == Felt252::new(-1)
        );
    }

    #[test]
    #[cfg_attr(target_arch = "wasm32", wasm_bindgen_test)]
    fn unsafe_keccak_finalize_valid() {
        let hint_code = "from eth_hash.auto import keccak\nkeccak_input = bytearray()\nn_elms = ids.keccak_state.end_ptr - ids.keccak_state.start_ptr\nfor word in memory.get_range(ids.keccak_state.start_ptr, n_elms):\n    keccak_input += word.to_bytes(16, 'big')\nhashed = keccak(keccak_input)\nids.high = int.from_bytes(hashed[:16], 'big')\nids.low = int.from_bytes(hashed[16:32], 'big')";
        let mut vm = vm!();
        // initialize memory segments
        add_segments!(vm, 2);
        // initialize fp
        vm.run_context.fp = 9;
        vm.segments = segments![
            ((1, 1), (1, 2)),
            ((1, 2), (1, 4)),
            ((1, 3), (1, 5)),
            ((1, 4), 1),
            ((1, 5), 2),
            ((1, 8), 0)
        ];
        let ids_data = non_continuous_ids_data![("keccak_state", -7), ("high", -3), ("low", -2)];
        assert!(run_hint!(vm, ids_data, hint_code).is_ok());
    }

    #[test]
    #[cfg_attr(target_arch = "wasm32", wasm_bindgen_test)]
    fn unsafe_keccak_finalize_nones_in_range() {
        let hint_code = "from eth_hash.auto import keccak\nkeccak_input = bytearray()\nn_elms = ids.keccak_state.end_ptr - ids.keccak_state.start_ptr\nfor word in memory.get_range(ids.keccak_state.start_ptr, n_elms):\n    keccak_input += word.to_bytes(16, 'big')\nhashed = keccak(keccak_input)\nids.high = int.from_bytes(hashed[:16], 'big')\nids.low = int.from_bytes(hashed[16:32], 'big')";
        let mut vm = vm!();
        // initialize memory segments
        add_segments!(vm, 2);
        // initialize fp
        vm.run_context.fp = 9;
        vm.segments = segments![
            ((1, 1), (1, 2)),
            ((1, 2), (1, 4)),
            ((1, 3), (1, 5)),
            ((1, 5), 2),
            ((1, 8), 0)
        ];
        let ids_data = non_continuous_ids_data![("keccak_state", -7), ("high", -3), ("low", -2)];
        assert_matches!(
            run_hint!(vm, ids_data, hint_code),
            Err(HintError::Memory(MemoryError::UnknownMemoryCell(_)))
        );
    }

    #[test]
    #[cfg_attr(target_arch = "wasm32", wasm_bindgen_test)]
    fn unsafe_keccak_finalize_expected_integer_at_range() {
        let hint_code = "from eth_hash.auto import keccak\nkeccak_input = bytearray()\nn_elms = ids.keccak_state.end_ptr - ids.keccak_state.start_ptr\nfor word in memory.get_range(ids.keccak_state.start_ptr, n_elms):\n    keccak_input += word.to_bytes(16, 'big')\nhashed = keccak(keccak_input)\nids.high = int.from_bytes(hashed[:16], 'big')\nids.low = int.from_bytes(hashed[16:32], 'big')";
        let mut vm = vm!();
        // initialize memory segments
        add_segments!(vm, 2);
        // initialize fp
        vm.run_context.fp = 9;
        vm.segments = segments![
            ((1, 1), (1, 2)),
            ((1, 2), (1, 4)),
            ((1, 3), (1, 5)),
            ((1, 4), (1, 5)),
            ((1, 5), 2),
            ((1, 8), 0)
        ];
        let ids_data = non_continuous_ids_data![("keccak_state", -7), ("high", -3), ("low", -2)];
        assert!(run_hint!(vm, ids_data, hint_code).is_err());
    }

    fn enter_scope(
        _vm: &mut VirtualMachine,
        exec_scopes: &mut ExecutionScopes,
        _ids_data: &HashMap<String, HintReference>,
        _ap_tracking: &ApTracking,
        _constants: &HashMap<String, Felt252>,
    ) -> Result<(), HintError> {
        exec_scopes.enter_scope(HashMap::new());
        Ok(())
    }

    #[test]
    #[cfg_attr(target_arch = "wasm32", wasm_bindgen_test)]
    fn add_hint_add_same_hint_twice() {
        let mut hint_processor = BuiltinHintProcessor::new_empty();
        let hint_func = Rc::new(HintFunc(Box::new(enter_scope)));
        hint_processor.add_hint(String::from("enter_scope_custom_a"), Rc::clone(&hint_func));
        hint_processor.add_hint(String::from("enter_scope_custom_b"), hint_func);
        let mut vm = vm!();
        let exec_scopes = exec_scopes_ref!();
        assert_eq!(exec_scopes.data.len(), 1);
        let hint_data =
            HintProcessorData::new_default(String::from("enter_scope_custom_a"), HashMap::new());
        assert_matches!(
            hint_processor.execute_hint(
                &mut vm,
                exec_scopes,
                &any_box!(hint_data),
                &HashMap::new()
            ),
            Ok(())
        );
        assert_eq!(exec_scopes.data.len(), 2);
        let hint_data =
            HintProcessorData::new_default(String::from("enter_scope_custom_a"), HashMap::new());
        assert_matches!(
            hint_processor.execute_hint(
                &mut vm,
                exec_scopes,
                &any_box!(hint_data),
                &HashMap::new()
            ),
            Ok(())
        );
        assert_eq!(exec_scopes.data.len(), 3);
    }
}<|MERGE_RESOLUTION|>--- conflicted
+++ resolved
@@ -98,12 +98,9 @@
 #[cfg(feature = "skip_next_instruction_hint")]
 use crate::hint_processor::builtin_hint_processor::skip_next_instruction::skip_next_instruction;
 
-<<<<<<< HEAD
 use super::vrf::inv_mod_p_uint512::inv_mod_p_uint512;
 use super::{blake2s_utils::example_blake2s_compress, field_arithmetic::uint384_div};
 
-=======
->>>>>>> 9899f812
 pub struct HintProcessorData {
     pub code: String,
     pub ap_tracking: ApTracking,
@@ -632,11 +629,9 @@
                 inv_mod_p_uint512(vm, &hint_data.ids_data, &hint_data.ap_tracking)
             }
             hint_code::DI_BIT => di_bit(vm, &hint_data.ids_data, &hint_data.ap_tracking),
-<<<<<<< HEAD
             hint_code::EXAMPLE_BLAKE2S_COMPRESS => {
                 example_blake2s_compress(vm, &hint_data.ids_data, &hint_data.ap_tracking)
             }
-=======
             hint_code::EC_RECOVER_DIV_MOD_N_PACKED => ec_recover_divmod_n_packed(
                 vm,
                 exec_scopes,
@@ -656,7 +651,6 @@
                 ec_recover_product_mod(vm, exec_scopes, &hint_data.ids_data, &hint_data.ap_tracking)
             }
             hint_code::EC_RECOVER_PRODUCT_DIV_M => ec_recover_product_div_m(exec_scopes),
->>>>>>> 9899f812
             #[cfg(feature = "skip_next_instruction_hint")]
             hint_code::SKIP_NEXT_INSTRUCTION => skip_next_instruction(vm),
             code => Err(HintError::UnknownHint(code.to_string())),
