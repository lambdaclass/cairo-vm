use crate::{
    hint_processor::{
        builtin_hint_processor::{
            blake2s_utils::{
                blake2s_add_uint256, blake2s_add_uint256_bigend, compute_blake2s, finalize_blake2s,
            },
            cairo_keccak::keccak_hints::{
                block_permutation, cairo_keccak_finalize, compare_bytes_in_word_nondet,
                compare_keccak_full_rate_in_bytes_nondet, keccak_write_args,
            },
            dict_hint_utils::{
                default_dict_new, dict_new, dict_read, dict_squash_copy_dict,
                dict_squash_update_ptr, dict_update, dict_write,
            },
            ec_utils::{chained_ec_op_random_ec_point_hint, random_ec_point_hint, recover_y_hint},
            field_arithmetic::get_square_root,
            find_element_hint::{find_element, search_sorted_lower},
            garaga::get_felt_bitlenght,
            hint_code,
            keccak_utils::{
                split_input, split_n_bytes, split_output, split_output_mid_low_high, unsafe_keccak,
                unsafe_keccak_finalize,
            },
            math_utils::*,
            memcpy_hint_utils::{
                add_segment, enter_scope, exit_scope, memcpy_continue_copying, memcpy_enter_scope,
            },
            memset_utils::{memset_continue_loop, memset_enter_scope},
            poseidon_utils::{n_greater_than_10, n_greater_than_2},
            pow_utils::pow,
            secp::{
                bigint_utils::{bigint_to_uint256, hi_max_bitlen, nondet_bigint3},
                ec_utils::{
<<<<<<< HEAD
                    compute_doubling_slope, compute_slope, di_bit, ec_double_assign_new_x,
                    ec_double_assign_new_y, ec_mul_inner, ec_negate, fast_ec_add_assign_new_x,
                    fast_ec_add_assign_new_y, import_secp256r1_alpha, import_secp256r1_n, quad_bit,
=======
                    compute_doubling_slope, compute_slope, compute_slope_secp_p, di_bit,
                    ec_double_assign_new_x, ec_double_assign_new_y, ec_mul_inner, ec_negate,
                    fast_ec_add_assign_new_x, fast_ec_add_assign_new_y, import_secp256r1_p,
                    quad_bit,
>>>>>>> e1168603
                },
                field_utils::{
                    is_zero_assign_scope_variables, is_zero_assign_scope_variables_external_const,
                    is_zero_nondet, is_zero_pack, is_zero_pack_external_secp, reduce, verify_zero,
                    verify_zero_with_external_const,
                },
                signature::{
                    div_mod_n_packed_divmod, div_mod_n_packed_external_n, div_mod_n_safe_div,
                    get_point_from_x, pack_modn_div_modn,
                },
            },
            segments::{relocate_segment, temporary_array},
            set::set_add,
            sha256_utils::{sha256_finalize, sha256_input, sha256_main},
            signature::verify_ecdsa_signature,
            squash_dict_utils::{
                squash_dict, squash_dict_inner_assert_len_keys,
                squash_dict_inner_check_access_index, squash_dict_inner_continue_loop,
                squash_dict_inner_first_iteration, squash_dict_inner_len_assert,
                squash_dict_inner_next_key, squash_dict_inner_skip_loop,
                squash_dict_inner_used_accesses_assert,
            },
            uint256_utils::{
                split_64, uint128_add, uint256_add, uint256_expanded_unsigned_div_rem,
                uint256_mul_div_mod, uint256_signed_nn, uint256_sqrt, uint256_sub,
                uint256_unsigned_div_rem,
            },
            uint384::{
                add_no_uint384_check, uint384_signed_nn, uint384_split_128, uint384_sqrt,
                uint384_unsigned_div_rem, uint384_unsigned_div_rem_expanded,
            },
            uint384_extension::unsigned_div_rem_uint768_by_uint384,
            usort::{
                usort_body, usort_enter_scope, verify_multiplicity_assert,
                verify_multiplicity_body, verify_usort,
            },
        },
        hint_processor_definition::{HintProcessor, HintReference},
    },
    serde::deserialize_program::ApTracking,
    stdlib::{any::Any, collections::HashMap, prelude::*, rc::Rc},
    types::exec_scope::ExecutionScopes,
    vm::{errors::hint_errors::HintError, vm_core::VirtualMachine},
};
use felt::Felt252;

#[cfg(feature = "skip_next_instruction_hint")]
use crate::hint_processor::builtin_hint_processor::skip_next_instruction::skip_next_instruction;

pub struct HintProcessorData {
    pub code: String,
    pub ap_tracking: ApTracking,
    pub ids_data: HashMap<String, HintReference>,
}

impl HintProcessorData {
    pub fn new_default(code: String, ids_data: HashMap<String, HintReference>) -> Self {
        HintProcessorData {
            code,
            ap_tracking: ApTracking::default(),
            ids_data,
        }
    }
}

#[allow(clippy::type_complexity)]
pub struct HintFunc(
    pub  Box<
        dyn Fn(
                &mut VirtualMachine,
                &mut ExecutionScopes,
                &HashMap<String, HintReference>,
                &ApTracking,
                &HashMap<String, Felt252>,
            ) -> Result<(), HintError>
            + Sync,
    >,
);
pub struct BuiltinHintProcessor {
    pub extra_hints: HashMap<String, Rc<HintFunc>>,
}
impl BuiltinHintProcessor {
    pub fn new_empty() -> Self {
        BuiltinHintProcessor {
            extra_hints: HashMap::new(),
        }
    }

    pub fn new(extra_hints: HashMap<String, Rc<HintFunc>>) -> Self {
        BuiltinHintProcessor { extra_hints }
    }

    pub fn add_hint(&mut self, hint_code: String, hint_func: Rc<HintFunc>) {
        self.extra_hints.insert(hint_code, hint_func);
    }
}

impl HintProcessor for BuiltinHintProcessor {
    fn execute_hint(
        &mut self,
        vm: &mut VirtualMachine,
        exec_scopes: &mut ExecutionScopes,
        hint_data: &Box<dyn Any>,
        constants: &HashMap<String, Felt252>,
    ) -> Result<(), HintError> {
        let hint_data = hint_data
            .downcast_ref::<HintProcessorData>()
            .ok_or(HintError::WrongHintData)?;

        if let Some(hint_func) = self.extra_hints.get(&hint_data.code) {
            return hint_func.0(
                vm,
                exec_scopes,
                &hint_data.ids_data,
                &hint_data.ap_tracking,
                constants,
            );
        }
        match &*hint_data.code {
            hint_code::ADD_SEGMENT => add_segment(vm),
            hint_code::IS_NN => is_nn(vm, &hint_data.ids_data, &hint_data.ap_tracking),
            hint_code::IS_NN_OUT_OF_RANGE => {
                is_nn_out_of_range(vm, &hint_data.ids_data, &hint_data.ap_tracking)
            }
            hint_code::ASSERT_LE_FELT => assert_le_felt(
                vm,
                exec_scopes,
                &hint_data.ids_data,
                &hint_data.ap_tracking,
                constants,
            ),
            hint_code::ASSERT_LE_FELT_EXCLUDED_2 => assert_le_felt_excluded_2(exec_scopes),
            hint_code::ASSERT_LE_FELT_EXCLUDED_1 => assert_le_felt_excluded_1(vm, exec_scopes),
            hint_code::ASSERT_LE_FELT_EXCLUDED_0 => assert_le_felt_excluded_0(vm, exec_scopes),
            hint_code::IS_LE_FELT => is_le_felt(vm, &hint_data.ids_data, &hint_data.ap_tracking),
            hint_code::ASSERT_250_BITS => {
                assert_250_bit(vm, &hint_data.ids_data, &hint_data.ap_tracking)
            }
            hint_code::IS_POSITIVE => is_positive(vm, &hint_data.ids_data, &hint_data.ap_tracking),
            hint_code::SPLIT_INT_ASSERT_RANGE => {
                split_int_assert_range(vm, &hint_data.ids_data, &hint_data.ap_tracking)
            }
            hint_code::SPLIT_INT => split_int(vm, &hint_data.ids_data, &hint_data.ap_tracking),
            hint_code::ASSERT_NOT_EQUAL => {
                assert_not_equal(vm, &hint_data.ids_data, &hint_data.ap_tracking)
            }
            hint_code::ASSERT_NN => assert_nn(vm, &hint_data.ids_data, &hint_data.ap_tracking),
            hint_code::SQRT => sqrt(vm, &hint_data.ids_data, &hint_data.ap_tracking),
            hint_code::ASSERT_NOT_ZERO => {
                assert_not_zero(vm, &hint_data.ids_data, &hint_data.ap_tracking)
            }
            hint_code::IS_QUAD_RESIDUE => {
                is_quad_residue(vm, &hint_data.ids_data, &hint_data.ap_tracking)
            }
            hint_code::VM_EXIT_SCOPE => exit_scope(exec_scopes),
            hint_code::MEMCPY_ENTER_SCOPE => {
                memcpy_enter_scope(vm, exec_scopes, &hint_data.ids_data, &hint_data.ap_tracking)
            }
            hint_code::MEMSET_ENTER_SCOPE => {
                memset_enter_scope(vm, exec_scopes, &hint_data.ids_data, &hint_data.ap_tracking)
            }
            hint_code::MEMCPY_CONTINUE_COPYING => memcpy_continue_copying(
                vm,
                exec_scopes,
                &hint_data.ids_data,
                &hint_data.ap_tracking,
            ),
            hint_code::MEMSET_CONTINUE_LOOP => {
                memset_continue_loop(vm, exec_scopes, &hint_data.ids_data, &hint_data.ap_tracking)
            }
            hint_code::SPLIT_FELT => split_felt(vm, &hint_data.ids_data, &hint_data.ap_tracking),
            hint_code::UNSIGNED_DIV_REM => {
                unsigned_div_rem(vm, &hint_data.ids_data, &hint_data.ap_tracking)
            }
            hint_code::SIGNED_DIV_REM => {
                signed_div_rem(vm, &hint_data.ids_data, &hint_data.ap_tracking)
            }
            hint_code::ASSERT_LT_FELT => {
                assert_lt_felt(vm, &hint_data.ids_data, &hint_data.ap_tracking)
            }
            hint_code::FIND_ELEMENT => {
                find_element(vm, exec_scopes, &hint_data.ids_data, &hint_data.ap_tracking)
            }
            hint_code::SEARCH_SORTED_LOWER => {
                search_sorted_lower(vm, exec_scopes, &hint_data.ids_data, &hint_data.ap_tracking)
            }
            hint_code::POW => pow(vm, &hint_data.ids_data, &hint_data.ap_tracking),
            hint_code::SET_ADD => set_add(vm, &hint_data.ids_data, &hint_data.ap_tracking),
            hint_code::DICT_NEW => dict_new(vm, exec_scopes),
            hint_code::DICT_READ => {
                dict_read(vm, exec_scopes, &hint_data.ids_data, &hint_data.ap_tracking)
            }
            hint_code::DICT_WRITE => {
                dict_write(vm, exec_scopes, &hint_data.ids_data, &hint_data.ap_tracking)
            }
            hint_code::DEFAULT_DICT_NEW => {
                default_dict_new(vm, exec_scopes, &hint_data.ids_data, &hint_data.ap_tracking)
            }
            hint_code::SQUASH_DICT_INNER_FIRST_ITERATION => squash_dict_inner_first_iteration(
                vm,
                exec_scopes,
                &hint_data.ids_data,
                &hint_data.ap_tracking,
            ),
            hint_code::USORT_ENTER_SCOPE => usort_enter_scope(exec_scopes),
            hint_code::USORT_BODY => {
                usort_body(vm, exec_scopes, &hint_data.ids_data, &hint_data.ap_tracking)
            }
            hint_code::USORT_VERIFY => {
                verify_usort(vm, exec_scopes, &hint_data.ids_data, &hint_data.ap_tracking)
            }
            hint_code::USORT_VERIFY_MULTIPLICITY_ASSERT => verify_multiplicity_assert(exec_scopes),
            hint_code::USORT_VERIFY_MULTIPLICITY_BODY => verify_multiplicity_body(
                vm,
                exec_scopes,
                &hint_data.ids_data,
                &hint_data.ap_tracking,
            ),
            hint_code::BLAKE2S_COMPUTE => {
                compute_blake2s(vm, &hint_data.ids_data, &hint_data.ap_tracking)
            }
            hint_code::VERIFY_ZERO_V1 | hint_code::VERIFY_ZERO_V2 => {
                verify_zero(vm, exec_scopes, &hint_data.ids_data, &hint_data.ap_tracking)
            }
            hint_code::VERIFY_ZERO_EXTERNAL_SECP => verify_zero_with_external_const(
                vm,
                exec_scopes,
                &hint_data.ids_data,
                &hint_data.ap_tracking,
            ),
            hint_code::NONDET_BIGINT3 => {
                nondet_bigint3(vm, exec_scopes, &hint_data.ids_data, &hint_data.ap_tracking)
            }
            hint_code::REDUCE => {
                reduce(vm, exec_scopes, &hint_data.ids_data, &hint_data.ap_tracking)
            }
            hint_code::BLAKE2S_FINALIZE => {
                finalize_blake2s(vm, &hint_data.ids_data, &hint_data.ap_tracking)
            }
            hint_code::BLAKE2S_ADD_UINT256 => {
                blake2s_add_uint256(vm, &hint_data.ids_data, &hint_data.ap_tracking)
            }
            hint_code::BLAKE2S_ADD_UINT256_BIGEND => {
                blake2s_add_uint256_bigend(vm, &hint_data.ids_data, &hint_data.ap_tracking)
            }
            hint_code::UNSAFE_KECCAK => {
                unsafe_keccak(vm, exec_scopes, &hint_data.ids_data, &hint_data.ap_tracking)
            }
            hint_code::UNSAFE_KECCAK_FINALIZE => {
                unsafe_keccak_finalize(vm, &hint_data.ids_data, &hint_data.ap_tracking)
            }
            hint_code::SQUASH_DICT_INNER_SKIP_LOOP => squash_dict_inner_skip_loop(
                vm,
                exec_scopes,
                &hint_data.ids_data,
                &hint_data.ap_tracking,
            ),
            hint_code::SQUASH_DICT_INNER_CHECK_ACCESS_INDEX => {
                squash_dict_inner_check_access_index(
                    vm,
                    exec_scopes,
                    &hint_data.ids_data,
                    &hint_data.ap_tracking,
                )
            }
            hint_code::SQUASH_DICT_INNER_CONTINUE_LOOP => squash_dict_inner_continue_loop(
                vm,
                exec_scopes,
                &hint_data.ids_data,
                &hint_data.ap_tracking,
            ),
            hint_code::SQUASH_DICT_INNER_ASSERT_LEN_KEYS => {
                squash_dict_inner_assert_len_keys(exec_scopes)
            }
            hint_code::SQUASH_DICT_INNER_LEN_ASSERT => squash_dict_inner_len_assert(exec_scopes),
            hint_code::SQUASH_DICT_INNER_USED_ACCESSES_ASSERT => {
                squash_dict_inner_used_accesses_assert(
                    vm,
                    exec_scopes,
                    &hint_data.ids_data,
                    &hint_data.ap_tracking,
                )
            }
            hint_code::SQUASH_DICT_INNER_NEXT_KEY => squash_dict_inner_next_key(
                vm,
                exec_scopes,
                &hint_data.ids_data,
                &hint_data.ap_tracking,
            ),
            hint_code::SQUASH_DICT => {
                squash_dict(vm, exec_scopes, &hint_data.ids_data, &hint_data.ap_tracking)
            }
            hint_code::VM_ENTER_SCOPE => enter_scope(exec_scopes),
            hint_code::DICT_UPDATE => {
                dict_update(vm, exec_scopes, &hint_data.ids_data, &hint_data.ap_tracking)
            }
            hint_code::DICT_SQUASH_COPY_DICT => {
                dict_squash_copy_dict(vm, exec_scopes, &hint_data.ids_data, &hint_data.ap_tracking)
            }
            hint_code::DICT_SQUASH_UPDATE_PTR => {
                dict_squash_update_ptr(vm, exec_scopes, &hint_data.ids_data, &hint_data.ap_tracking)
            }
            hint_code::UINT256_ADD => uint256_add(vm, &hint_data.ids_data, &hint_data.ap_tracking),
            hint_code::UINT128_ADD => uint128_add(vm, &hint_data.ids_data, &hint_data.ap_tracking),
            hint_code::UINT256_SUB => uint256_sub(vm, &hint_data.ids_data, &hint_data.ap_tracking),
            hint_code::SPLIT_64 => split_64(vm, &hint_data.ids_data, &hint_data.ap_tracking),
            hint_code::UINT256_SQRT => {
                uint256_sqrt(vm, &hint_data.ids_data, &hint_data.ap_tracking, false)
            }
            hint_code::UINT256_SQRT_FELT => {
                uint256_sqrt(vm, &hint_data.ids_data, &hint_data.ap_tracking, true)
            }
            hint_code::UINT256_SIGNED_NN => {
                uint256_signed_nn(vm, &hint_data.ids_data, &hint_data.ap_tracking)
            }
            hint_code::UINT256_UNSIGNED_DIV_REM => {
                uint256_unsigned_div_rem(vm, &hint_data.ids_data, &hint_data.ap_tracking)
            }
            hint_code::UINT256_EXPANDED_UNSIGNED_DIV_REM => {
                uint256_expanded_unsigned_div_rem(vm, &hint_data.ids_data, &hint_data.ap_tracking)
            }
            hint_code::BIGINT_TO_UINT256 => {
                bigint_to_uint256(vm, &hint_data.ids_data, &hint_data.ap_tracking, constants)
            }
            hint_code::IS_ZERO_PACK => {
                is_zero_pack(vm, exec_scopes, &hint_data.ids_data, &hint_data.ap_tracking)
            }
            hint_code::IS_ZERO_NONDET | hint_code::IS_ZERO_INT => is_zero_nondet(vm, exec_scopes),
            hint_code::IS_ZERO_PACK_EXTERNAL_SECP => is_zero_pack_external_secp(
                vm,
                exec_scopes,
                &hint_data.ids_data,
                &hint_data.ap_tracking,
            ),
            hint_code::IS_ZERO_ASSIGN_SCOPE_VARS => is_zero_assign_scope_variables(exec_scopes),
            hint_code::IS_ZERO_ASSIGN_SCOPE_VARS_EXTERNAL_SECP => {
                is_zero_assign_scope_variables_external_const(exec_scopes)
            }
            hint_code::DIV_MOD_N_PACKED_DIVMOD_V1 => div_mod_n_packed_divmod(
                vm,
                exec_scopes,
                &hint_data.ids_data,
                &hint_data.ap_tracking,
            ),
            hint_code::GET_FELT_BIT_LENGTH => {
                get_felt_bitlenght(vm, &hint_data.ids_data, &hint_data.ap_tracking)
            }
            hint_code::DIV_MOD_N_PACKED_DIVMOD_EXTERNAL_N => div_mod_n_packed_external_n(
                vm,
                exec_scopes,
                &hint_data.ids_data,
                &hint_data.ap_tracking,
            ),
            hint_code::DIV_MOD_N_SAFE_DIV => div_mod_n_safe_div(exec_scopes, "a", "b", 0),
            hint_code::DIV_MOD_N_SAFE_DIV_PLUS_ONE => div_mod_n_safe_div(exec_scopes, "a", "b", 1),
            hint_code::GET_POINT_FROM_X => get_point_from_x(
                vm,
                exec_scopes,
                &hint_data.ids_data,
                &hint_data.ap_tracking,
                constants,
            ),
            hint_code::EC_NEGATE => {
                ec_negate(vm, exec_scopes, &hint_data.ids_data, &hint_data.ap_tracking)
            }
            hint_code::EC_DOUBLE_SCOPE => compute_doubling_slope(
                vm,
                exec_scopes,
                &hint_data.ids_data,
                &hint_data.ap_tracking,
                "point",
            ),
            hint_code::EC_DOUBLE_SCOPE_WHITELIST => compute_doubling_slope(
                vm,
                exec_scopes,
                &hint_data.ids_data,
                &hint_data.ap_tracking,
                "pt",
            ),
            hint_code::COMPUTE_SLOPE => compute_slope_secp_p(
                vm,
                exec_scopes,
                &hint_data.ids_data,
                &hint_data.ap_tracking,
                "point0",
                "point1",
            ),
            hint_code::COMPUTE_SLOPE_SECP256R1 => compute_slope(
                vm,
                exec_scopes,
                &hint_data.ids_data,
                &hint_data.ap_tracking,
                "point0",
                "point1",
            ),
            hint_code::IMPORT_SECP256R1_P => import_secp256r1_p(exec_scopes),
            hint_code::COMPUTE_SLOPE_WHITELIST => compute_slope_secp_p(
                vm,
                exec_scopes,
                &hint_data.ids_data,
                &hint_data.ap_tracking,
                "pt0",
                "pt1",
            ),
            hint_code::EC_DOUBLE_ASSIGN_NEW_X_V1 | hint_code::EC_DOUBLE_ASSIGN_NEW_X_V2 => {
                ec_double_assign_new_x(vm, exec_scopes, &hint_data.ids_data, &hint_data.ap_tracking)
            }
            hint_code::EC_DOUBLE_ASSIGN_NEW_Y => ec_double_assign_new_y(exec_scopes),
            hint_code::KECCAK_WRITE_ARGS => {
                keccak_write_args(vm, &hint_data.ids_data, &hint_data.ap_tracking)
            }
            hint_code::COMPARE_BYTES_IN_WORD_NONDET => compare_bytes_in_word_nondet(
                vm,
                &hint_data.ids_data,
                &hint_data.ap_tracking,
                constants,
            ),
            hint_code::SHA256_MAIN => sha256_main(vm, &hint_data.ids_data, &hint_data.ap_tracking),
            hint_code::SHA256_INPUT => {
                sha256_input(vm, &hint_data.ids_data, &hint_data.ap_tracking)
            }
            hint_code::SHA256_FINALIZE => {
                sha256_finalize(vm, &hint_data.ids_data, &hint_data.ap_tracking)
            }
            hint_code::COMPARE_KECCAK_FULL_RATE_IN_BYTES_NONDET => {
                compare_keccak_full_rate_in_bytes_nondet(
                    vm,
                    &hint_data.ids_data,
                    &hint_data.ap_tracking,
                    constants,
                )
            }
            hint_code::BLOCK_PERMUTATION | hint_code::BLOCK_PERMUTATION_WHITELIST => {
                block_permutation(vm, &hint_data.ids_data, &hint_data.ap_tracking, constants)
            }
            hint_code::CAIRO_KECCAK_FINALIZE => {
                cairo_keccak_finalize(vm, &hint_data.ids_data, &hint_data.ap_tracking, constants)
            }
            hint_code::FAST_EC_ADD_ASSIGN_NEW_X => fast_ec_add_assign_new_x(
                vm,
                exec_scopes,
                &hint_data.ids_data,
                &hint_data.ap_tracking,
            ),
            hint_code::FAST_EC_ADD_ASSIGN_NEW_Y => fast_ec_add_assign_new_y(exec_scopes),
            hint_code::EC_MUL_INNER => {
                ec_mul_inner(vm, &hint_data.ids_data, &hint_data.ap_tracking)
            }
            hint_code::RELOCATE_SEGMENT => {
                relocate_segment(vm, &hint_data.ids_data, &hint_data.ap_tracking)
            }
            hint_code::TEMPORARY_ARRAY => {
                temporary_array(vm, &hint_data.ids_data, &hint_data.ap_tracking)
            }
            hint_code::VERIFY_ECDSA_SIGNATURE => {
                verify_ecdsa_signature(vm, &hint_data.ids_data, &hint_data.ap_tracking)
            }
            hint_code::SPLIT_OUTPUT_0 => {
                split_output(vm, &hint_data.ids_data, &hint_data.ap_tracking, 0)
            }
            hint_code::SPLIT_OUTPUT_1 => {
                split_output(vm, &hint_data.ids_data, &hint_data.ap_tracking, 1)
            }
            hint_code::SPLIT_INPUT_3 => {
                split_input(vm, &hint_data.ids_data, &hint_data.ap_tracking, 3, 1)
            }
            hint_code::SPLIT_INPUT_6 => {
                split_input(vm, &hint_data.ids_data, &hint_data.ap_tracking, 6, 2)
            }
            hint_code::SPLIT_INPUT_9 => {
                split_input(vm, &hint_data.ids_data, &hint_data.ap_tracking, 9, 3)
            }
            hint_code::SPLIT_INPUT_12 => {
                split_input(vm, &hint_data.ids_data, &hint_data.ap_tracking, 12, 4)
            }
            hint_code::SPLIT_INPUT_15 => {
                split_input(vm, &hint_data.ids_data, &hint_data.ap_tracking, 15, 5)
            }
            hint_code::SPLIT_N_BYTES => {
                split_n_bytes(vm, &hint_data.ids_data, &hint_data.ap_tracking, constants)
            }
            hint_code::SPLIT_OUTPUT_MID_LOW_HIGH => {
                split_output_mid_low_high(vm, &hint_data.ids_data, &hint_data.ap_tracking)
            }
            hint_code::NONDET_N_GREATER_THAN_10 => {
                n_greater_than_10(vm, &hint_data.ids_data, &hint_data.ap_tracking)
            }
            hint_code::NONDET_N_GREATER_THAN_2 => {
                n_greater_than_2(vm, &hint_data.ids_data, &hint_data.ap_tracking)
            }
            hint_code::RANDOM_EC_POINT => {
                random_ec_point_hint(vm, &hint_data.ids_data, &hint_data.ap_tracking)
            }
            hint_code::CHAINED_EC_OP_RANDOM_EC_POINT => {
                chained_ec_op_random_ec_point_hint(vm, &hint_data.ids_data, &hint_data.ap_tracking)
            }
            hint_code::RECOVER_Y => recover_y_hint(vm, &hint_data.ids_data, &hint_data.ap_tracking),
            hint_code::PACK_MODN_DIV_MODN => {
                pack_modn_div_modn(vm, exec_scopes, &hint_data.ids_data, &hint_data.ap_tracking)
            }
            hint_code::XS_SAFE_DIV => div_mod_n_safe_div(exec_scopes, "x", "s", 0),
            hint_code::UINT384_UNSIGNED_DIV_REM => {
                uint384_unsigned_div_rem(vm, &hint_data.ids_data, &hint_data.ap_tracking)
            }
            hint_code::UINT384_SPLIT_128 => {
                uint384_split_128(vm, &hint_data.ids_data, &hint_data.ap_tracking)
            }
            hint_code::ADD_NO_UINT384_CHECK => {
                add_no_uint384_check(vm, &hint_data.ids_data, &hint_data.ap_tracking, constants)
            }
            hint_code::UINT384_UNSIGNED_DIV_REM_EXPANDED => {
                uint384_unsigned_div_rem_expanded(vm, &hint_data.ids_data, &hint_data.ap_tracking)
            }
            hint_code::UINT384_SQRT => {
                uint384_sqrt(vm, &hint_data.ids_data, &hint_data.ap_tracking)
            }
            hint_code::UNSIGNED_DIV_REM_UINT768_BY_UINT384 => {
                unsigned_div_rem_uint768_by_uint384(vm, &hint_data.ids_data, &hint_data.ap_tracking)
            }
            hint_code::GET_SQUARE_ROOT => {
                get_square_root(vm, &hint_data.ids_data, &hint_data.ap_tracking)
            }
            hint_code::UINT384_SIGNED_NN => {
                uint384_signed_nn(vm, &hint_data.ids_data, &hint_data.ap_tracking)
            }
            hint_code::UINT256_MUL_DIV_MOD => {
                uint256_mul_div_mod(vm, &hint_data.ids_data, &hint_data.ap_tracking)
            }
            hint_code::IMPORT_SECP256R1_ALPHA => import_secp256r1_alpha(exec_scopes),
            hint_code::IMPORT_SECP256R1_N => import_secp256r1_n(exec_scopes),
            hint_code::HI_MAX_BITLEN => {
                hi_max_bitlen(vm, &hint_data.ids_data, &hint_data.ap_tracking)
            }
            hint_code::QUAD_BIT => quad_bit(vm, &hint_data.ids_data, &hint_data.ap_tracking),
            hint_code::DI_BIT => di_bit(vm, &hint_data.ids_data, &hint_data.ap_tracking),
            #[cfg(feature = "skip_next_instruction_hint")]
            hint_code::SKIP_NEXT_INSTRUCTION => skip_next_instruction(vm),
            code => Err(HintError::UnknownHint(code.to_string())),
        }
    }
}

#[cfg(test)]
mod tests {
    use super::*;
    use crate::stdlib::any::Any;
    use crate::types::relocatable::Relocatable;
    use crate::vm::vm_memory::memory_segments::MemorySegmentManager;
    use crate::{
        any_box,
        hint_processor::hint_processor_definition::HintProcessor,
        types::{exec_scope::ExecutionScopes, relocatable::MaybeRelocatable},
        utils::test_utils::*,
        vm::{
            errors::{exec_scope_errors::ExecScopeError, memory_errors::MemoryError},
            vm_core::VirtualMachine,
            vm_memory::memory::Memory,
        },
    };
    use assert_matches::assert_matches;
    use num_traits::{One, Zero};

    #[cfg(target_arch = "wasm32")]
    use wasm_bindgen_test::*;

    #[test]
    #[cfg_attr(target_arch = "wasm32", wasm_bindgen_test)]
    fn run_alloc_hint_empty_memory() {
        let hint_code = "memory[ap] = segments.add()";
        let mut vm = vm!();
        add_segments!(vm, 1);
        //ids and references are not needed for this test
        run_hint!(vm, HashMap::new(), hint_code).expect("Error while executing hint");
        //first new segment is added
        assert_eq!(vm.segments.num_segments(), 2);
        //new segment base (1,0) is inserted into ap (1,0)
        check_memory![vm.segments.memory, ((1, 0), (1, 0))];
    }

    #[test]
    #[cfg_attr(target_arch = "wasm32", wasm_bindgen_test)]
    fn run_alloc_hint_preset_memory() {
        let hint_code = "memory[ap] = segments.add()";
        let mut vm = vm!();
        //Add 3 segments to the memory
        add_segments!(vm, 3);
        vm.run_context.ap = 6;
        //ids and references are not needed for this test
        run_hint!(vm, HashMap::new(), hint_code).expect("Error while executing hint");
        //Segment N°4 is added
        assert_eq!(vm.segments.num_segments(), 4);
        //new segment base (3,0) is inserted into ap (1,6)
        check_memory![vm.segments.memory, ((1, 6), (3, 0))];
    }

    #[test]
    #[cfg_attr(target_arch = "wasm32", wasm_bindgen_test)]
    fn run_alloc_hint_ap_is_not_empty() {
        let hint_code = "memory[ap] = segments.add()";
        let mut vm = vm!();
        vm.run_context.ap = 6;
        //Insert something into ap
        vm.segments = segments![((1, 6), (1, 6))];
        //Add 1 extra segment to the memory
        add_segments!(vm, 1);
        //ids and references are not needed for this test
        assert_matches!(
                    run_hint!(vm, HashMap::new(), hint_code),
                    Err(HintError::Memory(
                        MemoryError::InconsistentMemory(
                            x,
                            y,
                            z
                        )
                    )) if x ==
        Relocatable::from((1, 6)) &&
                            y == MaybeRelocatable::from((1, 6)) &&
                            z == MaybeRelocatable::from((3, 0))
                );
    }

    #[test]
    #[cfg_attr(target_arch = "wasm32", wasm_bindgen_test)]
    fn run_unknown_hint() {
        let hint_code = "random_invalid_code";
        let mut vm = vm!();
        assert_matches!(
            run_hint!(vm, HashMap::new(), hint_code),
            Err(HintError::UnknownHint(x)) if x == *hint_code.to_string()
        );
    }

    #[test]
    #[cfg_attr(target_arch = "wasm32", wasm_bindgen_test)]
    fn memcpy_enter_scope_valid() {
        let hint_code = "vm_enter_scope({'n': ids.len})";
        let mut vm = vm!();
        // initialize memory segments
        add_segments!(vm, 2);
        // initialize fp
        vm.run_context.fp = 2;
        // insert ids.len into memory
        vm.segments = segments![((1, 1), 5)];
        let ids_data = ids_data!["len"];
        assert!(run_hint!(vm, ids_data, hint_code).is_ok());
    }

    #[test]
    #[cfg_attr(target_arch = "wasm32", wasm_bindgen_test)]
    fn memcpy_enter_scope_invalid() {
        let hint_code = "vm_enter_scope({'n': ids.len})";
        let mut vm = vm!();
        // initialize memory segments
        add_segments!(vm, 2);
        // initialize fp
        vm.run_context.fp = 2;
        // insert ids.len into memory
        // we insert a relocatable value in the address of ids.len so that it raises an error.
        vm.segments = segments![((1, 1), (1, 0))];

        let ids_data = ids_data!["len"];
        assert_matches!(
            run_hint!(vm, ids_data, hint_code),
            Err(HintError::IdentifierNotInteger(x, y))
            if x == "len" && y == (1,1).into()
        );
    }

    #[test]
    #[cfg_attr(target_arch = "wasm32", wasm_bindgen_test)]
    fn memcpy_continue_copying_valid() {
        let hint_code = "n -= 1\nids.continue_copying = 1 if n > 0 else 0";
        let mut vm = vm!();
        // initialize memory segments
        add_segments!(vm, 3);
        // initialize fp
        vm.run_context.fp = 2;
        // initialize vm scope with variable `n`
        let mut exec_scopes = scope![("n", Felt252::one())];
        // initialize ids.continue_copying
        // we create a memory gap so that there is None in (1, 0), the actual addr of continue_copying
        vm.segments = segments![((1, 2), 5)];
        let ids_data = ids_data!["continue_copying"];
        assert!(run_hint!(vm, ids_data, hint_code, &mut exec_scopes).is_ok());
    }

    #[test]
    #[cfg_attr(target_arch = "wasm32", wasm_bindgen_test)]
    fn memcpy_continue_copying_variable_not_in_scope_error() {
        let hint_code = "n -= 1\nids.continue_copying = 1 if n > 0 else 0";
        let mut vm = vm!();
        // initialize memory segments
        add_segments!(vm, 1);
        // initialize fp
        vm.run_context.fp = 3;
        // we don't initialize `n` now:
        // initialize ids
        vm.segments = segments![((0, 2), 5)];
        let ids_data = ids_data!["continue_copying"];
        assert_matches!(
            run_hint!(vm, ids_data, hint_code),
            Err(HintError::VariableNotInScopeError(x)) if x == *"n".to_string()
        );
    }

    #[test]
    #[cfg_attr(target_arch = "wasm32", wasm_bindgen_test)]
    fn memcpy_continue_copying_insert_error() {
        let hint_code = "n -= 1\nids.continue_copying = 1 if n > 0 else 0";
        let mut vm = vm!();
        // initialize memory segments
        add_segments!(vm, 2);
        // initialize fp
        vm.run_context.fp = 2;
        // initialize with variable `n`
        let mut exec_scopes = scope![("n", Felt252::one())];
        // initialize ids.continue_copying
        // a value is written in the address so the hint cant insert value there
        vm.segments = segments![((1, 1), 5)];

        let ids_data = ids_data!["continue_copying"];
        assert_matches!(
                    run_hint!(vm, ids_data, hint_code, &mut exec_scopes),
                    Err(HintError::Memory(
                        MemoryError::InconsistentMemory(
                            x,
                            y,
                            z
                        )
                    )) if x ==
        Relocatable::from((1, 1)) &&
                            y == MaybeRelocatable::from(Felt252::new(5)) &&
                            z == MaybeRelocatable::from(Felt252::zero())
                );
    }

    #[test]
    #[cfg_attr(target_arch = "wasm32", wasm_bindgen_test)]
    fn exit_scope_valid() {
        let hint_code = "vm_exit_scope()";
        let mut vm = vm!();
        // Create new vm scope with dummy variable
        let mut exec_scopes = ExecutionScopes::new();
        let a_value: Box<dyn Any> = Box::new(Felt252::one());
        exec_scopes.enter_scope(HashMap::from([(String::from("a"), a_value)]));
        // Initialize memory segments
        add_segments!(vm, 1);
        assert!(run_hint!(vm, HashMap::new(), hint_code, &mut exec_scopes).is_ok());
    }

    #[test]
    #[cfg_attr(target_arch = "wasm32", wasm_bindgen_test)]
    fn exit_scope_invalid() {
        let hint_code = "vm_exit_scope()";
        let mut vm = vm!();
        // new vm scope is not created so that the hint raises an error:
        // initialize memory segments
        add_segments!(vm, 1);
        assert_matches!(
            run_hint!(vm, HashMap::new(), hint_code),
            Err(HintError::FromScopeError(
                ExecScopeError::ExitMainScopeError
            ))
        );
    }

    #[test]
    #[cfg_attr(target_arch = "wasm32", wasm_bindgen_test)]
    fn run_enter_scope() {
        let hint_code = "vm_enter_scope()";
        //Create vm
        let mut vm = vm!();
        let mut exec_scopes = ExecutionScopes::new();
        //Execute the hint
        assert_matches!(
            run_hint!(vm, HashMap::new(), hint_code, &mut exec_scopes),
            Ok(())
        );
        //Check exec_scopes
        assert_eq!(exec_scopes.data.len(), 2);
        assert!(exec_scopes.data[0].is_empty());
        assert!(exec_scopes.data[1].is_empty());
    }

    #[test]
    #[cfg_attr(target_arch = "wasm32", wasm_bindgen_test)]
    fn unsafe_keccak_valid() {
        let hint_code = "from eth_hash.auto import keccak\n\ndata, length = ids.data, ids.length\n\nif '__keccak_max_size' in globals():\n    assert length <= __keccak_max_size, \\\n        f'unsafe_keccak() can only be used with length<={__keccak_max_size}. ' \\\n        f'Got: length={length}.'\n\nkeccak_input = bytearray()\nfor word_i, byte_i in enumerate(range(0, length, 16)):\n    word = memory[data + word_i]\n    n_bytes = min(16, length - byte_i)\n    assert 0 <= word < 2 ** (8 * n_bytes)\n    keccak_input += word.to_bytes(n_bytes, 'big')\n\nhashed = keccak(keccak_input)\nids.high = int.from_bytes(hashed[:16], 'big')\nids.low = int.from_bytes(hashed[16:32], 'big')";
        let mut vm = vm!();
        // initialize memory segments
        add_segments!(vm, 3);
        // initialize fp
        vm.run_context.fp = 5;
        // insert ids into memory
        vm.segments = segments![
            ((1, 1), 3),
            ((2, 0), 1),
            ((2, 1), 1),
            ((2, 2), 1),
            ((1, 2), (2, 0)),
            ((1, 5), 0)
        ];
        let ids_data = ids_data!["length", "data", "high", "low"];
        let mut exec_scopes = scope![("__keccak_max_size", Felt252::new(500))];
        assert!(run_hint!(vm, ids_data, hint_code, &mut exec_scopes).is_ok());
    }

    #[test]
    #[cfg_attr(target_arch = "wasm32", wasm_bindgen_test)]
    fn unsafe_keccak_max_size() {
        let hint_code = "from eth_hash.auto import keccak\n\ndata, length = ids.data, ids.length\n\nif '__keccak_max_size' in globals():\n    assert length <= __keccak_max_size, \\\n        f'unsafe_keccak() can only be used with length<={__keccak_max_size}. ' \\\n        f'Got: length={length}.'\n\nkeccak_input = bytearray()\nfor word_i, byte_i in enumerate(range(0, length, 16)):\n    word = memory[data + word_i]\n    n_bytes = min(16, length - byte_i)\n    assert 0 <= word < 2 ** (8 * n_bytes)\n    keccak_input += word.to_bytes(n_bytes, 'big')\n\nhashed = keccak(keccak_input)\nids.high = int.from_bytes(hashed[:16], 'big')\nids.low = int.from_bytes(hashed[16:32], 'big')";
        let mut vm = vm!();
        // initialize memory segments
        add_segments!(vm, 3);
        // initialize fp
        vm.run_context.fp = 5;
        // insert ids into memory
        vm.segments = segments![
            ((1, 1), 5),
            ((2, 0), 1),
            ((2, 1), 1),
            ((2, 2), 1),
            ((1, 2), (2, 0))
        ];
        let ids_data = ids_data!["length", "data", "high", "low"];
        let mut exec_scopes = scope![("__keccak_max_size", Felt252::new(2))];
        assert_matches!(
            run_hint!(vm, ids_data, hint_code, &mut exec_scopes),
            Err(HintError::KeccakMaxSize(x, y)) if x == Felt252::new(5) && y == Felt252::new(2)
        );
    }

    #[test]
    #[cfg_attr(target_arch = "wasm32", wasm_bindgen_test)]
    fn unsafe_keccak_invalid_input_length() {
        let hint_code = "from eth_hash.auto import keccak\n\ndata, length = ids.data, ids.length\n\nif '__keccak_max_size' in globals():\n    assert length <= __keccak_max_size, \\\n        f'unsafe_keccak() can only be used with length<={__keccak_max_size}. ' \\\n        f'Got: length={length}.'\n\nkeccak_input = bytearray()\nfor word_i, byte_i in enumerate(range(0, length, 16)):\n    word = memory[data + word_i]\n    n_bytes = min(16, length - byte_i)\n    assert 0 <= word < 2 ** (8 * n_bytes)\n    keccak_input += word.to_bytes(n_bytes, 'big')\n\nhashed = keccak(keccak_input)\nids.high = int.from_bytes(hashed[:16], 'big')\nids.low = int.from_bytes(hashed[16:32], 'big')";
        let mut vm = vm!();
        // initialize memory segments
        add_segments!(vm, 3);
        // initialize fp
        vm.run_context.fp = 4;
        // insert ids into memory
        vm.segments = segments![
            ((1, 1), 18446744073709551616_i128),
            ((1, 5), 0),
            ((2, 0), 1),
            ((2, 1), 1),
            ((2, 2), 1),
            ((1, 2), (2, 0))
        ];
        let ids_data = ids_data!["length", "data", "high", "low"];
        assert!(run_hint!(vm, ids_data, hint_code).is_err());
    }

    #[test]
    #[cfg_attr(target_arch = "wasm32", wasm_bindgen_test)]
    fn unsafe_keccak_invalid_word_size() {
        let hint_code = "from eth_hash.auto import keccak\n\ndata, length = ids.data, ids.length\n\nif '__keccak_max_size' in globals():\n    assert length <= __keccak_max_size, \\\n        f'unsafe_keccak() can only be used with length<={__keccak_max_size}. ' \\\n        f'Got: length={length}.'\n\nkeccak_input = bytearray()\nfor word_i, byte_i in enumerate(range(0, length, 16)):\n    word = memory[data + word_i]\n    n_bytes = min(16, length - byte_i)\n    assert 0 <= word < 2 ** (8 * n_bytes)\n    keccak_input += word.to_bytes(n_bytes, 'big')\n\nhashed = keccak(keccak_input)\nids.high = int.from_bytes(hashed[:16], 'big')\nids.low = int.from_bytes(hashed[16:32], 'big')";
        let mut vm = vm!();
        // initialize memory segments
        add_segments!(vm, 3);
        // initialize fp
        vm.run_context.fp = 5;
        // insert ids into memory
        vm.segments = segments![
            ((1, 1), 3),
            ((1, 5), 0),
            ((2, 0), (-1)),
            ((2, 1), 1),
            ((2, 2), 1),
            ((1, 2), (2, 0))
        ];
        let ids_data = ids_data!["length", "data", "high", "low"];
        let mut exec_scopes = scope![("__keccak_max_size", Felt252::new(10))];
        assert_matches!(
            run_hint!(vm, ids_data, hint_code, &mut exec_scopes),
            Err(HintError::InvalidWordSize(x)) if x == Felt252::new(-1)
        );
    }

    #[test]
    #[cfg_attr(target_arch = "wasm32", wasm_bindgen_test)]
    fn unsafe_keccak_finalize_valid() {
        let hint_code = "from eth_hash.auto import keccak\nkeccak_input = bytearray()\nn_elms = ids.keccak_state.end_ptr - ids.keccak_state.start_ptr\nfor word in memory.get_range(ids.keccak_state.start_ptr, n_elms):\n    keccak_input += word.to_bytes(16, 'big')\nhashed = keccak(keccak_input)\nids.high = int.from_bytes(hashed[:16], 'big')\nids.low = int.from_bytes(hashed[16:32], 'big')";
        let mut vm = vm!();
        // initialize memory segments
        add_segments!(vm, 2);
        // initialize fp
        vm.run_context.fp = 9;
        vm.segments = segments![
            ((1, 1), (1, 2)),
            ((1, 2), (1, 4)),
            ((1, 3), (1, 5)),
            ((1, 4), 1),
            ((1, 5), 2),
            ((1, 8), 0)
        ];
        let ids_data = non_continuous_ids_data![("keccak_state", -7), ("high", -3), ("low", -2)];
        assert!(run_hint!(vm, ids_data, hint_code).is_ok());
    }

    #[test]
    #[cfg_attr(target_arch = "wasm32", wasm_bindgen_test)]
    fn unsafe_keccak_finalize_nones_in_range() {
        let hint_code = "from eth_hash.auto import keccak\nkeccak_input = bytearray()\nn_elms = ids.keccak_state.end_ptr - ids.keccak_state.start_ptr\nfor word in memory.get_range(ids.keccak_state.start_ptr, n_elms):\n    keccak_input += word.to_bytes(16, 'big')\nhashed = keccak(keccak_input)\nids.high = int.from_bytes(hashed[:16], 'big')\nids.low = int.from_bytes(hashed[16:32], 'big')";
        let mut vm = vm!();
        // initialize memory segments
        add_segments!(vm, 2);
        // initialize fp
        vm.run_context.fp = 9;
        vm.segments = segments![
            ((1, 1), (1, 2)),
            ((1, 2), (1, 4)),
            ((1, 3), (1, 5)),
            ((1, 5), 2),
            ((1, 8), 0)
        ];
        let ids_data = non_continuous_ids_data![("keccak_state", -7), ("high", -3), ("low", -2)];
        assert_matches!(
            run_hint!(vm, ids_data, hint_code),
            Err(HintError::Memory(MemoryError::UnknownMemoryCell(_)))
        );
    }

    #[test]
    #[cfg_attr(target_arch = "wasm32", wasm_bindgen_test)]
    fn unsafe_keccak_finalize_expected_integer_at_range() {
        let hint_code = "from eth_hash.auto import keccak\nkeccak_input = bytearray()\nn_elms = ids.keccak_state.end_ptr - ids.keccak_state.start_ptr\nfor word in memory.get_range(ids.keccak_state.start_ptr, n_elms):\n    keccak_input += word.to_bytes(16, 'big')\nhashed = keccak(keccak_input)\nids.high = int.from_bytes(hashed[:16], 'big')\nids.low = int.from_bytes(hashed[16:32], 'big')";
        let mut vm = vm!();
        // initialize memory segments
        add_segments!(vm, 2);
        // initialize fp
        vm.run_context.fp = 9;
        vm.segments = segments![
            ((1, 1), (1, 2)),
            ((1, 2), (1, 4)),
            ((1, 3), (1, 5)),
            ((1, 4), (1, 5)),
            ((1, 5), 2),
            ((1, 8), 0)
        ];
        let ids_data = non_continuous_ids_data![("keccak_state", -7), ("high", -3), ("low", -2)];
        assert!(run_hint!(vm, ids_data, hint_code).is_err());
    }

    fn enter_scope(
        _vm: &mut VirtualMachine,
        exec_scopes: &mut ExecutionScopes,
        _ids_data: &HashMap<String, HintReference>,
        _ap_tracking: &ApTracking,
        _constants: &HashMap<String, Felt252>,
    ) -> Result<(), HintError> {
        exec_scopes.enter_scope(HashMap::new());
        Ok(())
    }

    #[test]
    #[cfg_attr(target_arch = "wasm32", wasm_bindgen_test)]
    fn add_hint_add_same_hint_twice() {
        let mut hint_processor = BuiltinHintProcessor::new_empty();
        let hint_func = Rc::new(HintFunc(Box::new(enter_scope)));
        hint_processor.add_hint(String::from("enter_scope_custom_a"), Rc::clone(&hint_func));
        hint_processor.add_hint(String::from("enter_scope_custom_b"), hint_func);
        let mut vm = vm!();
        let exec_scopes = exec_scopes_ref!();
        assert_eq!(exec_scopes.data.len(), 1);
        let hint_data =
            HintProcessorData::new_default(String::from("enter_scope_custom_a"), HashMap::new());
        assert_matches!(
            hint_processor.execute_hint(
                &mut vm,
                exec_scopes,
                &any_box!(hint_data),
                &HashMap::new()
            ),
            Ok(())
        );
        assert_eq!(exec_scopes.data.len(), 2);
        let hint_data =
            HintProcessorData::new_default(String::from("enter_scope_custom_a"), HashMap::new());
        assert_matches!(
            hint_processor.execute_hint(
                &mut vm,
                exec_scopes,
                &any_box!(hint_data),
                &HashMap::new()
            ),
            Ok(())
        );
        assert_eq!(exec_scopes.data.len(), 3);
    }
}<|MERGE_RESOLUTION|>--- conflicted
+++ resolved
@@ -31,16 +31,10 @@
             secp::{
                 bigint_utils::{bigint_to_uint256, hi_max_bitlen, nondet_bigint3},
                 ec_utils::{
-<<<<<<< HEAD
-                    compute_doubling_slope, compute_slope, di_bit, ec_double_assign_new_x,
-                    ec_double_assign_new_y, ec_mul_inner, ec_negate, fast_ec_add_assign_new_x,
-                    fast_ec_add_assign_new_y, import_secp256r1_alpha, import_secp256r1_n, quad_bit,
-=======
                     compute_doubling_slope, compute_slope, compute_slope_secp_p, di_bit,
                     ec_double_assign_new_x, ec_double_assign_new_y, ec_mul_inner, ec_negate,
-                    fast_ec_add_assign_new_x, fast_ec_add_assign_new_y, import_secp256r1_p,
-                    quad_bit,
->>>>>>> e1168603
+                    fast_ec_add_assign_new_x, fast_ec_add_assign_new_y, import_secp256r1_alpha,
+                    import_secp256r1_n, import_secp256r1_p, quad_bit,
                 },
                 field_utils::{
                     is_zero_assign_scope_variables, is_zero_assign_scope_variables_external_const,
