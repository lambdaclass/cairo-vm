use crate::{
    hint_processor::{
        builtin_hint_processor::{
            blake2s_utils::{
                blake2s_add_uint256, blake2s_add_uint256_bigend, compute_blake2s, finalize_blake2s,
            },
            cairo_keccak::keccak_hints::{
                block_permutation, cairo_keccak_finalize, compare_bytes_in_word_nondet,
                compare_keccak_full_rate_in_bytes_nondet, keccak_write_args,
            },
            dict_hint_utils::{
                default_dict_new, dict_new, dict_read, dict_squash_copy_dict,
                dict_squash_update_ptr, dict_update, dict_write,
            },
            ec_utils::{chained_ec_op_random_ec_point_hint, random_ec_point_hint, recover_y_hint},
            find_element_hint::{find_element, search_sorted_lower},
            hint_code,
            keccak_utils::{
                split_input, split_n_bytes, split_output, split_output_mid_low_high, unsafe_keccak,
                unsafe_keccak_finalize,
            },
            math_utils::*,
            memcpy_hint_utils::{
                add_segment, enter_scope, exit_scope, memcpy_continue_copying, memcpy_enter_scope,
            },
            memset_utils::{memset_continue_loop, memset_enter_scope},
            poseidon_utils::{n_greater_than_10, n_greater_than_2},
            pow_utils::pow,
            secp::{
                bigint_utils::{bigint_to_uint256, nondet_bigint3},
                ec_utils::{
                    compute_doubling_slope, compute_slope, ec_double_assign_new_x,
                    ec_double_assign_new_y, ec_mul_inner, ec_negate, fast_ec_add_assign_new_x,
                    fast_ec_add_assign_new_y,
                },
                field_utils::{
                    is_zero_assign_scope_variables, is_zero_assign_scope_variables_external_const,
                    is_zero_nondet, is_zero_pack, reduce, verify_zero,
                    verify_zero_with_external_const,
                },
                signature::{
                    div_mod_n_packed_divmod, div_mod_n_packed_external_n, div_mod_n_safe_div,
                    get_point_from_x, pack_modn_div_modn,
                },
            },
            segments::{relocate_segment, temporary_array},
            set::set_add,
            sha256_utils::{sha256_finalize, sha256_input, sha256_main},
            signature::verify_ecdsa_signature,
            squash_dict_utils::{
                squash_dict, squash_dict_inner_assert_len_keys,
                squash_dict_inner_check_access_index, squash_dict_inner_continue_loop,
                squash_dict_inner_first_iteration, squash_dict_inner_len_assert,
                squash_dict_inner_next_key, squash_dict_inner_skip_loop,
                squash_dict_inner_used_accesses_assert,
            },
            uint256_utils::{
                split_64, uint256_add, uint256_mul_div_mod, uint256_signed_nn, uint256_sqrt,
                uint256_unsigned_div_rem,
            },
            uint384::{
                add_no_uint384_check, uint384_signed_nn, uint384_split_128, uint384_sqrt,
                uint384_unsigned_div_rem, uint384_unsigned_div_rem_expanded,
            },
            usort::{
                usort_body, usort_enter_scope, verify_multiplicity_assert,
                verify_multiplicity_body, verify_usort,
            },
        },
        hint_processor_definition::{HintProcessor, HintReference},
    },
    serde::deserialize_program::ApTracking,
    stdlib::{any::Any, collections::HashMap, prelude::*, rc::Rc},
    types::exec_scope::ExecutionScopes,
    vm::{errors::hint_errors::HintError, vm_core::VirtualMachine},
};
use felt::Felt252;

#[cfg(feature = "skip_next_instruction_hint")]
use crate::hint_processor::builtin_hint_processor::skip_next_instruction::skip_next_instruction;

<<<<<<< HEAD
use super::{
    field_arithmetic::get_square_root, uint384_extension::unsigned_div_rem_uint768_by_uint384,
};
=======
use super::uint384_extension::unsigned_div_rem_uint768_by_uint384;
>>>>>>> d545372f

pub struct HintProcessorData {
    pub code: String,
    pub ap_tracking: ApTracking,
    pub ids_data: HashMap<String, HintReference>,
}

impl HintProcessorData {
    pub fn new_default(code: String, ids_data: HashMap<String, HintReference>) -> Self {
        HintProcessorData {
            code,
            ap_tracking: ApTracking::default(),
            ids_data,
        }
    }
}

#[allow(clippy::type_complexity)]
pub struct HintFunc(
    pub  Box<
        dyn Fn(
                &mut VirtualMachine,
                &mut ExecutionScopes,
                &HashMap<String, HintReference>,
                &ApTracking,
                &HashMap<String, Felt252>,
            ) -> Result<(), HintError>
            + Sync,
    >,
);
pub struct BuiltinHintProcessor {
    pub extra_hints: HashMap<String, Rc<HintFunc>>,
}
impl BuiltinHintProcessor {
    pub fn new_empty() -> Self {
        BuiltinHintProcessor {
            extra_hints: HashMap::new(),
        }
    }

    pub fn new(extra_hints: HashMap<String, Rc<HintFunc>>) -> Self {
        BuiltinHintProcessor { extra_hints }
    }

    pub fn add_hint(&mut self, hint_code: String, hint_func: Rc<HintFunc>) {
        self.extra_hints.insert(hint_code, hint_func);
    }
}

impl HintProcessor for BuiltinHintProcessor {
    fn execute_hint(
        &mut self,
        vm: &mut VirtualMachine,
        exec_scopes: &mut ExecutionScopes,
        hint_data: &Box<dyn Any>,
        constants: &HashMap<String, Felt252>,
    ) -> Result<(), HintError> {
        let hint_data = hint_data
            .downcast_ref::<HintProcessorData>()
            .ok_or(HintError::WrongHintData)?;

        if let Some(hint_func) = self.extra_hints.get(&hint_data.code) {
            return hint_func.0(
                vm,
                exec_scopes,
                &hint_data.ids_data,
                &hint_data.ap_tracking,
                constants,
            );
        }
        match &*hint_data.code {
            hint_code::ADD_SEGMENT => add_segment(vm),
            hint_code::IS_NN => is_nn(vm, &hint_data.ids_data, &hint_data.ap_tracking),
            hint_code::IS_NN_OUT_OF_RANGE => {
                is_nn_out_of_range(vm, &hint_data.ids_data, &hint_data.ap_tracking)
            }
            hint_code::ASSERT_LE_FELT => assert_le_felt(
                vm,
                exec_scopes,
                &hint_data.ids_data,
                &hint_data.ap_tracking,
                constants,
            ),
            hint_code::ASSERT_LE_FELT_EXCLUDED_2 => assert_le_felt_excluded_2(exec_scopes),
            hint_code::ASSERT_LE_FELT_EXCLUDED_1 => assert_le_felt_excluded_1(vm, exec_scopes),
            hint_code::ASSERT_LE_FELT_EXCLUDED_0 => assert_le_felt_excluded_0(vm, exec_scopes),
            hint_code::IS_LE_FELT => is_le_felt(vm, &hint_data.ids_data, &hint_data.ap_tracking),
            hint_code::ASSERT_250_BITS => {
                assert_250_bit(vm, &hint_data.ids_data, &hint_data.ap_tracking)
            }
            hint_code::IS_POSITIVE => is_positive(vm, &hint_data.ids_data, &hint_data.ap_tracking),
            hint_code::SPLIT_INT_ASSERT_RANGE => {
                split_int_assert_range(vm, &hint_data.ids_data, &hint_data.ap_tracking)
            }
            hint_code::SPLIT_INT => split_int(vm, &hint_data.ids_data, &hint_data.ap_tracking),
            hint_code::ASSERT_NOT_EQUAL => {
                assert_not_equal(vm, &hint_data.ids_data, &hint_data.ap_tracking)
            }
            hint_code::ASSERT_NN => assert_nn(vm, &hint_data.ids_data, &hint_data.ap_tracking),
            hint_code::SQRT => sqrt(vm, &hint_data.ids_data, &hint_data.ap_tracking),
            hint_code::ASSERT_NOT_ZERO => {
                assert_not_zero(vm, &hint_data.ids_data, &hint_data.ap_tracking)
            }
            hint_code::IS_QUAD_RESIDUE => {
                is_quad_residue(vm, &hint_data.ids_data, &hint_data.ap_tracking)
            }
            hint_code::VM_EXIT_SCOPE => exit_scope(exec_scopes),
            hint_code::MEMCPY_ENTER_SCOPE => {
                memcpy_enter_scope(vm, exec_scopes, &hint_data.ids_data, &hint_data.ap_tracking)
            }
            hint_code::MEMSET_ENTER_SCOPE => {
                memset_enter_scope(vm, exec_scopes, &hint_data.ids_data, &hint_data.ap_tracking)
            }
            hint_code::MEMCPY_CONTINUE_COPYING => memcpy_continue_copying(
                vm,
                exec_scopes,
                &hint_data.ids_data,
                &hint_data.ap_tracking,
            ),
            hint_code::MEMSET_CONTINUE_LOOP => {
                memset_continue_loop(vm, exec_scopes, &hint_data.ids_data, &hint_data.ap_tracking)
            }
            hint_code::SPLIT_FELT => split_felt(vm, &hint_data.ids_data, &hint_data.ap_tracking),
            hint_code::UNSIGNED_DIV_REM => {
                unsigned_div_rem(vm, &hint_data.ids_data, &hint_data.ap_tracking)
            }
            hint_code::SIGNED_DIV_REM => {
                signed_div_rem(vm, &hint_data.ids_data, &hint_data.ap_tracking)
            }
            hint_code::ASSERT_LT_FELT => {
                assert_lt_felt(vm, &hint_data.ids_data, &hint_data.ap_tracking)
            }
            hint_code::FIND_ELEMENT => {
                find_element(vm, exec_scopes, &hint_data.ids_data, &hint_data.ap_tracking)
            }
            hint_code::SEARCH_SORTED_LOWER => {
                search_sorted_lower(vm, exec_scopes, &hint_data.ids_data, &hint_data.ap_tracking)
            }
            hint_code::POW => pow(vm, &hint_data.ids_data, &hint_data.ap_tracking),
            hint_code::SET_ADD => set_add(vm, &hint_data.ids_data, &hint_data.ap_tracking),
            hint_code::DICT_NEW => dict_new(vm, exec_scopes),
            hint_code::DICT_READ => {
                dict_read(vm, exec_scopes, &hint_data.ids_data, &hint_data.ap_tracking)
            }
            hint_code::DICT_WRITE => {
                dict_write(vm, exec_scopes, &hint_data.ids_data, &hint_data.ap_tracking)
            }
            hint_code::DEFAULT_DICT_NEW => {
                default_dict_new(vm, exec_scopes, &hint_data.ids_data, &hint_data.ap_tracking)
            }
            hint_code::SQUASH_DICT_INNER_FIRST_ITERATION => squash_dict_inner_first_iteration(
                vm,
                exec_scopes,
                &hint_data.ids_data,
                &hint_data.ap_tracking,
            ),
            hint_code::USORT_ENTER_SCOPE => usort_enter_scope(exec_scopes),
            hint_code::USORT_BODY => {
                usort_body(vm, exec_scopes, &hint_data.ids_data, &hint_data.ap_tracking)
            }
            hint_code::USORT_VERIFY => {
                verify_usort(vm, exec_scopes, &hint_data.ids_data, &hint_data.ap_tracking)
            }
            hint_code::USORT_VERIFY_MULTIPLICITY_ASSERT => verify_multiplicity_assert(exec_scopes),
            hint_code::USORT_VERIFY_MULTIPLICITY_BODY => verify_multiplicity_body(
                vm,
                exec_scopes,
                &hint_data.ids_data,
                &hint_data.ap_tracking,
            ),
            hint_code::BLAKE2S_COMPUTE => {
                compute_blake2s(vm, &hint_data.ids_data, &hint_data.ap_tracking)
            }
            hint_code::VERIFY_ZERO_V1 | hint_code::VERIFY_ZERO_V2 => {
                verify_zero(vm, exec_scopes, &hint_data.ids_data, &hint_data.ap_tracking)
            }
            hint_code::VERIFY_ZERO_EXTERNAL_SECP => verify_zero_with_external_const(
                vm,
                exec_scopes,
                &hint_data.ids_data,
                &hint_data.ap_tracking,
            ),
            hint_code::NONDET_BIGINT3 => {
                nondet_bigint3(vm, exec_scopes, &hint_data.ids_data, &hint_data.ap_tracking)
            }
            hint_code::REDUCE => {
                reduce(vm, exec_scopes, &hint_data.ids_data, &hint_data.ap_tracking)
            }
            hint_code::BLAKE2S_FINALIZE => {
                finalize_blake2s(vm, &hint_data.ids_data, &hint_data.ap_tracking)
            }
            hint_code::BLAKE2S_ADD_UINT256 => {
                blake2s_add_uint256(vm, &hint_data.ids_data, &hint_data.ap_tracking)
            }
            hint_code::BLAKE2S_ADD_UINT256_BIGEND => {
                blake2s_add_uint256_bigend(vm, &hint_data.ids_data, &hint_data.ap_tracking)
            }
            hint_code::UNSAFE_KECCAK => {
                unsafe_keccak(vm, exec_scopes, &hint_data.ids_data, &hint_data.ap_tracking)
            }
            hint_code::UNSAFE_KECCAK_FINALIZE => {
                unsafe_keccak_finalize(vm, &hint_data.ids_data, &hint_data.ap_tracking)
            }
            hint_code::SQUASH_DICT_INNER_SKIP_LOOP => squash_dict_inner_skip_loop(
                vm,
                exec_scopes,
                &hint_data.ids_data,
                &hint_data.ap_tracking,
            ),
            hint_code::SQUASH_DICT_INNER_CHECK_ACCESS_INDEX => {
                squash_dict_inner_check_access_index(
                    vm,
                    exec_scopes,
                    &hint_data.ids_data,
                    &hint_data.ap_tracking,
                )
            }
            hint_code::SQUASH_DICT_INNER_CONTINUE_LOOP => squash_dict_inner_continue_loop(
                vm,
                exec_scopes,
                &hint_data.ids_data,
                &hint_data.ap_tracking,
            ),
            hint_code::SQUASH_DICT_INNER_ASSERT_LEN_KEYS => {
                squash_dict_inner_assert_len_keys(exec_scopes)
            }
            hint_code::SQUASH_DICT_INNER_LEN_ASSERT => squash_dict_inner_len_assert(exec_scopes),
            hint_code::SQUASH_DICT_INNER_USED_ACCESSES_ASSERT => {
                squash_dict_inner_used_accesses_assert(
                    vm,
                    exec_scopes,
                    &hint_data.ids_data,
                    &hint_data.ap_tracking,
                )
            }
            hint_code::SQUASH_DICT_INNER_NEXT_KEY => squash_dict_inner_next_key(
                vm,
                exec_scopes,
                &hint_data.ids_data,
                &hint_data.ap_tracking,
            ),
            hint_code::SQUASH_DICT => {
                squash_dict(vm, exec_scopes, &hint_data.ids_data, &hint_data.ap_tracking)
            }
            hint_code::VM_ENTER_SCOPE => enter_scope(exec_scopes),
            hint_code::DICT_UPDATE => {
                dict_update(vm, exec_scopes, &hint_data.ids_data, &hint_data.ap_tracking)
            }
            hint_code::DICT_SQUASH_COPY_DICT => {
                dict_squash_copy_dict(vm, exec_scopes, &hint_data.ids_data, &hint_data.ap_tracking)
            }
            hint_code::DICT_SQUASH_UPDATE_PTR => {
                dict_squash_update_ptr(vm, exec_scopes, &hint_data.ids_data, &hint_data.ap_tracking)
            }
            hint_code::UINT256_ADD => uint256_add(vm, &hint_data.ids_data, &hint_data.ap_tracking),
            hint_code::SPLIT_64 => split_64(vm, &hint_data.ids_data, &hint_data.ap_tracking),
            hint_code::UINT256_SQRT => {
                uint256_sqrt(vm, &hint_data.ids_data, &hint_data.ap_tracking)
            }
            hint_code::UINT256_SIGNED_NN => {
                uint256_signed_nn(vm, &hint_data.ids_data, &hint_data.ap_tracking)
            }
            hint_code::UINT256_UNSIGNED_DIV_REM => {
                uint256_unsigned_div_rem(vm, &hint_data.ids_data, &hint_data.ap_tracking)
            }
            hint_code::BIGINT_TO_UINT256 => {
                bigint_to_uint256(vm, &hint_data.ids_data, &hint_data.ap_tracking, constants)
            }
            hint_code::IS_ZERO_PACK => {
                is_zero_pack(vm, exec_scopes, &hint_data.ids_data, &hint_data.ap_tracking)
            }
            hint_code::IS_ZERO_NONDET => is_zero_nondet(vm, exec_scopes),
            hint_code::IS_ZERO_ASSIGN_SCOPE_VARS => is_zero_assign_scope_variables(exec_scopes),
            hint_code::IS_ZERO_ASSIGN_SCOPE_VARS_EXTERNAL_SECP => {
                is_zero_assign_scope_variables_external_const(exec_scopes)
            }
            hint_code::DIV_MOD_N_PACKED_DIVMOD_V1 => div_mod_n_packed_divmod(
                vm,
                exec_scopes,
                &hint_data.ids_data,
                &hint_data.ap_tracking,
            ),
            hint_code::DIV_MOD_N_PACKED_DIVMOD_EXTERNAL_N => div_mod_n_packed_external_n(
                vm,
                exec_scopes,
                &hint_data.ids_data,
                &hint_data.ap_tracking,
            ),
            hint_code::DIV_MOD_N_SAFE_DIV => div_mod_n_safe_div(exec_scopes, "a", "b", 0),
            hint_code::DIV_MOD_N_SAFE_DIV_PLUS_ONE => div_mod_n_safe_div(exec_scopes, "a", "b", 1),
            hint_code::GET_POINT_FROM_X => get_point_from_x(
                vm,
                exec_scopes,
                &hint_data.ids_data,
                &hint_data.ap_tracking,
                constants,
            ),
            hint_code::EC_NEGATE => {
                ec_negate(vm, exec_scopes, &hint_data.ids_data, &hint_data.ap_tracking)
            }
            hint_code::EC_DOUBLE_SCOPE => compute_doubling_slope(
                vm,
                exec_scopes,
                &hint_data.ids_data,
                &hint_data.ap_tracking,
                "point",
            ),
            hint_code::EC_DOUBLE_SCOPE_WHITELIST => compute_doubling_slope(
                vm,
                exec_scopes,
                &hint_data.ids_data,
                &hint_data.ap_tracking,
                "pt",
            ),
            hint_code::COMPUTE_SLOPE => compute_slope(
                vm,
                exec_scopes,
                &hint_data.ids_data,
                &hint_data.ap_tracking,
                "point0",
                "point1",
            ),
            hint_code::COMPUTE_SLOPE_WHITELIST => compute_slope(
                vm,
                exec_scopes,
                &hint_data.ids_data,
                &hint_data.ap_tracking,
                "pt0",
                "pt1",
            ),
            hint_code::EC_DOUBLE_ASSIGN_NEW_X_V1 | hint_code::EC_DOUBLE_ASSIGN_NEW_X_V2 => {
                ec_double_assign_new_x(vm, exec_scopes, &hint_data.ids_data, &hint_data.ap_tracking)
            }
            hint_code::EC_DOUBLE_ASSIGN_NEW_Y => ec_double_assign_new_y(exec_scopes),
            hint_code::KECCAK_WRITE_ARGS => {
                keccak_write_args(vm, &hint_data.ids_data, &hint_data.ap_tracking)
            }
            hint_code::COMPARE_BYTES_IN_WORD_NONDET => compare_bytes_in_word_nondet(
                vm,
                &hint_data.ids_data,
                &hint_data.ap_tracking,
                constants,
            ),
            hint_code::SHA256_MAIN => sha256_main(vm, &hint_data.ids_data, &hint_data.ap_tracking),
            hint_code::SHA256_INPUT => {
                sha256_input(vm, &hint_data.ids_data, &hint_data.ap_tracking)
            }
            hint_code::SHA256_FINALIZE => {
                sha256_finalize(vm, &hint_data.ids_data, &hint_data.ap_tracking)
            }
            hint_code::COMPARE_KECCAK_FULL_RATE_IN_BYTES_NONDET => {
                compare_keccak_full_rate_in_bytes_nondet(
                    vm,
                    &hint_data.ids_data,
                    &hint_data.ap_tracking,
                    constants,
                )
            }
            hint_code::BLOCK_PERMUTATION | hint_code::BLOCK_PERMUTATION_WHITELIST => {
                block_permutation(vm, &hint_data.ids_data, &hint_data.ap_tracking, constants)
            }
            hint_code::CAIRO_KECCAK_FINALIZE => {
                cairo_keccak_finalize(vm, &hint_data.ids_data, &hint_data.ap_tracking, constants)
            }
            hint_code::FAST_EC_ADD_ASSIGN_NEW_X => fast_ec_add_assign_new_x(
                vm,
                exec_scopes,
                &hint_data.ids_data,
                &hint_data.ap_tracking,
            ),
            hint_code::FAST_EC_ADD_ASSIGN_NEW_Y => fast_ec_add_assign_new_y(exec_scopes),
            hint_code::EC_MUL_INNER => {
                ec_mul_inner(vm, &hint_data.ids_data, &hint_data.ap_tracking)
            }
            hint_code::RELOCATE_SEGMENT => {
                relocate_segment(vm, &hint_data.ids_data, &hint_data.ap_tracking)
            }
            hint_code::TEMPORARY_ARRAY => {
                temporary_array(vm, &hint_data.ids_data, &hint_data.ap_tracking)
            }
            hint_code::VERIFY_ECDSA_SIGNATURE => {
                verify_ecdsa_signature(vm, &hint_data.ids_data, &hint_data.ap_tracking)
            }
            hint_code::SPLIT_OUTPUT_0 => {
                split_output(vm, &hint_data.ids_data, &hint_data.ap_tracking, 0)
            }
            hint_code::SPLIT_OUTPUT_1 => {
                split_output(vm, &hint_data.ids_data, &hint_data.ap_tracking, 1)
            }
            hint_code::SPLIT_INPUT_3 => {
                split_input(vm, &hint_data.ids_data, &hint_data.ap_tracking, 3, 1)
            }
            hint_code::SPLIT_INPUT_6 => {
                split_input(vm, &hint_data.ids_data, &hint_data.ap_tracking, 6, 2)
            }
            hint_code::SPLIT_INPUT_9 => {
                split_input(vm, &hint_data.ids_data, &hint_data.ap_tracking, 9, 3)
            }
            hint_code::SPLIT_INPUT_12 => {
                split_input(vm, &hint_data.ids_data, &hint_data.ap_tracking, 12, 4)
            }
            hint_code::SPLIT_INPUT_15 => {
                split_input(vm, &hint_data.ids_data, &hint_data.ap_tracking, 15, 5)
            }
            hint_code::SPLIT_N_BYTES => {
                split_n_bytes(vm, &hint_data.ids_data, &hint_data.ap_tracking, constants)
            }
            hint_code::SPLIT_OUTPUT_MID_LOW_HIGH => {
                split_output_mid_low_high(vm, &hint_data.ids_data, &hint_data.ap_tracking)
            }
            hint_code::NONDET_N_GREATER_THAN_10 => {
                n_greater_than_10(vm, &hint_data.ids_data, &hint_data.ap_tracking)
            }
            hint_code::NONDET_N_GREATER_THAN_2 => {
                n_greater_than_2(vm, &hint_data.ids_data, &hint_data.ap_tracking)
            }
            hint_code::RANDOM_EC_POINT => {
                random_ec_point_hint(vm, &hint_data.ids_data, &hint_data.ap_tracking)
            }
            hint_code::CHAINED_EC_OP_RANDOM_EC_POINT => {
                chained_ec_op_random_ec_point_hint(vm, &hint_data.ids_data, &hint_data.ap_tracking)
            }
            hint_code::RECOVER_Y => recover_y_hint(vm, &hint_data.ids_data, &hint_data.ap_tracking),
            hint_code::PACK_MODN_DIV_MODN => {
                pack_modn_div_modn(vm, exec_scopes, &hint_data.ids_data, &hint_data.ap_tracking)
            }
            hint_code::XS_SAFE_DIV => div_mod_n_safe_div(exec_scopes, "x", "s", 0),
            hint_code::UINT384_UNSIGNED_DIV_REM => {
                uint384_unsigned_div_rem(vm, &hint_data.ids_data, &hint_data.ap_tracking)
            }
            hint_code::UINT384_SPLIT_128 => {
                uint384_split_128(vm, &hint_data.ids_data, &hint_data.ap_tracking)
            }
            hint_code::ADD_NO_UINT384_CHECK => {
                add_no_uint384_check(vm, &hint_data.ids_data, &hint_data.ap_tracking, constants)
            }
            hint_code::UINT384_UNSIGNED_DIV_REM_EXPANDED => {
                uint384_unsigned_div_rem_expanded(vm, &hint_data.ids_data, &hint_data.ap_tracking)
            }
            hint_code::UINT384_SQRT => {
                uint384_sqrt(vm, &hint_data.ids_data, &hint_data.ap_tracking)
            }
            hint_code::UNSIGNED_DIV_REM_UINT768_BY_UINT384 => {
                unsigned_div_rem_uint768_by_uint384(vm, &hint_data.ids_data, &hint_data.ap_tracking)
            }
<<<<<<< HEAD
            hint_code::GET_SQUARE_ROOT => {
                get_square_root(vm, &hint_data.ids_data, &hint_data.ap_tracking)
            }
=======
>>>>>>> d545372f
            hint_code::UINT384_SIGNED_NN => {
                uint384_signed_nn(vm, &hint_data.ids_data, &hint_data.ap_tracking)
            }
            hint_code::UINT256_MUL_DIV_MOD => {
                uint256_mul_div_mod(vm, &hint_data.ids_data, &hint_data.ap_tracking)
            }
            #[cfg(feature = "skip_next_instruction_hint")]
            hint_code::SKIP_NEXT_INSTRUCTION => skip_next_instruction(vm),
            code => Err(HintError::UnknownHint(code.to_string())),
        }
    }
}

#[cfg(test)]
mod tests {
    use super::*;
    use crate::stdlib::any::Any;
    use crate::types::relocatable::Relocatable;
    use crate::vm::vm_memory::memory_segments::MemorySegmentManager;
    use crate::{
        any_box,
        hint_processor::hint_processor_definition::HintProcessor,
        types::{exec_scope::ExecutionScopes, relocatable::MaybeRelocatable},
        utils::test_utils::*,
        vm::{
            errors::{exec_scope_errors::ExecScopeError, memory_errors::MemoryError},
            vm_core::VirtualMachine,
            vm_memory::memory::Memory,
        },
    };
    use assert_matches::assert_matches;
    use num_traits::{One, Zero};

    #[cfg(target_arch = "wasm32")]
    use wasm_bindgen_test::*;

    #[test]
    #[cfg_attr(target_arch = "wasm32", wasm_bindgen_test)]
    fn run_alloc_hint_empty_memory() {
        let hint_code = "memory[ap] = segments.add()";
        let mut vm = vm!();
        add_segments!(vm, 1);
        //ids and references are not needed for this test
        run_hint!(vm, HashMap::new(), hint_code).expect("Error while executing hint");
        //first new segment is added
        assert_eq!(vm.segments.num_segments(), 2);
        //new segment base (1,0) is inserted into ap (1,0)
        check_memory![vm.segments.memory, ((1, 0), (1, 0))];
    }

    #[test]
    #[cfg_attr(target_arch = "wasm32", wasm_bindgen_test)]
    fn run_alloc_hint_preset_memory() {
        let hint_code = "memory[ap] = segments.add()";
        let mut vm = vm!();
        //Add 3 segments to the memory
        add_segments!(vm, 3);
        vm.run_context.ap = 6;
        //ids and references are not needed for this test
        run_hint!(vm, HashMap::new(), hint_code).expect("Error while executing hint");
        //Segment N°4 is added
        assert_eq!(vm.segments.num_segments(), 4);
        //new segment base (3,0) is inserted into ap (1,6)
        check_memory![vm.segments.memory, ((1, 6), (3, 0))];
    }

    #[test]
    #[cfg_attr(target_arch = "wasm32", wasm_bindgen_test)]
    fn run_alloc_hint_ap_is_not_empty() {
        let hint_code = "memory[ap] = segments.add()";
        let mut vm = vm!();
        vm.run_context.ap = 6;
        //Insert something into ap
        vm.segments = segments![((1, 6), (1, 6))];
        //Add 1 extra segment to the memory
        add_segments!(vm, 1);
        //ids and references are not needed for this test
        assert_matches!(
                    run_hint!(vm, HashMap::new(), hint_code),
                    Err(HintError::Memory(
                        MemoryError::InconsistentMemory(
                            x,
                            y,
                            z
                        )
                    )) if x ==
        Relocatable::from((1, 6)) &&
                            y == MaybeRelocatable::from((1, 6)) &&
                            z == MaybeRelocatable::from((3, 0))
                );
    }

    #[test]
    #[cfg_attr(target_arch = "wasm32", wasm_bindgen_test)]
    fn run_unknown_hint() {
        let hint_code = "random_invalid_code";
        let mut vm = vm!();
        assert_matches!(
            run_hint!(vm, HashMap::new(), hint_code),
            Err(HintError::UnknownHint(x)) if x == *hint_code.to_string()
        );
    }

    #[test]
    #[cfg_attr(target_arch = "wasm32", wasm_bindgen_test)]
    fn memcpy_enter_scope_valid() {
        let hint_code = "vm_enter_scope({'n': ids.len})";
        let mut vm = vm!();
        // initialize memory segments
        add_segments!(vm, 2);
        // initialize fp
        vm.run_context.fp = 2;
        // insert ids.len into memory
        vm.segments = segments![((1, 1), 5)];
        let ids_data = ids_data!["len"];
        assert!(run_hint!(vm, ids_data, hint_code).is_ok());
    }

    #[test]
    #[cfg_attr(target_arch = "wasm32", wasm_bindgen_test)]
    fn memcpy_enter_scope_invalid() {
        let hint_code = "vm_enter_scope({'n': ids.len})";
        let mut vm = vm!();
        // initialize memory segments
        add_segments!(vm, 2);
        // initialize fp
        vm.run_context.fp = 2;
        // insert ids.len into memory
        // we insert a relocatable value in the address of ids.len so that it raises an error.
        vm.segments = segments![((1, 1), (1, 0))];

        let ids_data = ids_data!["len"];
        assert_matches!(
            run_hint!(vm, ids_data, hint_code),
            Err(HintError::IdentifierNotInteger(x, y))
            if x == "len" && y == (1,1).into()
        );
    }

    #[test]
    #[cfg_attr(target_arch = "wasm32", wasm_bindgen_test)]
    fn memcpy_continue_copying_valid() {
        let hint_code = "n -= 1\nids.continue_copying = 1 if n > 0 else 0";
        let mut vm = vm!();
        // initialize memory segments
        add_segments!(vm, 3);
        // initialize fp
        vm.run_context.fp = 2;
        // initialize vm scope with variable `n`
        let mut exec_scopes = scope![("n", Felt252::one())];
        // initialize ids.continue_copying
        // we create a memory gap so that there is None in (1, 0), the actual addr of continue_copying
        vm.segments = segments![((1, 2), 5)];
        let ids_data = ids_data!["continue_copying"];
        assert!(run_hint!(vm, ids_data, hint_code, &mut exec_scopes).is_ok());
    }

    #[test]
    #[cfg_attr(target_arch = "wasm32", wasm_bindgen_test)]
    fn memcpy_continue_copying_variable_not_in_scope_error() {
        let hint_code = "n -= 1\nids.continue_copying = 1 if n > 0 else 0";
        let mut vm = vm!();
        // initialize memory segments
        add_segments!(vm, 1);
        // initialize fp
        vm.run_context.fp = 3;
        // we don't initialize `n` now:
        // initialize ids
        vm.segments = segments![((0, 2), 5)];
        let ids_data = ids_data!["continue_copying"];
        assert_matches!(
            run_hint!(vm, ids_data, hint_code),
            Err(HintError::VariableNotInScopeError(x)) if x == *"n".to_string()
        );
    }

    #[test]
    #[cfg_attr(target_arch = "wasm32", wasm_bindgen_test)]
    fn memcpy_continue_copying_insert_error() {
        let hint_code = "n -= 1\nids.continue_copying = 1 if n > 0 else 0";
        let mut vm = vm!();
        // initialize memory segments
        add_segments!(vm, 2);
        // initialize fp
        vm.run_context.fp = 2;
        // initialize with variable `n`
        let mut exec_scopes = scope![("n", Felt252::one())];
        // initialize ids.continue_copying
        // a value is written in the address so the hint cant insert value there
        vm.segments = segments![((1, 1), 5)];

        let ids_data = ids_data!["continue_copying"];
        assert_matches!(
                    run_hint!(vm, ids_data, hint_code, &mut exec_scopes),
                    Err(HintError::Memory(
                        MemoryError::InconsistentMemory(
                            x,
                            y,
                            z
                        )
                    )) if x ==
        Relocatable::from((1, 1)) &&
                            y == MaybeRelocatable::from(Felt252::new(5)) &&
                            z == MaybeRelocatable::from(Felt252::zero())
                );
    }

    #[test]
    #[cfg_attr(target_arch = "wasm32", wasm_bindgen_test)]
    fn exit_scope_valid() {
        let hint_code = "vm_exit_scope()";
        let mut vm = vm!();
        // Create new vm scope with dummy variable
        let mut exec_scopes = ExecutionScopes::new();
        let a_value: Box<dyn Any> = Box::new(Felt252::one());
        exec_scopes.enter_scope(HashMap::from([(String::from("a"), a_value)]));
        // Initialize memory segments
        add_segments!(vm, 1);
        assert!(run_hint!(vm, HashMap::new(), hint_code, &mut exec_scopes).is_ok());
    }

    #[test]
    #[cfg_attr(target_arch = "wasm32", wasm_bindgen_test)]
    fn exit_scope_invalid() {
        let hint_code = "vm_exit_scope()";
        let mut vm = vm!();
        // new vm scope is not created so that the hint raises an error:
        // initialize memory segments
        add_segments!(vm, 1);
        assert_matches!(
            run_hint!(vm, HashMap::new(), hint_code),
            Err(HintError::FromScopeError(
                ExecScopeError::ExitMainScopeError
            ))
        );
    }

    #[test]
    #[cfg_attr(target_arch = "wasm32", wasm_bindgen_test)]
    fn run_enter_scope() {
        let hint_code = "vm_enter_scope()";
        //Create vm
        let mut vm = vm!();
        let mut exec_scopes = ExecutionScopes::new();
        //Execute the hint
        assert_matches!(
            run_hint!(vm, HashMap::new(), hint_code, &mut exec_scopes),
            Ok(())
        );
        //Check exec_scopes
        assert_eq!(exec_scopes.data.len(), 2);
        assert!(exec_scopes.data[0].is_empty());
        assert!(exec_scopes.data[1].is_empty());
    }

    #[test]
    #[cfg_attr(target_arch = "wasm32", wasm_bindgen_test)]
    fn unsafe_keccak_valid() {
        let hint_code = "from eth_hash.auto import keccak\n\ndata, length = ids.data, ids.length\n\nif '__keccak_max_size' in globals():\n    assert length <= __keccak_max_size, \\\n        f'unsafe_keccak() can only be used with length<={__keccak_max_size}. ' \\\n        f'Got: length={length}.'\n\nkeccak_input = bytearray()\nfor word_i, byte_i in enumerate(range(0, length, 16)):\n    word = memory[data + word_i]\n    n_bytes = min(16, length - byte_i)\n    assert 0 <= word < 2 ** (8 * n_bytes)\n    keccak_input += word.to_bytes(n_bytes, 'big')\n\nhashed = keccak(keccak_input)\nids.high = int.from_bytes(hashed[:16], 'big')\nids.low = int.from_bytes(hashed[16:32], 'big')";
        let mut vm = vm!();
        // initialize memory segments
        add_segments!(vm, 3);
        // initialize fp
        vm.run_context.fp = 5;
        // insert ids into memory
        vm.segments = segments![
            ((1, 1), 3),
            ((2, 0), 1),
            ((2, 1), 1),
            ((2, 2), 1),
            ((1, 2), (2, 0)),
            ((1, 5), 0)
        ];
        let ids_data = ids_data!["length", "data", "high", "low"];
        let mut exec_scopes = scope![("__keccak_max_size", Felt252::new(500))];
        assert!(run_hint!(vm, ids_data, hint_code, &mut exec_scopes).is_ok());
    }

    #[test]
    #[cfg_attr(target_arch = "wasm32", wasm_bindgen_test)]
    fn unsafe_keccak_max_size() {
        let hint_code = "from eth_hash.auto import keccak\n\ndata, length = ids.data, ids.length\n\nif '__keccak_max_size' in globals():\n    assert length <= __keccak_max_size, \\\n        f'unsafe_keccak() can only be used with length<={__keccak_max_size}. ' \\\n        f'Got: length={length}.'\n\nkeccak_input = bytearray()\nfor word_i, byte_i in enumerate(range(0, length, 16)):\n    word = memory[data + word_i]\n    n_bytes = min(16, length - byte_i)\n    assert 0 <= word < 2 ** (8 * n_bytes)\n    keccak_input += word.to_bytes(n_bytes, 'big')\n\nhashed = keccak(keccak_input)\nids.high = int.from_bytes(hashed[:16], 'big')\nids.low = int.from_bytes(hashed[16:32], 'big')";
        let mut vm = vm!();
        // initialize memory segments
        add_segments!(vm, 3);
        // initialize fp
        vm.run_context.fp = 5;
        // insert ids into memory
        vm.segments = segments![
            ((1, 1), 5),
            ((2, 0), 1),
            ((2, 1), 1),
            ((2, 2), 1),
            ((1, 2), (2, 0))
        ];
        let ids_data = ids_data!["length", "data", "high", "low"];
        let mut exec_scopes = scope![("__keccak_max_size", Felt252::new(2))];
        assert_matches!(
            run_hint!(vm, ids_data, hint_code, &mut exec_scopes),
            Err(HintError::KeccakMaxSize(x, y)) if x == Felt252::new(5) && y == Felt252::new(2)
        );
    }

    #[test]
    #[cfg_attr(target_arch = "wasm32", wasm_bindgen_test)]
    fn unsafe_keccak_invalid_input_length() {
        let hint_code = "from eth_hash.auto import keccak\n\ndata, length = ids.data, ids.length\n\nif '__keccak_max_size' in globals():\n    assert length <= __keccak_max_size, \\\n        f'unsafe_keccak() can only be used with length<={__keccak_max_size}. ' \\\n        f'Got: length={length}.'\n\nkeccak_input = bytearray()\nfor word_i, byte_i in enumerate(range(0, length, 16)):\n    word = memory[data + word_i]\n    n_bytes = min(16, length - byte_i)\n    assert 0 <= word < 2 ** (8 * n_bytes)\n    keccak_input += word.to_bytes(n_bytes, 'big')\n\nhashed = keccak(keccak_input)\nids.high = int.from_bytes(hashed[:16], 'big')\nids.low = int.from_bytes(hashed[16:32], 'big')";
        let mut vm = vm!();
        // initialize memory segments
        add_segments!(vm, 3);
        // initialize fp
        vm.run_context.fp = 4;
        // insert ids into memory
        vm.segments = segments![
            ((1, 1), 18446744073709551616_i128),
            ((1, 5), 0),
            ((2, 0), 1),
            ((2, 1), 1),
            ((2, 2), 1),
            ((1, 2), (2, 0))
        ];
        let ids_data = ids_data!["length", "data", "high", "low"];
        assert!(run_hint!(vm, ids_data, hint_code).is_err());
    }

    #[test]
    #[cfg_attr(target_arch = "wasm32", wasm_bindgen_test)]
    fn unsafe_keccak_invalid_word_size() {
        let hint_code = "from eth_hash.auto import keccak\n\ndata, length = ids.data, ids.length\n\nif '__keccak_max_size' in globals():\n    assert length <= __keccak_max_size, \\\n        f'unsafe_keccak() can only be used with length<={__keccak_max_size}. ' \\\n        f'Got: length={length}.'\n\nkeccak_input = bytearray()\nfor word_i, byte_i in enumerate(range(0, length, 16)):\n    word = memory[data + word_i]\n    n_bytes = min(16, length - byte_i)\n    assert 0 <= word < 2 ** (8 * n_bytes)\n    keccak_input += word.to_bytes(n_bytes, 'big')\n\nhashed = keccak(keccak_input)\nids.high = int.from_bytes(hashed[:16], 'big')\nids.low = int.from_bytes(hashed[16:32], 'big')";
        let mut vm = vm!();
        // initialize memory segments
        add_segments!(vm, 3);
        // initialize fp
        vm.run_context.fp = 5;
        // insert ids into memory
        vm.segments = segments![
            ((1, 1), 3),
            ((1, 5), 0),
            ((2, 0), (-1)),
            ((2, 1), 1),
            ((2, 2), 1),
            ((1, 2), (2, 0))
        ];
        let ids_data = ids_data!["length", "data", "high", "low"];
        let mut exec_scopes = scope![("__keccak_max_size", Felt252::new(10))];
        assert_matches!(
            run_hint!(vm, ids_data, hint_code, &mut exec_scopes),
            Err(HintError::InvalidWordSize(x)) if x == Felt252::new(-1)
        );
    }

    #[test]
    #[cfg_attr(target_arch = "wasm32", wasm_bindgen_test)]
    fn unsafe_keccak_finalize_valid() {
        let hint_code = "from eth_hash.auto import keccak\nkeccak_input = bytearray()\nn_elms = ids.keccak_state.end_ptr - ids.keccak_state.start_ptr\nfor word in memory.get_range(ids.keccak_state.start_ptr, n_elms):\n    keccak_input += word.to_bytes(16, 'big')\nhashed = keccak(keccak_input)\nids.high = int.from_bytes(hashed[:16], 'big')\nids.low = int.from_bytes(hashed[16:32], 'big')";
        let mut vm = vm!();
        // initialize memory segments
        add_segments!(vm, 2);
        // initialize fp
        vm.run_context.fp = 9;
        vm.segments = segments![
            ((1, 1), (1, 2)),
            ((1, 2), (1, 4)),
            ((1, 3), (1, 5)),
            ((1, 4), 1),
            ((1, 5), 2),
            ((1, 8), 0)
        ];
        let ids_data = non_continuous_ids_data![("keccak_state", -7), ("high", -3), ("low", -2)];
        assert!(run_hint!(vm, ids_data, hint_code).is_ok());
    }

    #[test]
    #[cfg_attr(target_arch = "wasm32", wasm_bindgen_test)]
    fn unsafe_keccak_finalize_nones_in_range() {
        let hint_code = "from eth_hash.auto import keccak\nkeccak_input = bytearray()\nn_elms = ids.keccak_state.end_ptr - ids.keccak_state.start_ptr\nfor word in memory.get_range(ids.keccak_state.start_ptr, n_elms):\n    keccak_input += word.to_bytes(16, 'big')\nhashed = keccak(keccak_input)\nids.high = int.from_bytes(hashed[:16], 'big')\nids.low = int.from_bytes(hashed[16:32], 'big')";
        let mut vm = vm!();
        // initialize memory segments
        add_segments!(vm, 2);
        // initialize fp
        vm.run_context.fp = 9;
        vm.segments = segments![
            ((1, 1), (1, 2)),
            ((1, 2), (1, 4)),
            ((1, 3), (1, 5)),
            ((1, 5), 2),
            ((1, 8), 0)
        ];
        let ids_data = non_continuous_ids_data![("keccak_state", -7), ("high", -3), ("low", -2)];
        assert_matches!(
            run_hint!(vm, ids_data, hint_code),
            Err(HintError::Memory(MemoryError::UnknownMemoryCell(_)))
        );
    }

    #[test]
    #[cfg_attr(target_arch = "wasm32", wasm_bindgen_test)]
    fn unsafe_keccak_finalize_expected_integer_at_range() {
        let hint_code = "from eth_hash.auto import keccak\nkeccak_input = bytearray()\nn_elms = ids.keccak_state.end_ptr - ids.keccak_state.start_ptr\nfor word in memory.get_range(ids.keccak_state.start_ptr, n_elms):\n    keccak_input += word.to_bytes(16, 'big')\nhashed = keccak(keccak_input)\nids.high = int.from_bytes(hashed[:16], 'big')\nids.low = int.from_bytes(hashed[16:32], 'big')";
        let mut vm = vm!();
        // initialize memory segments
        add_segments!(vm, 2);
        // initialize fp
        vm.run_context.fp = 9;
        vm.segments = segments![
            ((1, 1), (1, 2)),
            ((1, 2), (1, 4)),
            ((1, 3), (1, 5)),
            ((1, 4), (1, 5)),
            ((1, 5), 2),
            ((1, 8), 0)
        ];
        let ids_data = non_continuous_ids_data![("keccak_state", -7), ("high", -3), ("low", -2)];
        assert!(run_hint!(vm, ids_data, hint_code).is_err());
    }

    fn enter_scope(
        _vm: &mut VirtualMachine,
        exec_scopes: &mut ExecutionScopes,
        _ids_data: &HashMap<String, HintReference>,
        _ap_tracking: &ApTracking,
        _constants: &HashMap<String, Felt252>,
    ) -> Result<(), HintError> {
        exec_scopes.enter_scope(HashMap::new());
        Ok(())
    }

    #[test]
    #[cfg_attr(target_arch = "wasm32", wasm_bindgen_test)]
    fn add_hint_add_same_hint_twice() {
        let mut hint_processor = BuiltinHintProcessor::new_empty();
        let hint_func = Rc::new(HintFunc(Box::new(enter_scope)));
        hint_processor.add_hint(String::from("enter_scope_custom_a"), Rc::clone(&hint_func));
        hint_processor.add_hint(String::from("enter_scope_custom_b"), hint_func);
        let mut vm = vm!();
        let exec_scopes = exec_scopes_ref!();
        assert_eq!(exec_scopes.data.len(), 1);
        let hint_data =
            HintProcessorData::new_default(String::from("enter_scope_custom_a"), HashMap::new());
        assert_matches!(
            hint_processor.execute_hint(
                &mut vm,
                exec_scopes,
                &any_box!(hint_data),
                &HashMap::new()
            ),
            Ok(())
        );
        assert_eq!(exec_scopes.data.len(), 2);
        let hint_data =
            HintProcessorData::new_default(String::from("enter_scope_custom_a"), HashMap::new());
        assert_matches!(
            hint_processor.execute_hint(
                &mut vm,
                exec_scopes,
                &any_box!(hint_data),
                &HashMap::new()
            ),
            Ok(())
        );
        assert_eq!(exec_scopes.data.len(), 3);
    }
}<|MERGE_RESOLUTION|>--- conflicted
+++ resolved
@@ -79,13 +79,9 @@
 #[cfg(feature = "skip_next_instruction_hint")]
 use crate::hint_processor::builtin_hint_processor::skip_next_instruction::skip_next_instruction;
 
-<<<<<<< HEAD
 use super::{
     field_arithmetic::get_square_root, uint384_extension::unsigned_div_rem_uint768_by_uint384,
 };
-=======
-use super::uint384_extension::unsigned_div_rem_uint768_by_uint384;
->>>>>>> d545372f
 
 pub struct HintProcessorData {
     pub code: String,
@@ -531,12 +527,9 @@
             hint_code::UNSIGNED_DIV_REM_UINT768_BY_UINT384 => {
                 unsigned_div_rem_uint768_by_uint384(vm, &hint_data.ids_data, &hint_data.ap_tracking)
             }
-<<<<<<< HEAD
             hint_code::GET_SQUARE_ROOT => {
                 get_square_root(vm, &hint_data.ids_data, &hint_data.ap_tracking)
             }
-=======
->>>>>>> d545372f
             hint_code::UINT384_SIGNED_NN => {
                 uint384_signed_nn(vm, &hint_data.ids_data, &hint_data.ap_tracking)
             }
