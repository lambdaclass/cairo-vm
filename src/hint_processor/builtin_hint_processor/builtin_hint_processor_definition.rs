use crate::stdlib::{any::Any, collections::HashMap, prelude::*, rc::Rc};

use crate::{
    hint_processor::{
        builtin_hint_processor::{
            blake2s_utils::{
                blake2s_add_uint256, blake2s_add_uint256_bigend, compute_blake2s, finalize_blake2s,
            },
            cairo_keccak::keccak_hints::{
                block_permutation, cairo_keccak_finalize, compare_bytes_in_word_nondet,
                compare_keccak_full_rate_in_bytes_nondet, keccak_write_args,
            },
            dict_hint_utils::{
                default_dict_new, dict_new, dict_read, dict_squash_copy_dict,
                dict_squash_update_ptr, dict_update, dict_write,
            },
            find_element_hint::{find_element, search_sorted_lower},
            hint_code,
            keccak_utils::{
                split_input, split_n_bytes, split_output, split_output_mid_low_high, unsafe_keccak,
                unsafe_keccak_finalize,
            },
            math_utils::*,
            memcpy_hint_utils::{
                add_segment, enter_scope, exit_scope, memcpy_continue_copying, memcpy_enter_scope,
            },
            memset_utils::{memset_continue_loop, memset_enter_scope},
            poseidon_utils::{n_greater_than_10, n_greater_than_2},
            pow_utils::pow,
            secp::{
                bigint_utils::{bigint_to_uint256, nondet_bigint3},
                ec_utils::{
                    compute_doubling_slope, compute_slope, ec_double_assign_new_x,
                    ec_double_assign_new_y, ec_mul_inner, ec_negate, fast_ec_add_assign_new_x,
                    fast_ec_add_assign_new_y,
                },
                field_utils::{
                    is_zero_assign_scope_variables, is_zero_nondet, is_zero_pack, reduce,
                    verify_zero,
                },
                signature::{div_mod_n_packed_divmod, div_mod_n_safe_div, get_point_from_x},
            },
            segments::{relocate_segment, temporary_array},
            set::set_add,
            sha256_utils::{sha256_finalize, sha256_input, sha256_main},
            signature::verify_ecdsa_signature,
            squash_dict_utils::{
                squash_dict, squash_dict_inner_assert_len_keys,
                squash_dict_inner_check_access_index, squash_dict_inner_continue_loop,
                squash_dict_inner_first_iteration, squash_dict_inner_len_assert,
                squash_dict_inner_next_key, squash_dict_inner_skip_loop,
                squash_dict_inner_used_accesses_assert,
            },
            uint256_utils::{
                split_64, uint256_add, uint256_mul_div_mod, uint256_signed_nn, uint256_sqrt,
                uint256_unsigned_div_rem,
            },
            usort::{
                usort_body, usort_enter_scope, verify_multiplicity_assert,
                verify_multiplicity_body, verify_usort,
            },
        },
        hint_processor_definition::{HintProcessor, HintReference},
    },
    serde::deserialize_program::ApTracking,
    types::exec_scope::ExecutionScopes,
    vm::{errors::hint_errors::HintError, vm_core::VirtualMachine},
};
use felt::Felt252;

#[cfg(feature = "skip_next_instruction_hint")]
use crate::hint_processor::builtin_hint_processor::skip_next_instruction::skip_next_instruction;

use super::ec_utils::{chained_ec_op_random_ec_point_hint, random_ec_point_hint, recover_y_hint};
use super::uint384::{
    add_no_uint384_check, uint384_split_128, uint384_sqrt, uint384_unsigned_div_rem,
    uint384_unsigned_div_rem_expanded,
};

pub struct HintProcessorData {
    pub code: String,
    pub ap_tracking: ApTracking,
    pub ids_data: HashMap<String, HintReference>,
}

impl HintProcessorData {
    pub fn new_default(code: String, ids_data: HashMap<String, HintReference>) -> Self {
        HintProcessorData {
            code,
            ap_tracking: ApTracking::default(),
            ids_data,
        }
    }
}

#[allow(clippy::type_complexity)]
pub struct HintFunc(
    pub  Box<
        dyn Fn(
                &mut VirtualMachine,
                &mut ExecutionScopes,
                &HashMap<String, HintReference>,
                &ApTracking,
                &HashMap<String, Felt252>,
            ) -> Result<(), HintError>
            + Sync,
    >,
);
pub struct BuiltinHintProcessor {
    pub extra_hints: HashMap<String, Rc<HintFunc>>,
}
impl BuiltinHintProcessor {
    pub fn new_empty() -> Self {
        BuiltinHintProcessor {
            extra_hints: HashMap::new(),
        }
    }

    pub fn new(extra_hints: HashMap<String, Rc<HintFunc>>) -> Self {
        BuiltinHintProcessor { extra_hints }
    }

    pub fn add_hint(&mut self, hint_code: String, hint_func: Rc<HintFunc>) {
        self.extra_hints.insert(hint_code, hint_func);
    }
}

impl HintProcessor for BuiltinHintProcessor {
    fn execute_hint(
        &mut self,
        vm: &mut VirtualMachine,
        exec_scopes: &mut ExecutionScopes,
        hint_data: &Box<dyn Any>,
        constants: &HashMap<String, Felt252>,
    ) -> Result<(), HintError> {
        let hint_data = hint_data
            .downcast_ref::<HintProcessorData>()
            .ok_or(HintError::WrongHintData)?;

        if let Some(hint_func) = self.extra_hints.get(&hint_data.code) {
            return hint_func.0(
                vm,
                exec_scopes,
                &hint_data.ids_data,
                &hint_data.ap_tracking,
                constants,
            );
        }
        match &*hint_data.code {
            hint_code::ADD_SEGMENT => add_segment(vm),
            hint_code::IS_NN => is_nn(vm, &hint_data.ids_data, &hint_data.ap_tracking),
            hint_code::IS_NN_OUT_OF_RANGE => {
                is_nn_out_of_range(vm, &hint_data.ids_data, &hint_data.ap_tracking)
            }
            hint_code::ASSERT_LE_FELT => assert_le_felt(
                vm,
                exec_scopes,
                &hint_data.ids_data,
                &hint_data.ap_tracking,
                constants,
            ),
            hint_code::ASSERT_LE_FELT_EXCLUDED_2 => assert_le_felt_excluded_2(exec_scopes),
            hint_code::ASSERT_LE_FELT_EXCLUDED_1 => assert_le_felt_excluded_1(vm, exec_scopes),
            hint_code::ASSERT_LE_FELT_EXCLUDED_0 => assert_le_felt_excluded_0(vm, exec_scopes),
            hint_code::IS_LE_FELT => is_le_felt(vm, &hint_data.ids_data, &hint_data.ap_tracking),
            hint_code::ASSERT_250_BITS => {
                assert_250_bit(vm, &hint_data.ids_data, &hint_data.ap_tracking)
            }
            hint_code::IS_POSITIVE => is_positive(vm, &hint_data.ids_data, &hint_data.ap_tracking),
            hint_code::SPLIT_INT_ASSERT_RANGE => {
                split_int_assert_range(vm, &hint_data.ids_data, &hint_data.ap_tracking)
            }
            hint_code::SPLIT_INT => split_int(vm, &hint_data.ids_data, &hint_data.ap_tracking),
            hint_code::ASSERT_NOT_EQUAL => {
                assert_not_equal(vm, &hint_data.ids_data, &hint_data.ap_tracking)
            }
            hint_code::ASSERT_NN => assert_nn(vm, &hint_data.ids_data, &hint_data.ap_tracking),
            hint_code::SQRT => sqrt(vm, &hint_data.ids_data, &hint_data.ap_tracking),
            hint_code::ASSERT_NOT_ZERO => {
                assert_not_zero(vm, &hint_data.ids_data, &hint_data.ap_tracking)
            }
            hint_code::IS_QUAD_RESIDUE => {
                is_quad_residue(vm, &hint_data.ids_data, &hint_data.ap_tracking)
            }
            hint_code::VM_EXIT_SCOPE => exit_scope(exec_scopes),
            hint_code::MEMCPY_ENTER_SCOPE => {
                memcpy_enter_scope(vm, exec_scopes, &hint_data.ids_data, &hint_data.ap_tracking)
            }
            hint_code::MEMSET_ENTER_SCOPE => {
                memset_enter_scope(vm, exec_scopes, &hint_data.ids_data, &hint_data.ap_tracking)
            }
            hint_code::MEMCPY_CONTINUE_COPYING => memcpy_continue_copying(
                vm,
                exec_scopes,
                &hint_data.ids_data,
                &hint_data.ap_tracking,
            ),
            hint_code::MEMSET_CONTINUE_LOOP => {
                memset_continue_loop(vm, exec_scopes, &hint_data.ids_data, &hint_data.ap_tracking)
            }
            hint_code::SPLIT_FELT => split_felt(vm, &hint_data.ids_data, &hint_data.ap_tracking),
            hint_code::UNSIGNED_DIV_REM => {
                unsigned_div_rem(vm, &hint_data.ids_data, &hint_data.ap_tracking)
            }
            hint_code::SIGNED_DIV_REM => {
                signed_div_rem(vm, &hint_data.ids_data, &hint_data.ap_tracking)
            }
            hint_code::ASSERT_LT_FELT => {
                assert_lt_felt(vm, &hint_data.ids_data, &hint_data.ap_tracking)
            }
            hint_code::FIND_ELEMENT => {
                find_element(vm, exec_scopes, &hint_data.ids_data, &hint_data.ap_tracking)
            }
            hint_code::SEARCH_SORTED_LOWER => {
                search_sorted_lower(vm, exec_scopes, &hint_data.ids_data, &hint_data.ap_tracking)
            }
            hint_code::POW => pow(vm, &hint_data.ids_data, &hint_data.ap_tracking),
            hint_code::SET_ADD => set_add(vm, &hint_data.ids_data, &hint_data.ap_tracking),
            hint_code::DICT_NEW => dict_new(vm, exec_scopes),
            hint_code::DICT_READ => {
                dict_read(vm, exec_scopes, &hint_data.ids_data, &hint_data.ap_tracking)
            }
            hint_code::DICT_WRITE => {
                dict_write(vm, exec_scopes, &hint_data.ids_data, &hint_data.ap_tracking)
            }
            hint_code::DEFAULT_DICT_NEW => {
                default_dict_new(vm, exec_scopes, &hint_data.ids_data, &hint_data.ap_tracking)
            }
            hint_code::SQUASH_DICT_INNER_FIRST_ITERATION => squash_dict_inner_first_iteration(
                vm,
                exec_scopes,
                &hint_data.ids_data,
                &hint_data.ap_tracking,
            ),
            hint_code::USORT_ENTER_SCOPE => usort_enter_scope(exec_scopes),
            hint_code::USORT_BODY => {
                usort_body(vm, exec_scopes, &hint_data.ids_data, &hint_data.ap_tracking)
            }
            hint_code::USORT_VERIFY => {
                verify_usort(vm, exec_scopes, &hint_data.ids_data, &hint_data.ap_tracking)
            }
            hint_code::USORT_VERIFY_MULTIPLICITY_ASSERT => verify_multiplicity_assert(exec_scopes),
            hint_code::USORT_VERIFY_MULTIPLICITY_BODY => verify_multiplicity_body(
                vm,
                exec_scopes,
                &hint_data.ids_data,
                &hint_data.ap_tracking,
            ),
            hint_code::BLAKE2S_COMPUTE => {
                compute_blake2s(vm, &hint_data.ids_data, &hint_data.ap_tracking)
            }
            hint_code::VERIFY_ZERO => verify_zero(vm, &hint_data.ids_data, &hint_data.ap_tracking),
            hint_code::NONDET_BIGINT3 => {
                nondet_bigint3(vm, exec_scopes, &hint_data.ids_data, &hint_data.ap_tracking)
            }
            hint_code::REDUCE => {
                reduce(vm, exec_scopes, &hint_data.ids_data, &hint_data.ap_tracking)
            }
            hint_code::BLAKE2S_FINALIZE => {
                finalize_blake2s(vm, &hint_data.ids_data, &hint_data.ap_tracking)
            }
            hint_code::BLAKE2S_ADD_UINT256 => {
                blake2s_add_uint256(vm, &hint_data.ids_data, &hint_data.ap_tracking)
            }
            hint_code::BLAKE2S_ADD_UINT256_BIGEND => {
                blake2s_add_uint256_bigend(vm, &hint_data.ids_data, &hint_data.ap_tracking)
            }
            hint_code::UNSAFE_KECCAK => {
                unsafe_keccak(vm, exec_scopes, &hint_data.ids_data, &hint_data.ap_tracking)
            }
            hint_code::UNSAFE_KECCAK_FINALIZE => {
                unsafe_keccak_finalize(vm, &hint_data.ids_data, &hint_data.ap_tracking)
            }
            hint_code::SQUASH_DICT_INNER_SKIP_LOOP => squash_dict_inner_skip_loop(
                vm,
                exec_scopes,
                &hint_data.ids_data,
                &hint_data.ap_tracking,
            ),
            hint_code::SQUASH_DICT_INNER_CHECK_ACCESS_INDEX => {
                squash_dict_inner_check_access_index(
                    vm,
                    exec_scopes,
                    &hint_data.ids_data,
                    &hint_data.ap_tracking,
                )
            }
            hint_code::SQUASH_DICT_INNER_CONTINUE_LOOP => squash_dict_inner_continue_loop(
                vm,
                exec_scopes,
                &hint_data.ids_data,
                &hint_data.ap_tracking,
            ),
            hint_code::SQUASH_DICT_INNER_ASSERT_LEN_KEYS => {
                squash_dict_inner_assert_len_keys(exec_scopes)
            }
            hint_code::SQUASH_DICT_INNER_LEN_ASSERT => squash_dict_inner_len_assert(exec_scopes),
            hint_code::SQUASH_DICT_INNER_USED_ACCESSES_ASSERT => {
                squash_dict_inner_used_accesses_assert(
                    vm,
                    exec_scopes,
                    &hint_data.ids_data,
                    &hint_data.ap_tracking,
                )
            }
            hint_code::SQUASH_DICT_INNER_NEXT_KEY => squash_dict_inner_next_key(
                vm,
                exec_scopes,
                &hint_data.ids_data,
                &hint_data.ap_tracking,
            ),
            hint_code::SQUASH_DICT => {
                squash_dict(vm, exec_scopes, &hint_data.ids_data, &hint_data.ap_tracking)
            }
            hint_code::VM_ENTER_SCOPE => enter_scope(exec_scopes),
            hint_code::DICT_UPDATE => {
                dict_update(vm, exec_scopes, &hint_data.ids_data, &hint_data.ap_tracking)
            }
            hint_code::DICT_SQUASH_COPY_DICT => {
                dict_squash_copy_dict(vm, exec_scopes, &hint_data.ids_data, &hint_data.ap_tracking)
            }
            hint_code::DICT_SQUASH_UPDATE_PTR => {
                dict_squash_update_ptr(vm, exec_scopes, &hint_data.ids_data, &hint_data.ap_tracking)
            }
            hint_code::UINT256_ADD => uint256_add(vm, &hint_data.ids_data, &hint_data.ap_tracking),
            hint_code::SPLIT_64 => split_64(vm, &hint_data.ids_data, &hint_data.ap_tracking),
            hint_code::UINT256_SQRT => {
                uint256_sqrt(vm, &hint_data.ids_data, &hint_data.ap_tracking)
            }
            hint_code::UINT256_SIGNED_NN => {
                uint256_signed_nn(vm, &hint_data.ids_data, &hint_data.ap_tracking)
            }
            hint_code::UINT256_UNSIGNED_DIV_REM => {
                uint256_unsigned_div_rem(vm, &hint_data.ids_data, &hint_data.ap_tracking)
            }
            hint_code::BIGINT_TO_UINT256 => {
                bigint_to_uint256(vm, &hint_data.ids_data, &hint_data.ap_tracking, constants)
            }
            hint_code::IS_ZERO_PACK => {
                is_zero_pack(vm, exec_scopes, &hint_data.ids_data, &hint_data.ap_tracking)
            }
            hint_code::IS_ZERO_NONDET => is_zero_nondet(vm, exec_scopes),
            hint_code::IS_ZERO_ASSIGN_SCOPE_VARS => is_zero_assign_scope_variables(exec_scopes),
            hint_code::DIV_MOD_N_PACKED_DIVMOD => div_mod_n_packed_divmod(
                vm,
                exec_scopes,
                &hint_data.ids_data,
                &hint_data.ap_tracking,
            ),
            hint_code::DIV_MOD_N_SAFE_DIV => div_mod_n_safe_div(exec_scopes),
            hint_code::GET_POINT_FROM_X => get_point_from_x(
                vm,
                exec_scopes,
                &hint_data.ids_data,
                &hint_data.ap_tracking,
                constants,
            ),
            hint_code::EC_NEGATE => {
                ec_negate(vm, exec_scopes, &hint_data.ids_data, &hint_data.ap_tracking)
            }
            hint_code::EC_DOUBLE_SCOPE => {
                compute_doubling_slope(vm, exec_scopes, &hint_data.ids_data, &hint_data.ap_tracking)
            }
            hint_code::COMPUTE_SLOPE => {
                compute_slope(vm, exec_scopes, &hint_data.ids_data, &hint_data.ap_tracking)
            }
            hint_code::EC_DOUBLE_ASSIGN_NEW_X => {
                ec_double_assign_new_x(vm, exec_scopes, &hint_data.ids_data, &hint_data.ap_tracking)
            }
            hint_code::EC_DOUBLE_ASSIGN_NEW_Y => ec_double_assign_new_y(exec_scopes),
            hint_code::KECCAK_WRITE_ARGS => {
                keccak_write_args(vm, &hint_data.ids_data, &hint_data.ap_tracking)
            }
            hint_code::COMPARE_BYTES_IN_WORD_NONDET => compare_bytes_in_word_nondet(
                vm,
                &hint_data.ids_data,
                &hint_data.ap_tracking,
                constants,
            ),
            hint_code::SHA256_MAIN => sha256_main(vm, &hint_data.ids_data, &hint_data.ap_tracking),
            hint_code::SHA256_INPUT => {
                sha256_input(vm, &hint_data.ids_data, &hint_data.ap_tracking)
            }
            hint_code::SHA256_FINALIZE => {
                sha256_finalize(vm, &hint_data.ids_data, &hint_data.ap_tracking)
            }
            hint_code::COMPARE_KECCAK_FULL_RATE_IN_BYTES_NONDET => {
                compare_keccak_full_rate_in_bytes_nondet(
                    vm,
                    &hint_data.ids_data,
                    &hint_data.ap_tracking,
                    constants,
                )
            }
            hint_code::BLOCK_PERMUTATION => {
                block_permutation(vm, &hint_data.ids_data, &hint_data.ap_tracking, constants)
            }
            hint_code::CAIRO_KECCAK_FINALIZE => {
                cairo_keccak_finalize(vm, &hint_data.ids_data, &hint_data.ap_tracking, constants)
            }
            hint_code::FAST_EC_ADD_ASSIGN_NEW_X => fast_ec_add_assign_new_x(
                vm,
                exec_scopes,
                &hint_data.ids_data,
                &hint_data.ap_tracking,
            ),
            hint_code::FAST_EC_ADD_ASSIGN_NEW_Y => fast_ec_add_assign_new_y(exec_scopes),
            hint_code::EC_MUL_INNER => {
                ec_mul_inner(vm, &hint_data.ids_data, &hint_data.ap_tracking)
            }
            hint_code::RELOCATE_SEGMENT => {
                relocate_segment(vm, &hint_data.ids_data, &hint_data.ap_tracking)
            }
            hint_code::TEMPORARY_ARRAY => {
                temporary_array(vm, &hint_data.ids_data, &hint_data.ap_tracking)
            }
            hint_code::VERIFY_ECDSA_SIGNATURE => {
                verify_ecdsa_signature(vm, &hint_data.ids_data, &hint_data.ap_tracking)
            }
            hint_code::SPLIT_OUTPUT_0 => {
                split_output(vm, &hint_data.ids_data, &hint_data.ap_tracking, 0)
            }
            hint_code::SPLIT_OUTPUT_1 => {
                split_output(vm, &hint_data.ids_data, &hint_data.ap_tracking, 1)
            }
            hint_code::SPLIT_INPUT_3 => {
                split_input(vm, &hint_data.ids_data, &hint_data.ap_tracking, 3, 1)
            }
            hint_code::SPLIT_INPUT_6 => {
                split_input(vm, &hint_data.ids_data, &hint_data.ap_tracking, 6, 2)
            }
            hint_code::SPLIT_INPUT_9 => {
                split_input(vm, &hint_data.ids_data, &hint_data.ap_tracking, 9, 3)
            }
            hint_code::SPLIT_INPUT_12 => {
                split_input(vm, &hint_data.ids_data, &hint_data.ap_tracking, 12, 4)
            }
            hint_code::SPLIT_INPUT_15 => {
                split_input(vm, &hint_data.ids_data, &hint_data.ap_tracking, 15, 5)
            }
            hint_code::SPLIT_N_BYTES => {
                split_n_bytes(vm, &hint_data.ids_data, &hint_data.ap_tracking, constants)
            }
            hint_code::SPLIT_OUTPUT_MID_LOW_HIGH => {
                split_output_mid_low_high(vm, &hint_data.ids_data, &hint_data.ap_tracking)
            }
            hint_code::NONDET_N_GREATER_THAN_10 => {
                n_greater_than_10(vm, &hint_data.ids_data, &hint_data.ap_tracking)
            }
            hint_code::NONDET_N_GREATER_THAN_2 => {
                n_greater_than_2(vm, &hint_data.ids_data, &hint_data.ap_tracking)
            }
            hint_code::RANDOM_EC_POINT => {
                random_ec_point_hint(vm, &hint_data.ids_data, &hint_data.ap_tracking)
            }
            hint_code::CHAINED_EC_OP_RANDOM_EC_POINT => {
                chained_ec_op_random_ec_point_hint(vm, &hint_data.ids_data, &hint_data.ap_tracking)
            }
            hint_code::RECOVER_Y => recover_y_hint(vm, &hint_data.ids_data, &hint_data.ap_tracking),
<<<<<<< HEAD
            hint_code::UINT384_UNSIGNED_DIV_REM => {
                uint384_unsigned_div_rem(vm, &hint_data.ids_data, &hint_data.ap_tracking)
            }
            hint_code::UINT384_SPLIT_128 => {
                uint384_split_128(vm, &hint_data.ids_data, &hint_data.ap_tracking)
            }
            hint_code::ADD_NO_UINT384_CHECK => {
                add_no_uint384_check(vm, &hint_data.ids_data, &hint_data.ap_tracking, constants)
            }
            hint_code::UINT384_UNSIGNED_DIV_REM_EXPANDED => {
                uint384_unsigned_div_rem_expanded(vm, &hint_data.ids_data, &hint_data.ap_tracking)
            }
            hint_code::UINT384_SQRT => {
                uint384_sqrt(vm, &hint_data.ids_data, &hint_data.ap_tracking)
=======
            hint_code::UINT256_MUL_DIV_MOD => {
                uint256_mul_div_mod(vm, &hint_data.ids_data, &hint_data.ap_tracking)
>>>>>>> 5d861c99
            }
            #[cfg(feature = "skip_next_instruction_hint")]
            hint_code::SKIP_NEXT_INSTRUCTION => skip_next_instruction(vm),
            code => Err(HintError::UnknownHint(code.to_string())),
        }
    }
}

#[cfg(test)]
mod tests {
    use super::*;
    use crate::stdlib::any::Any;
    use crate::types::relocatable::Relocatable;
    use crate::vm::vm_memory::memory_segments::MemorySegmentManager;
    use crate::{
        any_box,
        hint_processor::hint_processor_definition::HintProcessor,
        types::{exec_scope::ExecutionScopes, relocatable::MaybeRelocatable},
        utils::test_utils::*,
        vm::{
            errors::{exec_scope_errors::ExecScopeError, memory_errors::MemoryError},
            vm_core::VirtualMachine,
            vm_memory::memory::Memory,
        },
    };
    use assert_matches::assert_matches;
    use num_traits::{One, Zero};

    #[cfg(target_arch = "wasm32")]
    use wasm_bindgen_test::*;

    #[test]
    #[cfg_attr(target_arch = "wasm32", wasm_bindgen_test)]
    fn run_alloc_hint_empty_memory() {
        let hint_code = "memory[ap] = segments.add()";
        let mut vm = vm!();
        add_segments!(vm, 1);
        //ids and references are not needed for this test
        run_hint!(vm, HashMap::new(), hint_code).expect("Error while executing hint");
        //first new segment is added
        assert_eq!(vm.segments.num_segments(), 2);
        //new segment base (1,0) is inserted into ap (1,0)
        check_memory![vm.segments.memory, ((1, 0), (1, 0))];
    }

    #[test]
    #[cfg_attr(target_arch = "wasm32", wasm_bindgen_test)]
    fn run_alloc_hint_preset_memory() {
        let hint_code = "memory[ap] = segments.add()";
        let mut vm = vm!();
        //Add 3 segments to the memory
        add_segments!(vm, 3);
        vm.run_context.ap = 6;
        //ids and references are not needed for this test
        run_hint!(vm, HashMap::new(), hint_code).expect("Error while executing hint");
        //Segment N°4 is added
        assert_eq!(vm.segments.num_segments(), 4);
        //new segment base (3,0) is inserted into ap (1,6)
        check_memory![vm.segments.memory, ((1, 6), (3, 0))];
    }

    #[test]
    #[cfg_attr(target_arch = "wasm32", wasm_bindgen_test)]
    fn run_alloc_hint_ap_is_not_empty() {
        let hint_code = "memory[ap] = segments.add()";
        let mut vm = vm!();
        vm.run_context.ap = 6;
        //Insert something into ap
        vm.segments = segments![((1, 6), (1, 6))];
        //Add 1 extra segment to the memory
        add_segments!(vm, 1);
        //ids and references are not needed for this test
        assert_matches!(
                    run_hint!(vm, HashMap::new(), hint_code),
                    Err(HintError::Memory(
                        MemoryError::InconsistentMemory(
                            x,
                            y,
                            z
                        )
                    )) if x ==
        Relocatable::from((1, 6)) &&
                            y == MaybeRelocatable::from((1, 6)) &&
                            z == MaybeRelocatable::from((3, 0))
                );
    }

    #[test]
    #[cfg_attr(target_arch = "wasm32", wasm_bindgen_test)]
    fn run_unknown_hint() {
        let hint_code = "random_invalid_code";
        let mut vm = vm!();
        assert_matches!(
            run_hint!(vm, HashMap::new(), hint_code),
            Err(HintError::UnknownHint(x)) if x == *hint_code.to_string()
        );
    }

    #[test]
    #[cfg_attr(target_arch = "wasm32", wasm_bindgen_test)]
    fn memcpy_enter_scope_valid() {
        let hint_code = "vm_enter_scope({'n': ids.len})";
        let mut vm = vm!();
        // initialize memory segments
        add_segments!(vm, 2);
        // initialize fp
        vm.run_context.fp = 2;
        // insert ids.len into memory
        vm.segments = segments![((1, 1), 5)];
        let ids_data = ids_data!["len"];
        assert!(run_hint!(vm, ids_data, hint_code).is_ok());
    }

    #[test]
    #[cfg_attr(target_arch = "wasm32", wasm_bindgen_test)]
    fn memcpy_enter_scope_invalid() {
        let hint_code = "vm_enter_scope({'n': ids.len})";
        let mut vm = vm!();
        // initialize memory segments
        add_segments!(vm, 2);
        // initialize fp
        vm.run_context.fp = 2;
        // insert ids.len into memory
        // we insert a relocatable value in the address of ids.len so that it raises an error.
        vm.segments = segments![((1, 1), (1, 0))];

        let ids_data = ids_data!["len"];
        assert_matches!(
            run_hint!(vm, ids_data, hint_code),
            Err(HintError::IdentifierNotInteger(x, y))
            if x == "len" && y == (1,1).into()
        );
    }

    #[test]
    #[cfg_attr(target_arch = "wasm32", wasm_bindgen_test)]
    fn memcpy_continue_copying_valid() {
        let hint_code = "n -= 1\nids.continue_copying = 1 if n > 0 else 0";
        let mut vm = vm!();
        // initialize memory segments
        add_segments!(vm, 3);
        // initialize fp
        vm.run_context.fp = 2;
        // initialize vm scope with variable `n`
        let mut exec_scopes = scope![("n", Felt252::one())];
        // initialize ids.continue_copying
        // we create a memory gap so that there is None in (1, 0), the actual addr of continue_copying
        vm.segments = segments![((1, 2), 5)];
        let ids_data = ids_data!["continue_copying"];
        assert!(run_hint!(vm, ids_data, hint_code, &mut exec_scopes).is_ok());
    }

    #[test]
    #[cfg_attr(target_arch = "wasm32", wasm_bindgen_test)]
    fn memcpy_continue_copying_variable_not_in_scope_error() {
        let hint_code = "n -= 1\nids.continue_copying = 1 if n > 0 else 0";
        let mut vm = vm!();
        // initialize memory segments
        add_segments!(vm, 1);
        // initialize fp
        vm.run_context.fp = 3;
        // we don't initialize `n` now:
        // initialize ids
        vm.segments = segments![((0, 2), 5)];
        let ids_data = ids_data!["continue_copying"];
        assert_matches!(
            run_hint!(vm, ids_data, hint_code),
            Err(HintError::VariableNotInScopeError(x)) if x == *"n".to_string()
        );
    }

    #[test]
    #[cfg_attr(target_arch = "wasm32", wasm_bindgen_test)]
    fn memcpy_continue_copying_insert_error() {
        let hint_code = "n -= 1\nids.continue_copying = 1 if n > 0 else 0";
        let mut vm = vm!();
        // initialize memory segments
        add_segments!(vm, 2);
        // initialize fp
        vm.run_context.fp = 2;
        // initialize with variable `n`
        let mut exec_scopes = scope![("n", Felt252::one())];
        // initialize ids.continue_copying
        // a value is written in the address so the hint cant insert value there
        vm.segments = segments![((1, 1), 5)];

        let ids_data = ids_data!["continue_copying"];
        assert_matches!(
                    run_hint!(vm, ids_data, hint_code, &mut exec_scopes),
                    Err(HintError::Memory(
                        MemoryError::InconsistentMemory(
                            x,
                            y,
                            z
                        )
                    )) if x ==
        Relocatable::from((1, 1)) &&
                            y == MaybeRelocatable::from(Felt252::new(5)) &&
                            z == MaybeRelocatable::from(Felt252::zero())
                );
    }

    #[test]
    #[cfg_attr(target_arch = "wasm32", wasm_bindgen_test)]
    fn exit_scope_valid() {
        let hint_code = "vm_exit_scope()";
        let mut vm = vm!();
        // Create new vm scope with dummy variable
        let mut exec_scopes = ExecutionScopes::new();
        let a_value: Box<dyn Any> = Box::new(Felt252::one());
        exec_scopes.enter_scope(HashMap::from([(String::from("a"), a_value)]));
        // Initialize memory segments
        add_segments!(vm, 1);
        assert!(run_hint!(vm, HashMap::new(), hint_code, &mut exec_scopes).is_ok());
    }

    #[test]
    #[cfg_attr(target_arch = "wasm32", wasm_bindgen_test)]
    fn exit_scope_invalid() {
        let hint_code = "vm_exit_scope()";
        let mut vm = vm!();
        // new vm scope is not created so that the hint raises an error:
        // initialize memory segments
        add_segments!(vm, 1);
        assert_matches!(
            run_hint!(vm, HashMap::new(), hint_code),
            Err(HintError::FromScopeError(
                ExecScopeError::ExitMainScopeError
            ))
        );
    }

    #[test]
    #[cfg_attr(target_arch = "wasm32", wasm_bindgen_test)]
    fn run_enter_scope() {
        let hint_code = "vm_enter_scope()";
        //Create vm
        let mut vm = vm!();
        let mut exec_scopes = ExecutionScopes::new();
        //Execute the hint
        assert_matches!(
            run_hint!(vm, HashMap::new(), hint_code, &mut exec_scopes),
            Ok(())
        );
        //Check exec_scopes
        assert_eq!(exec_scopes.data.len(), 2);
        assert!(exec_scopes.data[0].is_empty());
        assert!(exec_scopes.data[1].is_empty());
    }

    #[test]
    #[cfg_attr(target_arch = "wasm32", wasm_bindgen_test)]
    fn unsafe_keccak_valid() {
        let hint_code = "from eth_hash.auto import keccak\n\ndata, length = ids.data, ids.length\n\nif '__keccak_max_size' in globals():\n    assert length <= __keccak_max_size, \\\n        f'unsafe_keccak() can only be used with length<={__keccak_max_size}. ' \\\n        f'Got: length={length}.'\n\nkeccak_input = bytearray()\nfor word_i, byte_i in enumerate(range(0, length, 16)):\n    word = memory[data + word_i]\n    n_bytes = min(16, length - byte_i)\n    assert 0 <= word < 2 ** (8 * n_bytes)\n    keccak_input += word.to_bytes(n_bytes, 'big')\n\nhashed = keccak(keccak_input)\nids.high = int.from_bytes(hashed[:16], 'big')\nids.low = int.from_bytes(hashed[16:32], 'big')";
        let mut vm = vm!();
        // initialize memory segments
        add_segments!(vm, 3);
        // initialize fp
        vm.run_context.fp = 5;
        // insert ids into memory
        vm.segments = segments![
            ((1, 1), 3),
            ((2, 0), 1),
            ((2, 1), 1),
            ((2, 2), 1),
            ((1, 2), (2, 0)),
            ((1, 5), 0)
        ];
        let ids_data = ids_data!["length", "data", "high", "low"];
        let mut exec_scopes = scope![("__keccak_max_size", Felt252::new(500))];
        assert!(run_hint!(vm, ids_data, hint_code, &mut exec_scopes).is_ok());
    }

    #[test]
    #[cfg_attr(target_arch = "wasm32", wasm_bindgen_test)]
    fn unsafe_keccak_max_size() {
        let hint_code = "from eth_hash.auto import keccak\n\ndata, length = ids.data, ids.length\n\nif '__keccak_max_size' in globals():\n    assert length <= __keccak_max_size, \\\n        f'unsafe_keccak() can only be used with length<={__keccak_max_size}. ' \\\n        f'Got: length={length}.'\n\nkeccak_input = bytearray()\nfor word_i, byte_i in enumerate(range(0, length, 16)):\n    word = memory[data + word_i]\n    n_bytes = min(16, length - byte_i)\n    assert 0 <= word < 2 ** (8 * n_bytes)\n    keccak_input += word.to_bytes(n_bytes, 'big')\n\nhashed = keccak(keccak_input)\nids.high = int.from_bytes(hashed[:16], 'big')\nids.low = int.from_bytes(hashed[16:32], 'big')";
        let mut vm = vm!();
        // initialize memory segments
        add_segments!(vm, 3);
        // initialize fp
        vm.run_context.fp = 5;
        // insert ids into memory
        vm.segments = segments![
            ((1, 1), 5),
            ((2, 0), 1),
            ((2, 1), 1),
            ((2, 2), 1),
            ((1, 2), (2, 0))
        ];
        let ids_data = ids_data!["length", "data", "high", "low"];
        let mut exec_scopes = scope![("__keccak_max_size", Felt252::new(2))];
        assert_matches!(
            run_hint!(vm, ids_data, hint_code, &mut exec_scopes),
            Err(HintError::KeccakMaxSize(x, y)) if x == Felt252::new(5) && y == Felt252::new(2)
        );
    }

    #[test]
    #[cfg_attr(target_arch = "wasm32", wasm_bindgen_test)]
    fn unsafe_keccak_invalid_input_length() {
        let hint_code = "from eth_hash.auto import keccak\n\ndata, length = ids.data, ids.length\n\nif '__keccak_max_size' in globals():\n    assert length <= __keccak_max_size, \\\n        f'unsafe_keccak() can only be used with length<={__keccak_max_size}. ' \\\n        f'Got: length={length}.'\n\nkeccak_input = bytearray()\nfor word_i, byte_i in enumerate(range(0, length, 16)):\n    word = memory[data + word_i]\n    n_bytes = min(16, length - byte_i)\n    assert 0 <= word < 2 ** (8 * n_bytes)\n    keccak_input += word.to_bytes(n_bytes, 'big')\n\nhashed = keccak(keccak_input)\nids.high = int.from_bytes(hashed[:16], 'big')\nids.low = int.from_bytes(hashed[16:32], 'big')";
        let mut vm = vm!();
        // initialize memory segments
        add_segments!(vm, 3);
        // initialize fp
        vm.run_context.fp = 4;
        // insert ids into memory
        vm.segments = segments![
            ((1, 1), 18446744073709551616_i128),
            ((1, 5), 0),
            ((2, 0), 1),
            ((2, 1), 1),
            ((2, 2), 1),
            ((1, 2), (2, 0))
        ];
        let ids_data = ids_data!["length", "data", "high", "low"];
        assert!(run_hint!(vm, ids_data, hint_code).is_err());
    }

    #[test]
    #[cfg_attr(target_arch = "wasm32", wasm_bindgen_test)]
    fn unsafe_keccak_invalid_word_size() {
        let hint_code = "from eth_hash.auto import keccak\n\ndata, length = ids.data, ids.length\n\nif '__keccak_max_size' in globals():\n    assert length <= __keccak_max_size, \\\n        f'unsafe_keccak() can only be used with length<={__keccak_max_size}. ' \\\n        f'Got: length={length}.'\n\nkeccak_input = bytearray()\nfor word_i, byte_i in enumerate(range(0, length, 16)):\n    word = memory[data + word_i]\n    n_bytes = min(16, length - byte_i)\n    assert 0 <= word < 2 ** (8 * n_bytes)\n    keccak_input += word.to_bytes(n_bytes, 'big')\n\nhashed = keccak(keccak_input)\nids.high = int.from_bytes(hashed[:16], 'big')\nids.low = int.from_bytes(hashed[16:32], 'big')";
        let mut vm = vm!();
        // initialize memory segments
        add_segments!(vm, 3);
        // initialize fp
        vm.run_context.fp = 5;
        // insert ids into memory
        vm.segments = segments![
            ((1, 1), 3),
            ((1, 5), 0),
            ((2, 0), (-1)),
            ((2, 1), 1),
            ((2, 2), 1),
            ((1, 2), (2, 0))
        ];
        let ids_data = ids_data!["length", "data", "high", "low"];
        let mut exec_scopes = scope![("__keccak_max_size", Felt252::new(10))];
        assert_matches!(
            run_hint!(vm, ids_data, hint_code, &mut exec_scopes),
            Err(HintError::InvalidWordSize(x)) if x == Felt252::new(-1)
        );
    }

    #[test]
    #[cfg_attr(target_arch = "wasm32", wasm_bindgen_test)]
    fn unsafe_keccak_finalize_valid() {
        let hint_code = "from eth_hash.auto import keccak\nkeccak_input = bytearray()\nn_elms = ids.keccak_state.end_ptr - ids.keccak_state.start_ptr\nfor word in memory.get_range(ids.keccak_state.start_ptr, n_elms):\n    keccak_input += word.to_bytes(16, 'big')\nhashed = keccak(keccak_input)\nids.high = int.from_bytes(hashed[:16], 'big')\nids.low = int.from_bytes(hashed[16:32], 'big')";
        let mut vm = vm!();
        // initialize memory segments
        add_segments!(vm, 2);
        // initialize fp
        vm.run_context.fp = 9;
        vm.segments = segments![
            ((1, 1), (1, 2)),
            ((1, 2), (1, 4)),
            ((1, 3), (1, 5)),
            ((1, 4), 1),
            ((1, 5), 2),
            ((1, 8), 0)
        ];
        let ids_data = non_continuous_ids_data![("keccak_state", -7), ("high", -3), ("low", -2)];
        assert!(run_hint!(vm, ids_data, hint_code).is_ok());
    }

    #[test]
    #[cfg_attr(target_arch = "wasm32", wasm_bindgen_test)]
    fn unsafe_keccak_finalize_nones_in_range() {
        let hint_code = "from eth_hash.auto import keccak\nkeccak_input = bytearray()\nn_elms = ids.keccak_state.end_ptr - ids.keccak_state.start_ptr\nfor word in memory.get_range(ids.keccak_state.start_ptr, n_elms):\n    keccak_input += word.to_bytes(16, 'big')\nhashed = keccak(keccak_input)\nids.high = int.from_bytes(hashed[:16], 'big')\nids.low = int.from_bytes(hashed[16:32], 'big')";
        let mut vm = vm!();
        // initialize memory segments
        add_segments!(vm, 2);
        // initialize fp
        vm.run_context.fp = 9;
        vm.segments = segments![
            ((1, 1), (1, 2)),
            ((1, 2), (1, 4)),
            ((1, 3), (1, 5)),
            ((1, 5), 2),
            ((1, 8), 0)
        ];
        let ids_data = non_continuous_ids_data![("keccak_state", -7), ("high", -3), ("low", -2)];
        assert_matches!(
            run_hint!(vm, ids_data, hint_code),
            Err(HintError::Memory(MemoryError::UnknownMemoryCell(_)))
        );
    }

    #[test]
    #[cfg_attr(target_arch = "wasm32", wasm_bindgen_test)]
    fn unsafe_keccak_finalize_expected_integer_at_range() {
        let hint_code = "from eth_hash.auto import keccak\nkeccak_input = bytearray()\nn_elms = ids.keccak_state.end_ptr - ids.keccak_state.start_ptr\nfor word in memory.get_range(ids.keccak_state.start_ptr, n_elms):\n    keccak_input += word.to_bytes(16, 'big')\nhashed = keccak(keccak_input)\nids.high = int.from_bytes(hashed[:16], 'big')\nids.low = int.from_bytes(hashed[16:32], 'big')";
        let mut vm = vm!();
        // initialize memory segments
        add_segments!(vm, 2);
        // initialize fp
        vm.run_context.fp = 9;
        vm.segments = segments![
            ((1, 1), (1, 2)),
            ((1, 2), (1, 4)),
            ((1, 3), (1, 5)),
            ((1, 4), (1, 5)),
            ((1, 5), 2),
            ((1, 8), 0)
        ];
        let ids_data = non_continuous_ids_data![("keccak_state", -7), ("high", -3), ("low", -2)];
        assert!(run_hint!(vm, ids_data, hint_code).is_err());
    }

    fn enter_scope(
        _vm: &mut VirtualMachine,
        exec_scopes: &mut ExecutionScopes,
        _ids_data: &HashMap<String, HintReference>,
        _ap_tracking: &ApTracking,
        _constants: &HashMap<String, Felt252>,
    ) -> Result<(), HintError> {
        exec_scopes.enter_scope(HashMap::new());
        Ok(())
    }

    #[test]
    #[cfg_attr(target_arch = "wasm32", wasm_bindgen_test)]
    fn add_hint_add_same_hint_twice() {
        let mut hint_processor = BuiltinHintProcessor::new_empty();
        let hint_func = Rc::new(HintFunc(Box::new(enter_scope)));
        hint_processor.add_hint(String::from("enter_scope_custom_a"), Rc::clone(&hint_func));
        hint_processor.add_hint(String::from("enter_scope_custom_b"), hint_func);
        let mut vm = vm!();
        let exec_scopes = exec_scopes_ref!();
        assert_eq!(exec_scopes.data.len(), 1);
        let hint_data =
            HintProcessorData::new_default(String::from("enter_scope_custom_a"), HashMap::new());
        assert_matches!(
            hint_processor.execute_hint(
                &mut vm,
                exec_scopes,
                &any_box!(hint_data),
                &HashMap::new()
            ),
            Ok(())
        );
        assert_eq!(exec_scopes.data.len(), 2);
        let hint_data =
            HintProcessorData::new_default(String::from("enter_scope_custom_a"), HashMap::new());
        assert_matches!(
            hint_processor.execute_hint(
                &mut vm,
                exec_scopes,
                &any_box!(hint_data),
                &HashMap::new()
            ),
            Ok(())
        );
        assert_eq!(exec_scopes.data.len(), 3);
    }
}<|MERGE_RESOLUTION|>--- conflicted
+++ resolved
@@ -456,8 +456,7 @@
             hint_code::CHAINED_EC_OP_RANDOM_EC_POINT => {
                 chained_ec_op_random_ec_point_hint(vm, &hint_data.ids_data, &hint_data.ap_tracking)
             }
-            hint_code::RECOVER_Y => recover_y_hint(vm, &hint_data.ids_data, &hint_data.ap_tracking),
-<<<<<<< HEAD
+            hint_code::RECOVER_Y => recover_y_hint(vm, &hint_data.ids_data, &hint_data.ap_tracking)
             hint_code::UINT384_UNSIGNED_DIV_REM => {
                 uint384_unsigned_div_rem(vm, &hint_data.ids_data, &hint_data.ap_tracking)
             }
@@ -472,10 +471,9 @@
             }
             hint_code::UINT384_SQRT => {
                 uint384_sqrt(vm, &hint_data.ids_data, &hint_data.ap_tracking)
-=======
+            }
             hint_code::UINT256_MUL_DIV_MOD => {
                 uint256_mul_div_mod(vm, &hint_data.ids_data, &hint_data.ap_tracking)
->>>>>>> 5d861c99
             }
             #[cfg(feature = "skip_next_instruction_hint")]
             hint_code::SKIP_NEXT_INSTRUCTION => skip_next_instruction(vm),
