--- conflicted
+++ resolved
@@ -473,13 +473,11 @@
             hint_code::UINT384_SQRT => {
                 uint384_sqrt(vm, &hint_data.ids_data, &hint_data.ap_tracking)
             }
-<<<<<<< HEAD
             hint_code::UNSIGNED_DIV_REM_UINT768_BY_UINT384 => {
                 unsigned_div_rem_uint768_by_uint384(vm, &hint_data.ids_data, &hint_data.ap_tracking)
-=======
+            }
             hint_code::UINT256_MUL_DIV_MOD => {
                 uint256_mul_div_mod(vm, &hint_data.ids_data, &hint_data.ap_tracking)
->>>>>>> 6861479e
             }
             #[cfg(feature = "skip_next_instruction_hint")]
             hint_code::SKIP_NEXT_INSTRUCTION => skip_next_instruction(vm),
