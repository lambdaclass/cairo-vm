--- conflicted
+++ resolved
@@ -327,15 +327,9 @@
             run_hint!(vm, HashMap::new(), hint_code, &mut exec_scopes),
             Err(HintError::Internal(VirtualMachineError::MemoryError(
                 MemoryError::InconsistentMemory(
-<<<<<<< HEAD
-                    MaybeRelocatable::from((1, 0)),
-                    MaybeRelocatable::from(1),
-                    MaybeRelocatable::from((2, 0))
-=======
                     x,
                     y,
                     z
->>>>>>> 8e6c9531
                 )
             ))) if x == MaybeRelocatable::from((1, 0)) &&
                     y == MaybeRelocatable::from(1) &&
