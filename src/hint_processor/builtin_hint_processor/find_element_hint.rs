--- conflicted
+++ resolved
@@ -269,14 +269,8 @@
         let ids_data = ids_data!["array_ptr", "elm_size", "n_elms", "index", "key"];
         assert_matches!(
             run_hint!(vm, ids_data, hint_code::FIND_ELEMENT),
-<<<<<<< HEAD
-            Err(HintError::Internal(VirtualMachineError::UnknownMemoryCell(
-                x
-            ))) if x == Relocatable::from((1, 4))
-=======
             Err(HintError::IdentifierNotInteger(x, y
             )) if x == "key" && y == (1,4).into()
->>>>>>> abaf2151
         );
     }
 
@@ -288,14 +282,8 @@
         )]));
         assert_matches!(
             run_hint!(vm, ids_data, hint_code::FIND_ELEMENT),
-<<<<<<< HEAD
-            Err(HintError::Internal(VirtualMachineError::ExpectedInteger(
-                x
-            ))) if x == Relocatable::from((1, 1))
-=======
             Err(HintError::IdentifierNotInteger(x, y
             )) if x == "elm_size" && y == (1,1).into()
->>>>>>> abaf2151
         );
     }
 
@@ -325,17 +313,9 @@
 
     #[test]
     fn find_elm_not_int_n_elms() {
-<<<<<<< HEAD
-        let relocatable = Relocatable::from((1, 2));
-        let (mut vm, ids_data) = init_vm_ids_data(HashMap::from([(
-            "n_elms".to_string(),
-            MaybeRelocatable::from(relocatable),
-        )]));
-=======
         let relocatable = MaybeRelocatable::from((1, 2));
         let (mut vm, ids_data) =
             init_vm_ids_data(HashMap::from([("n_elms".to_string(), relocatable)]));
->>>>>>> abaf2151
         assert_matches!(
             run_hint!(vm, ids_data, hint_code::FIND_ELEMENT),
             Err(HintError::IdentifierNotInteger(x, y
@@ -378,16 +358,7 @@
             init_vm_ids_data(HashMap::from([("key".to_string(), relocatable)]));
         assert_matches!(
             run_hint!(vm, ids_data, hint_code::FIND_ELEMENT),
-<<<<<<< HEAD
-            Err(HintError::Internal(VirtualMachineError::ExpectedInteger(
-                Relocatable {
-                    segment_index: 1,
-                    offset: 4
-                }
-            )))
-=======
             Err(HintError::IdentifierNotInteger(x, y)) if x == "key" && y == (1,4).into()
->>>>>>> abaf2151
         );
     }
 
@@ -423,14 +394,8 @@
         )]));
         assert_matches!(
             run_hint!(vm, ids_data, hint_code::SEARCH_SORTED_LOWER),
-<<<<<<< HEAD
-            Err(HintError::Internal(VirtualMachineError::ExpectedInteger(
-                x
-            ))) if x == Relocatable::from((1, 1))
-=======
             Err(HintError::IdentifierNotInteger(x, y
             )) if x == "elm_size" && y == (1,1).into()
->>>>>>> abaf2151
         );
     }
 
@@ -466,14 +431,8 @@
         )]));
         assert_matches!(
             run_hint!(vm, ids_data, hint_code::SEARCH_SORTED_LOWER),
-<<<<<<< HEAD
-            Err(HintError::Internal(VirtualMachineError::ExpectedInteger(
-                x
-            ))) if x == Relocatable::from((1, 2))
-=======
             Err(HintError::IdentifierNotInteger(x, y
             )) if x == "n_elms" && y == (1,2).into()
->>>>>>> abaf2151
         );
     }
 
