use crate::{
    bigint,
    hint_processor::{
        builtin_hint_processor::hint_utils::{
            get_integer_from_var_name, get_ptr_from_var_name, get_relocatable_from_var_name,
            insert_value_from_var_name,
        },
        hint_processor_definition::HintReference,
        hint_processor_utils::bigint_to_usize,
    },
    serde::deserialize_program::ApTracking,
    types::exec_scope::ExecutionScopes,
    vm::{errors::vm_errors::VirtualMachineError, vm_core::VirtualMachine},
};
use num_bigint::BigInt;
use num_traits::{Signed, ToPrimitive};
use std::collections::HashMap;

pub fn find_element(
    vm: &mut VirtualMachine,
    exec_scopes: &mut ExecutionScopes,
    ids_data: &HashMap<String, HintReference>,
    ap_tracking: &ApTracking,
) -> Result<(), VirtualMachineError> {
    let key = get_integer_from_var_name("key", vm, ids_data, ap_tracking)?;
    let elm_size_bigint = get_integer_from_var_name("elm_size", vm, ids_data, ap_tracking)?;
    let n_elms = get_integer_from_var_name("n_elms", vm, ids_data, ap_tracking)?;
    let array_start = get_ptr_from_var_name("array_ptr", vm, ids_data, ap_tracking)?;
    let find_element_index = exec_scopes.get_int("find_element_index").ok();
    let elm_size = elm_size_bigint
        .to_usize()
        .ok_or_else(|| VirtualMachineError::ValueOutOfRange(elm_size_bigint.as_ref().clone()))?;
    if elm_size == 0 {
        return Err(VirtualMachineError::ValueOutOfRange(
            elm_size_bigint.into_owned(),
        ));
    }

    if let Some(find_element_index_value) = find_element_index {
        let find_element_index_usize = bigint_to_usize(&find_element_index_value)?;
        let found_key = vm
            .get_integer(&(array_start + (elm_size * find_element_index_usize)))
            .map_err(|_| VirtualMachineError::KeyNotFound)?;

        if found_key.as_ref() != key.as_ref() {
            return Err(VirtualMachineError::InvalidIndex(
                find_element_index_value,
                key.into_owned(),
                found_key.into_owned(),
            ));
        }
        insert_value_from_var_name("index", find_element_index_value, vm, ids_data, ap_tracking)?;
        exec_scopes.delete_variable("find_element_index");
        Ok(())
    } else {
        if n_elms.is_negative() {
            return Err(VirtualMachineError::ValueOutOfRange(n_elms.into_owned()));
        }

        if let Ok(find_element_max_size) = exec_scopes.get_int_ref("find_element_max_size") {
            if n_elms.as_ref() > find_element_max_size {
                return Err(VirtualMachineError::FindElemMaxSize(
                    find_element_max_size.clone(),
                    n_elms.into_owned(),
                ));
            }
        }
        let n_elms_iter: i32 = n_elms
            .to_i32()
            .ok_or_else(|| VirtualMachineError::OffsetExceeded(n_elms.into_owned()))?;

        for i in 0..n_elms_iter {
            let iter_key = vm
                .get_integer(&(array_start.clone() + (elm_size * i as usize)))
                .map_err(|_| VirtualMachineError::KeyNotFound)?;

            if iter_key.as_ref() == key.as_ref() {
                return insert_value_from_var_name("index", bigint!(i), vm, ids_data, ap_tracking);
            }
        }

        Err(VirtualMachineError::NoValueForKey(key.into_owned()))
    }
}

pub fn search_sorted_lower(
    vm: &mut VirtualMachine,
    exec_scopes: &mut ExecutionScopes,
    ids_data: &HashMap<String, HintReference>,
    ap_tracking: &ApTracking,
) -> Result<(), VirtualMachineError> {
    let find_element_max_size = exec_scopes.get_int("find_element_max_size");
    let n_elms = get_integer_from_var_name("n_elms", vm, ids_data, ap_tracking)?;
    let rel_array_ptr = get_relocatable_from_var_name("array_ptr", vm, ids_data, ap_tracking)?;
    let elm_size = get_integer_from_var_name("elm_size", vm, ids_data, ap_tracking)?;
    let key = get_integer_from_var_name("key", vm, ids_data, ap_tracking)?;

    if !elm_size.is_positive() {
        return Err(VirtualMachineError::ValueOutOfRange(elm_size.into_owned()));
    }

    if n_elms.is_negative() {
        return Err(VirtualMachineError::ValueOutOfRange(n_elms.into_owned()));
    }

    if let Ok(find_element_max_size) = find_element_max_size {
        if n_elms.as_ref() > &find_element_max_size {
            return Err(VirtualMachineError::FindElemMaxSize(
                find_element_max_size,
                n_elms.into_owned(),
            ));
        }
    }

<<<<<<< HEAD
    let mut array_iter = vm.get_relocatable(&rel_array_ptr)?.clone();
    let initial_offset = array_iter.offset;
=======
    let mut array_iter = vm.get_relocatable(&rel_array_ptr)?.into_owned();
>>>>>>> cd42abd9
    let n_elms_usize = n_elms.to_usize().ok_or(VirtualMachineError::KeyNotFound)?;
    let elm_size_usize = elm_size
        .to_usize()
        .ok_or(VirtualMachineError::KeyNotFound)?;

    let mut low = 0;
    let mut high = n_elms_usize;
    let mut mid = (low + high) / 2;

    while low < high {
        mid = (low + high) / 2;
        array_iter.offset = initial_offset + elm_size_usize * mid;
        let value = vm.get_integer(&array_iter)?;
<<<<<<< HEAD
        if value < key {
            low = mid + 1;
        } else {
            high = mid;
=======
        if value.as_ref() >= key.as_ref() {
            return insert_value_from_var_name("index", bigint!(i), vm, ids_data, ap_tracking);
>>>>>>> cd42abd9
        }
    }
<<<<<<< HEAD

    // Since we're looking for a value greater or eq than the key, we could find the correct index
    // in mid or low. So we have to check low if its still pointing at the array and mid didn't
    // return a wanted value.
    let value_mid = vm.get_integer(&array_iter)?;
    array_iter.offset = initial_offset + elm_size_usize * low;
    let value_low = vm.get_integer(&array_iter);

    if value_mid >= key {
        insert_value_from_var_name("index", bigint!(mid), vm, ids_data, ap_tracking)
    } else if low < n_elms_usize && value_low? >= key {
        insert_value_from_var_name("index", bigint!(low), vm, ids_data, ap_tracking)
    } else {
        insert_value_from_var_name("index", n_elms.clone(), vm, ids_data, ap_tracking)
    }
=======
    insert_value_from_var_name("index", n_elms.into_owned(), vm, ids_data, ap_tracking)
>>>>>>> cd42abd9
}

#[cfg(test)]
mod tests {
    use super::*;
    use crate::any_box;
    use crate::hint_processor::builtin_hint_processor::builtin_hint_processor_definition::BuiltinHintProcessor;
    use crate::hint_processor::builtin_hint_processor::builtin_hint_processor_definition::HintProcessorData;
    use crate::hint_processor::builtin_hint_processor::hint_code;
    use crate::hint_processor::hint_processor_definition::HintProcessor;
    use crate::types::exec_scope::ExecutionScopes;
    use crate::types::relocatable::MaybeRelocatable;
    use crate::utils::test_utils::vm;
    use crate::utils::test_utils::*;
    use crate::vm::vm_core::VirtualMachine;
    use num_bigint::Sign;
    use std::any::Any;

    fn init_vm_ids_data(
        values_to_override: HashMap<String, MaybeRelocatable>,
    ) -> (VirtualMachine, HashMap<String, HintReference>) {
        let mut vm = vm!();

        const FP_OFFSET_START: usize = 4;
        vm.run_context.fp = FP_OFFSET_START;

        for _ in 0..3 {
            vm.segments.add(&mut vm.memory);
        }

        let addresses = vec![
            MaybeRelocatable::from((1, 0)),
            MaybeRelocatable::from((1, 1)),
            MaybeRelocatable::from((1, 2)),
            MaybeRelocatable::from((1, 4)),
            MaybeRelocatable::from((2, 0)),
            MaybeRelocatable::from((2, 1)),
            MaybeRelocatable::from((2, 2)),
            MaybeRelocatable::from((2, 3)),
        ];

        let default_values = vec![
            ("array_ptr", MaybeRelocatable::from((2, 0))),
            ("elm_size", MaybeRelocatable::from(bigint!(2))),
            ("n_elms", MaybeRelocatable::from(bigint!(2))),
            ("key", MaybeRelocatable::from(bigint!(3))),
            ("arr[0].a", MaybeRelocatable::from(bigint!(1))),
            ("arr[0].b", MaybeRelocatable::from(bigint!(2))),
            ("arr[1].a", MaybeRelocatable::from(bigint!(3))),
            ("arr[1].b", MaybeRelocatable::from(bigint!(4))),
        ];

        /* array_ptr = (1,0) -> [Struct{1, 2}, Struct{3, 4}]
          elm_size = 2
          n_elms = 2
          index = None. Should become 1
          key = 3
        */

        // Build memory
        // default_values[i].0 -> contains name
        // default_values[i].1 -> contains maybe relocatable
        for (i, memory_cell) in addresses.iter().enumerate() {
            let value_to_insert = values_to_override
                .get(default_values[i].0)
                .unwrap_or(&default_values[i].1);
            vm.memory
                .insert(memory_cell, value_to_insert)
                .expect("Unexpected memory insert fail");
        }
        let mut ids_data = HashMap::<String, HintReference>::new();
        for (i, name) in ["array_ptr", "elm_size", "n_elms", "index", "key"]
            .iter()
            .enumerate()
        {
            ids_data.insert(
                name.to_string(),
                HintReference::new_simple(i as i32 - FP_OFFSET_START as i32),
            );
        }

        (vm, ids_data)
    }

    #[test]
    fn element_found_by_search() {
        let (mut vm, ids_data) = init_vm_ids_data(HashMap::new());
        assert_eq!(
            run_hint!(vm, ids_data, hint_code::FIND_ELEMENT.to_string()),
            Ok(())
        );
        check_memory![vm.memory, ((1, 3), 1)];
    }

    #[test]
    fn element_found_by_oracle() {
        let (mut vm, ids_data) = init_vm_ids_data(HashMap::new());
        let mut exec_scopes = scope![("find_element_index", bigint!(1))];
        assert_eq!(
            run_hint!(vm, ids_data, hint_code::FIND_ELEMENT, &mut exec_scopes),
            Ok(())
        );
        check_memory![vm.memory, ((1, 3), 1)];
    }

    #[test]
    fn element_not_found_search() {
        let (mut vm, ids_data) = init_vm_ids_data(HashMap::from([(
            "key".to_string(),
            MaybeRelocatable::from(bigint!(7)),
        )]));
        assert_eq!(
            run_hint!(vm, ids_data, hint_code::FIND_ELEMENT),
            Err(VirtualMachineError::NoValueForKey(bigint!(7)))
        );
    }

    #[test]
    fn element_not_found_oracle() {
        let (mut vm, ids_data) = init_vm_ids_data(HashMap::new());
        let mut exec_scopes = scope![("find_element_index", bigint!(2))];
        assert_eq!(
            run_hint!(vm, ids_data, hint_code::FIND_ELEMENT, &mut exec_scopes),
            Err(VirtualMachineError::KeyNotFound)
        );
    }

    #[test]
    fn find_elm_failed_ids_get_from_mem() {
        let mut vm = vm!();
        vm.run_context.fp = 5;
        let ids_data = ids_data!["array_ptr", "elm_size", "n_elms", "index", "key"];
        assert_eq!(
            run_hint!(vm, ids_data, hint_code::FIND_ELEMENT),
            Err(VirtualMachineError::ExpectedInteger(
                MaybeRelocatable::from((1, 4))
            ))
        );
    }

    #[test]
    fn find_elm_not_int_elm_size() {
        let (mut vm, ids_data) = init_vm_ids_data(HashMap::from([(
            "elm_size".to_string(),
            MaybeRelocatable::from((7, 8)),
        )]));
        assert_eq!(
            run_hint!(vm, ids_data, hint_code::FIND_ELEMENT),
            Err(VirtualMachineError::ExpectedInteger(
                MaybeRelocatable::from((1, 1))
            ))
        );
    }

    #[test]
    fn find_elm_zero_elm_size() {
        let (mut vm, ids_data) = init_vm_ids_data(HashMap::from([(
            "elm_size".to_string(),
            MaybeRelocatable::Int(bigint!(0)),
        )]));
        assert_eq!(
            run_hint!(vm, ids_data, hint_code::FIND_ELEMENT),
            Err(VirtualMachineError::ValueOutOfRange(bigint!(0)))
        );
    }

    #[test]
    fn find_elm_negative_elm_size() {
        let (mut vm, ids_data) = init_vm_ids_data(HashMap::from([(
            "elm_size".to_string(),
            MaybeRelocatable::Int(bigint!(-1)),
        )]));
        assert_eq!(
            run_hint!(vm, ids_data, hint_code::FIND_ELEMENT),
            Err(VirtualMachineError::ValueOutOfRange(bigint!(-1)))
        );
    }

    #[test]
    fn find_elm_not_int_n_elms() {
        let relocatable = MaybeRelocatable::from((1, 2));
        let (mut vm, ids_data) =
            init_vm_ids_data(HashMap::from([("n_elms".to_string(), relocatable.clone())]));
        assert_eq!(
            run_hint!(vm, ids_data, hint_code::FIND_ELEMENT),
            Err(VirtualMachineError::ExpectedInteger(relocatable))
        );
    }

    #[test]
    fn find_elm_negative_n_elms() {
        let (mut vm, ids_data) = init_vm_ids_data(HashMap::from([(
            "n_elms".to_string(),
            MaybeRelocatable::Int(bigint!(-1)),
        )]));
        assert_eq!(
            run_hint!(vm, ids_data, hint_code::FIND_ELEMENT),
            Err(VirtualMachineError::ValueOutOfRange(bigint!(-1)))
        );
    }

    #[test]
    fn find_elm_empty_scope() {
        let (mut vm, ids_data) = init_vm_ids_data(HashMap::new());
        assert_eq!(run_hint!(vm, ids_data, hint_code::FIND_ELEMENT), Ok(()));
    }

    #[test]
    fn find_elm_n_elms_gt_max_size() {
        let (mut vm, ids_data) = init_vm_ids_data(HashMap::new());
        let mut exec_scopes = scope![("find_element_max_size", bigint!(1))];
        assert_eq!(
            run_hint!(vm, ids_data, hint_code::FIND_ELEMENT, &mut exec_scopes),
            Err(VirtualMachineError::FindElemMaxSize(bigint!(1), bigint!(2)))
        );
    }

    #[test]
    fn find_elm_key_not_int() {
        let relocatable = MaybeRelocatable::from((1, 4));
        let (mut vm, ids_data) =
            init_vm_ids_data(HashMap::from([("key".to_string(), relocatable.clone())]));
        assert_eq!(
            run_hint!(vm, ids_data, hint_code::FIND_ELEMENT),
            Err(VirtualMachineError::ExpectedInteger(relocatable))
        );
    }

    #[test]
    fn search_sorted_lower_sucess() {
        let (mut vm, ids_data) = init_vm_ids_data(HashMap::new());
        assert_eq!(
            run_hint!(vm, ids_data, hint_code::SEARCH_SORTED_LOWER),
            Ok(())
        );

        check_memory![vm.memory, ((1, 3), 1)];
    }

    #[test]
    fn search_sorted_lower_no_matches() {
        let (mut vm, ids_data) = init_vm_ids_data(HashMap::from([(
            "key".to_string(),
            MaybeRelocatable::Int(bigint!(7)),
        )]));
        assert_eq!(
            run_hint!(vm, ids_data, hint_code::SEARCH_SORTED_LOWER),
            Ok(())
        );
        check_memory![vm.memory, ((1, 3), 2)];
    }

    #[test]
    fn search_sorted_lower_not_int_elm_size() {
        let (mut vm, ids_data) = init_vm_ids_data(HashMap::from([(
            "elm_size".to_string(),
            MaybeRelocatable::from((7, 8)),
        )]));
        assert_eq!(
            run_hint!(vm, ids_data, hint_code::SEARCH_SORTED_LOWER),
            Err(VirtualMachineError::ExpectedInteger(
                MaybeRelocatable::from((1, 1))
            ))
        );
    }

    #[test]
    fn search_sorted_lower_zero_elm_size() {
        let (mut vm, ids_data) = init_vm_ids_data(HashMap::from([(
            "elm_size".to_string(),
            MaybeRelocatable::Int(bigint!(0)),
        )]));
        assert_eq!(
            run_hint!(vm, ids_data, hint_code::SEARCH_SORTED_LOWER),
            Err(VirtualMachineError::ValueOutOfRange(bigint!(0)))
        );
    }

    #[test]
    fn search_sorted_lower_negative_elm_size() {
        let (mut vm, ids_data) = init_vm_ids_data(HashMap::from([(
            "elm_size".to_string(),
            MaybeRelocatable::Int(bigint!(-1)),
        )]));
        assert_eq!(
            run_hint!(vm, ids_data, hint_code::SEARCH_SORTED_LOWER),
            Err(VirtualMachineError::ValueOutOfRange(bigint!(-1)))
        );
    }

    #[test]
    fn search_sorted_lower_not_int_n_elms() {
        let (mut vm, ids_data) = init_vm_ids_data(HashMap::from([(
            "n_elms".to_string(),
            MaybeRelocatable::from((2, 2)),
        )]));
        assert_eq!(
            run_hint!(vm, ids_data, hint_code::SEARCH_SORTED_LOWER),
            Err(VirtualMachineError::ExpectedInteger(
                MaybeRelocatable::from((1, 2))
            ))
        );
    }

    #[test]
    fn search_sorted_lower_negative_n_elms() {
        let (mut vm, ids_data) = init_vm_ids_data(HashMap::from([(
            "n_elms".to_string(),
            MaybeRelocatable::Int(bigint!(-1)),
        )]));
        assert_eq!(
            run_hint!(vm, ids_data, hint_code::SEARCH_SORTED_LOWER),
            Err(VirtualMachineError::ValueOutOfRange(bigint!(-1)))
        );
    }

    #[test]
    fn search_sorted_lower_empty_scope() {
        let (mut vm, ids_data) = init_vm_ids_data(HashMap::new());
        assert_eq!(
            run_hint!(vm, ids_data, hint_code::SEARCH_SORTED_LOWER),
            Ok(())
        );
    }

    #[test]
    fn search_sorted_lower_n_elms_gt_max_size() {
        let (mut vm, ids_data) = init_vm_ids_data(HashMap::new());
        let mut exec_scopes = scope![("find_element_max_size", bigint!(1))];
        assert_eq!(
            run_hint!(
                vm,
                ids_data,
                hint_code::SEARCH_SORTED_LOWER,
                &mut exec_scopes
            ),
            Err(VirtualMachineError::FindElemMaxSize(bigint!(1), bigint!(2)))
        );
    }
}<|MERGE_RESOLUTION|>--- conflicted
+++ resolved
@@ -112,12 +112,8 @@
         }
     }
 
-<<<<<<< HEAD
-    let mut array_iter = vm.get_relocatable(&rel_array_ptr)?.clone();
     let initial_offset = array_iter.offset;
-=======
     let mut array_iter = vm.get_relocatable(&rel_array_ptr)?.into_owned();
->>>>>>> cd42abd9
     let n_elms_usize = n_elms.to_usize().ok_or(VirtualMachineError::KeyNotFound)?;
     let elm_size_usize = elm_size
         .to_usize()
@@ -131,18 +127,15 @@
         mid = (low + high) / 2;
         array_iter.offset = initial_offset + elm_size_usize * mid;
         let value = vm.get_integer(&array_iter)?;
-<<<<<<< HEAD
         if value < key {
             low = mid + 1;
         } else {
             high = mid;
-=======
+        }
         if value.as_ref() >= key.as_ref() {
             return insert_value_from_var_name("index", bigint!(i), vm, ids_data, ap_tracking);
->>>>>>> cd42abd9
-        }
-    }
-<<<<<<< HEAD
+        }
+    }
 
     // Since we're looking for a value greater or eq than the key, we could find the correct index
     // in mid or low. So we have to check low if its still pointing at the array and mid didn't
@@ -158,9 +151,7 @@
     } else {
         insert_value_from_var_name("index", n_elms.clone(), vm, ids_data, ap_tracking)
     }
-=======
     insert_value_from_var_name("index", n_elms.into_owned(), vm, ids_data, ap_tracking)
->>>>>>> cd42abd9
 }
 
 #[cfg(test)]
