<<<<<<< HEAD
=======
use crate::hint_processor::builtin_hint_processor::hint_utils::get_integer_from_var_name;
use crate::hint_processor::builtin_hint_processor::hint_utils::get_ptr_from_var_name;
use crate::hint_processor::builtin_hint_processor::hint_utils::insert_value_into_ap;
use crate::vm::errors::hint_errors::HintError;
use crate::vm::vm_core::VirtualMachine;
>>>>>>> e29e0004
use crate::{
    hint_processor::{
        builtin_hint_processor::hint_utils::{
            get_integer_from_var_name, get_ptr_from_var_name, insert_value_into_ap,
        },
        hint_processor_definition::HintReference,
    },
    serde::deserialize_program::ApTracking,
    types::relocatable::MaybeRelocatable,
    vm::{errors::vm_errors::VirtualMachineError, vm_core::VirtualMachine},
};
use felt::{Felt, NewFelt};
use num_traits::{ToPrimitive, Zero};
use std::{borrow::Cow, collections::HashMap, ops::Add};

// Constants in package "starkware.cairo.common.cairo_keccak.keccak".
const BYTES_IN_WORD: &str = "starkware.cairo.common.cairo_keccak.keccak.BYTES_IN_WORD";
const KECCAK_FULL_RATE_IN_BYTES: &str =
    "starkware.cairo.common.cairo_keccak.keccak.KECCAK_FULL_RATE_IN_BYTES";
const KECCAK_STATE_SIZE_FELTS: &str =
    "starkware.cairo.common.cairo_keccak.keccak.KECCAK_STATE_SIZE_FELTS";

// Constants in package "starkware.cairo.common.cairo_keccak.packed_keccak".
const BLOCK_SIZE: &str = "starkware.cairo.common.cairo_keccak.packed_keccak.BLOCK_SIZE";

/*
Implements hint:
    %{
      segments.write_arg(ids.inputs, [ids.low % 2 ** 64, ids.low // 2 ** 64])
      segments.write_arg(ids.inputs + 2, [ids.high % 2 ** 64, ids.high // 2 ** 64])
    %}
*/
pub fn keccak_write_args(
    vm: &mut VirtualMachine,
    ids_data: &HashMap<String, HintReference>,
    ap_tracking: &ApTracking,
) -> Result<(), HintError> {
    let inputs_ptr = get_ptr_from_var_name("inputs", vm, ids_data, ap_tracking)?;

    let low = get_integer_from_var_name("low", vm, ids_data, ap_tracking)?;
    let high = get_integer_from_var_name("high", vm, ids_data, ap_tracking)?;
    let low = low.as_ref();
    let high = high.as_ref();

    let low_args = [low & Felt::new(u64::MAX), low >> 64];
    let high_args = [high & Felt::new(u64::MAX), high >> 64];

    let low_args: Vec<_> = low_args.into_iter().map(MaybeRelocatable::from).collect();
    vm.write_arg(&inputs_ptr, &low_args)
        .map_err(VirtualMachineError::MemoryError)?;

    let high_args: Vec<_> = high_args.into_iter().map(MaybeRelocatable::from).collect();
    vm.write_arg(&inputs_ptr.add(2_i32), &high_args)
        .map_err(VirtualMachineError::MemoryError)?;

    Ok(())
}

/*
Implements hint:
    Cairo code:
    if nondet %{ ids.n_bytes < ids.BYTES_IN_WORD %} != 0:

    Compiled code:
    memory[ap] = to_felt_or_relocatable(ids.n_bytes < ids.BYTES_IN_WORD)
*/
pub fn compare_bytes_in_word_nondet(
    vm: &mut VirtualMachine,
    ids_data: &HashMap<String, HintReference>,
    ap_tracking: &ApTracking,
<<<<<<< HEAD
    constants: &HashMap<String, Felt>,
) -> Result<(), VirtualMachineError> {
=======
    constants: &HashMap<String, BigInt>,
) -> Result<(), HintError> {
>>>>>>> e29e0004
    let n_bytes = get_integer_from_var_name("n_bytes", vm, ids_data, ap_tracking)?;
    let n_bytes = n_bytes.as_ref();

    // This works fine, but it should be checked for a performance improvement.
    // One option is to try to convert n_bytes into usize, with failure to do so simply
    // making value be 0 (if it can't convert then it's either negative, which can't be in Cairo memory
    // or too big, which also means n_bytes > BYTES_IN_WORD). The other option is to exctract
    // Felt::new(BYTES_INTO_WORD) into a lazy_static!
    let bytes_in_word = constants
        .get(BYTES_IN_WORD)
<<<<<<< HEAD
        .ok_or(VirtualMachineError::MissingConstant(BYTES_IN_WORD))?;
    let value = Felt::new((n_bytes < bytes_in_word) as usize);
=======
        .ok_or(HintError::MissingConstant(BYTES_IN_WORD))?;
    let value = bigint!((n_bytes < bytes_in_word) as usize);
>>>>>>> e29e0004
    insert_value_into_ap(vm, value)
}

/*
Implements hint:
    Cairo code:
    if nondet %{ ids.n_bytes >= ids.KECCAK_FULL_RATE_IN_BYTES %} != 0:

    Compiled code:
    "memory[ap] = to_felt_or_relocatable(ids.n_bytes >= ids.KECCAK_FULL_RATE_IN_BYTES)"
*/
pub fn compare_keccak_full_rate_in_bytes_nondet(
    vm: &mut VirtualMachine,
    ids_data: &HashMap<String, HintReference>,
    ap_tracking: &ApTracking,
<<<<<<< HEAD
    constants: &HashMap<String, Felt>,
) -> Result<(), VirtualMachineError> {
    let n_bytes = get_integer_from_var_name("n_bytes", vm, ids_data, ap_tracking)?;
    let n_bytes = n_bytes.as_ref();

    let keccak_full_rate_in_bytes =
        constants
            .get(KECCAK_FULL_RATE_IN_BYTES)
            .ok_or(VirtualMachineError::MissingConstant(
                KECCAK_FULL_RATE_IN_BYTES,
            ))?;
    let value = Felt::new((n_bytes >= keccak_full_rate_in_bytes) as usize);
=======
    constants: &HashMap<String, BigInt>,
) -> Result<(), HintError> {
    let n_bytes = get_integer_from_var_name("n_bytes", vm, ids_data, ap_tracking)?;
    let n_bytes = n_bytes.as_ref();

    let keccak_full_rate_in_bytes = constants
        .get(KECCAK_FULL_RATE_IN_BYTES)
        .ok_or(HintError::MissingConstant(KECCAK_FULL_RATE_IN_BYTES))?;
    let value = bigint!((n_bytes >= keccak_full_rate_in_bytes) as usize);
>>>>>>> e29e0004
    insert_value_into_ap(vm, value)
}

/*
Implements hint:
    %{
        from starkware.cairo.common.cairo_keccak.keccak_utils import keccak_func
        _keccak_state_size_felts = int(ids.KECCAK_STATE_SIZE_FELTS)
        assert 0 <= _keccak_state_size_felts < 100

        output_values = keccak_func(memory.get_range(
            ids.keccak_ptr - _keccak_state_size_felts, _keccak_state_size_felts))
        segments.write_arg(ids.keccak_ptr, output_values)
    %}
*/
pub fn block_permutation(
    vm: &mut VirtualMachine,
    ids_data: &HashMap<String, HintReference>,
    ap_tracking: &ApTracking,
<<<<<<< HEAD
    constants: &HashMap<String, Felt>,
) -> Result<(), VirtualMachineError> {
    let keccak_state_size_felts =
        constants
            .get(KECCAK_STATE_SIZE_FELTS)
            .ok_or(VirtualMachineError::MissingConstant(
                KECCAK_STATE_SIZE_FELTS,
            ))?;

    if keccak_state_size_felts >= &Felt::new(100_i32) {
        return Err(VirtualMachineError::InvalidKeccakStateSizeFelts(
=======
    constants: &HashMap<String, BigInt>,
) -> Result<(), HintError> {
    let keccak_state_size_felts = constants
        .get(KECCAK_STATE_SIZE_FELTS)
        .ok_or(HintError::MissingConstant(KECCAK_STATE_SIZE_FELTS))?;

    if keccak_state_size_felts >= &bigint!(100) {
        return Err(HintError::InvalidKeccakStateSizeFelts(
>>>>>>> e29e0004
            keccak_state_size_felts.clone(),
        ));
    }

    let keccak_ptr = get_ptr_from_var_name("keccak_ptr", vm, ids_data, ap_tracking)?;

    let keccak_state_size_felts = keccak_state_size_felts.to_usize().unwrap();
    let values = vm
        .get_range(
            &MaybeRelocatable::RelocatableValue(keccak_ptr.sub_usize(keccak_state_size_felts)?),
            keccak_state_size_felts,
        )
        .map_err(VirtualMachineError::MemoryError)?;

    let mut u64_values = maybe_reloc_vec_to_u64_array(&values)?
        .try_into()
        .map_err(|_| VirtualMachineError::SliceToArrayError)?;

    // this function of the keccak crate is the one used instead of keccak_func from
    // keccak_utils.py
    keccak::f1600(&mut u64_values);

    let bigint_values = u64_array_to_mayberelocatable_vec(&u64_values);

    vm.write_arg(&keccak_ptr, &bigint_values)
        .map_err(VirtualMachineError::MemoryError)?;

    Ok(())
}

/* Implements hint:
    %{
        # Add dummy pairs of input and output.
        _keccak_state_size_felts = int(ids.KECCAK_STATE_SIZE_FELTS)
        _block_size = int(ids.BLOCK_SIZE)
        assert 0 <= _keccak_state_size_felts < 100
        assert 0 <= _block_size < 10
        inp = [0] * _keccak_state_size_felts
        padding = (inp + keccak_func(inp)) * _block_size
        segments.write_arg(ids.keccak_ptr_end, padding)
    %}
*/
pub fn cairo_keccak_finalize(
    vm: &mut VirtualMachine,
    ids_data: &HashMap<String, HintReference>,
    ap_tracking: &ApTracking,
<<<<<<< HEAD
    constants: &HashMap<String, Felt>,
) -> Result<(), VirtualMachineError> {
    let keccak_state_size_felts =
        constants
            .get(KECCAK_STATE_SIZE_FELTS)
            .ok_or(VirtualMachineError::MissingConstant(
                KECCAK_STATE_SIZE_FELTS,
            ))?;
=======
    constants: &HashMap<String, BigInt>,
) -> Result<(), HintError> {
    let keccak_state_size_felts = constants
        .get(KECCAK_STATE_SIZE_FELTS)
        .ok_or(HintError::MissingConstant(KECCAK_STATE_SIZE_FELTS))?;
>>>>>>> e29e0004
    let block_size = constants
        .get(BLOCK_SIZE)
        .ok_or(HintError::MissingConstant(BLOCK_SIZE))?;

<<<<<<< HEAD
    if keccak_state_size_felts >= &Felt::new(100_i32) {
        return Err(VirtualMachineError::InvalidKeccakStateSizeFelts(
=======
    if keccak_state_size_felts >= &bigint!(100) {
        return Err(HintError::InvalidKeccakStateSizeFelts(
>>>>>>> e29e0004
            keccak_state_size_felts.clone(),
        ));
    }

<<<<<<< HEAD
    if block_size >= &Felt::new(10_i32) {
        return Err(VirtualMachineError::InvalidBlockSize(block_size.clone()));
=======
    if block_size >= &bigint!(10) {
        return Err(HintError::InvalidBlockSize(block_size.clone()));
>>>>>>> e29e0004
    }

    let keccak_state_size_felts = keccak_state_size_felts.to_usize().unwrap();
    let block_size = block_size.to_usize().unwrap();

    let mut inp = vec![0; keccak_state_size_felts]
        .try_into()
        .map_err(|_| VirtualMachineError::SliceToArrayError)?;
    keccak::f1600(&mut inp);

    let mut padding = vec![Felt::zero().into(); keccak_state_size_felts];
    padding.extend(u64_array_to_mayberelocatable_vec(&inp));

    let base_padding = padding.clone();

    for _ in 0..(block_size - 1) {
        padding.extend_from_slice(base_padding.as_slice());
    }

    let keccak_ptr_end = get_ptr_from_var_name("keccak_ptr_end", vm, ids_data, ap_tracking)?;

    vm.write_arg(&keccak_ptr_end, &padding)
        .map_err(VirtualMachineError::MemoryError)?;

    Ok(())
}

// Helper function to transform a vector of MaybeRelocatables into a vector
// of u64. Raises error if there are None's or if MaybeRelocatables are not Bigints.
pub(crate) fn maybe_reloc_vec_to_u64_array(
    vec: &[Option<Cow<MaybeRelocatable>>],
) -> Result<Vec<u64>, HintError> {
    let array = vec
        .iter()
        .map(|n| match n {
            Some(Cow::Owned(MaybeRelocatable::Int(ref num)))
            | Some(Cow::Borrowed(MaybeRelocatable::Int(ref num))) => {
                num.to_u64().ok_or(VirtualMachineError::BigintToU64Fail)
            }
            _ => Err(VirtualMachineError::ExpectedIntAtRange(
                n.as_ref().map(|x| x.to_owned().into_owned()),
            )),
        })
        .collect::<Result<Vec<u64>, VirtualMachineError>>()?;

    Ok(array)
}

pub fn u64_array_to_mayberelocatable_vec(array: &[u64]) -> Vec<MaybeRelocatable> {
    array.iter().map(|n| Felt::new(*n).into()).collect()
}

#[cfg(test)]
mod tests {
    use super::*;
    use crate::{
        any_box,
        hint_processor::{
            builtin_hint_processor::builtin_hint_processor_definition::{
                BuiltinHintProcessor, HintProcessorData,
            },
            hint_processor_definition::{HintProcessor, HintReference},
        },
        types::{exec_scope::ExecutionScopes, relocatable::Relocatable},
        utils::test_utils::*,
        vm::{
            errors::memory_errors::MemoryError, runners::builtin_runner::RangeCheckBuiltinRunner,
            vm_core::VirtualMachine, vm_memory::memory::Memory,
        },
    };
    use std::any::Any;

    #[test]
    fn keccak_write_args_valid_test() {
        let hint_code = "segments.write_arg(ids.inputs, [ids.low % 2 ** 64, ids.low // 2 ** 64])\nsegments.write_arg(ids.inputs + 2, [ids.high % 2 ** 64, ids.high // 2 ** 64])";
        let mut vm = vm_with_range_check!();
        vm.memory = memory![
            ((1, 0), 233),
            ((1, 1), 351),
            ((1, 2), (2, 0)),
            ((2, 4), 5_i32)
        ];
        //Initialize fp
        vm.run_context.fp = 3;
        //Create ids
        let ids_data = ids_data!["low", "high", "inputs"];
        assert_eq!(run_hint!(vm, ids_data, hint_code), Ok(()));
    }

    #[test]
    fn keccak_write_args_write_error() {
        let hint_code = "segments.write_arg(ids.inputs, [ids.low % 2 ** 64, ids.low // 2 ** 64])\nsegments.write_arg(ids.inputs + 2, [ids.high % 2 ** 64, ids.high // 2 ** 64])";
        let mut vm = vm_with_range_check!();
        vm.memory = memory![((1, 0), 233), ((1, 1), 351), ((1, 2), (2, 0))];
        //Initialize fp
        vm.run_context.fp = 3;
        //Create ids
        let ids_data = ids_data!["low", "high", "inputs"];
        let error = run_hint!(vm, ids_data, hint_code);
        assert!(matches!(
            error,
            Err(HintError::Internal(VirtualMachineError::MemoryError(_)))
        ));
    }

    #[test]
    fn compare_bytes_in_word_nondet_valid() {
        let hint_code =
            "memory[ap] = to_felt_or_relocatable(ids.n_bytes >= ids.KECCAK_FULL_RATE_IN_BYTES)";
        let mut vm = vm_with_range_check!();

        vm.segments.add(&mut vm.memory);
        vm.memory = memory![((1, 0), 24)];

        run_context!(vm, 0, 1, 1);
        let ids_data = ids_data!["n_bytes"];
        assert_eq!(
            run_hint!(
                vm,
                ids_data,
                hint_code,
                exec_scopes_ref!(),
                &[(KECCAK_FULL_RATE_IN_BYTES, Felt::new(136))]
                    .into_iter()
                    .map(|(k, v)| (k.to_string(), v))
                    .collect()
            ),
            Ok(())
        );
    }

    #[test]
    fn compare_keccak_full_rate_in_bytes_nondet_valid() {
        let hint_code =
            "memory[ap] = to_felt_or_relocatable(ids.n_bytes >= ids.KECCAK_FULL_RATE_IN_BYTES)";

        let mut vm = vm_with_range_check!();

        vm.segments.add(&mut vm.memory);
        vm.memory = memory![((1, 0), 24)];

        run_context!(vm, 0, 1, 1);

        let ids_data = ids_data!["n_bytes"];
        assert_eq!(
            run_hint!(
                vm,
                ids_data,
                hint_code,
                exec_scopes_ref!(),
                &[(KECCAK_FULL_RATE_IN_BYTES, Felt::new(136))]
                    .into_iter()
                    .map(|(k, v)| (k.to_string(), v))
                    .collect()
            ),
            Ok(())
        );
    }

    #[test]
    fn block_permutation_valid_test() {
        let hint_code =
            "memory[ap] = to_felt_or_relocatable(ids.n_bytes >= ids.KECCAK_FULL_RATE_IN_BYTES)";
        let mut vm = vm_with_range_check!();

        vm.segments.add(&mut vm.memory);
        vm.memory = memory![((1, 0), 24)];

        run_context!(vm, 0, 1, 1);

        let ids_data = ids_data!["n_bytes"];
        assert_eq!(
            run_hint!(
                vm,
                ids_data,
                hint_code,
                exec_scopes_ref!(),
                &[(KECCAK_FULL_RATE_IN_BYTES, Felt::new(136))]
                    .into_iter()
                    .map(|(k, v)| (k.to_string(), v))
                    .collect()
            ),
            Ok(())
        );
    }
}<|MERGE_RESOLUTION|>--- conflicted
+++ resolved
@@ -1,11 +1,3 @@
-<<<<<<< HEAD
-=======
-use crate::hint_processor::builtin_hint_processor::hint_utils::get_integer_from_var_name;
-use crate::hint_processor::builtin_hint_processor::hint_utils::get_ptr_from_var_name;
-use crate::hint_processor::builtin_hint_processor::hint_utils::insert_value_into_ap;
-use crate::vm::errors::hint_errors::HintError;
-use crate::vm::vm_core::VirtualMachine;
->>>>>>> e29e0004
 use crate::{
     hint_processor::{
         builtin_hint_processor::hint_utils::{
@@ -15,7 +7,10 @@
     },
     serde::deserialize_program::ApTracking,
     types::relocatable::MaybeRelocatable,
-    vm::{errors::vm_errors::VirtualMachineError, vm_core::VirtualMachine},
+    vm::{
+        errors::{hint_errors::HintError, vm_errors::VirtualMachineError},
+        vm_core::VirtualMachine,
+    },
 };
 use felt::{Felt, NewFelt};
 use num_traits::{ToPrimitive, Zero};
@@ -76,13 +71,8 @@
     vm: &mut VirtualMachine,
     ids_data: &HashMap<String, HintReference>,
     ap_tracking: &ApTracking,
-<<<<<<< HEAD
     constants: &HashMap<String, Felt>,
-) -> Result<(), VirtualMachineError> {
-=======
-    constants: &HashMap<String, BigInt>,
-) -> Result<(), HintError> {
->>>>>>> e29e0004
+) -> Result<(), HintError> {
     let n_bytes = get_integer_from_var_name("n_bytes", vm, ids_data, ap_tracking)?;
     let n_bytes = n_bytes.as_ref();
 
@@ -93,13 +83,8 @@
     // Felt::new(BYTES_INTO_WORD) into a lazy_static!
     let bytes_in_word = constants
         .get(BYTES_IN_WORD)
-<<<<<<< HEAD
-        .ok_or(VirtualMachineError::MissingConstant(BYTES_IN_WORD))?;
+        .ok_or(HintError::MissingConstant(BYTES_IN_WORD))?;
     let value = Felt::new((n_bytes < bytes_in_word) as usize);
-=======
-        .ok_or(HintError::MissingConstant(BYTES_IN_WORD))?;
-    let value = bigint!((n_bytes < bytes_in_word) as usize);
->>>>>>> e29e0004
     insert_value_into_ap(vm, value)
 }
 
@@ -115,21 +100,7 @@
     vm: &mut VirtualMachine,
     ids_data: &HashMap<String, HintReference>,
     ap_tracking: &ApTracking,
-<<<<<<< HEAD
     constants: &HashMap<String, Felt>,
-) -> Result<(), VirtualMachineError> {
-    let n_bytes = get_integer_from_var_name("n_bytes", vm, ids_data, ap_tracking)?;
-    let n_bytes = n_bytes.as_ref();
-
-    let keccak_full_rate_in_bytes =
-        constants
-            .get(KECCAK_FULL_RATE_IN_BYTES)
-            .ok_or(VirtualMachineError::MissingConstant(
-                KECCAK_FULL_RATE_IN_BYTES,
-            ))?;
-    let value = Felt::new((n_bytes >= keccak_full_rate_in_bytes) as usize);
-=======
-    constants: &HashMap<String, BigInt>,
 ) -> Result<(), HintError> {
     let n_bytes = get_integer_from_var_name("n_bytes", vm, ids_data, ap_tracking)?;
     let n_bytes = n_bytes.as_ref();
@@ -137,8 +108,7 @@
     let keccak_full_rate_in_bytes = constants
         .get(KECCAK_FULL_RATE_IN_BYTES)
         .ok_or(HintError::MissingConstant(KECCAK_FULL_RATE_IN_BYTES))?;
-    let value = bigint!((n_bytes >= keccak_full_rate_in_bytes) as usize);
->>>>>>> e29e0004
+    let value = Felt::new((n_bytes >= keccak_full_rate_in_bytes) as usize);
     insert_value_into_ap(vm, value)
 }
 
@@ -158,28 +128,14 @@
     vm: &mut VirtualMachine,
     ids_data: &HashMap<String, HintReference>,
     ap_tracking: &ApTracking,
-<<<<<<< HEAD
     constants: &HashMap<String, Felt>,
-) -> Result<(), VirtualMachineError> {
-    let keccak_state_size_felts =
-        constants
-            .get(KECCAK_STATE_SIZE_FELTS)
-            .ok_or(VirtualMachineError::MissingConstant(
-                KECCAK_STATE_SIZE_FELTS,
-            ))?;
-
-    if keccak_state_size_felts >= &Felt::new(100_i32) {
-        return Err(VirtualMachineError::InvalidKeccakStateSizeFelts(
-=======
-    constants: &HashMap<String, BigInt>,
 ) -> Result<(), HintError> {
     let keccak_state_size_felts = constants
         .get(KECCAK_STATE_SIZE_FELTS)
         .ok_or(HintError::MissingConstant(KECCAK_STATE_SIZE_FELTS))?;
 
-    if keccak_state_size_felts >= &bigint!(100) {
+    if keccak_state_size_felts >= &Felt::new(100_i32) {
         return Err(HintError::InvalidKeccakStateSizeFelts(
->>>>>>> e29e0004
             keccak_state_size_felts.clone(),
         ));
     }
@@ -226,44 +182,23 @@
     vm: &mut VirtualMachine,
     ids_data: &HashMap<String, HintReference>,
     ap_tracking: &ApTracking,
-<<<<<<< HEAD
     constants: &HashMap<String, Felt>,
-) -> Result<(), VirtualMachineError> {
-    let keccak_state_size_felts =
-        constants
-            .get(KECCAK_STATE_SIZE_FELTS)
-            .ok_or(VirtualMachineError::MissingConstant(
-                KECCAK_STATE_SIZE_FELTS,
-            ))?;
-=======
-    constants: &HashMap<String, BigInt>,
 ) -> Result<(), HintError> {
     let keccak_state_size_felts = constants
         .get(KECCAK_STATE_SIZE_FELTS)
         .ok_or(HintError::MissingConstant(KECCAK_STATE_SIZE_FELTS))?;
->>>>>>> e29e0004
     let block_size = constants
         .get(BLOCK_SIZE)
         .ok_or(HintError::MissingConstant(BLOCK_SIZE))?;
 
-<<<<<<< HEAD
     if keccak_state_size_felts >= &Felt::new(100_i32) {
-        return Err(VirtualMachineError::InvalidKeccakStateSizeFelts(
-=======
-    if keccak_state_size_felts >= &bigint!(100) {
         return Err(HintError::InvalidKeccakStateSizeFelts(
->>>>>>> e29e0004
             keccak_state_size_felts.clone(),
         ));
     }
 
-<<<<<<< HEAD
     if block_size >= &Felt::new(10_i32) {
-        return Err(VirtualMachineError::InvalidBlockSize(block_size.clone()));
-=======
-    if block_size >= &bigint!(10) {
         return Err(HintError::InvalidBlockSize(block_size.clone()));
->>>>>>> e29e0004
     }
 
     let keccak_state_size_felts = keccak_state_size_felts.to_usize().unwrap();
