--- conflicted
+++ resolved
@@ -334,11 +334,7 @@
                 ids_data,
                 hint_code,
                 exec_scopes_ref!(),
-<<<<<<< HEAD
-                &[(KECCAK_FULL_RATE_IN_BYTES_CAIRO_KECCAK, Felt::new(136))]
-=======
-                &[(KECCAK_FULL_RATE_IN_BYTES, Felt252::new(136))]
->>>>>>> aa7cf92b
+                &[(KECCAK_FULL_RATE_IN_BYTES_CAIRO_KECCAK, Felt252::new(136))]
                     .into_iter()
                     .map(|(k, v)| (k.to_string(), v))
                     .collect()
@@ -367,11 +363,7 @@
                 ids_data,
                 hint_code,
                 exec_scopes_ref!(),
-<<<<<<< HEAD
-                &[(KECCAK_FULL_RATE_IN_BYTES_CAIRO_KECCAK, Felt::new(136))]
-=======
-                &[(KECCAK_FULL_RATE_IN_BYTES, Felt252::new(136))]
->>>>>>> aa7cf92b
+                &[(KECCAK_FULL_RATE_IN_BYTES_CAIRO_KECCAK, Felt252::new(136))]
                     .into_iter()
                     .map(|(k, v)| (k.to_string(), v))
                     .collect()
@@ -399,11 +391,7 @@
                 ids_data,
                 hint_code,
                 exec_scopes_ref!(),
-<<<<<<< HEAD
-                &[(KECCAK_FULL_RATE_IN_BYTES_CAIRO_KECCAK, Felt::new(136))]
-=======
-                &[(KECCAK_FULL_RATE_IN_BYTES, Felt252::new(136))]
->>>>>>> aa7cf92b
+                &[(KECCAK_FULL_RATE_IN_BYTES_CAIRO_KECCAK, Felt252::new(136))]
                     .into_iter()
                     .map(|(k, v)| (k.to_string(), v))
                     .collect()
