use crate::hint_processor::builtin_hint_processor::hint_utils::get_integer_from_var_name;
use crate::hint_processor::builtin_hint_processor::hint_utils::get_ptr_from_var_name;
use crate::hint_processor::builtin_hint_processor::hint_utils::insert_value_into_ap;
use crate::hint_processor::proxies::vm_proxy::VMProxy;
use crate::{
    bigint, hint_processor::hint_processor_definition::HintReference,
    serde::deserialize_program::ApTracking, types::relocatable::MaybeRelocatable,
    vm::errors::vm_errors::VirtualMachineError,
};
use lazy_static::lazy_static;
use num_bigint::BigInt;
use num_traits::ToPrimitive;
use std::collections::HashMap;

lazy_static! {
    pub static ref BYTES_IN_WORD: BigInt = bigint!(8);
    pub static ref KECCAK_FULL_RATE_IN_BYTES: BigInt = bigint!(136);
}
const KECCAK_STATE_SIZE_FELTS: usize = 25;
const BLOCK_SIZE: usize = 3;

/*
Implements hint:
    %{
      segments.write_arg(ids.inputs, [ids.low % 2 ** 64, ids.low // 2 ** 64])
      segments.write_arg(ids.inputs + 2, [ids.high % 2 ** 64, ids.high // 2 ** 64])
    %}
*/
pub fn keccak_write_args(
    vm_proxy: &mut VMProxy,
    ids_data: &HashMap<String, HintReference>,
    ap_tracking: &ApTracking,
) -> Result<(), VirtualMachineError> {
    let inputs_ptr = get_ptr_from_var_name("inputs", vm_proxy, ids_data, ap_tracking)?;

    let low = get_integer_from_var_name("low", vm_proxy, ids_data, ap_tracking)?;
    let high = get_integer_from_var_name("high", vm_proxy, ids_data, ap_tracking)?;

    let low_args = [low & bigint!(u64::MAX), low >> 64];
    let high_args = [high & bigint!(u64::MAX), high >> 64];

    vm_proxy
        .memory
        .write_arg(
            vm_proxy.segments,
            &inputs_ptr,
            &low_args.to_vec(),
            Some(vm_proxy.prime),
        )
        .map_err(VirtualMachineError::MemoryError)?;

    vm_proxy
        .memory
        .write_arg(
            vm_proxy.segments,
            &inputs_ptr.add(2)?,
            &high_args.to_vec(),
            Some(vm_proxy.prime),
        )
        .map_err(VirtualMachineError::MemoryError)?;

    Ok(())
}

/*
Implements hint:
    Cairo code:
    if nondet %{ ids.n_bytes < ids.BYTES_IN_WORD %} != 0:

    Compiled code:
    memory[ap] = to_felt_or_relocatable(ids.n_bytes < ids.BYTES_IN_WORD)
*/
pub fn compare_bytes_in_word_nondet(
    vm_proxy: &mut VMProxy,
    ids_data: &HashMap<String, HintReference>,
    ap_tracking: &ApTracking,
) -> Result<(), VirtualMachineError> {
    let n_bytes = get_integer_from_var_name("n_bytes", vm_proxy, ids_data, ap_tracking)?;

    // This works fine, but it should be checked for a performance improvement.
    // One option is to try to convert n_bytes into usize, with failure to do so simply
    // making value be 0 (if it can't convert then it's either negative, which can't be in Cairo memory
    // or too big, which also means n_bytes > BYTES_IN_WORD). The other option is to exctract
    // bigint!(BYTES_INTO_WORD) into a lazy_static!
    let value = bigint!((n_bytes < &BYTES_IN_WORD) as usize);
    insert_value_into_ap(&mut vm_proxy.memory, vm_proxy.run_context, value)
}

/*
Implements hint:
    Cairo code:
    if nondet %{ ids.n_bytes >= ids.KECCAK_FULL_RATE_IN_BYTES %} != 0:

    Compiled code:
    "memory[ap] = to_felt_or_relocatable(ids.n_bytes >= ids.KECCAK_FULL_RATE_IN_BYTES)"
*/
pub fn compare_keccak_full_rate_in_bytes_nondet(
    vm_proxy: &mut VMProxy,
    ids_data: &HashMap<String, HintReference>,
    ap_tracking: &ApTracking,
) -> Result<(), VirtualMachineError> {
    let n_bytes = get_integer_from_var_name("n_bytes", vm_proxy, ids_data, ap_tracking)?;

    let value = bigint!((n_bytes >= &KECCAK_FULL_RATE_IN_BYTES) as usize);
    insert_value_into_ap(&mut vm_proxy.memory, vm_proxy.run_context, value)
}

/*
Implements hint:
    %{
        from starkware.cairo.common.cairo_keccak.keccak_utils import keccak_func
        _keccak_state_size_felts = int(ids.KECCAK_STATE_SIZE_FELTS)
        assert 0 <= _keccak_state_size_felts < 100

        output_values = keccak_func(memory.get_range(
            ids.keccak_ptr - _keccak_state_size_felts, _keccak_state_size_felts))
        segments.write_arg(ids.keccak_ptr, output_values)
    %}
*/
pub fn block_permutation(
    vm_proxy: &mut VMProxy,
    ids_data: &HashMap<String, HintReference>,
    ap_tracking: &ApTracking,
) -> Result<(), VirtualMachineError> {
    // these checks may not make sense now, but will when constants are
    // deserialized from the compiled JSON programs.
    if KECCAK_STATE_SIZE_FELTS >= 100 {
        return Err(VirtualMachineError::InvalidKeccakStateSizeFelts(
            KECCAK_STATE_SIZE_FELTS,
        ));
    }

    let keccak_ptr = get_ptr_from_var_name("keccak_ptr", vm_proxy, ids_data, ap_tracking)?;

    let values = vm_proxy
        .memory
        .get_range(
            &MaybeRelocatable::RelocatableValue(keccak_ptr.sub(KECCAK_STATE_SIZE_FELTS)?),
            KECCAK_STATE_SIZE_FELTS,
        )
        .map_err(VirtualMachineError::MemoryError)?;

    let mut u64_values = maybe_reloc_vec_to_u64_array(&values)?;

    // this function of the keccak crate is the one used instead of keccak_func from
    // keccak_utils.py
    keccak::f1600(&mut u64_values);

    let bigint_values = u64_array_to_bigint_vec(&u64_values);

    vm_proxy
        .memory
        .write_arg(
            vm_proxy.segments,
            &keccak_ptr,
            &bigint_values,
            Some(vm_proxy.prime),
        )
        .map_err(VirtualMachineError::MemoryError)?;

    Ok(())
}

/* Implements hint:
    %{
        # Add dummy pairs of input and output.
        _keccak_state_size_felts = int(ids.KECCAK_STATE_SIZE_FELTS)
        _block_size = int(ids.BLOCK_SIZE)
        assert 0 <= _keccak_state_size_felts < 100
        assert 0 <= _block_size < 10
        inp = [0] * _keccak_state_size_felts
        padding = (inp + keccak_func(inp)) * _block_size
        segments.write_arg(ids.keccak_ptr_end, padding)
    %}
*/
pub fn cairo_keccak_finalize(
    vm_proxy: &mut VMProxy,
    ids_data: &HashMap<String, HintReference>,
    ap_tracking: &ApTracking,
) -> Result<(), VirtualMachineError> {
    // these checks may not make sense now, but will when constants are
    // deserialized from the compiled JSON programs.
    if KECCAK_STATE_SIZE_FELTS >= 100 {
        return Err(VirtualMachineError::InvalidKeccakStateSizeFelts(
            KECCAK_STATE_SIZE_FELTS,
        ));
    }

    if BLOCK_SIZE >= 10 {
        return Err(VirtualMachineError::InvalidBlockSize(BLOCK_SIZE));
    }

    let mut inp = [0u64; KECCAK_STATE_SIZE_FELTS];
    keccak::f1600(&mut inp);

    let mut padding = vec![bigint!(0_u64); KECCAK_STATE_SIZE_FELTS];
    padding.extend(u64_array_to_bigint_vec(&inp));

    let base_padding = padding.clone();

    for _ in 0..(BLOCK_SIZE - 1) {
        padding.extend_from_slice(base_padding.as_slice());
    }

    let keccak_ptr_end = get_ptr_from_var_name("keccak_ptr_end", vm_proxy, ids_data, ap_tracking)?;

    vm_proxy
        .memory
        .write_arg(
            vm_proxy.segments,
            &keccak_ptr_end,
            &padding,
            Some(vm_proxy.prime),
        )
        .map_err(VirtualMachineError::MemoryError)?;

    Ok(())
}

// Helper function to transform a vector of MaybeRelocatables into a vector
// of u64. Raises error if there are None's or if MaybeRelocatables are not Bigints.
fn maybe_reloc_vec_to_u64_array(
    vec: &[Option<&MaybeRelocatable>],
) -> Result<[u64; KECCAK_STATE_SIZE_FELTS], VirtualMachineError> {
    let array: [u64; KECCAK_STATE_SIZE_FELTS] = vec
        .iter()
        .map(|n| {
            if let Some(MaybeRelocatable::Int(num)) = n {
                num.to_u64().ok_or(VirtualMachineError::BigintToU64Fail)
            } else {
                Err(VirtualMachineError::ExpectedIntAtRange(n.cloned()))
            }
        })
        .collect::<Result<Vec<u64>, VirtualMachineError>>()?
        .try_into()
        .map_err(|_| VirtualMachineError::BigintToU32Fail)?;

    Ok(array)
}

fn u64_array_to_bigint_vec(array: &[u64; KECCAK_STATE_SIZE_FELTS]) -> Vec<BigInt> {
    array.iter().map(|n| bigint!(*n)).collect()
}

#[cfg(test)]
mod tests {
    use super::*;
    use crate::any_box;
    use crate::hint_processor::builtin_hint_processor::builtin_hint_processor_definition::BuiltinHintProcessor;
    use crate::hint_processor::builtin_hint_processor::builtin_hint_processor_definition::HintProcessorData;
    use crate::hint_processor::hint_processor_definition::HintProcessor;
    use crate::hint_processor::hint_processor_definition::HintReference;
    use crate::hint_processor::proxies::exec_scopes_proxy::get_exec_scopes_proxy;
    use crate::hint_processor::proxies::vm_proxy::get_vm_proxy;
    use crate::types::exec_scope::ExecutionScopes;
    use crate::types::relocatable::Relocatable;
    use crate::utils::test_utils::*;
    use crate::vm::errors::memory_errors::MemoryError;
    use crate::vm::runners::builtin_runner::RangeCheckBuiltinRunner;
    use crate::vm::vm_core::VirtualMachine;
    use crate::vm::vm_memory::memory::Memory;
    use num_bigint::{BigInt, Sign};
    use std::any::Any;

    #[test]
    fn keccak_write_args_valid_test() {
        let hint_code = "segments.write_arg(ids.inputs, [ids.low % 2 ** 64, ids.low // 2 ** 64])\nsegments.write_arg(ids.inputs + 2, [ids.high % 2 ** 64, ids.high // 2 ** 64])";
        let mut vm = vm_with_range_check!();
        vm.memory = memory![
            ((1, 0), 233),
            ((1, 1), 351),
            ((1, 2), (2, 0)),
            ((2, 4), 5_i32)
        ];
        //Initialize fp
        vm.run_context.fp = 3;
        //Create ids
        let ids_data = ids_data!["low", "high", "inputs"];
        assert_eq!(run_hint!(vm, ids_data, hint_code), Ok(()));
    }

    #[test]
    fn keccak_write_args_write_error() {
        let hint_code = "segments.write_arg(ids.inputs, [ids.low % 2 ** 64, ids.low // 2 ** 64])\nsegments.write_arg(ids.inputs + 2, [ids.high % 2 ** 64, ids.high // 2 ** 64])";
        let mut vm = vm_with_range_check!();
<<<<<<< HEAD
=======

        for _ in 0..1 {
            vm.segments.add(&mut vm.memory);
        }

>>>>>>> 8ea36ff9
        vm.memory = memory![((1, 0), 233), ((1, 1), 351), ((1, 2), (2, 0))];
        //Initialize fp
        vm.run_context.fp = 3;
        //Create ids
        let ids_data = ids_data!["low", "high", "inputs"];
        let error = run_hint!(vm, ids_data, hint_code);
        assert!(matches!(error, Err(VirtualMachineError::MemoryError(_))));
    }

    #[test]
    fn compare_bytes_in_word_nondet_valid() {
        let hint_code =
            "memory[ap] = to_felt_or_relocatable(ids.n_bytes >= ids.KECCAK_FULL_RATE_IN_BYTES)";
        let mut vm = vm_with_range_check!();

        vm.segments.add(&mut vm.memory);
        vm.memory = memory![((1, 0), 24)];

        run_context!(vm, 0, 1, 1);
        let ids_data = ids_data!["n_bytes"];
        assert_eq!(run_hint!(vm, ids_data, hint_code), Ok(()));
    }

    #[test]
    fn compare_keccak_full_rate_in_bytes_nondet_valid() {
        let hint_code =
            "memory[ap] = to_felt_or_relocatable(ids.n_bytes >= ids.KECCAK_FULL_RATE_IN_BYTES)";

        let mut vm = vm_with_range_check!();

        vm.segments.add(&mut vm.memory);
        vm.memory = memory![((1, 0), 24)];

        run_context!(vm, 0, 1, 1);

        let ids_data = ids_data!["n_bytes"];
        assert_eq!(run_hint!(vm, ids_data, hint_code), Ok(()));
    }

    #[test]
    fn block_permutation_valid_test() {
        let hint_code =
            "memory[ap] = to_felt_or_relocatable(ids.n_bytes >= ids.KECCAK_FULL_RATE_IN_BYTES)";
        let mut vm = vm_with_range_check!();

        vm.segments.add(&mut vm.memory);
        vm.memory = memory![((1, 0), 24)];

        run_context!(vm, 0, 1, 1);

        let ids_data = ids_data!["n_bytes"];
        assert_eq!(run_hint!(vm, ids_data, hint_code), Ok(()));
    }
}<|MERGE_RESOLUTION|>--- conflicted
+++ resolved
@@ -283,14 +283,6 @@
     fn keccak_write_args_write_error() {
         let hint_code = "segments.write_arg(ids.inputs, [ids.low % 2 ** 64, ids.low // 2 ** 64])\nsegments.write_arg(ids.inputs + 2, [ids.high % 2 ** 64, ids.high // 2 ** 64])";
         let mut vm = vm_with_range_check!();
-<<<<<<< HEAD
-=======
-
-        for _ in 0..1 {
-            vm.segments.add(&mut vm.memory);
-        }
-
->>>>>>> 8ea36ff9
         vm.memory = memory![((1, 0), 233), ((1, 1), 351), ((1, 2), (2, 0))];
         //Initialize fp
         vm.run_context.fp = 3;
