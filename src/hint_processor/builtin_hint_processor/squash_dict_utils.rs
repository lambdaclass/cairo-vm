--- conflicted
+++ resolved
@@ -298,7 +298,6 @@
 mod tests {
     use super::*;
     use crate::types::relocatable::MaybeRelocatable;
-    use crate::types::relocatable::Relocatable;
     use crate::vm::vm_memory::memory_segments::MemorySegmentManager;
     use crate::{
         any_box,
@@ -648,13 +647,7 @@
         //Execute the hint
         assert_matches!(
             run_hint!(vm, ids_data, hint_code, &mut exec_scopes),
-<<<<<<< HEAD
-            Err(HintError::Internal(VirtualMachineError::ExpectedInteger(
-                x
-            ))) if x == Relocatable::from((1, 0))
-=======
             Err(HintError::IdentifierNotInteger(x, y)) if x == "n_used_accesses" && y == (1,0).into()
->>>>>>> abaf2151
         );
     }
 
