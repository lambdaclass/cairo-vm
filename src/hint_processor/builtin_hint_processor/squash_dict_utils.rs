--- conflicted
+++ resolved
@@ -268,11 +268,7 @@
         let key_addr = address + DICT_ACCESS_SIZE * i;
         let key = vm
             .get_integer(key_addr)
-<<<<<<< HEAD
             .map_err(|_| MemoryError::ExpectedInteger(key_addr))?;
-=======
-            .map_err(|_| VirtualMachineError::ExpectedInteger(key_addr))?;
->>>>>>> 763fc5f8
         access_indices
             .entry(key.into_owned())
             .or_default()
@@ -302,10 +298,6 @@
 mod tests {
     use super::*;
     use crate::types::relocatable::MaybeRelocatable;
-<<<<<<< HEAD
-    use crate::types::relocatable::Relocatable;
-=======
->>>>>>> 763fc5f8
     use crate::vm::vm_memory::memory_segments::MemorySegmentManager;
     use crate::{
         any_box,
@@ -655,13 +647,7 @@
         //Execute the hint
         assert_matches!(
             run_hint!(vm, ids_data, hint_code, &mut exec_scopes),
-<<<<<<< HEAD
-            Err(HintError::Memory(MemoryError::ExpectedInteger(
-                x
-            ))) if x == Relocatable::from((1, 0))
-=======
             Err(HintError::IdentifierNotInteger(x, y)) if x == "n_used_accesses" && y == (1,0).into()
->>>>>>> 763fc5f8
         );
     }
 
