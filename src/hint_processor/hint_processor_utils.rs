--- conflicted
+++ resolved
@@ -22,14 +22,9 @@
     hint_reference: &HintReference,
     ap_tracking: &ApTracking,
 ) -> Result<(), HintError> {
-<<<<<<< HEAD
     let var_addr = compute_addr_from_reference(hint_reference, vm, ap_tracking)
         .ok_or(HintError::UnknownIdentifierInternal)?;
-    vm.insert_value(&var_addr, value)
-=======
-    let var_addr = compute_addr_from_reference(hint_reference, vm, ap_tracking)?;
     vm.insert_value(var_addr, value)
->>>>>>> 0b35d27b
         .map_err(HintError::Internal)
 }
 
@@ -47,15 +42,10 @@
         return Ok(Cow::Borrowed(int_1));
     }
 
-<<<<<<< HEAD
     let var_addr = compute_addr_from_reference(hint_reference, vm, ap_tracking)
         .ok_or(HintError::UnknownIdentifierInternal)?;
-    vm.get_integer(&var_addr)
+    vm.get_integer(var_addr)
         .map_err(|_| HintError::WrongIdentifierTypeInternal)
-=======
-    let var_addr = compute_addr_from_reference(hint_reference, vm, ap_tracking)?;
-    vm.get_integer(var_addr).map_err(HintError::Internal)
->>>>>>> 0b35d27b
 }
 
 ///Returns the Relocatable value stored in the given ids variable
@@ -67,12 +57,8 @@
     let var_addr = compute_addr_from_reference(hint_reference, vm, ap_tracking)
         .ok_or(HintError::UnknownIdentifierInternal)?;
     if hint_reference.dereference {
-<<<<<<< HEAD
-        vm.get_relocatable(&var_addr)
+        vm.get_relocatable(var_addr)
             .map_err(|_| HintError::WrongIdentifierTypeInternal)
-=======
-        Ok(vm.get_relocatable(var_addr)?)
->>>>>>> 0b35d27b
     } else {
         Ok(var_addr)
     }
@@ -322,13 +308,8 @@
         hint_ap_tracking.group = 1;
 
         assert_matches!(
-<<<<<<< HEAD
-            apply_ap_tracking_correction(&relocatable!(1, 0), &ref_ap_tracking, &hint_ap_tracking),
+            apply_ap_tracking_correction(relocatable!(1, 0), &ref_ap_tracking, &hint_ap_tracking),
             Some(relocatable!(1, 0))
-=======
-            apply_ap_tracking_correction(relocatable!(1, 0), &ref_ap_tracking, &hint_ap_tracking),
-            Ok(relocatable!(1, 0))
->>>>>>> 0b35d27b
         );
     }
 
@@ -339,19 +320,12 @@
         let mut hint_ap_tracking = ApTracking::new();
         hint_ap_tracking.group = 2;
 
-<<<<<<< HEAD
         assert!(apply_ap_tracking_correction(
-            &relocatable!(1, 0),
+            relocatable!(1, 0),
             &ref_ap_tracking,
             &hint_ap_tracking
         )
         .is_none());
-=======
-        assert_matches!(
-            apply_ap_tracking_correction(relocatable!(1, 0), &ref_ap_tracking, &hint_ap_tracking),
-            Err(HintError::InvalidTrackingGroup(1, 2))
-        );
->>>>>>> 0b35d27b
     }
 
     #[test]
