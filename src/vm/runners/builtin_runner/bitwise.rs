use num_bigint::BigInt;
use num_integer::Integer;
use num_traits::ToPrimitive;
use std::ops::Shl;

use crate::bigint;
use crate::math_utils::safe_div;
use crate::types::instance_definitions::bitwise_instance_def::{
    BitwiseInstanceDef, CELLS_PER_BITWISE, INPUT_CELLS_PER_BITWISE,
};
use crate::types::relocatable::{MaybeRelocatable, Relocatable};
use crate::vm::errors::memory_errors::MemoryError;
use crate::vm::errors::runner_errors::RunnerError;
use crate::vm::vm_core::VirtualMachine;
use crate::vm::vm_memory::memory::Memory;
use crate::vm::vm_memory::memory_segments::MemorySegmentManager;

use super::BuiltinRunner;

pub struct BitwiseBuiltinRunner {
    _ratio: u32,
    pub base: isize,
    pub(crate) cells_per_instance: u32,
    _n_input_cells: u32,
    bitwise_builtin: BitwiseInstanceDef,
    stop_ptr: Option<usize>,
<<<<<<< HEAD
    pub(crate) cells_per_instance: usize,
    _n_input_cells: usize,
    total_n_bits: u32,
    instances_per_component: u32,
=======
>>>>>>> 9f11d2f0
}

impl BitwiseBuiltinRunner {
    pub(crate) fn new(instance_def: &BitwiseInstanceDef) -> Self {
        BitwiseBuiltinRunner {
            base: 0,
            _ratio: instance_def.ratio,
            cells_per_instance: CELLS_PER_BITWISE,
            _n_input_cells: INPUT_CELLS_PER_BITWISE,
            bitwise_builtin: instance_def.clone(),
            stop_ptr: None,
<<<<<<< HEAD

            _ratio: ratio,
            cells_per_instance: 5,
            _n_input_cells: 2,
            total_n_bits: 251,
            instances_per_component: 1,
=======
>>>>>>> 9f11d2f0
        }
    }

    pub fn initialize_segments(
        &mut self,
        segments: &mut MemorySegmentManager,
        memory: &mut Memory,
    ) {
        self.base = segments.add(memory).segment_index
    }

    pub fn initial_stack(&self) -> Vec<MaybeRelocatable> {
        vec![MaybeRelocatable::from((self.base, 0))]
    }

    pub fn base(&self) -> isize {
        self.base
    }

    pub fn add_validation_rule(&self, _memory: &mut Memory) -> Result<(), RunnerError> {
        Ok(())
    }

    pub fn deduce_memory_cell(
        &mut self,
        address: &Relocatable,
        memory: &Memory,
    ) -> Result<Option<MaybeRelocatable>, RunnerError> {
        let index = address
            .offset
            .mod_floor(&(self.cells_per_instance as usize));
        if index == 0 || index == 1 {
            return Ok(None);
        }
        let x_addr = MaybeRelocatable::from((address.segment_index, address.offset - index));
        let y_addr = x_addr.add_usize_mod(1, None);

        let num_x = memory.get(&x_addr);
        let num_y = memory.get(&y_addr);
        if let (Ok(Some(MaybeRelocatable::Int(num_x))), Ok(Some(MaybeRelocatable::Int(num_y)))) = (
            num_x.as_ref().map(|x| x.as_ref().map(|x| x.as_ref())),
            num_y.as_ref().map(|x| x.as_ref().map(|x| x.as_ref())),
        ) {
            let _2_pow_bits = bigint!(1).shl(self.bitwise_builtin.total_n_bits);
            if num_x >= &_2_pow_bits {
                return Err(RunnerError::IntegerBiggerThanPowerOfTwo(
                    x_addr,
                    self.bitwise_builtin.total_n_bits,
                    num_x.clone(),
                ));
            };
            if num_y >= &_2_pow_bits {
                return Err(RunnerError::IntegerBiggerThanPowerOfTwo(
                    y_addr,
                    self.bitwise_builtin.total_n_bits,
                    num_y.clone(),
                ));
            };
            let res = match index {
                2 => Some(MaybeRelocatable::from(num_x & num_y)),
                3 => Some(MaybeRelocatable::from(num_x ^ num_y)),
                4 => Some(MaybeRelocatable::from(num_x | num_y)),
                _ => None,
            };
            return Ok(res);
        }
        Ok(None)
    }

    pub fn get_allocated_memory_units(&self, vm: &VirtualMachine) -> Result<usize, MemoryError> {
        let value = safe_div(&bigint!(vm.current_step), &bigint!(self._ratio))
            .map_err(|_| MemoryError::ErrorCalculatingMemoryUnits)?;
        match (self.cells_per_instance * value).to_usize() {
            Some(result) => Ok(result),
            _ => Err(MemoryError::ErrorCalculatingMemoryUnits),
        }
    }

    pub fn get_memory_segment_addresses(&self) -> (&'static str, (isize, Option<usize>)) {
        ("bitwise", (self.base, self.stop_ptr))
    }

<<<<<<< HEAD
    pub fn get_used_cells_and_allocated_size(
        self,
        vm: &VirtualMachine,
    ) -> Result<(usize, BigInt), MemoryError> {
        let ratio = self
            ._ratio
            .to_usize()
            .ok_or(MemoryError::InsufficientAllocatedCells)?;
        let cells_per_instance = self.cells_per_instance;
        let min_step = ratio
            * self
                .instances_per_component
                .to_usize()
                .ok_or(MemoryError::InsufficientAllocatedCells)?;
        if vm.current_step < min_step {
            Err(MemoryError::InsufficientAllocatedCells)
        } else {
            let builtin = BuiltinRunner::Bitwise(self);
            let used = builtin.get_used_cells(vm)?;
            let size = cells_per_instance
                * safe_div(&bigint!(vm.current_step), &bigint!(ratio))
                    .map_err(|_| MemoryError::InsufficientAllocatedCells)?;
            Ok((used, size))
        }
=======
    pub fn get_used_diluted_check_units(&self, diluted_spacing: u32, diluted_n_bits: u32) -> usize {
        let total_n_bits = self.bitwise_builtin.total_n_bits;
        let mut partition = Vec::with_capacity(total_n_bits as usize);
        for i in (0..total_n_bits).step_by((diluted_spacing * diluted_n_bits) as usize) {
            for j in 0..diluted_spacing {
                if i + j < total_n_bits {
                    partition.push(i + j)
                };
            }
        }
        let partition_lengh = partition.len();
        let num_trimmed = partition
            .into_iter()
            .filter(|elem| elem + diluted_spacing * (diluted_n_bits - 1) + 1 > total_n_bits)
            .count();
        4 * partition_lengh + num_trimmed
>>>>>>> 9f11d2f0
    }
}

#[cfg(test)]
mod tests {
    use std::collections::HashMap;

    use super::*;
    use crate::bigint;
    use crate::vm::errors::memory_errors::MemoryError;
    use crate::vm::{runners::builtin_runner::BuiltinRunner, vm_core::VirtualMachine};
    use crate::{
        hint_processor::builtin_hint_processor::builtin_hint_processor_definition::BuiltinHintProcessor,
        serde::deserialize_program::ReferenceManager, types::program::Program,
        utils::test_utils::*, vm::runners::cairo_runner::CairoRunner,
    };
    use num_bigint::Sign;

    #[test]
    fn get_used_cells_and_allocated_size_test() {
        let builtin = BitwiseBuiltinRunner::new(10);

        let mut vm = vm!();

        vm.segments.segment_used_sizes = Some(vec![0]);

        let program = Program {
            builtins: vec![String::from("pedersen")],
            prime: bigint!(17),
            data: vec_data!(
                (4612671182993129469_i64),
                (5189976364521848832_i64),
                (18446744073709551615_i128),
                (5199546496550207487_i64),
                (4612389712311386111_i64),
                (5198983563776393216_i64),
                (2),
                (2345108766317314046_i64),
                (5191102247248822272_i64),
                (5189976364521848832_i64),
                (7),
                (1226245742482522112_i64),
                ((
                    b"3618502788666131213697322783095070105623107215331596699973092056135872020470",
                    10
                )),
                (2345108766317314046_i64)
            ),
            constants: HashMap::new(),
            main: Some(8),
            hints: HashMap::new(),
            reference_manager: ReferenceManager {
                references: Vec::new(),
            },
            identifiers: HashMap::new(),
        };

        let mut cairo_runner = CairoRunner::new(&program).unwrap();

        let hint_processor = BuiltinHintProcessor::new_empty();

        let address = cairo_runner.initialize(&mut vm).unwrap();

        cairo_runner
            .run_until_pc(address, &mut vm, &hint_processor)
            .unwrap();

        assert_eq!(
            builtin.get_used_cells_and_allocated_size(&vm),
            Ok((0_usize, bigint!(5)))
        );
    }

    #[test]
    fn get_allocated_memory_units() {
        let builtin = BitwiseBuiltinRunner::new(&BitwiseInstanceDef::new(10));

        let mut vm = vm!();

        let program = Program {
            builtins: vec![String::from("output"), String::from("bitwise")],
            prime: bigint!(17),
            data: vec_data!(
                (4612671182993129469_i64),
                (5189976364521848832_i64),
                (18446744073709551615_i128),
                (5199546496550207487_i64),
                (4612389712311386111_i64),
                (5198983563776393216_i64),
                (2),
                (2345108766317314046_i64),
                (5191102247248822272_i64),
                (5189976364521848832_i64),
                (7),
                (1226245742482522112_i64),
                ((
                    b"3618502788666131213697322783095070105623107215331596699973092056135872020470",
                    10
                )),
                (2345108766317314046_i64)
            ),
            constants: HashMap::new(),
            main: Some(8),
            hints: HashMap::new(),
            reference_manager: ReferenceManager {
                references: Vec::new(),
            },
            identifiers: HashMap::new(),
        };

        let mut cairo_runner = cairo_runner!(program);

        let hint_processor = BuiltinHintProcessor::new_empty();

        let address = cairo_runner.initialize(&mut vm).unwrap();

        cairo_runner
            .run_until_pc(address, &mut vm, &hint_processor)
            .unwrap();

        assert_eq!(builtin.get_allocated_memory_units(&vm), Ok(5));
    }

    #[test]
    fn deduce_memory_cell_bitwise_for_preset_memory_valid_and() {
        let memory = memory![((0, 5), 10), ((0, 6), 12), ((0, 7), 0)];
        let mut builtin = BitwiseBuiltinRunner::new(&BitwiseInstanceDef::default());
        let result = builtin.deduce_memory_cell(&Relocatable::from((0, 7)), &memory);
        assert_eq!(result, Ok(Some(MaybeRelocatable::from(bigint!(8)))));
    }

    #[test]
    fn deduce_memory_cell_bitwise_for_preset_memory_valid_xor() {
        let memory = memory![((0, 5), 10), ((0, 6), 12), ((0, 8), 0)];
        let mut builtin = BitwiseBuiltinRunner::new(&BitwiseInstanceDef::default());
        let result = builtin.deduce_memory_cell(&Relocatable::from((0, 8)), &memory);
        assert_eq!(result, Ok(Some(MaybeRelocatable::from(bigint!(6)))));
    }

    #[test]
    fn deduce_memory_cell_bitwise_for_preset_memory_valid_or() {
        let memory = memory![((0, 5), 10), ((0, 6), 12), ((0, 9), 0)];
        let mut builtin = BitwiseBuiltinRunner::new(&BitwiseInstanceDef::default());
        let result = builtin.deduce_memory_cell(&Relocatable::from((0, 9)), &memory);
        assert_eq!(result, Ok(Some(MaybeRelocatable::from(bigint!(14)))));
    }

    #[test]
    fn deduce_memory_cell_bitwise_for_preset_memory_incorrect_offset() {
        let memory = memory![((0, 3), 10), ((0, 4), 12), ((0, 5), 0)];
        let mut builtin = BitwiseBuiltinRunner::new(&BitwiseInstanceDef::default());
        let result = builtin.deduce_memory_cell(&Relocatable::from((0, 5)), &memory);
        assert_eq!(result, Ok(None));
    }

    #[test]
    fn deduce_memory_cell_bitwise_for_preset_memory_no_values_to_operate() {
        let memory = memory![((0, 5), 12), ((0, 7), 0)];
        let mut builtin = BitwiseBuiltinRunner::new(&BitwiseInstanceDef::default());
        let result = builtin.deduce_memory_cell(&Relocatable::from((0, 5)), &memory);
        assert_eq!(result, Ok(None));
    }

    #[test]
    fn get_memory_segment_addresses() {
        let builtin = BitwiseBuiltinRunner::new(&BitwiseInstanceDef::default());

        assert_eq!(
            builtin.get_memory_segment_addresses(),
            ("bitwise", (0, None)),
        );
    }

    #[test]
    fn get_memory_accesses_missing_segment_used_sizes() {
        let builtin =
            BuiltinRunner::Bitwise(BitwiseBuiltinRunner::new(&BitwiseInstanceDef::default()));
        let vm = vm!();

        assert_eq!(
            builtin.get_memory_accesses(&vm),
            Err(MemoryError::MissingSegmentUsedSizes),
        );
    }

    #[test]
    fn get_memory_accesses_empty() {
        let builtin =
            BuiltinRunner::Bitwise(BitwiseBuiltinRunner::new(&BitwiseInstanceDef::default()));
        let mut vm = vm!();

        vm.segments.segment_used_sizes = Some(vec![0]);
        assert_eq!(builtin.get_memory_accesses(&vm), Ok(vec![]));
    }

    #[test]
    fn get_memory_accesses() {
        let builtin =
            BuiltinRunner::Bitwise(BitwiseBuiltinRunner::new(&BitwiseInstanceDef::default()));
        let mut vm = vm!();

        vm.segments.segment_used_sizes = Some(vec![4]);
        assert_eq!(
            builtin.get_memory_accesses(&vm),
            Ok(vec![
                (builtin.base(), 0).into(),
                (builtin.base(), 1).into(),
                (builtin.base(), 2).into(),
                (builtin.base(), 3).into(),
            ]),
        );
    }

    #[test]
    fn get_used_cells_missing_segment_used_sizes() {
        let builtin =
            BuiltinRunner::Bitwise(BitwiseBuiltinRunner::new(&BitwiseInstanceDef::default()));
        let vm = vm!();

        assert_eq!(
            builtin.get_used_cells(&vm),
            Err(MemoryError::MissingSegmentUsedSizes)
        );
    }

    #[test]
    fn get_used_cells_empty() {
        let builtin =
            BuiltinRunner::Bitwise(BitwiseBuiltinRunner::new(&BitwiseInstanceDef::default()));
        let mut vm = vm!();

        vm.segments.segment_used_sizes = Some(vec![0]);
        assert_eq!(builtin.get_used_cells(&vm), Ok(0));
    }

    #[test]
    fn get_used_cells() {
        let builtin =
            BuiltinRunner::Bitwise(BitwiseBuiltinRunner::new(&BitwiseInstanceDef::default()));
        let mut vm = vm!();

        vm.segments.segment_used_sizes = Some(vec![4]);
        assert_eq!(builtin.get_used_cells(&vm), Ok(4));
    }

    #[test]
    fn get_used_diluted_check_units_a() {
        let builtin =
            BuiltinRunner::Bitwise(BitwiseBuiltinRunner::new(&BitwiseInstanceDef::default()));
        assert_eq!(builtin.get_used_diluted_check_units(12, 2), 535);
    }

    #[test]
    fn get_used_diluted_check_units_b() {
        let builtin =
            BuiltinRunner::Bitwise(BitwiseBuiltinRunner::new(&BitwiseInstanceDef::default()));
        assert_eq!(builtin.get_used_diluted_check_units(30, 56), 150);
    }

    #[test]
    fn get_used_diluted_check_units_c() {
        let builtin =
            BuiltinRunner::Bitwise(BitwiseBuiltinRunner::new(&BitwiseInstanceDef::default()));
        assert_eq!(builtin.get_used_diluted_check_units(50, 25), 250);
    }
}<|MERGE_RESOLUTION|>--- conflicted
+++ resolved
@@ -24,13 +24,7 @@
     _n_input_cells: u32,
     bitwise_builtin: BitwiseInstanceDef,
     stop_ptr: Option<usize>,
-<<<<<<< HEAD
-    pub(crate) cells_per_instance: usize,
-    _n_input_cells: usize,
-    total_n_bits: u32,
     instances_per_component: u32,
-=======
->>>>>>> 9f11d2f0
 }
 
 impl BitwiseBuiltinRunner {
@@ -42,15 +36,7 @@
             _n_input_cells: INPUT_CELLS_PER_BITWISE,
             bitwise_builtin: instance_def.clone(),
             stop_ptr: None,
-<<<<<<< HEAD
-
-            _ratio: ratio,
-            cells_per_instance: 5,
-            _n_input_cells: 2,
-            total_n_bits: 251,
             instances_per_component: 1,
-=======
->>>>>>> 9f11d2f0
         }
     }
 
@@ -133,7 +119,6 @@
         ("bitwise", (self.base, self.stop_ptr))
     }
 
-<<<<<<< HEAD
     pub fn get_used_cells_and_allocated_size(
         self,
         vm: &VirtualMachine,
@@ -158,7 +143,8 @@
                     .map_err(|_| MemoryError::InsufficientAllocatedCells)?;
             Ok((used, size))
         }
-=======
+    }
+
     pub fn get_used_diluted_check_units(&self, diluted_spacing: u32, diluted_n_bits: u32) -> usize {
         let total_n_bits = self.bitwise_builtin.total_n_bits;
         let mut partition = Vec::with_capacity(total_n_bits as usize);
@@ -175,7 +161,6 @@
             .filter(|elem| elem + diluted_spacing * (diluted_n_bits - 1) + 1 > total_n_bits)
             .count();
         4 * partition_lengh + num_trimmed
->>>>>>> 9f11d2f0
     }
 }
 
@@ -196,7 +181,7 @@
 
     #[test]
     fn get_used_cells_and_allocated_size_test() {
-        let builtin = BitwiseBuiltinRunner::new(10);
+        let builtin = BitwiseBuiltinRunner::new(&BitwiseInstanceDef::new(10));
 
         let mut vm = vm!();
 
@@ -233,7 +218,7 @@
             identifiers: HashMap::new(),
         };
 
-        let mut cairo_runner = CairoRunner::new(&program).unwrap();
+        let mut cairo_runner = CairoRunner::new(&program, "all".to_string()).unwrap();
 
         let hint_processor = BuiltinHintProcessor::new_empty();
 
@@ -286,7 +271,7 @@
             identifiers: HashMap::new(),
         };
 
-        let mut cairo_runner = cairo_runner!(program);
+        let mut cairo_runner = CairoRunner::new(&program, "all".to_string()).unwrap();
 
         let hint_processor = BuiltinHintProcessor::new_empty();
 
