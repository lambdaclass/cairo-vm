use std::ops::Shl;

use nom::ToUsize;
use num_bigint::BigInt;
use num_integer::Integer;

use crate::bigint;
use crate::types::instance_definitions::bitwise_instance_def::{
    BitwiseInstanceDef, CELLS_PER_BITWISE, INPUT_CELLS_PER_BITWISE,
};
use crate::types::relocatable::{MaybeRelocatable, Relocatable};
use crate::vm::errors::runner_errors::RunnerError;
use crate::vm::vm_memory::memory::Memory;
use crate::vm::vm_memory::memory_segments::MemorySegmentManager;

pub struct BitwiseBuiltinRunner {
    _ratio: u32,
    pub base: isize,
<<<<<<< HEAD
    cells_per_instance: u32,
    _n_input_cells: u32,
    bitwise_builtin: BitwiseInstanceDef,
=======
    stop_ptr: Option<usize>,
    cells_per_instance: usize,
    _n_input_cells: usize,
    total_n_bits: u32,
>>>>>>> 377d109f
}

impl BitwiseBuiltinRunner {
    pub(crate) fn new(instance_def: &BitwiseInstanceDef) -> Self {
        BitwiseBuiltinRunner {
            base: 0,
<<<<<<< HEAD
            _ratio: instance_def.ratio,
            cells_per_instance: CELLS_PER_BITWISE,
            _n_input_cells: INPUT_CELLS_PER_BITWISE,
            bitwise_builtin: instance_def.clone(),
=======
            stop_ptr: None,

            _ratio: ratio,
            cells_per_instance: 5,
            _n_input_cells: 2,
            total_n_bits: 251,
>>>>>>> 377d109f
        }
    }

    pub fn initialize_segments(
        &mut self,
        segments: &mut MemorySegmentManager,
        memory: &mut Memory,
    ) {
        self.base = segments.add(memory).segment_index
    }

    pub fn initial_stack(&self) -> Vec<MaybeRelocatable> {
        vec![MaybeRelocatable::from((self.base, 0))]
    }

    pub fn base(&self) -> isize {
        self.base
    }

    pub fn add_validation_rule(&self, _memory: &mut Memory) -> Result<(), RunnerError> {
        Ok(())
    }

    pub fn deduce_memory_cell(
        &mut self,
        address: &Relocatable,
        memory: &Memory,
    ) -> Result<Option<MaybeRelocatable>, RunnerError> {
        let index = address
            .offset
            .mod_floor(&self.cells_per_instance.to_usize());
        if index == 0 || index == 1 {
            return Ok(None);
        }
        let x_addr = MaybeRelocatable::from((address.segment_index, address.offset - index));
        let y_addr = x_addr.add_usize_mod(1, None);

        let num_x = memory.get(&x_addr);
        let num_y = memory.get(&y_addr);
        if let (Ok(Some(MaybeRelocatable::Int(num_x))), Ok(Some(MaybeRelocatable::Int(num_y)))) = (
            num_x.as_ref().map(|x| x.as_ref().map(|x| x.as_ref())),
            num_y.as_ref().map(|x| x.as_ref().map(|x| x.as_ref())),
        ) {
            let _2_pow_bits = bigint!(1).shl(self.bitwise_builtin.total_n_bits);
            if num_x >= &_2_pow_bits {
                return Err(RunnerError::IntegerBiggerThanPowerOfTwo(
                    x_addr,
                    self.bitwise_builtin.total_n_bits,
                    num_x.clone(),
                ));
            };
            if num_y >= &_2_pow_bits {
                return Err(RunnerError::IntegerBiggerThanPowerOfTwo(
                    y_addr,
                    self.bitwise_builtin.total_n_bits,
                    num_y.clone(),
                ));
            };
            let res = match index {
                2 => Some(MaybeRelocatable::from(num_x & num_y)),
                3 => Some(MaybeRelocatable::from(num_x ^ num_y)),
                4 => Some(MaybeRelocatable::from(num_x | num_y)),
                _ => None,
            };
            return Ok(res);
        }
        Ok(None)
    }

    pub fn get_memory_segment_addresses(&self) -> (&'static str, (isize, Option<usize>)) {
        ("bitwise", (self.base, self.stop_ptr))
    }
}

#[cfg(test)]
mod tests {
    use super::*;
    use crate::utils::test_utils::*;
    use crate::vm::{
        errors::memory_errors::MemoryError, runners::builtin_runner::BuiltinRunner,
        vm_core::VirtualMachine,
    };
    use num_bigint::Sign;

    #[test]
    fn deduce_memory_cell_bitwise_for_preset_memory_valid_and() {
        let memory = memory![((0, 5), 10), ((0, 6), 12), ((0, 7), 0)];
        let mut builtin = BitwiseBuiltinRunner::new(&BitwiseInstanceDef::default());
        let result = builtin.deduce_memory_cell(&Relocatable::from((0, 7)), &memory);
        assert_eq!(result, Ok(Some(MaybeRelocatable::from(bigint!(8)))));
    }

    #[test]
    fn deduce_memory_cell_bitwise_for_preset_memory_valid_xor() {
        let memory = memory![((0, 5), 10), ((0, 6), 12), ((0, 8), 0)];
        let mut builtin = BitwiseBuiltinRunner::new(&BitwiseInstanceDef::default());
        let result = builtin.deduce_memory_cell(&Relocatable::from((0, 8)), &memory);
        assert_eq!(result, Ok(Some(MaybeRelocatable::from(bigint!(6)))));
    }

    #[test]
    fn deduce_memory_cell_bitwise_for_preset_memory_valid_or() {
        let memory = memory![((0, 5), 10), ((0, 6), 12), ((0, 9), 0)];
        let mut builtin = BitwiseBuiltinRunner::new(&BitwiseInstanceDef::default());
        let result = builtin.deduce_memory_cell(&Relocatable::from((0, 9)), &memory);
        assert_eq!(result, Ok(Some(MaybeRelocatable::from(bigint!(14)))));
    }

    #[test]
    fn deduce_memory_cell_bitwise_for_preset_memory_incorrect_offset() {
        let memory = memory![((0, 3), 10), ((0, 4), 12), ((0, 5), 0)];
        let mut builtin = BitwiseBuiltinRunner::new(&BitwiseInstanceDef::default());
        let result = builtin.deduce_memory_cell(&Relocatable::from((0, 5)), &memory);
        assert_eq!(result, Ok(None));
    }

    #[test]
    fn deduce_memory_cell_bitwise_for_preset_memory_no_values_to_operate() {
        let memory = memory![((0, 5), 12), ((0, 7), 0)];
        let mut builtin = BitwiseBuiltinRunner::new(&BitwiseInstanceDef::default());
        let result = builtin.deduce_memory_cell(&Relocatable::from((0, 5)), &memory);
        assert_eq!(result, Ok(None));
    }

    #[test]
    fn get_memory_segment_addresses() {
        let builtin = BitwiseBuiltinRunner::new(256);

        assert_eq!(
            builtin.get_memory_segment_addresses(),
            ("bitwise", (0, None)),
        );
    }

    #[test]
    fn get_memory_accesses_missing_segment_used_sizes() {
        let builtin = BuiltinRunner::Bitwise(BitwiseBuiltinRunner::new(256));
        let vm = vm!();

        assert_eq!(
            builtin.get_memory_accesses(&vm),
            Err(MemoryError::MissingSegmentUsedSizes),
        );
    }

    #[test]
    fn get_memory_accesses_empty() {
        let builtin = BuiltinRunner::Bitwise(BitwiseBuiltinRunner::new(256));
        let mut vm = vm!();

        vm.segments.segment_used_sizes = Some(vec![0]);
        assert_eq!(builtin.get_memory_accesses(&vm), Ok(vec![]));
    }

    #[test]
    fn get_memory_accesses() {
        let builtin = BuiltinRunner::Bitwise(BitwiseBuiltinRunner::new(256));
        let mut vm = vm!();

        vm.segments.segment_used_sizes = Some(vec![4]);
        assert_eq!(
            builtin.get_memory_accesses(&vm),
            Ok(vec![
                (builtin.base(), 0).into(),
                (builtin.base(), 1).into(),
                (builtin.base(), 2).into(),
                (builtin.base(), 3).into(),
            ]),
        );
    }
}<|MERGE_RESOLUTION|>--- conflicted
+++ resolved
@@ -16,35 +16,21 @@
 pub struct BitwiseBuiltinRunner {
     _ratio: u32,
     pub base: isize,
-<<<<<<< HEAD
     cells_per_instance: u32,
     _n_input_cells: u32,
     bitwise_builtin: BitwiseInstanceDef,
-=======
     stop_ptr: Option<usize>,
-    cells_per_instance: usize,
-    _n_input_cells: usize,
-    total_n_bits: u32,
->>>>>>> 377d109f
 }
 
 impl BitwiseBuiltinRunner {
     pub(crate) fn new(instance_def: &BitwiseInstanceDef) -> Self {
         BitwiseBuiltinRunner {
             base: 0,
-<<<<<<< HEAD
             _ratio: instance_def.ratio,
             cells_per_instance: CELLS_PER_BITWISE,
             _n_input_cells: INPUT_CELLS_PER_BITWISE,
             bitwise_builtin: instance_def.clone(),
-=======
             stop_ptr: None,
-
-            _ratio: ratio,
-            cells_per_instance: 5,
-            _n_input_cells: 2,
-            total_n_bits: 251,
->>>>>>> 377d109f
         }
     }
 
@@ -171,7 +157,7 @@
 
     #[test]
     fn get_memory_segment_addresses() {
-        let builtin = BitwiseBuiltinRunner::new(256);
+        let builtin = BitwiseBuiltinRunner::new(&BitwiseInstanceDef::default());
 
         assert_eq!(
             builtin.get_memory_segment_addresses(),
@@ -181,7 +167,8 @@
 
     #[test]
     fn get_memory_accesses_missing_segment_used_sizes() {
-        let builtin = BuiltinRunner::Bitwise(BitwiseBuiltinRunner::new(256));
+        let builtin =
+            BuiltinRunner::Bitwise(BitwiseBuiltinRunner::new(&BitwiseInstanceDef::default()));
         let vm = vm!();
 
         assert_eq!(
@@ -192,7 +179,8 @@
 
     #[test]
     fn get_memory_accesses_empty() {
-        let builtin = BuiltinRunner::Bitwise(BitwiseBuiltinRunner::new(256));
+        let builtin =
+            BuiltinRunner::Bitwise(BitwiseBuiltinRunner::new(&BitwiseInstanceDef::default()));
         let mut vm = vm!();
 
         vm.segments.segment_used_sizes = Some(vec![0]);
@@ -201,7 +189,8 @@
 
     #[test]
     fn get_memory_accesses() {
-        let builtin = BuiltinRunner::Bitwise(BitwiseBuiltinRunner::new(256));
+        let builtin =
+            BuiltinRunner::Bitwise(BitwiseBuiltinRunner::new(&BitwiseInstanceDef::default()));
         let mut vm = vm!();
 
         vm.segments.segment_used_sizes = Some(vec![4]);
