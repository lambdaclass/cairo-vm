use std::any::Any;
use std::collections::HashMap;
use std::ops::Shl;

use num_bigint::BigInt;
use num_integer::Integer;

use crate::bigint;
use crate::types::relocatable::{MaybeRelocatable, Relocatable};
use crate::vm::errors::runner_errors::RunnerError;
use crate::vm::runners::builtin_runner::BuiltinRunner;
use crate::vm::vm_memory::memory::Memory;
use crate::vm::vm_memory::memory_segments::MemorySegmentManager;

pub struct BitwiseBuiltinRunner {
    _ratio: usize,
    pub base: isize,
    stop_ptr: Option<usize>,
    cells_per_instance: usize,
    _n_input_cells: usize,
    total_n_bits: u32,
}

impl BitwiseBuiltinRunner {
    pub fn new(ratio: usize) -> Self {
        BitwiseBuiltinRunner {
            base: 0,
            stop_ptr: None,

            _ratio: ratio,
            cells_per_instance: 5,
            _n_input_cells: 2,
            total_n_bits: 251,
        }
    }
}

impl BuiltinRunner for BitwiseBuiltinRunner {
    fn initialize_segments(&mut self, segments: &mut MemorySegmentManager, memory: &mut Memory) {
        self.base = segments.add(memory).segment_index
    }

    fn initial_stack(&self) -> Vec<MaybeRelocatable> {
        vec![MaybeRelocatable::from((self.base, 0))]
    }

    fn base(&self) -> isize {
        self.base
    }

    fn add_validation_rule(&self, _memory: &mut Memory) -> Result<(), RunnerError> {
        Ok(())
    }

    fn deduce_memory_cell(
        &mut self,
        address: &Relocatable,
        memory: &Memory,
    ) -> Result<Option<MaybeRelocatable>, RunnerError> {
        let index = address.offset.mod_floor(&self.cells_per_instance);
        if index == 0 || index == 1 {
            return Ok(None);
        }
        let x_addr = MaybeRelocatable::from((address.segment_index, address.offset - index));
        let y_addr = x_addr.add_usize_mod(1, None);

        let num_x = memory.get(&x_addr);
        let num_y = memory.get(&y_addr);
        if let (Ok(Some(MaybeRelocatable::Int(num_x))), Ok(Some(MaybeRelocatable::Int(num_y)))) = (
            num_x.as_ref().map(|x| x.as_ref().map(|x| x.as_ref())),
            num_y.as_ref().map(|x| x.as_ref().map(|x| x.as_ref())),
        ) {
            let _2_pow_bits = bigint!(1).shl(self.total_n_bits);
            if num_x >= &_2_pow_bits {
                return Err(RunnerError::IntegerBiggerThanPowerOfTwo(
                    x_addr,
                    self.total_n_bits,
                    num_x.clone(),
                ));
            };
            if num_y >= &_2_pow_bits {
                return Err(RunnerError::IntegerBiggerThanPowerOfTwo(
                    y_addr,
                    self.total_n_bits,
                    num_y.clone(),
                ));
            };
            let res = match index {
                2 => Some(MaybeRelocatable::from(num_x & num_y)),
                3 => Some(MaybeRelocatable::from(num_x ^ num_y)),
                4 => Some(MaybeRelocatable::from(num_x | num_y)),
                _ => None,
            };
            return Ok(res);
        }
        Ok(None)
    }

    fn as_any(&self) -> &dyn Any {
        self
    }

    fn get_memory_segment_addresses(&self) -> HashMap<String, (isize, Option<usize>)> {
        [("bitwise".to_string(), (self.base, self.stop_ptr))]
            .into_iter()
            .collect()
    }
}

#[cfg(test)]
mod tests {
    use super::*;
    use crate::utils::test_utils::*;
    use crate::vm::{errors::memory_errors::MemoryError, vm_core::VirtualMachine};
    use num_bigint::Sign;

    #[test]
    fn deduce_memory_cell_bitwise_for_preset_memory_valid_and() {
        let memory = memory![((0, 5), 10), ((0, 6), 12), ((0, 7), 0)];
        let mut builtin = BitwiseBuiltinRunner::new(256);
        let result = builtin.deduce_memory_cell(&Relocatable::from((0, 7)), &memory);
        assert_eq!(result, Ok(Some(MaybeRelocatable::from(bigint!(8)))));
    }

    #[test]
    fn deduce_memory_cell_bitwise_for_preset_memory_valid_xor() {
        let memory = memory![((0, 5), 10), ((0, 6), 12), ((0, 8), 0)];
        let mut builtin = BitwiseBuiltinRunner::new(256);
        let result = builtin.deduce_memory_cell(&Relocatable::from((0, 8)), &memory);
        assert_eq!(result, Ok(Some(MaybeRelocatable::from(bigint!(6)))));
    }

    #[test]
    fn deduce_memory_cell_bitwise_for_preset_memory_valid_or() {
        let memory = memory![((0, 5), 10), ((0, 6), 12), ((0, 9), 0)];
        let mut builtin = BitwiseBuiltinRunner::new(256);
        let result = builtin.deduce_memory_cell(&Relocatable::from((0, 9)), &memory);
        assert_eq!(result, Ok(Some(MaybeRelocatable::from(bigint!(14)))));
    }

    #[test]
    fn deduce_memory_cell_bitwise_for_preset_memory_incorrect_offset() {
        let memory = memory![((0, 3), 10), ((0, 4), 12), ((0, 5), 0)];
        let mut builtin = BitwiseBuiltinRunner::new(256);
        let result = builtin.deduce_memory_cell(&Relocatable::from((0, 5)), &memory);
        assert_eq!(result, Ok(None));
    }

    #[test]
    fn deduce_memory_cell_bitwise_for_preset_memory_no_values_to_operate() {
        let memory = memory![((0, 5), 12), ((0, 7), 0)];
        let mut builtin = BitwiseBuiltinRunner::new(256);
        let result = builtin.deduce_memory_cell(&Relocatable::from((0, 5)), &memory);
        assert_eq!(result, Ok(None));
    }

    #[test]
<<<<<<< HEAD
    fn get_memory_segment_addresses() {
        let builtin = BitwiseBuiltinRunner::new(256);

        assert_eq!(
            builtin.get_memory_segment_addresses(),
            [("bitwise".to_string(), (0, None))].into_iter().collect(),
=======
    fn get_memory_accesses_missing_segment_used_sizes() {
        let builtin = BitwiseBuiltinRunner::new(256);
        let vm = vm!();

        assert_eq!(
            builtin.get_memory_accesses(&vm),
            Err(MemoryError::MissingSegmentUsedSizes),
        );
    }

    #[test]
    fn get_memory_accesses_empty() {
        let builtin = BitwiseBuiltinRunner::new(256);
        let mut vm = vm!();

        vm.segments.segment_used_sizes = Some(vec![0]);
        assert_eq!(builtin.get_memory_accesses(&vm), Ok(vec![]));
    }

    #[test]
    fn get_memory_accesses() {
        let builtin = BitwiseBuiltinRunner::new(256);
        let mut vm = vm!();

        vm.segments.segment_used_sizes = Some(vec![4]);
        assert_eq!(
            builtin.get_memory_accesses(&vm),
            Ok(vec![
                (builtin.base, 0).into(),
                (builtin.base, 1).into(),
                (builtin.base, 2).into(),
                (builtin.base, 3).into(),
            ]),
>>>>>>> 1a82b62b
        );
    }
}<|MERGE_RESOLUTION|>--- conflicted
+++ resolved
@@ -155,14 +155,16 @@
     }
 
     #[test]
-<<<<<<< HEAD
     fn get_memory_segment_addresses() {
         let builtin = BitwiseBuiltinRunner::new(256);
 
         assert_eq!(
             builtin.get_memory_segment_addresses(),
             [("bitwise".to_string(), (0, None))].into_iter().collect(),
-=======
+        );
+    }
+
+    #[test]
     fn get_memory_accesses_missing_segment_used_sizes() {
         let builtin = BitwiseBuiltinRunner::new(256);
         let vm = vm!();
@@ -196,7 +198,6 @@
                 (builtin.base, 2).into(),
                 (builtin.base, 3).into(),
             ]),
->>>>>>> 1a82b62b
         );
     }
 }