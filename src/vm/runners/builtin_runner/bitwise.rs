--- conflicted
+++ resolved
@@ -94,24 +94,21 @@
         }
         Ok(None)
     }
-<<<<<<< HEAD
 
-    fn as_any(&self) -> &dyn Any {
-        self
-    }
-
-    fn get_memory_segment_addresses(&self) -> (&'static str, (isize, Option<usize>)) {
+    pub fn get_memory_segment_addresses(&self) -> (&'static str, (isize, Option<usize>)) {
         ("bitwise", (self.base, self.stop_ptr))
     }
-=======
->>>>>>> 74cf2a81
 }
 
 #[cfg(test)]
 mod tests {
     use super::*;
     use crate::utils::test_utils::*;
-    use crate::vm::errors::memory_errors::MemoryError;
+    use crate::vm::{
+        errors::memory_errors::MemoryError, runners::builtin_runner::BuiltinRunner,
+        vm_core::VirtualMachine,
+    };
+    use num_bigint::Sign;
 
     #[test]
     fn deduce_memory_cell_bitwise_for_preset_memory_valid_and() {
@@ -152,7 +149,6 @@
         let result = builtin.deduce_memory_cell(&Relocatable::from((0, 5)), &memory);
         assert_eq!(result, Ok(None));
     }
-<<<<<<< HEAD
 
     #[test]
     fn get_memory_segment_addresses() {
@@ -166,7 +162,7 @@
 
     #[test]
     fn get_memory_accesses_missing_segment_used_sizes() {
-        let builtin = BitwiseBuiltinRunner::new(256);
+        let builtin = BuiltinRunner::Bitwise(BitwiseBuiltinRunner::new(256));
         let vm = vm!();
 
         assert_eq!(
@@ -177,7 +173,7 @@
 
     #[test]
     fn get_memory_accesses_empty() {
-        let builtin = BitwiseBuiltinRunner::new(256);
+        let builtin = BuiltinRunner::Bitwise(BitwiseBuiltinRunner::new(256));
         let mut vm = vm!();
 
         vm.segments.segment_used_sizes = Some(vec![0]);
@@ -186,20 +182,18 @@
 
     #[test]
     fn get_memory_accesses() {
-        let builtin = BitwiseBuiltinRunner::new(256);
+        let builtin = BuiltinRunner::Bitwise(BitwiseBuiltinRunner::new(256));
         let mut vm = vm!();
 
         vm.segments.segment_used_sizes = Some(vec![4]);
         assert_eq!(
             builtin.get_memory_accesses(&vm),
             Ok(vec![
-                (builtin.base, 0).into(),
-                (builtin.base, 1).into(),
-                (builtin.base, 2).into(),
-                (builtin.base, 3).into(),
+                (builtin.base(), 0).into(),
+                (builtin.base(), 1).into(),
+                (builtin.base(), 2).into(),
+                (builtin.base(), 3).into(),
             ]),
         );
     }
-=======
->>>>>>> 74cf2a81
 }