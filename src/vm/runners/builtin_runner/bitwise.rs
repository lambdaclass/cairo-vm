use std::any::Any;
use std::ops::Shl;

use num_bigint::BigInt;
use num_integer::{div_ceil, Integer};

use crate::bigint;
use crate::types::relocatable::{MaybeRelocatable, Relocatable};
use crate::vm::errors::memory_errors::MemoryError;
use crate::vm::errors::runner_errors::RunnerError;
use crate::vm::runners::builtin_runner::BuiltinRunner;
use crate::vm::vm_core::VirtualMachine;
use crate::vm::vm_memory::memory::Memory;
use crate::vm::vm_memory::memory_segments::MemorySegmentManager;

pub struct BitwiseBuiltinRunner {
    _ratio: usize,
    pub base: isize,
    cells_per_instance: usize,
    _n_input_cells: usize,
    total_n_bits: u32,
}

impl BitwiseBuiltinRunner {
    pub fn new(ratio: usize) -> Self {
        BitwiseBuiltinRunner {
            base: 0,

            _ratio: ratio,
            cells_per_instance: 5,
            _n_input_cells: 2,
            total_n_bits: 251,
        }
    }
}

impl BuiltinRunner for BitwiseBuiltinRunner {
    fn initialize_segments(&mut self, segments: &mut MemorySegmentManager, memory: &mut Memory) {
        self.base = segments.add(memory).segment_index
    }

    fn initial_stack(&self) -> Vec<MaybeRelocatable> {
        vec![MaybeRelocatable::from((self.base, 0))]
    }

    fn base(&self) -> isize {
        self.base
    }

    fn add_validation_rule(&self, _memory: &mut Memory) -> Result<(), RunnerError> {
        Ok(())
    }

    fn deduce_memory_cell(
        &mut self,
        address: &Relocatable,
        memory: &Memory,
    ) -> Result<Option<MaybeRelocatable>, RunnerError> {
        let index = address.offset.mod_floor(&self.cells_per_instance);
        if index == 0 || index == 1 {
            return Ok(None);
        }
        let x_addr = MaybeRelocatable::from((address.segment_index, address.offset - index));
        let y_addr = x_addr.add_usize_mod(1, None);

        let num_x = memory.get(&x_addr);
        let num_y = memory.get(&y_addr);
        if let (Ok(Some(MaybeRelocatable::Int(num_x))), Ok(Some(MaybeRelocatable::Int(num_y)))) = (
            num_x.as_ref().map(|x| x.as_ref().map(|x| x.as_ref())),
            num_y.as_ref().map(|x| x.as_ref().map(|x| x.as_ref())),
        ) {
            let _2_pow_bits = bigint!(1).shl(self.total_n_bits);
            if num_x >= &_2_pow_bits {
                return Err(RunnerError::IntegerBiggerThanPowerOfTwo(
                    x_addr,
                    self.total_n_bits,
                    num_x.clone(),
                ));
            };
            if num_y >= &_2_pow_bits {
                return Err(RunnerError::IntegerBiggerThanPowerOfTwo(
                    y_addr,
                    self.total_n_bits,
                    num_y.clone(),
                ));
            };
            let res = match index {
                2 => Some(MaybeRelocatable::from(num_x & num_y)),
                3 => Some(MaybeRelocatable::from(num_x ^ num_y)),
                4 => Some(MaybeRelocatable::from(num_x | num_y)),
                _ => None,
            };
            return Ok(res);
        }
        Ok(None)
    }

    fn as_any(&self) -> &dyn Any {
        self
    }

    fn get_memory_accesses(&self, vm: &VirtualMachine) -> Result<Vec<Relocatable>, MemoryError> {
        let segment_size = vm
            .segments
            .get_segment_size(
                self.base
                    .try_into()
                    .map_err(|_| MemoryError::AddressInTemporarySegment(self.base))?,
            )
            .ok_or(MemoryError::MissingSegmentUsedSizes)?;

        Ok((0..segment_size).map(|i| (self.base, i).into()).collect())
    }

    fn get_used_cells(&self, vm: &VirtualMachine) -> Result<usize, MemoryError> {
        vm.segments
            .get_segment_used_size(
                self.base
                    .try_into()
                    .map_err(|_| MemoryError::AddressInTemporarySegment(self.base))?,
            )
            .ok_or(MemoryError::MissingSegmentUsedSizes)
    }

    fn get_used_instances(&self, vm: &VirtualMachine) -> Result<usize, MemoryError> {
        Ok(div_ceil(self.get_used_cells(vm)?, self.cells_per_instance))
    }
}

#[cfg(test)]
mod tests {
    use super::*;
    use crate::utils::test_utils::*;
<<<<<<< HEAD
    use crate::vm::errors::memory_errors::MemoryError;
=======
    use crate::vm::{errors::memory_errors::MemoryError, vm_core::VirtualMachine};
>>>>>>> 1a82b62b
    use num_bigint::Sign;

    #[test]
    fn deduce_memory_cell_bitwise_for_preset_memory_valid_and() {
        let memory = memory![((0, 5), 10), ((0, 6), 12), ((0, 7), 0)];
        let mut builtin = BitwiseBuiltinRunner::new(256);
        let result = builtin.deduce_memory_cell(&Relocatable::from((0, 7)), &memory);
        assert_eq!(result, Ok(Some(MaybeRelocatable::from(bigint!(8)))));
    }

    #[test]
    fn deduce_memory_cell_bitwise_for_preset_memory_valid_xor() {
        let memory = memory![((0, 5), 10), ((0, 6), 12), ((0, 8), 0)];
        let mut builtin = BitwiseBuiltinRunner::new(256);
        let result = builtin.deduce_memory_cell(&Relocatable::from((0, 8)), &memory);
        assert_eq!(result, Ok(Some(MaybeRelocatable::from(bigint!(6)))));
    }

    #[test]
    fn deduce_memory_cell_bitwise_for_preset_memory_valid_or() {
        let memory = memory![((0, 5), 10), ((0, 6), 12), ((0, 9), 0)];
        let mut builtin = BitwiseBuiltinRunner::new(256);
        let result = builtin.deduce_memory_cell(&Relocatable::from((0, 9)), &memory);
        assert_eq!(result, Ok(Some(MaybeRelocatable::from(bigint!(14)))));
    }

    #[test]
    fn deduce_memory_cell_bitwise_for_preset_memory_incorrect_offset() {
        let memory = memory![((0, 3), 10), ((0, 4), 12), ((0, 5), 0)];
        let mut builtin = BitwiseBuiltinRunner::new(256);
        let result = builtin.deduce_memory_cell(&Relocatable::from((0, 5)), &memory);
        assert_eq!(result, Ok(None));
    }

    #[test]
    fn deduce_memory_cell_bitwise_for_preset_memory_no_values_to_operate() {
        let memory = memory![((0, 5), 12), ((0, 7), 0)];
        let mut builtin = BitwiseBuiltinRunner::new(256);
        let result = builtin.deduce_memory_cell(&Relocatable::from((0, 5)), &memory);
        assert_eq!(result, Ok(None));
    }

    #[test]
    fn get_memory_accesses_missing_segment_used_sizes() {
        let builtin = BitwiseBuiltinRunner::new(256);
        let vm = vm!();

        assert_eq!(
            builtin.get_memory_accesses(&vm),
            Err(MemoryError::MissingSegmentUsedSizes),
        );
    }

    #[test]
    fn get_memory_accesses_empty() {
        let builtin = BitwiseBuiltinRunner::new(256);
        let mut vm = vm!();

        vm.segments.segment_used_sizes = Some(vec![0]);
        assert_eq!(builtin.get_memory_accesses(&vm), Ok(vec![]));
    }

    #[test]
    fn get_memory_accesses() {
        let builtin = BitwiseBuiltinRunner::new(256);
        let mut vm = vm!();

        vm.segments.segment_used_sizes = Some(vec![4]);
        assert_eq!(
            builtin.get_memory_accesses(&vm),
            Ok(vec![
                (builtin.base, 0).into(),
                (builtin.base, 1).into(),
                (builtin.base, 2).into(),
                (builtin.base, 3).into(),
            ]),
        );
    }
<<<<<<< HEAD

    #[test]
    fn get_used_cells_missing_segment_used_sizes() {
        let builtin = BitwiseBuiltinRunner::new(256);
        let vm = vm!();

        assert_eq!(
            builtin.get_used_cells(&vm),
            Err(MemoryError::MissingSegmentUsedSizes)
        );
    }

    #[test]
    fn get_used_cells_empty() {
        let builtin = BitwiseBuiltinRunner::new(256);
        let mut vm = vm!();

        vm.segments.segment_used_sizes = Some(vec![0]);
        assert_eq!(builtin.get_used_cells(&vm), Ok(0));
    }

    #[test]
    fn get_used_cells() {
        let builtin = BitwiseBuiltinRunner::new(256);
        let mut vm = vm!();

        vm.segments.segment_used_sizes = Some(vec![4]);
        assert_eq!(builtin.get_used_cells(&vm), Ok(4));
    }
=======
>>>>>>> 1a82b62b
}<|MERGE_RESOLUTION|>--- conflicted
+++ resolved
@@ -131,11 +131,7 @@
 mod tests {
     use super::*;
     use crate::utils::test_utils::*;
-<<<<<<< HEAD
-    use crate::vm::errors::memory_errors::MemoryError;
-=======
     use crate::vm::{errors::memory_errors::MemoryError, vm_core::VirtualMachine};
->>>>>>> 1a82b62b
     use num_bigint::Sign;
 
     #[test]
@@ -214,7 +210,6 @@
             ]),
         );
     }
-<<<<<<< HEAD
 
     #[test]
     fn get_used_cells_missing_segment_used_sizes() {
@@ -244,6 +239,4 @@
         vm.segments.segment_used_sizes = Some(vec![4]);
         assert_eq!(builtin.get_used_cells(&vm), Ok(4));
     }
-=======
->>>>>>> 1a82b62b
 }