--- conflicted
+++ resolved
@@ -1,8 +1,3 @@
-<<<<<<< HEAD
-use std::any::Any;
-use std::collections::HashMap;
-=======
->>>>>>> 377d109f
 use std::ops::Shl;
 
 use num_bigint::BigInt;
@@ -103,12 +98,6 @@
     pub fn get_memory_segment_addresses(&self) -> (&'static str, (isize, Option<usize>)) {
         ("bitwise", (self.base, self.stop_ptr))
     }
-
-    fn get_memory_segment_addresses(&self) -> HashMap<String, (isize, Option<usize>)> {
-        [("bitwise".to_string(), (self.base, self.stop_ptr))]
-            .into_iter()
-            .collect()
-    }
 }
 
 #[cfg(test)]
