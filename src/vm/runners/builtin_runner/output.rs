--- conflicted
+++ resolved
@@ -1,11 +1,5 @@
 use crate::types::relocatable::{MaybeRelocatable, Relocatable};
-use crate::vm::errors::memory_errors::MemoryError;
 use crate::vm::errors::runner_errors::RunnerError;
-<<<<<<< HEAD
-use crate::vm::runners::builtin_runner::BuiltinRunner;
-use crate::vm::vm_core::VirtualMachine;
-=======
->>>>>>> 205006a9
 use crate::vm::vm_memory::memory::Memory;
 use crate::vm::vm_memory::memory_segments::MemorySegmentManager;
 
@@ -52,10 +46,6 @@
 
     pub fn get_memory_segment_addresses(&self) -> (&'static str, (isize, Option<usize>)) {
         ("output", (self.base, self.stop_ptr))
-    }
-
-    fn get_used_instances(&self, vm: &VirtualMachine) -> Result<usize, MemoryError> {
-        self.get_used_cells(vm)
     }
 }
 
@@ -147,11 +137,7 @@
 
     #[test]
     fn get_used_cells_missing_segment_used_sizes() {
-<<<<<<< HEAD
-        let builtin = OutputBuiltinRunner::new();
-=======
         let builtin = BuiltinRunner::Output(OutputBuiltinRunner::new());
->>>>>>> 205006a9
         let vm = vm!();
 
         assert_eq!(
@@ -162,11 +148,7 @@
 
     #[test]
     fn get_used_cells_empty() {
-<<<<<<< HEAD
-        let builtin = OutputBuiltinRunner::new();
-=======
         let builtin = BuiltinRunner::Output(OutputBuiltinRunner::new());
->>>>>>> 205006a9
         let mut vm = vm!();
 
         vm.segments.segment_used_sizes = Some(vec![0]);
@@ -175,11 +157,7 @@
 
     #[test]
     fn get_used_cells() {
-<<<<<<< HEAD
-        let builtin = OutputBuiltinRunner::new();
-=======
         let builtin = BuiltinRunner::Output(OutputBuiltinRunner::new());
->>>>>>> 205006a9
         let mut vm = vm!();
 
         vm.segments.segment_used_sizes = Some(vec![4]);
