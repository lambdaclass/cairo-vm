--- conflicted
+++ resolved
@@ -43,17 +43,10 @@
     ) -> Result<Option<MaybeRelocatable>, RunnerError> {
         Ok(None)
     }
-<<<<<<< HEAD
 
-    fn as_any(&self) -> &dyn Any {
-        self
-    }
-
-    fn get_memory_segment_addresses(&self) -> (&'static str, (isize, Option<usize>)) {
+    pub fn get_memory_segment_addresses(&self) -> (&'static str, (isize, Option<usize>)) {
         ("output", (self.base, self.stop_ptr))
     }
-=======
->>>>>>> 74cf2a81
 }
 
 impl Default for OutputBuiltinRunner {
@@ -65,6 +58,14 @@
 #[cfg(test)]
 mod tests {
     use super::*;
+    use crate::{
+        utils::test_utils::vm,
+        vm::{
+            errors::memory_errors::MemoryError, runners::builtin_runner::BuiltinRunner,
+            vm_core::VirtualMachine,
+        },
+    };
+    use num_bigint::{BigInt, Sign};
 
     #[test]
     fn initialize_segments_for_output() {
@@ -86,7 +87,6 @@
         );
         assert_eq!(initial_stack.len(), 1);
     }
-<<<<<<< HEAD
 
     #[test]
     fn get_memory_segment_addresses() {
@@ -100,7 +100,7 @@
 
     #[test]
     fn get_memory_accesses_missing_segment_used_sizes() {
-        let builtin = OutputBuiltinRunner::new();
+        let builtin = BuiltinRunner::Output(OutputBuiltinRunner::new());
         let vm = vm!();
 
         assert_eq!(
@@ -111,7 +111,7 @@
 
     #[test]
     fn get_memory_accesses_empty() {
-        let builtin = OutputBuiltinRunner::new();
+        let builtin = BuiltinRunner::Output(OutputBuiltinRunner::new());
         let mut vm = vm!();
 
         vm.segments.segment_used_sizes = Some(vec![0]);
@@ -120,20 +120,18 @@
 
     #[test]
     fn get_memory_accesses() {
-        let builtin = OutputBuiltinRunner::new();
+        let builtin = BuiltinRunner::Output(OutputBuiltinRunner::new());
         let mut vm = vm!();
 
         vm.segments.segment_used_sizes = Some(vec![4]);
         assert_eq!(
             builtin.get_memory_accesses(&vm),
             Ok(vec![
-                (builtin.base, 0).into(),
-                (builtin.base, 1).into(),
-                (builtin.base, 2).into(),
-                (builtin.base, 3).into(),
+                (builtin.base(), 0).into(),
+                (builtin.base(), 1).into(),
+                (builtin.base(), 2).into(),
+                (builtin.base(), 3).into(),
             ]),
         );
     }
-=======
->>>>>>> 74cf2a81
 }