--- conflicted
+++ resolved
@@ -1,5 +1,6 @@
 use num_bigint::BigInt;
 
+use super::BuiltinRunner;
 use crate::bigint;
 use crate::types::relocatable::{MaybeRelocatable, Relocatable};
 use crate::vm::errors::memory_errors::MemoryError;
@@ -7,13 +8,8 @@
 use crate::vm::vm_core::VirtualMachine;
 use crate::vm::vm_memory::memory::Memory;
 use crate::vm::vm_memory::memory_segments::MemorySegmentManager;
-<<<<<<< HEAD
+
 #[derive(Debug)]
-=======
-
-use super::BuiltinRunner;
-
->>>>>>> 861557a5
 pub struct OutputBuiltinRunner {
     base: isize,
     stop_ptr: Option<usize>,
@@ -99,7 +95,7 @@
 
     #[test]
     fn get_used_cells_and_allocated_size_test() {
-        let builtin = OutputBuiltinRunner::new();
+        let builtin = OutputBuiltinRunner::new(true);
 
         let mut vm = vm!();
 
