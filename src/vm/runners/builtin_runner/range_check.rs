--- conflicted
+++ resolved
@@ -15,15 +15,9 @@
 pub struct RangeCheckBuiltinRunner {
     _ratio: u32,
     base: isize,
-<<<<<<< HEAD
-    _stop_ptr: Option<Relocatable>,
+    stop_ptr: Option<usize>,
     _cells_per_instance: u32,
     _n_input_cells: u32,
-=======
-    stop_ptr: Option<usize>,
-    _cells_per_instance: i32,
-    _n_input_cells: i32,
->>>>>>> 377d109f
     _inner_rc_bound: BigInt,
     pub _bound: BigInt,
     _n_parts: u32,
@@ -35,15 +29,9 @@
         RangeCheckBuiltinRunner {
             _ratio: ratio,
             base: 0,
-<<<<<<< HEAD
-            _stop_ptr: None,
+            stop_ptr: None,
             _cells_per_instance: CELLS_PER_RANGE_CHECK,
             _n_input_cells: CELLS_PER_RANGE_CHECK,
-=======
-            stop_ptr: None,
-            _cells_per_instance: 1,
-            _n_input_cells: 1,
->>>>>>> 377d109f
             _inner_rc_bound: inner_rc_bound.clone(),
             _bound: inner_rc_bound.pow(n_parts),
             _n_parts: n_parts,
@@ -140,7 +128,7 @@
 
     #[test]
     fn get_memory_segment_addresses() {
-        let builtin = RangeCheckBuiltinRunner::new(bigint!(8), 8);
+        let builtin = RangeCheckBuiltinRunner::new(8, 8);
 
         assert_eq!(
             builtin.get_memory_segment_addresses(),
@@ -150,7 +138,7 @@
 
     #[test]
     fn get_memory_accesses_missing_segment_used_sizes() {
-        let builtin = BuiltinRunner::RangeCheck(RangeCheckBuiltinRunner::new(bigint!(256), 8));
+        let builtin = BuiltinRunner::RangeCheck(RangeCheckBuiltinRunner::new(256, 8));
         let vm = vm!();
 
         assert_eq!(
@@ -161,7 +149,7 @@
 
     #[test]
     fn get_memory_accesses_empty() {
-        let builtin = BuiltinRunner::RangeCheck(RangeCheckBuiltinRunner::new(bigint!(256), 8));
+        let builtin = BuiltinRunner::RangeCheck(RangeCheckBuiltinRunner::new(256, 8));
         let mut vm = vm!();
 
         vm.segments.segment_used_sizes = Some(vec![0]);
@@ -170,7 +158,7 @@
 
     #[test]
     fn get_memory_accesses() {
-        let builtin = BuiltinRunner::RangeCheck(RangeCheckBuiltinRunner::new(bigint!(256), 8));
+        let builtin = BuiltinRunner::RangeCheck(RangeCheckBuiltinRunner::new(256, 8));
         let mut vm = vm!();
 
         vm.segments.segment_used_sizes = Some(vec![4]);
