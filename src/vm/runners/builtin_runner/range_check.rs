--- conflicted
+++ resolved
@@ -22,11 +22,7 @@
     stop_ptr: Option<usize>,
     pub(crate) cells_per_instance: u32,
     pub(crate) n_input_cells: u32,
-<<<<<<< HEAD
-    inner_rc_bound: isize,
-=======
     inner_rc_bound: usize,
->>>>>>> 845bbe25
     pub _bound: BigInt,
     pub(crate) _included: bool,
     n_parts: u32,
@@ -34,13 +30,8 @@
 }
 
 impl RangeCheckBuiltinRunner {
-<<<<<<< HEAD
-    pub fn new(ratio: u32, n_parts: u32) -> RangeCheckBuiltinRunner {
-        let inner_rc_bound = 1isize << 16;
-=======
     pub fn new(ratio: u32, n_parts: u32, included: bool) -> RangeCheckBuiltinRunner {
         let inner_rc_bound = 1usize << 16;
->>>>>>> 845bbe25
         RangeCheckBuiltinRunner {
             ratio,
             base: 0,
@@ -49,10 +40,7 @@
             n_input_cells: CELLS_PER_RANGE_CHECK,
             inner_rc_bound,
             _bound: bigint!(inner_rc_bound).pow(n_parts),
-<<<<<<< HEAD
-=======
             _included: included,
->>>>>>> 845bbe25
             n_parts,
             instances_per_component: 1,
         }
@@ -158,13 +146,8 @@
         }
     }
 
-<<<<<<< HEAD
-    pub fn get_range_check_usage(&self, memory: &Memory) -> Option<(isize, isize)> {
-        let mut rc_bounds: Option<(isize, isize)> = None;
-=======
     pub fn get_range_check_usage(&self, memory: &Memory) -> Option<(usize, usize)> {
         let mut rc_bounds: Option<(usize, usize)> = None;
->>>>>>> 845bbe25
         let range_check_segment = memory.data.get(self.base as usize)?;
         let inner_rc_bound = bigint!(self.inner_rc_bound);
         for value in range_check_segment {
@@ -175,11 +158,7 @@
                     .get_int_ref()
                     .ok()?
                     .mod_floor(&inner_rc_bound)
-<<<<<<< HEAD
-                    .to_isize()?;
-=======
                     .to_usize()?;
->>>>>>> 845bbe25
                 rc_bounds = Some(match rc_bounds {
                     None => (part_val, part_val),
                     Some((rc_min, rc_max)) => {
