--- conflicted
+++ resolved
@@ -15,10 +15,7 @@
 use crate::vm::vm_memory::memory::{Memory, ValidationRule};
 use crate::vm::vm_memory::memory_segments::MemorySegmentManager;
 
-<<<<<<< HEAD
-=======
 #[derive(Debug)]
->>>>>>> 0ad8f896
 pub struct RangeCheckBuiltinRunner {
     ratio: u32,
     base: isize,
