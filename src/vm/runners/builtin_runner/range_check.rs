use std::borrow::Cow;
use std::ops::Shl;

use num_bigint::BigInt;
use num_traits::{One, ToPrimitive, Zero};

use crate::bigint;
<<<<<<< HEAD
use crate::types::instance_definitions::range_check_instance_def::CELLS_PER_RANGE_CHECK;
=======
use crate::math_utils::safe_div;
>>>>>>> 6a97ef4a
use crate::types::relocatable::{MaybeRelocatable, Relocatable};
use crate::vm::errors::memory_errors::MemoryError;
use crate::vm::errors::runner_errors::RunnerError;
use crate::vm::vm_core::VirtualMachine;
use crate::vm::vm_memory::memory::{Memory, ValidationRule};
use crate::vm::vm_memory::memory_segments::MemorySegmentManager;

pub struct RangeCheckBuiltinRunner {
    _ratio: u32,
    base: isize,
    stop_ptr: Option<usize>,
    _cells_per_instance: u32,
    _n_input_cells: u32,
    _inner_rc_bound: BigInt,
    pub _bound: BigInt,
    _n_parts: u32,
}

impl RangeCheckBuiltinRunner {
    pub fn new(ratio: u32, n_parts: u32) -> RangeCheckBuiltinRunner {
        let inner_rc_bound = bigint!(1i32 << 16);
        RangeCheckBuiltinRunner {
            _ratio: ratio,
            base: 0,
            stop_ptr: None,
            _cells_per_instance: CELLS_PER_RANGE_CHECK,
            _n_input_cells: CELLS_PER_RANGE_CHECK,
            _inner_rc_bound: inner_rc_bound.clone(),
            _bound: inner_rc_bound.pow(n_parts),
            _n_parts: n_parts,
        }
    }

    pub fn initialize_segments(
        &mut self,
        segments: &mut MemorySegmentManager,
        memory: &mut Memory,
    ) {
        self.base = segments.add(memory).segment_index
    }

    pub fn initial_stack(&self) -> Vec<MaybeRelocatable> {
        vec![MaybeRelocatable::from((self.base, 0))]
    }

    pub fn base(&self) -> isize {
        self.base
    }

    pub fn add_validation_rule(&self, memory: &mut Memory) -> Result<(), RunnerError> {
        let rule: ValidationRule = ValidationRule(Box::new(
            |memory: &Memory,
             address: &MaybeRelocatable|
             -> Result<MaybeRelocatable, MemoryError> {
                match memory.get(address)? {
                    Some(Cow::Owned(MaybeRelocatable::Int(ref num)))
                    | Some(Cow::Borrowed(MaybeRelocatable::Int(ref num))) => {
                        if &BigInt::zero() <= num && num < &BigInt::one().shl(128u8) {
                            Ok(address.to_owned())
                        } else {
                            Err(MemoryError::NumOutOfBounds)
                        }
                    }
                    _ => Err(MemoryError::FoundNonInt),
                }
            },
        ));

        let segment_index: usize = self
            .base
            .try_into()
            .map_err(|_| RunnerError::RunnerInTemporarySegment(self.base))?;

        memory.add_validation_rule(segment_index, rule);

        Ok(())
    }

    pub fn deduce_memory_cell(
        &mut self,
        _address: &Relocatable,
        _memory: &Memory,
    ) -> Result<Option<MaybeRelocatable>, RunnerError> {
        Ok(None)
    }

    pub fn get_allocated_memory_units(&self, vm: &VirtualMachine) -> Result<usize, MemoryError> {
        let value = safe_div(&bigint!(vm.current_step), &bigint!(self._ratio.clone()))
            .map_err(|_| MemoryError::ErrorCalculatingMemoryUnits)?;
        match (self._cells_per_instance * value).to_usize() {
            Some(result) => Ok(result),
            _ => Err(MemoryError::ErrorCalculatingMemoryUnits),
        }
    }

    pub fn get_memory_segment_addresses(&self) -> (&'static str, (isize, Option<usize>)) {
        ("range_check", (self.base, self.stop_ptr))
    }
}

#[cfg(test)]
mod tests {
    use std::collections::HashMap;

    use super::*;
    use crate::hint_processor::builtin_hint_processor::builtin_hint_processor_definition::BuiltinHintProcessor;
    use crate::serde::deserialize_program::ReferenceManager;
    use crate::types::program::Program;
    use crate::vm::runners::cairo_runner::CairoRunner;
    use crate::{bigint, utils::test_utils::*};
    use crate::{
        utils::test_utils::vm, vm::runners::builtin_runner::BuiltinRunner,
        vm::vm_core::VirtualMachine,
    };
    use num_bigint::Sign;

    #[test]
    fn get_allocated_memory_units() {
        let builtin = RangeCheckBuiltinRunner::new(bigint!(10), 12);

        let mut vm = vm!();

        let program = Program {
            builtins: vec![String::from("pedersen")],
            prime: bigint!(17),
            data: vec_data!(
                (4612671182993129469_i64),
                (5189976364521848832_i64),
                (18446744073709551615_i128),
                (5199546496550207487_i64),
                (4612389712311386111_i64),
                (5198983563776393216_i64),
                (2),
                (2345108766317314046_i64),
                (5191102247248822272_i64),
                (5189976364521848832_i64),
                (7),
                (1226245742482522112_i64),
                ((
                    b"3618502788666131213697322783095070105623107215331596699973092056135872020470",
                    10
                )),
                (2345108766317314046_i64)
            ),
            constants: HashMap::new(),
            main: Some(8),
            hints: HashMap::new(),
            reference_manager: ReferenceManager {
                references: Vec::new(),
            },
            identifiers: HashMap::new(),
        };

        let mut cairo_runner = CairoRunner::new(&program).unwrap();

        let hint_processor = BuiltinHintProcessor::new_empty();

        let address = cairo_runner.initialize(&mut vm).unwrap();

        cairo_runner
            .run_until_pc(address, &mut vm, &hint_processor)
            .unwrap();

        assert_eq!(builtin.get_allocated_memory_units(&vm), Ok(1));
    }

    #[test]
    fn initialize_segments_for_range_check() {
        let mut builtin = RangeCheckBuiltinRunner::new(8, 8);
        let mut segments = MemorySegmentManager::new();
        let mut memory = Memory::new();
        builtin.initialize_segments(&mut segments, &mut memory);
        assert_eq!(builtin.base, 0);
    }

    #[test]
    fn get_initial_stack_for_range_check_with_base() {
        let mut builtin = RangeCheckBuiltinRunner::new(8, 8);
        builtin.base = 1;
        let initial_stack = builtin.initial_stack();
        assert_eq!(
            initial_stack[0].clone(),
            MaybeRelocatable::RelocatableValue((builtin.base(), 0).into())
        );
        assert_eq!(initial_stack.len(), 1);
    }

    #[test]
    fn get_memory_segment_addresses() {
        let builtin = RangeCheckBuiltinRunner::new(8, 8);

        assert_eq!(
            builtin.get_memory_segment_addresses(),
            ("range_check", (0, None)),
        );
    }

    #[test]
    fn get_memory_accesses_missing_segment_used_sizes() {
        let builtin = BuiltinRunner::RangeCheck(RangeCheckBuiltinRunner::new(256, 8));
        let vm = vm!();

        assert_eq!(
            builtin.get_memory_accesses(&vm),
            Err(MemoryError::MissingSegmentUsedSizes),
        );
    }

    #[test]
    fn get_memory_accesses_empty() {
        let builtin = BuiltinRunner::RangeCheck(RangeCheckBuiltinRunner::new(256, 8));
        let mut vm = vm!();

        vm.segments.segment_used_sizes = Some(vec![0]);
        assert_eq!(builtin.get_memory_accesses(&vm), Ok(vec![]));
    }

    #[test]
    fn get_memory_accesses() {
        let builtin = BuiltinRunner::RangeCheck(RangeCheckBuiltinRunner::new(256, 8));
        let mut vm = vm!();

        vm.segments.segment_used_sizes = Some(vec![4]);
        assert_eq!(
            builtin.get_memory_accesses(&vm),
            Ok(vec![
                (builtin.base(), 0).into(),
                (builtin.base(), 1).into(),
                (builtin.base(), 2).into(),
                (builtin.base(), 3).into(),
            ]),
        );
    }

    #[test]
    fn get_used_cells_missing_segment_used_sizes() {
        let builtin = BuiltinRunner::RangeCheck(RangeCheckBuiltinRunner::new(256, 8));
        let vm = vm!();

        assert_eq!(
            builtin.get_used_cells(&vm),
            Err(MemoryError::MissingSegmentUsedSizes)
        );
    }

    #[test]
    fn get_used_cells_empty() {
        let builtin = BuiltinRunner::RangeCheck(RangeCheckBuiltinRunner::new(256, 8));
        let mut vm = vm!();

        vm.segments.segment_used_sizes = Some(vec![0]);
        assert_eq!(builtin.get_used_cells(&vm), Ok(0));
    }

    #[test]
    fn get_used_cells() {
        let builtin = BuiltinRunner::RangeCheck(RangeCheckBuiltinRunner::new(256, 8));
        let mut vm = vm!();

        vm.segments.segment_used_sizes = Some(vec![4]);
        assert_eq!(builtin.get_used_cells(&vm), Ok(4));
    }
}<|MERGE_RESOLUTION|>--- conflicted
+++ resolved
@@ -5,11 +5,8 @@
 use num_traits::{One, ToPrimitive, Zero};
 
 use crate::bigint;
-<<<<<<< HEAD
+use crate::math_utils::safe_div;
 use crate::types::instance_definitions::range_check_instance_def::CELLS_PER_RANGE_CHECK;
-=======
-use crate::math_utils::safe_div;
->>>>>>> 6a97ef4a
 use crate::types::relocatable::{MaybeRelocatable, Relocatable};
 use crate::vm::errors::memory_errors::MemoryError;
 use crate::vm::errors::runner_errors::RunnerError;
@@ -18,7 +15,7 @@
 use crate::vm::vm_memory::memory_segments::MemorySegmentManager;
 
 pub struct RangeCheckBuiltinRunner {
-    _ratio: u32,
+    ratio: u32,
     base: isize,
     stop_ptr: Option<usize>,
     _cells_per_instance: u32,
@@ -32,7 +29,7 @@
     pub fn new(ratio: u32, n_parts: u32) -> RangeCheckBuiltinRunner {
         let inner_rc_bound = bigint!(1i32 << 16);
         RangeCheckBuiltinRunner {
-            _ratio: ratio,
+            ratio,
             base: 0,
             stop_ptr: None,
             _cells_per_instance: CELLS_PER_RANGE_CHECK,
@@ -97,7 +94,7 @@
     }
 
     pub fn get_allocated_memory_units(&self, vm: &VirtualMachine) -> Result<usize, MemoryError> {
-        let value = safe_div(&bigint!(vm.current_step), &bigint!(self._ratio.clone()))
+        let value = safe_div(&bigint!(vm.current_step), &bigint!(self.ratio))
             .map_err(|_| MemoryError::ErrorCalculatingMemoryUnits)?;
         match (self._cells_per_instance * value).to_usize() {
             Some(result) => Ok(result),
@@ -128,7 +125,7 @@
 
     #[test]
     fn get_allocated_memory_units() {
-        let builtin = RangeCheckBuiltinRunner::new(bigint!(10), 12);
+        let builtin = RangeCheckBuiltinRunner::new(10, 12);
 
         let mut vm = vm!();
 
@@ -163,7 +160,7 @@
             identifiers: HashMap::new(),
         };
 
-        let mut cairo_runner = CairoRunner::new(&program).unwrap();
+        let mut cairo_runner = cairo_runner!(program);
 
         let hint_processor = BuiltinHintProcessor::new_empty();
 
