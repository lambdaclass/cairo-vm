--- conflicted
+++ resolved
@@ -125,11 +125,7 @@
 #[cfg(test)]
 mod tests {
     use super::*;
-<<<<<<< HEAD
-    use crate::utils::test_utils::vm;
-=======
     use crate::{utils::test_utils::vm, vm::vm_core::VirtualMachine};
->>>>>>> 278833da
     use num_bigint::Sign;
 
     #[test]
@@ -189,7 +185,6 @@
             ]),
         );
     }
-<<<<<<< HEAD
 
     #[test]
     fn get_used_cells_missing_segment_used_sizes() {
@@ -219,6 +214,4 @@
         vm.segments.segment_used_sizes = Some(vec![4]);
         assert_eq!(builtin.get_used_cells(&vm), Ok(4));
     }
-=======
->>>>>>> 278833da
 }