use num_bigint::BigInt;
use num_integer::Integer;
use num_traits::{One, ToPrimitive, Zero};
use std::borrow::Cow;
use std::cmp::{max, min};
use std::ops::Shl;

use crate::bigint;
use crate::math_utils::safe_div;
use crate::types::instance_definitions::range_check_instance_def::CELLS_PER_RANGE_CHECK;
use crate::types::relocatable::{MaybeRelocatable, Relocatable};
use crate::vm::errors::memory_errors::MemoryError;
use crate::vm::errors::runner_errors::RunnerError;
use crate::vm::vm_core::VirtualMachine;
use crate::vm::vm_memory::memory::{Memory, ValidationRule};
use crate::vm::vm_memory::memory_segments::MemorySegmentManager;

use super::BuiltinRunner;

pub struct RangeCheckBuiltinRunner {
    ratio: u32,
    base: isize,
    stop_ptr: Option<usize>,
    pub(crate) cells_per_instance: u32,
    pub(crate) n_input_cells: u32,
    inner_rc_bound: BigInt,
    pub _bound: BigInt,
<<<<<<< HEAD
    _n_parts: u32,
    instances_per_component: u32,
=======
    n_parts: u32,
>>>>>>> 55284ff7
}

impl RangeCheckBuiltinRunner {
    pub fn new(ratio: u32, n_parts: u32) -> RangeCheckBuiltinRunner {
        let inner_rc_bound = bigint!(1i32 << 16);
        RangeCheckBuiltinRunner {
            ratio,
            base: 0,
            stop_ptr: None,
            cells_per_instance: CELLS_PER_RANGE_CHECK,
            n_input_cells: CELLS_PER_RANGE_CHECK,
            inner_rc_bound: inner_rc_bound.clone(),
            _bound: inner_rc_bound.pow(n_parts),
<<<<<<< HEAD
            _n_parts: n_parts,
            instances_per_component: 1,
=======
            n_parts,
>>>>>>> 55284ff7
        }
    }

    pub fn initialize_segments(
        &mut self,
        segments: &mut MemorySegmentManager,
        memory: &mut Memory,
    ) {
        self.base = segments.add(memory).segment_index
    }

    pub fn initial_stack(&self) -> Vec<MaybeRelocatable> {
        vec![MaybeRelocatable::from((self.base, 0))]
    }

    pub fn base(&self) -> isize {
        self.base
    }

    pub fn add_validation_rule(&self, memory: &mut Memory) -> Result<(), RunnerError> {
        let rule: ValidationRule = ValidationRule(Box::new(
            |memory: &Memory,
             address: &MaybeRelocatable|
             -> Result<MaybeRelocatable, MemoryError> {
                match memory.get(address)? {
                    Some(Cow::Owned(MaybeRelocatable::Int(ref num)))
                    | Some(Cow::Borrowed(MaybeRelocatable::Int(ref num))) => {
                        if &BigInt::zero() <= num && num < &BigInt::one().shl(128u8) {
                            Ok(address.to_owned())
                        } else {
                            Err(MemoryError::NumOutOfBounds)
                        }
                    }
                    _ => Err(MemoryError::FoundNonInt),
                }
            },
        ));

        let segment_index: usize = self
            .base
            .try_into()
            .map_err(|_| RunnerError::RunnerInTemporarySegment(self.base))?;

        memory.add_validation_rule(segment_index, rule);

        Ok(())
    }

    pub fn deduce_memory_cell(
        &mut self,
        _address: &Relocatable,
        _memory: &Memory,
    ) -> Result<Option<MaybeRelocatable>, RunnerError> {
        Ok(None)
    }

    pub fn get_allocated_memory_units(&self, vm: &VirtualMachine) -> Result<usize, MemoryError> {
        let value = safe_div(&bigint!(vm.current_step), &bigint!(self.ratio))
            .map_err(|_| MemoryError::ErrorCalculatingMemoryUnits)?;
        match (self.cells_per_instance * value).to_usize() {
            Some(result) => Ok(result),
            _ => Err(MemoryError::ErrorCalculatingMemoryUnits),
        }
    }

    pub fn get_memory_segment_addresses(&self) -> (&'static str, (isize, Option<usize>)) {
        ("range_check", (self.base, self.stop_ptr))
    }

<<<<<<< HEAD
    pub fn get_used_cells_and_allocated_size(
        self,
        vm: &VirtualMachine,
    ) -> Result<(usize, BigInt), MemoryError> {
        let ratio = self.ratio as usize;
        let cells_per_instance = self._cells_per_instance;
        let min_step = ratio * self.instances_per_component as usize;
        if vm.current_step < min_step {
            Err(MemoryError::InsufficientAllocatedCells)
        } else {
            let builtin = BuiltinRunner::RangeCheck(self);
            let used = builtin.get_used_cells(vm)?;
            let size = cells_per_instance
                * safe_div(&bigint!(vm.current_step), &bigint!(ratio))
                    .map_err(|_| MemoryError::InsufficientAllocatedCells)?;
            Ok((used, size))
        }
=======
    pub fn get_range_check_usage(&self, memory: &Memory) -> Option<(BigInt, BigInt)> {
        let mut rc_bounds: Option<(BigInt, BigInt)> = None;
        let range_check_segment = memory.data.get(self.base as usize)?;
        for value in range_check_segment {
            //Split val into n_parts parts.
            for _ in 0..self.n_parts {
                let part_val = value
                    .as_ref()?
                    .get_int_ref()
                    .ok()?
                    .mod_floor(&self.inner_rc_bound);
                rc_bounds = Some(match rc_bounds {
                    None => (part_val.clone(), part_val),
                    Some((rc_min, rc_max)) => {
                        let rc_min = min(rc_min, part_val.clone());
                        let rc_max = max(rc_max, part_val);

                        (rc_min, rc_max)
                    }
                });
            }
        }
        rc_bounds
>>>>>>> 55284ff7
    }
}

#[cfg(test)]
mod tests {
    use std::collections::HashMap;

    use super::*;
    use crate::hint_processor::builtin_hint_processor::builtin_hint_processor_definition::BuiltinHintProcessor;
    use crate::serde::deserialize_program::ReferenceManager;
    use crate::types::program::Program;
    use crate::vm::runners::cairo_runner::CairoRunner;
    use crate::{bigint, utils::test_utils::*};
    use crate::{
        utils::test_utils::vm, vm::runners::builtin_runner::BuiltinRunner,
        vm::vm_core::VirtualMachine,
    };
    use num_bigint::Sign;

    #[test]
    fn get_used_cells_and_allocated_size_test() {
        let builtin = RangeCheckBuiltinRunner::new(10, 12);

        let mut vm = vm!();

        vm.segments.segment_used_sizes = Some(vec![0]);

        let program = Program {
            builtins: vec![String::from("pedersen")],
            prime: bigint!(17),
            data: vec_data!(
                (4612671182993129469_i64),
                (5189976364521848832_i64),
                (18446744073709551615_i128),
                (5199546496550207487_i64),
                (4612389712311386111_i64),
                (5198983563776393216_i64),
                (2),
                (2345108766317314046_i64),
                (5191102247248822272_i64),
                (5189976364521848832_i64),
                (7),
                (1226245742482522112_i64),
                ((
                    b"3618502788666131213697322783095070105623107215331596699973092056135872020470",
                    10
                )),
                (2345108766317314046_i64)
            ),
            constants: HashMap::new(),
            main: Some(8),
            hints: HashMap::new(),
            reference_manager: ReferenceManager {
                references: Vec::new(),
            },
            identifiers: HashMap::new(),
        };

        let mut cairo_runner = CairoRunner::new(&program, "all".to_string()).unwrap();

        let hint_processor = BuiltinHintProcessor::new_empty();

        let address = cairo_runner.initialize(&mut vm).unwrap();

        cairo_runner
            .run_until_pc(address, &mut vm, &hint_processor)
            .unwrap();

        assert_eq!(
            builtin.get_used_cells_and_allocated_size(&vm),
            Ok((0, bigint!(1)))
        );
    }

    #[test]
    fn get_allocated_memory_units() {
        let builtin = RangeCheckBuiltinRunner::new(10, 12);

        let mut vm = vm!();

        let program = Program {
            builtins: vec![String::from("pedersen")],
            prime: bigint!(17),
            data: vec_data!(
                (4612671182993129469_i64),
                (5189976364521848832_i64),
                (18446744073709551615_i128),
                (5199546496550207487_i64),
                (4612389712311386111_i64),
                (5198983563776393216_i64),
                (2),
                (2345108766317314046_i64),
                (5191102247248822272_i64),
                (5189976364521848832_i64),
                (7),
                (1226245742482522112_i64),
                ((
                    b"3618502788666131213697322783095070105623107215331596699973092056135872020470",
                    10
                )),
                (2345108766317314046_i64)
            ),
            constants: HashMap::new(),
            main: Some(8),
            hints: HashMap::new(),
            reference_manager: ReferenceManager {
                references: Vec::new(),
            },
            identifiers: HashMap::new(),
        };

        let mut cairo_runner = cairo_runner!(program);

        let hint_processor = BuiltinHintProcessor::new_empty();

        let address = cairo_runner.initialize(&mut vm).unwrap();

        cairo_runner
            .run_until_pc(address, &mut vm, &hint_processor)
            .unwrap();

        assert_eq!(builtin.get_allocated_memory_units(&vm), Ok(1));
    }

    #[test]
    fn initialize_segments_for_range_check() {
        let mut builtin = RangeCheckBuiltinRunner::new(8, 8);
        let mut segments = MemorySegmentManager::new();
        let mut memory = Memory::new();
        builtin.initialize_segments(&mut segments, &mut memory);
        assert_eq!(builtin.base, 0);
    }

    #[test]
    fn get_initial_stack_for_range_check_with_base() {
        let mut builtin = RangeCheckBuiltinRunner::new(8, 8);
        builtin.base = 1;
        let initial_stack = builtin.initial_stack();
        assert_eq!(
            initial_stack[0].clone(),
            MaybeRelocatable::RelocatableValue((builtin.base(), 0).into())
        );
        assert_eq!(initial_stack.len(), 1);
    }

    #[test]
    fn get_memory_segment_addresses() {
        let builtin = RangeCheckBuiltinRunner::new(8, 8);

        assert_eq!(
            builtin.get_memory_segment_addresses(),
            ("range_check", (0, None)),
        );
    }

    #[test]
    fn get_memory_accesses_missing_segment_used_sizes() {
        let builtin = BuiltinRunner::RangeCheck(RangeCheckBuiltinRunner::new(256, 8));
        let vm = vm!();

        assert_eq!(
            builtin.get_memory_accesses(&vm),
            Err(MemoryError::MissingSegmentUsedSizes),
        );
    }

    #[test]
    fn get_memory_accesses_empty() {
        let builtin = BuiltinRunner::RangeCheck(RangeCheckBuiltinRunner::new(256, 8));
        let mut vm = vm!();

        vm.segments.segment_used_sizes = Some(vec![0]);
        assert_eq!(builtin.get_memory_accesses(&vm), Ok(vec![]));
    }

    #[test]
    fn get_memory_accesses() {
        let builtin = BuiltinRunner::RangeCheck(RangeCheckBuiltinRunner::new(256, 8));
        let mut vm = vm!();

        vm.segments.segment_used_sizes = Some(vec![4]);
        assert_eq!(
            builtin.get_memory_accesses(&vm),
            Ok(vec![
                (builtin.base(), 0).into(),
                (builtin.base(), 1).into(),
                (builtin.base(), 2).into(),
                (builtin.base(), 3).into(),
            ]),
        );
    }

    #[test]
    fn get_used_cells_missing_segment_used_sizes() {
        let builtin = BuiltinRunner::RangeCheck(RangeCheckBuiltinRunner::new(256, 8));
        let vm = vm!();

        assert_eq!(
            builtin.get_used_cells(&vm),
            Err(MemoryError::MissingSegmentUsedSizes)
        );
    }

    #[test]
    fn get_used_cells_empty() {
        let builtin = BuiltinRunner::RangeCheck(RangeCheckBuiltinRunner::new(256, 8));
        let mut vm = vm!();

        vm.segments.segment_used_sizes = Some(vec![0]);
        assert_eq!(builtin.get_used_cells(&vm), Ok(0));
    }

    #[test]
    fn get_used_cells() {
        let builtin = BuiltinRunner::RangeCheck(RangeCheckBuiltinRunner::new(256, 8));
        let mut vm = vm!();

        vm.segments.segment_used_sizes = Some(vec![4]);
        assert_eq!(builtin.get_used_cells(&vm), Ok(4));
    }

    #[test]
    fn get_range_check_usage_succesful_a() {
        let builtin = RangeCheckBuiltinRunner::new(8, 8);
        let memory = memory![((0, 0), 1), ((0, 1), 2), ((0, 2), 3), ((0, 3), 4)];
        assert_eq!(
            builtin.get_range_check_usage(&memory),
            Some((bigint!(1), bigint!(4)))
        );
    }

    #[test]
    fn get_range_check_usage_succesful_b() {
        let builtin = RangeCheckBuiltinRunner::new(8, 8);
        let memory = memory![
            ((0, 0), 1465218365),
            ((0, 1), 2134570341),
            ((0, 2), 31349610736_i64),
            ((0, 3), 413468326585859_i64)
        ];
        assert_eq!(
            builtin.get_range_check_usage(&memory),
            Some((bigint!(6384), bigint!(62821)))
        );
    }

    #[test]
    fn get_range_check_usage_succesful_c() {
        let builtin = RangeCheckBuiltinRunner::new(8, 8);
        let memory = memory![
            ((0, 0), 634834751465218365_i64),
            ((0, 1), 42876922134570341_i64),
            ((0, 2), 23469831349610736_i64),
            ((0, 3), 23468413468326585859_i128),
            ((0, 4), 75346043276073460326_i128),
            ((0, 5), 87234598724867609478353436890268_i128)
        ];
        assert_eq!(
            builtin.get_range_check_usage(&memory),
            Some((bigint!(10480), bigint!(42341)))
        );
    }

    #[test]
    fn get_range_check_empty_memory() {
        let builtin = RangeCheckBuiltinRunner::new(8, 8);
        let memory = Memory::new();
        assert_eq!(builtin.get_range_check_usage(&memory), None);
    }
}<|MERGE_RESOLUTION|>--- conflicted
+++ resolved
@@ -25,12 +25,8 @@
     pub(crate) n_input_cells: u32,
     inner_rc_bound: BigInt,
     pub _bound: BigInt,
-<<<<<<< HEAD
-    _n_parts: u32,
+    n_parts: u32,
     instances_per_component: u32,
-=======
-    n_parts: u32,
->>>>>>> 55284ff7
 }
 
 impl RangeCheckBuiltinRunner {
@@ -44,12 +40,8 @@
             n_input_cells: CELLS_PER_RANGE_CHECK,
             inner_rc_bound: inner_rc_bound.clone(),
             _bound: inner_rc_bound.pow(n_parts),
-<<<<<<< HEAD
-            _n_parts: n_parts,
+            n_parts,
             instances_per_component: 1,
-=======
-            n_parts,
->>>>>>> 55284ff7
         }
     }
 
@@ -119,13 +111,12 @@
         ("range_check", (self.base, self.stop_ptr))
     }
 
-<<<<<<< HEAD
     pub fn get_used_cells_and_allocated_size(
         self,
         vm: &VirtualMachine,
     ) -> Result<(usize, BigInt), MemoryError> {
         let ratio = self.ratio as usize;
-        let cells_per_instance = self._cells_per_instance;
+        let cells_per_instance = self.cells_per_instance;
         let min_step = ratio * self.instances_per_component as usize;
         if vm.current_step < min_step {
             Err(MemoryError::InsufficientAllocatedCells)
@@ -137,7 +128,8 @@
                     .map_err(|_| MemoryError::InsufficientAllocatedCells)?;
             Ok((used, size))
         }
-=======
+    }
+
     pub fn get_range_check_usage(&self, memory: &Memory) -> Option<(BigInt, BigInt)> {
         let mut rc_bounds: Option<(BigInt, BigInt)> = None;
         let range_check_segment = memory.data.get(self.base as usize)?;
@@ -161,7 +153,6 @@
             }
         }
         rc_bounds
->>>>>>> 55284ff7
     }
 }
 
@@ -220,7 +211,7 @@
             identifiers: HashMap::new(),
         };
 
-        let mut cairo_runner = CairoRunner::new(&program, "all".to_string()).unwrap();
+        let mut cairo_runner = CairoRunner::new(&program, &"all".to_string()).unwrap();
 
         let hint_processor = BuiltinHintProcessor::new_empty();
 
