<<<<<<< HEAD
=======
use num_integer::Integer;
use std::borrow::Cow;
use std::cmp::{max, min};
use std::ops::Shl;

>>>>>>> 64e83b90
use num_bigint::BigInt;
use num_traits::{One, ToPrimitive, Zero};
use std::borrow::Cow;
use std::ops::Shl;

use crate::bigint;
use crate::math_utils::safe_div;
use crate::types::instance_definitions::range_check_instance_def::CELLS_PER_RANGE_CHECK;
use crate::types::relocatable::{MaybeRelocatable, Relocatable};
use crate::vm::errors::memory_errors::MemoryError;
use crate::vm::errors::runner_errors::RunnerError;
use crate::vm::vm_core::VirtualMachine;
use crate::vm::vm_memory::memory::{Memory, ValidationRule};
use crate::vm::vm_memory::memory_segments::MemorySegmentManager;

pub struct RangeCheckBuiltinRunner {
    ratio: u32,
    base: isize,
    stop_ptr: Option<usize>,
<<<<<<< HEAD
    pub(crate) cells_per_instance: u32,
    pub(crate) n_input_cells: u32,
    _inner_rc_bound: BigInt,
=======
    _cells_per_instance: u32,
    _n_input_cells: u32,
    inner_rc_bound: BigInt,
>>>>>>> 64e83b90
    pub _bound: BigInt,
    n_parts: u32,
}

impl RangeCheckBuiltinRunner {
    pub fn new(ratio: u32, n_parts: u32) -> RangeCheckBuiltinRunner {
        let inner_rc_bound = bigint!(1i32 << 16);
        RangeCheckBuiltinRunner {
            ratio,
            base: 0,
            stop_ptr: None,
<<<<<<< HEAD
            cells_per_instance: CELLS_PER_RANGE_CHECK,
            n_input_cells: CELLS_PER_RANGE_CHECK,
            _inner_rc_bound: inner_rc_bound.clone(),
=======
            _cells_per_instance: CELLS_PER_RANGE_CHECK,
            _n_input_cells: CELLS_PER_RANGE_CHECK,
            inner_rc_bound: inner_rc_bound.clone(),
>>>>>>> 64e83b90
            _bound: inner_rc_bound.pow(n_parts),
            n_parts,
        }
    }

    pub fn initialize_segments(
        &mut self,
        segments: &mut MemorySegmentManager,
        memory: &mut Memory,
    ) {
        self.base = segments.add(memory).segment_index
    }

    pub fn initial_stack(&self) -> Vec<MaybeRelocatable> {
        vec![MaybeRelocatable::from((self.base, 0))]
    }

    pub fn base(&self) -> isize {
        self.base
    }

    pub fn add_validation_rule(&self, memory: &mut Memory) -> Result<(), RunnerError> {
        let rule: ValidationRule = ValidationRule(Box::new(
            |memory: &Memory,
             address: &MaybeRelocatable|
             -> Result<MaybeRelocatable, MemoryError> {
                match memory.get(address)? {
                    Some(Cow::Owned(MaybeRelocatable::Int(ref num)))
                    | Some(Cow::Borrowed(MaybeRelocatable::Int(ref num))) => {
                        if &BigInt::zero() <= num && num < &BigInt::one().shl(128u8) {
                            Ok(address.to_owned())
                        } else {
                            Err(MemoryError::NumOutOfBounds)
                        }
                    }
                    _ => Err(MemoryError::FoundNonInt),
                }
            },
        ));

        let segment_index: usize = self
            .base
            .try_into()
            .map_err(|_| RunnerError::RunnerInTemporarySegment(self.base))?;

        memory.add_validation_rule(segment_index, rule);

        Ok(())
    }

    pub fn deduce_memory_cell(
        &mut self,
        _address: &Relocatable,
        _memory: &Memory,
    ) -> Result<Option<MaybeRelocatable>, RunnerError> {
        Ok(None)
    }

    pub fn get_allocated_memory_units(&self, vm: &VirtualMachine) -> Result<usize, MemoryError> {
        let value = safe_div(&bigint!(vm.current_step), &bigint!(self.ratio))
            .map_err(|_| MemoryError::ErrorCalculatingMemoryUnits)?;
        match (self.cells_per_instance * value).to_usize() {
            Some(result) => Ok(result),
            _ => Err(MemoryError::ErrorCalculatingMemoryUnits),
        }
    }

    pub fn get_memory_segment_addresses(&self) -> (&'static str, (isize, Option<usize>)) {
        ("range_check", (self.base, self.stop_ptr))
    }

    pub fn get_range_check_usage(&self, memory: &Memory) -> Option<(BigInt, BigInt)> {
        let mut rc_bounds: Option<(BigInt, BigInt)> = None;
        let range_check_segment = memory.data.get(self.base as usize)?;
        for value in range_check_segment {
            //Split val into n_parts parts.
            for _ in 0..self.n_parts {
                let part_val = value
                    .as_ref()?
                    .get_int_ref()
                    .ok()?
                    .mod_floor(&self.inner_rc_bound);
                rc_bounds = Some(match rc_bounds {
                    None => (part_val.clone(), part_val),
                    Some((rc_min, rc_max)) => {
                        let rc_min = min(rc_min, part_val.clone());
                        let rc_max = max(rc_max, part_val);

                        (rc_min, rc_max)
                    }
                });
            }
        }
        rc_bounds
    }
}

#[cfg(test)]
mod tests {
    use std::collections::HashMap;

    use super::*;
    use crate::hint_processor::builtin_hint_processor::builtin_hint_processor_definition::BuiltinHintProcessor;
    use crate::serde::deserialize_program::ReferenceManager;
    use crate::types::program::Program;
    use crate::vm::runners::cairo_runner::CairoRunner;
    use crate::{bigint, utils::test_utils::*};
    use crate::{
        utils::test_utils::vm, vm::runners::builtin_runner::BuiltinRunner,
        vm::vm_core::VirtualMachine,
    };
    use num_bigint::Sign;

    #[test]
    fn get_allocated_memory_units() {
        let builtin = RangeCheckBuiltinRunner::new(10, 12);

        let mut vm = vm!();

        let program = Program {
            builtins: vec![String::from("pedersen")],
            prime: bigint!(17),
            data: vec_data!(
                (4612671182993129469_i64),
                (5189976364521848832_i64),
                (18446744073709551615_i128),
                (5199546496550207487_i64),
                (4612389712311386111_i64),
                (5198983563776393216_i64),
                (2),
                (2345108766317314046_i64),
                (5191102247248822272_i64),
                (5189976364521848832_i64),
                (7),
                (1226245742482522112_i64),
                ((
                    b"3618502788666131213697322783095070105623107215331596699973092056135872020470",
                    10
                )),
                (2345108766317314046_i64)
            ),
            constants: HashMap::new(),
            main: Some(8),
            hints: HashMap::new(),
            reference_manager: ReferenceManager {
                references: Vec::new(),
            },
            identifiers: HashMap::new(),
        };

        let mut cairo_runner = cairo_runner!(program);

        let hint_processor = BuiltinHintProcessor::new_empty();

        let address = cairo_runner.initialize(&mut vm).unwrap();

        cairo_runner
            .run_until_pc(address, &mut vm, &hint_processor)
            .unwrap();

        assert_eq!(builtin.get_allocated_memory_units(&vm), Ok(1));
    }

    #[test]
    fn initialize_segments_for_range_check() {
        let mut builtin = RangeCheckBuiltinRunner::new(8, 8);
        let mut segments = MemorySegmentManager::new();
        let mut memory = Memory::new();
        builtin.initialize_segments(&mut segments, &mut memory);
        assert_eq!(builtin.base, 0);
    }

    #[test]
    fn get_initial_stack_for_range_check_with_base() {
        let mut builtin = RangeCheckBuiltinRunner::new(8, 8);
        builtin.base = 1;
        let initial_stack = builtin.initial_stack();
        assert_eq!(
            initial_stack[0].clone(),
            MaybeRelocatable::RelocatableValue((builtin.base(), 0).into())
        );
        assert_eq!(initial_stack.len(), 1);
    }

    #[test]
    fn get_memory_segment_addresses() {
        let builtin = RangeCheckBuiltinRunner::new(8, 8);

        assert_eq!(
            builtin.get_memory_segment_addresses(),
            ("range_check", (0, None)),
        );
    }

    #[test]
    fn get_memory_accesses_missing_segment_used_sizes() {
        let builtin = BuiltinRunner::RangeCheck(RangeCheckBuiltinRunner::new(256, 8));
        let vm = vm!();

        assert_eq!(
            builtin.get_memory_accesses(&vm),
            Err(MemoryError::MissingSegmentUsedSizes),
        );
    }

    #[test]
    fn get_memory_accesses_empty() {
        let builtin = BuiltinRunner::RangeCheck(RangeCheckBuiltinRunner::new(256, 8));
        let mut vm = vm!();

        vm.segments.segment_used_sizes = Some(vec![0]);
        assert_eq!(builtin.get_memory_accesses(&vm), Ok(vec![]));
    }

    #[test]
    fn get_memory_accesses() {
        let builtin = BuiltinRunner::RangeCheck(RangeCheckBuiltinRunner::new(256, 8));
        let mut vm = vm!();

        vm.segments.segment_used_sizes = Some(vec![4]);
        assert_eq!(
            builtin.get_memory_accesses(&vm),
            Ok(vec![
                (builtin.base(), 0).into(),
                (builtin.base(), 1).into(),
                (builtin.base(), 2).into(),
                (builtin.base(), 3).into(),
            ]),
        );
    }

    #[test]
    fn get_used_cells_missing_segment_used_sizes() {
        let builtin = BuiltinRunner::RangeCheck(RangeCheckBuiltinRunner::new(256, 8));
        let vm = vm!();

        assert_eq!(
            builtin.get_used_cells(&vm),
            Err(MemoryError::MissingSegmentUsedSizes)
        );
    }

    #[test]
    fn get_used_cells_empty() {
        let builtin = BuiltinRunner::RangeCheck(RangeCheckBuiltinRunner::new(256, 8));
        let mut vm = vm!();

        vm.segments.segment_used_sizes = Some(vec![0]);
        assert_eq!(builtin.get_used_cells(&vm), Ok(0));
    }

    #[test]
    fn get_used_cells() {
        let builtin = BuiltinRunner::RangeCheck(RangeCheckBuiltinRunner::new(256, 8));
        let mut vm = vm!();

        vm.segments.segment_used_sizes = Some(vec![4]);
        assert_eq!(builtin.get_used_cells(&vm), Ok(4));
    }

    #[test]
    fn get_range_check_usage_succesful_a() {
        let builtin = RangeCheckBuiltinRunner::new(8, 8);
        let memory = memory![((0, 0), 1), ((0, 1), 2), ((0, 2), 3), ((0, 3), 4)];
        assert_eq!(
            builtin.get_range_check_usage(&memory),
            Some((bigint!(1), bigint!(4)))
        );
    }

    #[test]
    fn get_range_check_usage_succesful_b() {
        let builtin = RangeCheckBuiltinRunner::new(8, 8);
        let memory = memory![
            ((0, 0), 1465218365),
            ((0, 1), 2134570341),
            ((0, 2), 31349610736_i64),
            ((0, 3), 413468326585859_i64)
        ];
        assert_eq!(
            builtin.get_range_check_usage(&memory),
            Some((bigint!(6384), bigint!(62821)))
        );
    }

    #[test]
    fn get_range_check_usage_succesful_c() {
        let builtin = RangeCheckBuiltinRunner::new(8, 8);
        let memory = memory![
            ((0, 0), 634834751465218365_i64),
            ((0, 1), 42876922134570341_i64),
            ((0, 2), 23469831349610736_i64),
            ((0, 3), 23468413468326585859_i128),
            ((0, 4), 75346043276073460326_i128),
            ((0, 5), 87234598724867609478353436890268_i128)
        ];
        assert_eq!(
            builtin.get_range_check_usage(&memory),
            Some((bigint!(10480), bigint!(42341)))
        );
    }

    #[test]
    fn get_range_check_empty_memory() {
        let builtin = RangeCheckBuiltinRunner::new(8, 8);
        let memory = Memory::new();
        assert_eq!(builtin.get_range_check_usage(&memory), None);
    }
}<|MERGE_RESOLUTION|>--- conflicted
+++ resolved
@@ -1,14 +1,8 @@
-<<<<<<< HEAD
-=======
+use num_bigint::BigInt;
 use num_integer::Integer;
+use num_traits::{One, ToPrimitive, Zero};
 use std::borrow::Cow;
 use std::cmp::{max, min};
-use std::ops::Shl;
-
->>>>>>> 64e83b90
-use num_bigint::BigInt;
-use num_traits::{One, ToPrimitive, Zero};
-use std::borrow::Cow;
 use std::ops::Shl;
 
 use crate::bigint;
@@ -25,15 +19,9 @@
     ratio: u32,
     base: isize,
     stop_ptr: Option<usize>,
-<<<<<<< HEAD
     pub(crate) cells_per_instance: u32,
     pub(crate) n_input_cells: u32,
-    _inner_rc_bound: BigInt,
-=======
-    _cells_per_instance: u32,
-    _n_input_cells: u32,
     inner_rc_bound: BigInt,
->>>>>>> 64e83b90
     pub _bound: BigInt,
     n_parts: u32,
 }
@@ -45,15 +33,9 @@
             ratio,
             base: 0,
             stop_ptr: None,
-<<<<<<< HEAD
             cells_per_instance: CELLS_PER_RANGE_CHECK,
             n_input_cells: CELLS_PER_RANGE_CHECK,
-            _inner_rc_bound: inner_rc_bound.clone(),
-=======
-            _cells_per_instance: CELLS_PER_RANGE_CHECK,
-            _n_input_cells: CELLS_PER_RANGE_CHECK,
             inner_rc_bound: inner_rc_bound.clone(),
->>>>>>> 64e83b90
             _bound: inner_rc_bound.pow(n_parts),
             n_parts,
         }
