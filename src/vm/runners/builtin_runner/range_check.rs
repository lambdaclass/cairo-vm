use crate::bigint;
use crate::math_utils::safe_div_usize;
use crate::types::instance_definitions::range_check_instance_def::CELLS_PER_RANGE_CHECK;
use crate::types::relocatable::{MaybeRelocatable, Relocatable};
use crate::vm::errors::memory_errors::MemoryError;
use crate::vm::errors::runner_errors::RunnerError;
use crate::vm::vm_core::VirtualMachine;
use crate::vm::vm_memory::memory::{Memory, ValidationRule};
use crate::vm::vm_memory::memory_segments::MemorySegmentManager;
use num_bigint::BigInt;
use num_integer::Integer;
use num_traits::{One, ToPrimitive, Zero};
use std::borrow::Cow;
use std::cmp::{max, min};
use std::ops::Shl;

#[derive(Debug)]
pub struct RangeCheckBuiltinRunner {
    ratio: u32,
    base: isize,
    stop_ptr: Option<usize>,
    pub(crate) cells_per_instance: u32,
    pub(crate) n_input_cells: u32,
    inner_rc_bound: usize,
    pub _bound: BigInt,
    pub(crate) _included: bool,
    n_parts: u32,
    instances_per_component: u32,
}

impl RangeCheckBuiltinRunner {
    pub fn new(ratio: u32, n_parts: u32, included: bool) -> RangeCheckBuiltinRunner {
        let inner_rc_bound = 1usize << 16;
        RangeCheckBuiltinRunner {
            ratio,
            base: 0,
            stop_ptr: None,
            cells_per_instance: CELLS_PER_RANGE_CHECK,
            n_input_cells: CELLS_PER_RANGE_CHECK,
            inner_rc_bound,
            _bound: bigint!(inner_rc_bound).pow(n_parts),
            _included: included,
            n_parts,
            instances_per_component: 1,
        }
    }

    pub fn initialize_segments(
        &mut self,
        segments: &mut MemorySegmentManager,
        memory: &mut Memory,
    ) {
        self.base = segments.add(memory).segment_index
    }

    pub fn initial_stack(&self) -> Vec<MaybeRelocatable> {
        if self._included {
            vec![MaybeRelocatable::from((self.base, 0))]
        } else {
            vec![]
        }
    }

    pub fn base(&self) -> isize {
        self.base
    }

    pub fn ratio(&self) -> u32 {
        self.ratio
    }

    pub fn add_validation_rule(&self, memory: &mut Memory) -> Result<(), RunnerError> {
        let rule: ValidationRule = ValidationRule(Box::new(
            |memory: &Memory,
             address: &MaybeRelocatable|
             -> Result<MaybeRelocatable, MemoryError> {
                match memory.get(address)? {
                    Some(Cow::Owned(MaybeRelocatable::Int(ref num)))
                    | Some(Cow::Borrowed(MaybeRelocatable::Int(ref num))) => {
                        if &BigInt::zero() <= num && num < &BigInt::one().shl(128u8) {
                            Ok(address.to_owned())
                        } else {
                            Err(MemoryError::NumOutOfBounds)
                        }
                    }
                    _ => Err(MemoryError::FoundNonInt),
                }
            },
        ));

        let segment_index: usize = self
            .base
            .try_into()
            .map_err(|_| RunnerError::RunnerInTemporarySegment(self.base))?;

        memory.add_validation_rule(segment_index, rule);

        Ok(())
    }

    pub fn deduce_memory_cell(
        &mut self,
        _address: &Relocatable,
        _memory: &Memory,
    ) -> Result<Option<MaybeRelocatable>, RunnerError> {
        Ok(None)
    }

    pub fn get_allocated_memory_units(&self, vm: &VirtualMachine) -> Result<usize, MemoryError> {
        let value = safe_div_usize(vm.current_step, self.ratio as usize)
            .map_err(|_| MemoryError::ErrorCalculatingMemoryUnits)?;
        match (self.cells_per_instance as usize * value).to_usize() {
            Some(result) => Ok(result),
            _ => Err(MemoryError::ErrorCalculatingMemoryUnits),
        }
    }

    pub fn get_memory_segment_addresses(&self) -> (&'static str, (isize, Option<usize>)) {
        ("range_check", (self.base, self.stop_ptr))
    }

    pub fn get_used_cells(&self, vm: &VirtualMachine) -> Result<usize, MemoryError> {
        let base = self.base();
        vm.segments
            .get_segment_used_size(
                base.try_into()
                    .map_err(|_| MemoryError::AddressInTemporarySegment(base))?,
            )
            .ok_or(MemoryError::MissingSegmentUsedSizes)
    }

    pub fn get_used_cells_and_allocated_size(
        &self,
        vm: &VirtualMachine,
    ) -> Result<(usize, usize), MemoryError> {
        let ratio = self.ratio as usize;
        let cells_per_instance = self.cells_per_instance;
        let min_step = ratio * self.instances_per_component as usize;
        if vm.current_step < min_step {
            Err(MemoryError::InsufficientAllocatedCells)
        } else {
            let used = self.get_used_cells(vm)?;
            let size = cells_per_instance as usize
                * safe_div_usize(vm.current_step, ratio as usize)
                    .map_err(|_| MemoryError::InsufficientAllocatedCells)?;
            Ok((used, size))
        }
    }

    pub fn get_range_check_usage(&self, memory: &Memory) -> Option<(usize, usize)> {
        let mut rc_bounds: Option<(usize, usize)> = None;
        let range_check_segment = memory.data.get(self.base as usize)?;
        let inner_rc_bound = bigint!(self.inner_rc_bound);
        for value in range_check_segment {
            //Split val into n_parts parts.
            for _ in 0..self.n_parts {
                let part_val = value
                    .as_ref()?
                    .get_int_ref()
                    .ok()?
                    .mod_floor(&inner_rc_bound)
                    .to_usize()?;
                rc_bounds = Some(match rc_bounds {
                    None => (part_val, part_val),
                    Some((rc_min, rc_max)) => {
                        let rc_min = min(rc_min, part_val);
                        let rc_max = max(rc_max, part_val);

                        (rc_min, rc_max)
                    }
                });
            }
        }
        rc_bounds
    }

<<<<<<< HEAD
    pub fn get_used_instances(&self, vm: &VirtualMachine) -> Result<usize, MemoryError> {
        self.get_used_cells(vm)
    }

    pub fn final_stack(
        &mut self,
        vm: &VirtualMachine,
        pointer: Relocatable,
    ) -> Result<Relocatable, RunnerError> {
        if self._included {
            if let Ok(Cow::Borrowed(stop_pointer)) =
                vm.get_relocatable(&(pointer.sub(1)).map_err(|_| RunnerError::FinalStack)?)
            {
                self.stop_ptr = Some(stop_pointer.offset);
                let used = self
                    .get_used_instances(vm)
                    .map_err(|_| RunnerError::FinalStack)?
                    * self.cells_per_instance as usize;
                if self.stop_ptr != Some(self.base() as usize + used) {
                    return Err(RunnerError::InvalidStopPointer("range_check".to_string()));
                }
                pointer.sub(1).map_err(|_| RunnerError::FinalStack)
            } else {
                Err(RunnerError::FinalStack)
            }
        } else {
            self.stop_ptr = std::option::Option::Some(self.base() as usize);
            Ok(pointer)
        }
=======
    /// Returns the number of range check units used by the builtin.
    pub fn get_used_perm_range_check_units(
        &self,
        vm: &VirtualMachine,
    ) -> Result<usize, MemoryError> {
        let (used_cells, _) = self.get_used_cells_and_allocated_size(vm)?;
        Ok(used_cells * self.n_parts as usize)
>>>>>>> 59278b64
    }
}

#[cfg(test)]
mod tests {
    use std::collections::HashMap;

    use super::*;
    use crate::hint_processor::builtin_hint_processor::builtin_hint_processor_definition::BuiltinHintProcessor;
    use crate::serde::deserialize_program::ReferenceManager;
    use crate::types::program::Program;
    use crate::vm::runners::cairo_runner::CairoRunner;
    use crate::{bigint, utils::test_utils::*};
    use crate::{
        utils::test_utils::vm, vm::runners::builtin_runner::BuiltinRunner,
        vm::vm_core::VirtualMachine,
    };
    use num_bigint::Sign;

    #[test]
    fn final_stack() {
        let mut builtin = RangeCheckBuiltinRunner::new(10, 12, true);

        let mut vm = vm!();

        vm.memory = memory![
            ((0, 0), (0, 0)),
            ((0, 1), (0, 1)),
            ((2, 0), (0, 0)),
            ((2, 1), (0, 0))
        ];

        vm.segments.segment_used_sizes = Some(vec![0]);

        let pointer = Relocatable::from((2, 2));

        assert_eq!(
            builtin.final_stack(&vm, pointer),
            Ok(Relocatable::from((2, 1)))
        );
    }

    #[test]
    fn final_stack_error_stop_pointer() {
        let mut builtin = RangeCheckBuiltinRunner::new(10, 12, true);

        let mut vm = vm!();

        vm.memory = memory![
            ((0, 0), (0, 0)),
            ((0, 1), (0, 1)),
            ((2, 0), (0, 0)),
            ((2, 1), (0, 0))
        ];

        vm.segments.segment_used_sizes = Some(vec![999]);

        let pointer = Relocatable::from((2, 2));

        assert_eq!(
            builtin.final_stack(&vm, pointer),
            Err(RunnerError::InvalidStopPointer("range_check".to_string()))
        );
    }

    #[test]
    fn final_stack_error_non_relocatable() {
        let mut builtin = RangeCheckBuiltinRunner::new(10, 12, true);

        let mut vm = vm!();

        vm.memory = memory![
            ((0, 0), (0, 0)),
            ((0, 1), (0, 1)),
            ((2, 0), (0, 0)),
            ((2, 1), 2)
        ];

        vm.segments.segment_used_sizes = Some(vec![0]);

        let pointer = Relocatable::from((2, 2));

        assert_eq!(
            builtin.final_stack(&vm, pointer),
            Err(RunnerError::FinalStack)
        );
    }

    #[test]
    fn get_used_cells_and_allocated_size_test() {
        let builtin = RangeCheckBuiltinRunner::new(10, 12, true);

        let mut vm = vm!();

        vm.segments.segment_used_sizes = Some(vec![0]);

        let program = Program {
            builtins: vec![String::from("pedersen")],
            prime: bigint!(17),
            data: vec_data!(
                (4612671182993129469_i64),
                (5189976364521848832_i64),
                (18446744073709551615_i128),
                (5199546496550207487_i64),
                (4612389712311386111_i64),
                (5198983563776393216_i64),
                (2),
                (2345108766317314046_i64),
                (5191102247248822272_i64),
                (5189976364521848832_i64),
                (7),
                (1226245742482522112_i64),
                ((
                    b"3618502788666131213697322783095070105623107215331596699973092056135872020470",
                    10
                )),
                (2345108766317314046_i64)
            ),
            constants: HashMap::new(),
            main: Some(8),
            hints: HashMap::new(),
            reference_manager: ReferenceManager {
                references: Vec::new(),
            },
            identifiers: HashMap::new(),
        };

        let mut cairo_runner = CairoRunner::new(&program, "all").unwrap();

        let hint_processor = BuiltinHintProcessor::new_empty();

        let address = cairo_runner.initialize(&mut vm).unwrap();

        cairo_runner
            .run_until_pc(address, &mut vm, &hint_processor)
            .unwrap();

        assert_eq!(builtin.get_used_cells_and_allocated_size(&vm), Ok((0, 1)));
    }

    #[test]
    fn get_allocated_memory_units() {
        let builtin = RangeCheckBuiltinRunner::new(10, 12, true);

        let mut vm = vm!();

        let program = Program {
            builtins: vec![String::from("pedersen")],
            prime: bigint!(17),
            data: vec_data!(
                (4612671182993129469_i64),
                (5189976364521848832_i64),
                (18446744073709551615_i128),
                (5199546496550207487_i64),
                (4612389712311386111_i64),
                (5198983563776393216_i64),
                (2),
                (2345108766317314046_i64),
                (5191102247248822272_i64),
                (5189976364521848832_i64),
                (7),
                (1226245742482522112_i64),
                ((
                    b"3618502788666131213697322783095070105623107215331596699973092056135872020470",
                    10
                )),
                (2345108766317314046_i64)
            ),
            constants: HashMap::new(),
            main: Some(8),
            hints: HashMap::new(),
            reference_manager: ReferenceManager {
                references: Vec::new(),
            },
            identifiers: HashMap::new(),
        };

        let mut cairo_runner = cairo_runner!(program);

        let hint_processor = BuiltinHintProcessor::new_empty();

        let address = cairo_runner.initialize(&mut vm).unwrap();

        cairo_runner
            .run_until_pc(address, &mut vm, &hint_processor)
            .unwrap();

        assert_eq!(builtin.get_allocated_memory_units(&vm), Ok(1));
    }

    #[test]
    fn initialize_segments_for_range_check() {
        let mut builtin = RangeCheckBuiltinRunner::new(8, 8, true);
        let mut segments = MemorySegmentManager::new();
        let mut memory = Memory::new();
        builtin.initialize_segments(&mut segments, &mut memory);
        assert_eq!(builtin.base, 0);
    }

    #[test]
    fn get_initial_stack_for_range_check_with_base() {
        let mut builtin = RangeCheckBuiltinRunner::new(8, 8, true);
        builtin.base = 1;
        let initial_stack = builtin.initial_stack();
        assert_eq!(
            initial_stack[0].clone(),
            MaybeRelocatable::RelocatableValue((builtin.base(), 0).into())
        );
        assert_eq!(initial_stack.len(), 1);
    }

    #[test]
    fn get_memory_segment_addresses() {
        let builtin = RangeCheckBuiltinRunner::new(8, 8, true);

        assert_eq!(
            builtin.get_memory_segment_addresses(),
            ("range_check", (0, None)),
        );
    }

    #[test]
    fn get_memory_accesses_missing_segment_used_sizes() {
        let builtin = BuiltinRunner::RangeCheck(RangeCheckBuiltinRunner::new(256, 8, true));
        let vm = vm!();

        assert_eq!(
            builtin.get_memory_accesses(&vm),
            Err(MemoryError::MissingSegmentUsedSizes),
        );
    }

    #[test]
    fn get_memory_accesses_empty() {
        let builtin = BuiltinRunner::RangeCheck(RangeCheckBuiltinRunner::new(256, 8, true));
        let mut vm = vm!();

        vm.segments.segment_used_sizes = Some(vec![0]);
        assert_eq!(builtin.get_memory_accesses(&vm), Ok(vec![]));
    }

    #[test]
    fn get_memory_accesses() {
        let builtin = BuiltinRunner::RangeCheck(RangeCheckBuiltinRunner::new(256, 8, true));
        let mut vm = vm!();

        vm.segments.segment_used_sizes = Some(vec![4]);
        assert_eq!(
            builtin.get_memory_accesses(&vm),
            Ok(vec![
                (builtin.base(), 0).into(),
                (builtin.base(), 1).into(),
                (builtin.base(), 2).into(),
                (builtin.base(), 3).into(),
            ]),
        );
    }

    #[test]
    fn get_used_cells_missing_segment_used_sizes() {
        let builtin = BuiltinRunner::RangeCheck(RangeCheckBuiltinRunner::new(256, 8, true));
        let vm = vm!();

        assert_eq!(
            builtin.get_used_cells(&vm),
            Err(MemoryError::MissingSegmentUsedSizes)
        );
    }

    #[test]
    fn get_used_cells_empty() {
        let builtin = BuiltinRunner::RangeCheck(RangeCheckBuiltinRunner::new(256, 8, true));
        let mut vm = vm!();

        vm.segments.segment_used_sizes = Some(vec![0]);
        assert_eq!(builtin.get_used_cells(&vm), Ok(0));
    }

    #[test]
    fn get_used_cells() {
        let builtin = BuiltinRunner::RangeCheck(RangeCheckBuiltinRunner::new(256, 8, true));
        let mut vm = vm!();

        vm.segments.segment_used_sizes = Some(vec![4]);
        assert_eq!(builtin.get_used_cells(&vm), Ok(4));
    }

    #[test]
    fn get_range_check_usage_succesful_a() {
        let builtin = RangeCheckBuiltinRunner::new(8, 8, true);
        let memory = memory![((0, 0), 1), ((0, 1), 2), ((0, 2), 3), ((0, 3), 4)];
        assert_eq!(builtin.get_range_check_usage(&memory), Some((1, 4)));
    }

    #[test]
    fn get_range_check_usage_succesful_b() {
        let builtin = RangeCheckBuiltinRunner::new(8, 8, true);
        let memory = memory![
            ((0, 0), 1465218365),
            ((0, 1), 2134570341),
            ((0, 2), 31349610736_i64),
            ((0, 3), 413468326585859_i64)
        ];
        assert_eq!(builtin.get_range_check_usage(&memory), Some((6384, 62821)));
    }

    #[test]
    fn get_range_check_usage_succesful_c() {
        let builtin = RangeCheckBuiltinRunner::new(8, 8, true);
        let memory = memory![
            ((0, 0), 634834751465218365_i64),
            ((0, 1), 42876922134570341_i64),
            ((0, 2), 23469831349610736_i64),
            ((0, 3), 23468413468326585859_i128),
            ((0, 4), 75346043276073460326_i128),
            ((0, 5), 87234598724867609478353436890268_i128)
        ];
        assert_eq!(builtin.get_range_check_usage(&memory), Some((10480, 42341)));
    }

    #[test]
    fn get_range_check_empty_memory() {
        let builtin = RangeCheckBuiltinRunner::new(8, 8, true);
        let memory = Memory::new();
        assert_eq!(builtin.get_range_check_usage(&memory), None);
    }

    /// Test that the method get_used_perm_range_check_units works as intended.
    #[test]
    fn get_used_perm_range_check_units() {
        let builtin_runner = RangeCheckBuiltinRunner::new(8, 8, true);
        let mut vm = vm!();

        vm.current_step = 8;
        vm.segments.segment_used_sizes = Some(vec![5]);
        assert_eq!(builtin_runner.get_used_perm_range_check_units(&vm), Ok(40));
    }
}<|MERGE_RESOLUTION|>--- conflicted
+++ resolved
@@ -174,7 +174,6 @@
         rc_bounds
     }
 
-<<<<<<< HEAD
     pub fn get_used_instances(&self, vm: &VirtualMachine) -> Result<usize, MemoryError> {
         self.get_used_cells(vm)
     }
@@ -204,7 +203,8 @@
             self.stop_ptr = std::option::Option::Some(self.base() as usize);
             Ok(pointer)
         }
-=======
+    }
+    
     /// Returns the number of range check units used by the builtin.
     pub fn get_used_perm_range_check_units(
         &self,
@@ -212,7 +212,6 @@
     ) -> Result<usize, MemoryError> {
         let (used_cells, _) = self.get_used_cells_and_allocated_size(vm)?;
         Ok(used_cells * self.n_parts as usize)
->>>>>>> 59278b64
     }
 }
 
