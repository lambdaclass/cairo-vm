--- conflicted
+++ resolved
@@ -3,6 +3,7 @@
 use num_traits::ToPrimitive;
 use starknet_crypto::{pedersen_hash, FieldElement};
 
+use super::BuiltinRunner;
 use crate::bigint;
 use crate::math_utils::safe_div;
 use crate::types::instance_definitions::pedersen_instance_def::{
@@ -14,13 +15,8 @@
 use crate::vm::vm_core::VirtualMachine;
 use crate::vm::vm_memory::memory::Memory;
 use crate::vm::vm_memory::memory_segments::MemorySegmentManager;
-<<<<<<< HEAD
+
 #[derive(Debug)]
-=======
-
-use super::BuiltinRunner;
-
->>>>>>> 861557a5
 pub struct HashBuiltinRunner {
     pub base: isize,
     _ratio: u32,
@@ -28,11 +24,8 @@
     pub(crate) n_input_cells: u32,
     stop_ptr: Option<usize>,
     verified_addresses: Vec<Relocatable>,
-<<<<<<< HEAD
     pub(crate) _included: bool,
-=======
     instances_per_component: u32,
->>>>>>> 861557a5
 }
 
 impl HashBuiltinRunner {
@@ -44,11 +37,8 @@
             n_input_cells: INPUT_CELLS_PER_HASH,
             stop_ptr: None,
             verified_addresses: Vec::new(),
-<<<<<<< HEAD
             _included: included,
-=======
             instances_per_component: 1,
->>>>>>> 861557a5
         }
     }
 
@@ -175,7 +165,7 @@
 
     #[test]
     fn get_used_cells_and_allocated_size_test() {
-        let builtin = HashBuiltinRunner::new(10);
+        let builtin = HashBuiltinRunner::new(10, true);
 
         let mut vm = vm!();
 
