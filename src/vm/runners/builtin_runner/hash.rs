use nom::ToUsize;
use num_bigint::{BigInt, Sign};
use num_integer::Integer;
use starknet_crypto::{pedersen_hash, FieldElement};

use crate::types::instance_definitions::pedersen_instance_def::{
    CELLS_PER_HASH, INPUT_CELLS_PER_HASH,
};
use crate::types::relocatable::{MaybeRelocatable, Relocatable};
use crate::vm::errors::runner_errors::RunnerError;
use crate::vm::vm_memory::memory::Memory;
use crate::vm::vm_memory::memory_segments::MemorySegmentManager;

pub struct HashBuiltinRunner {
    pub base: isize,
    _ratio: u32,
    cells_per_instance: u32,
    _n_input_cells: u32,
    stop_ptr: Option<usize>,
<<<<<<< HEAD
=======
    _ratio: usize,
    pub(crate) cells_per_instance: usize,
    _n_input_cells: usize,
>>>>>>> 4a243e46
    verified_addresses: Vec<Relocatable>,
}

impl HashBuiltinRunner {
    pub fn new(ratio: u32) -> Self {
        HashBuiltinRunner {
            base: 0,
            _ratio: ratio,
            cells_per_instance: CELLS_PER_HASH,
            _n_input_cells: INPUT_CELLS_PER_HASH,
            stop_ptr: None,
            verified_addresses: Vec::new(),
        }
    }

    pub fn initialize_segments(
        &mut self,
        segments: &mut MemorySegmentManager,
        memory: &mut Memory,
    ) {
        self.base = segments.add(memory).segment_index
    }

    pub fn initial_stack(&self) -> Vec<MaybeRelocatable> {
        vec![MaybeRelocatable::from((self.base, 0))]
    }

    pub fn base(&self) -> isize {
        self.base
    }

    pub fn add_validation_rule(&self, _memory: &mut Memory) -> Result<(), RunnerError> {
        Ok(())
    }

    pub fn deduce_memory_cell(
        &mut self,
        address: &Relocatable,
        memory: &Memory,
    ) -> Result<Option<MaybeRelocatable>, RunnerError> {
        if address
            .offset
            .mod_floor(&self.cells_per_instance.to_usize())
            != 2
            || self.verified_addresses.contains(address)
        {
            return Ok(None);
        };

        let num_a = memory.get(&MaybeRelocatable::RelocatableValue(Relocatable {
            segment_index: address.segment_index,
            offset: address.offset - 1,
        }));
        let num_b = memory.get(&MaybeRelocatable::RelocatableValue(Relocatable {
            segment_index: address.segment_index,
            offset: address.offset - 2,
        }));
        if let (Ok(Some(MaybeRelocatable::Int(num_a))), Ok(Some(MaybeRelocatable::Int(num_b)))) = (
            num_a.as_ref().map(|x| x.as_ref().map(|x| x.as_ref())),
            num_b.as_ref().map(|x| x.as_ref().map(|x| x.as_ref())),
        ) {
            self.verified_addresses.push(address.clone());

            //Convert MaybeRelocatable to FieldElement
            let a_string = num_a.to_str_radix(10);
            let b_string = num_b.to_str_radix(10);
            let (y, x) = match (
                FieldElement::from_dec_str(&a_string),
                FieldElement::from_dec_str(&b_string),
            ) {
                (Ok(field_element_a), Ok(field_element_b)) => (field_element_a, field_element_b),
                _ => return Err(RunnerError::FailedStringConversion),
            };
            //Compute pedersen Hash
            let fe_result = pedersen_hash(&x, &y);
            //Convert result from FieldElement to MaybeRelocatable
            let r_byte_slice = fe_result.to_bytes_be();
            let result = BigInt::from_bytes_be(Sign::Plus, &r_byte_slice);
            return Ok(Some(MaybeRelocatable::from(result)));
        }
        Ok(None)
    }

    pub fn get_memory_segment_addresses(&self) -> (&'static str, (isize, Option<usize>)) {
        ("pedersen", (self.base, self.stop_ptr))
    }
}

#[cfg(test)]
mod tests {
    use super::*;
    use crate::vm::{
        errors::memory_errors::MemoryError, runners::builtin_runner::BuiltinRunner,
        vm_core::VirtualMachine,
    };
    use crate::{bigint, bigint_str, utils::test_utils::*};

    #[test]
    fn deduce_memory_cell_pedersen_for_preset_memory_valid() {
        let memory = memory![((0, 3), 32), ((0, 4), 72), ((0, 5), 0)];
        let mut builtin = HashBuiltinRunner::new(8);

        let result = builtin.deduce_memory_cell(&Relocatable::from((0, 5)), &memory);
        assert_eq!(
            result,
            Ok(Some(MaybeRelocatable::from(bigint_str!(
                b"3270867057177188607814717243084834301278723532952411121381966378910183338911"
            ))))
        );
        assert_eq!(builtin.verified_addresses, vec![Relocatable::from((0, 5))]);
    }

    #[test]
    fn deduce_memory_cell_pedersen_for_preset_memory_incorrect_offset() {
        let memory = memory![((0, 4), 32), ((0, 5), 72), ((0, 6), 0)];
        let mut builtin = HashBuiltinRunner::new(8);
        let result = builtin.deduce_memory_cell(&Relocatable::from((0, 6)), &memory);
        assert_eq!(result, Ok(None));
    }

    #[test]
    fn deduce_memory_cell_pedersen_for_preset_memory_no_values_to_hash() {
        let memory = memory![((0, 4), 72), ((0, 5), 0)];
        let mut builtin = HashBuiltinRunner::new(8);
        let result = builtin.deduce_memory_cell(&Relocatable::from((0, 5)), &memory);
        assert_eq!(result, Ok(None));
    }

    #[test]
    fn deduce_memory_cell_pedersen_for_preset_memory_already_computed() {
        let memory = memory![((0, 3), 32), ((0, 4), 72), ((0, 5), 0)];
        let mut builtin = HashBuiltinRunner::new(8);
        builtin.verified_addresses = vec![Relocatable::from((0, 5))];
        let result = builtin.deduce_memory_cell(&Relocatable::from((0, 5)), &memory);
        assert_eq!(result, Ok(None));
    }

    #[test]
    fn get_memory_segment_addresses() {
        let builtin = HashBuiltinRunner::new(256);

        assert_eq!(
            builtin.get_memory_segment_addresses(),
            ("pedersen", (0, None)),
        );
    }

    #[test]
    fn get_memory_accesses_missing_segment_used_sizes() {
        let builtin = BuiltinRunner::Hash(HashBuiltinRunner::new(256));
        let vm = vm!();

        assert_eq!(
            builtin.get_memory_accesses(&vm),
            Err(MemoryError::MissingSegmentUsedSizes),
        );
    }

    #[test]
    fn get_memory_accesses_empty() {
        let builtin = BuiltinRunner::Hash(HashBuiltinRunner::new(256));
        let mut vm = vm!();

        vm.segments.segment_used_sizes = Some(vec![0]);
        assert_eq!(builtin.get_memory_accesses(&vm), Ok(vec![]));
    }

    #[test]
    fn get_memory_accesses() {
        let builtin = BuiltinRunner::Hash(HashBuiltinRunner::new(256));
        let mut vm = vm!();

        vm.segments.segment_used_sizes = Some(vec![4]);
        assert_eq!(
            builtin.get_memory_accesses(&vm),
            Ok(vec![
                (builtin.base(), 0).into(),
                (builtin.base(), 1).into(),
                (builtin.base(), 2).into(),
                (builtin.base(), 3).into(),
            ]),
        );
    }

    #[test]
    fn get_used_cells_missing_segment_used_sizes() {
        let builtin = BuiltinRunner::Hash(HashBuiltinRunner::new(256));
        let vm = vm!();

        assert_eq!(
            builtin.get_used_cells(&vm),
            Err(MemoryError::MissingSegmentUsedSizes)
        );
    }

    #[test]
    fn get_used_cells_empty() {
        let builtin = BuiltinRunner::Hash(HashBuiltinRunner::new(256));
        let mut vm = vm!();

        vm.segments.segment_used_sizes = Some(vec![0]);
        assert_eq!(builtin.get_used_cells(&vm), Ok(0));
    }

    #[test]
    fn get_used_cells() {
        let builtin = BuiltinRunner::Hash(HashBuiltinRunner::new(256));
        let mut vm = vm!();

        vm.segments.segment_used_sizes = Some(vec![4]);
        assert_eq!(builtin.get_used_cells(&vm), Ok(4));
    }
}<|MERGE_RESOLUTION|>--- conflicted
+++ resolved
@@ -14,15 +14,9 @@
 pub struct HashBuiltinRunner {
     pub base: isize,
     _ratio: u32,
-    cells_per_instance: u32,
+    pub(crate) cells_per_instance: u32,
     _n_input_cells: u32,
     stop_ptr: Option<usize>,
-<<<<<<< HEAD
-=======
-    _ratio: usize,
-    pub(crate) cells_per_instance: usize,
-    _n_input_cells: usize,
->>>>>>> 4a243e46
     verified_addresses: Vec<Relocatable>,
 }
 
