use num_bigint::{BigInt, Sign};
use num_integer::Integer;
use num_traits::ToPrimitive;
use starknet_crypto::{pedersen_hash, FieldElement};

use super::BuiltinRunner;
use crate::bigint;
use crate::math_utils::safe_div;
use crate::types::instance_definitions::pedersen_instance_def::{
    CELLS_PER_HASH, INPUT_CELLS_PER_HASH,
};
use crate::types::relocatable::{MaybeRelocatable, Relocatable};
use crate::vm::errors::memory_errors::MemoryError;
use crate::vm::errors::runner_errors::RunnerError;
use crate::vm::vm_core::VirtualMachine;
use crate::vm::vm_memory::memory::Memory;
use crate::vm::vm_memory::memory_segments::MemorySegmentManager;

<<<<<<< HEAD
#[derive(Debug)]
=======
>>>>>>> a8594178
pub struct HashBuiltinRunner {
    pub base: isize,
    _ratio: u32,
    pub(crate) cells_per_instance: u32,
    pub(crate) n_input_cells: u32,
    stop_ptr: Option<usize>,
    verified_addresses: Vec<Relocatable>,
    pub(crate) _included: bool,
    instances_per_component: u32,
}

impl HashBuiltinRunner {
    pub fn new(ratio: u32, included: bool) -> Self {
        HashBuiltinRunner {
            base: 0,
            _ratio: ratio,
            cells_per_instance: CELLS_PER_HASH,
            n_input_cells: INPUT_CELLS_PER_HASH,
            stop_ptr: None,
            verified_addresses: Vec::new(),
            _included: included,
            instances_per_component: 1,
        }
    }

    pub fn initialize_segments(
        &mut self,
        segments: &mut MemorySegmentManager,
        memory: &mut Memory,
    ) {
        self.base = segments.add(memory).segment_index
    }

    pub fn initial_stack(&self) -> Vec<MaybeRelocatable> {
        if self._included {
            vec![MaybeRelocatable::from((self.base, 0))]
        } else {
            vec![]
        }
    }

    pub fn base(&self) -> isize {
        self.base
    }

    pub fn add_validation_rule(&self, _memory: &mut Memory) -> Result<(), RunnerError> {
        Ok(())
    }

    pub fn deduce_memory_cell(
        &mut self,
        address: &Relocatable,
        memory: &Memory,
    ) -> Result<Option<MaybeRelocatable>, RunnerError> {
        if address
            .offset
            .mod_floor(&(self.cells_per_instance as usize))
            != 2
            || self.verified_addresses.contains(address)
        {
            return Ok(None);
        };

        let num_a = memory.get(&MaybeRelocatable::RelocatableValue(Relocatable {
            segment_index: address.segment_index,
            offset: address.offset - 1,
        }));
        let num_b = memory.get(&MaybeRelocatable::RelocatableValue(Relocatable {
            segment_index: address.segment_index,
            offset: address.offset - 2,
        }));
        if let (Ok(Some(MaybeRelocatable::Int(num_a))), Ok(Some(MaybeRelocatable::Int(num_b)))) = (
            num_a.as_ref().map(|x| x.as_ref().map(|x| x.as_ref())),
            num_b.as_ref().map(|x| x.as_ref().map(|x| x.as_ref())),
        ) {
            self.verified_addresses.push(address.clone());

            //Convert MaybeRelocatable to FieldElement
            let a_string = num_a.to_str_radix(10);
            let b_string = num_b.to_str_radix(10);
            let (y, x) = match (
                FieldElement::from_dec_str(&a_string),
                FieldElement::from_dec_str(&b_string),
            ) {
                (Ok(field_element_a), Ok(field_element_b)) => (field_element_a, field_element_b),
                _ => return Err(RunnerError::FailedStringConversion),
            };
            //Compute pedersen Hash
            let fe_result = pedersen_hash(&x, &y);
            //Convert result from FieldElement to MaybeRelocatable
            let r_byte_slice = fe_result.to_bytes_be();
            let result = BigInt::from_bytes_be(Sign::Plus, &r_byte_slice);
            return Ok(Some(MaybeRelocatable::from(result)));
        }
        Ok(None)
    }

    pub fn get_allocated_memory_units(&self, vm: &VirtualMachine) -> Result<usize, MemoryError> {
        let value = safe_div(&bigint!(vm.current_step), &bigint!(self._ratio))
            .map_err(|_| MemoryError::ErrorCalculatingMemoryUnits)?;
        match (self.cells_per_instance * value).to_usize() {
            Some(result) => Ok(result),
            _ => Err(MemoryError::ErrorCalculatingMemoryUnits),
        }
    }

    pub fn get_memory_segment_addresses(&self) -> (&'static str, (isize, Option<usize>)) {
        ("pedersen", (self.base, self.stop_ptr))
    }

    pub fn get_used_cells(&self, vm: &VirtualMachine) -> Result<usize, MemoryError> {
        let base = self.base();
        vm.segments
            .get_segment_used_size(
                base.try_into()
                    .map_err(|_| MemoryError::AddressInTemporarySegment(base))?,
            )
            .ok_or(MemoryError::MissingSegmentUsedSizes)
    }

    pub fn get_used_cells_and_allocated_size(
        &self,
        vm: &VirtualMachine,
    ) -> Result<(usize, usize), MemoryError> {
        let ratio = self._ratio as usize;
        let cells_per_instance = self.cells_per_instance;
        let min_step = ratio * self.instances_per_component as usize;
        if vm.current_step < min_step {
            Err(MemoryError::InsufficientAllocatedCells)
        } else {
            let used = self.get_used_cells(vm)?;
            let size = (cells_per_instance
                * safe_div(&bigint!(vm.current_step), &bigint!(ratio))
                    .map_err(|_| MemoryError::InsufficientAllocatedCells)?)
            .to_usize()
            .ok_or(MemoryError::InsufficientAllocatedCells)?;
            Ok((used, size))
        }
    }
}

#[cfg(test)]
mod tests {
    use std::collections::HashMap;

    use super::*;
    use crate::hint_processor::builtin_hint_processor::builtin_hint_processor_definition::BuiltinHintProcessor;
    use crate::serde::deserialize_program::ReferenceManager;
    use crate::types::program::Program;
    use crate::vm::runners::cairo_runner::CairoRunner;
    use crate::vm::{
        errors::memory_errors::MemoryError, runners::builtin_runner::BuiltinRunner,
        vm_core::VirtualMachine,
    };
    use crate::{bigint, bigint_str, utils::test_utils::*};
    use num_bigint::Sign;

    #[test]
    fn get_used_cells_and_allocated_size_test() {
        let builtin = HashBuiltinRunner::new(10, true);

        let mut vm = vm!();

        vm.segments.segment_used_sizes = Some(vec![0]);

        let program = Program {
            builtins: vec![String::from("pedersen")],
            prime: bigint!(17),
            data: vec_data!(
                (4612671182993129469_i64),
                (5189976364521848832_i64),
                (18446744073709551615_i128),
                (5199546496550207487_i64),
                (4612389712311386111_i64),
                (5198983563776393216_i64),
                (2),
                (2345108766317314046_i64),
                (5191102247248822272_i64),
                (5189976364521848832_i64),
                (7),
                (1226245742482522112_i64),
                ((
                    b"3618502788666131213697322783095070105623107215331596699973092056135872020470",
                    10
                )),
                (2345108766317314046_i64)
            ),
            constants: HashMap::new(),
            main: Some(8),
            hints: HashMap::new(),
            reference_manager: ReferenceManager {
                references: Vec::new(),
            },
            identifiers: HashMap::new(),
        };

        let mut cairo_runner = CairoRunner::new(&program, &"all".to_string()).unwrap();

        let hint_processor = BuiltinHintProcessor::new_empty();

        let address = cairo_runner.initialize(&mut vm).unwrap();

        cairo_runner
            .run_until_pc(address, &mut vm, &hint_processor)
            .unwrap();

        assert_eq!(
            builtin.get_used_cells_and_allocated_size(&vm),
            Ok((0_usize, 3))
        );
    }

    #[test]
    fn get_allocated_memory_units() {
        let builtin = HashBuiltinRunner::new(10, true);

        let mut vm = vm!();

        let program = Program {
            builtins: vec![String::from("pedersen")],
            prime: bigint!(17),
            data: vec_data!(
                (4612671182993129469_i64),
                (5189976364521848832_i64),
                (18446744073709551615_i128),
                (5199546496550207487_i64),
                (4612389712311386111_i64),
                (5198983563776393216_i64),
                (2),
                (2345108766317314046_i64),
                (5191102247248822272_i64),
                (5189976364521848832_i64),
                (7),
                (1226245742482522112_i64),
                ((
                    b"3618502788666131213697322783095070105623107215331596699973092056135872020470",
                    10
                )),
                (2345108766317314046_i64)
            ),
            constants: HashMap::new(),
            main: Some(8),
            hints: HashMap::new(),
            reference_manager: ReferenceManager {
                references: Vec::new(),
            },
            identifiers: HashMap::new(),
        };

        let mut cairo_runner = cairo_runner!(program);

        let hint_processor = BuiltinHintProcessor::new_empty();

        let address = cairo_runner.initialize(&mut vm).unwrap();

        cairo_runner
            .run_until_pc(address, &mut vm, &hint_processor)
            .unwrap();

        assert_eq!(builtin.get_allocated_memory_units(&vm), Ok(3));
    }

    #[test]
    fn deduce_memory_cell_pedersen_for_preset_memory_valid() {
        let memory = memory![((0, 3), 32), ((0, 4), 72), ((0, 5), 0)];
        let mut builtin = HashBuiltinRunner::new(8, true);

        let result = builtin.deduce_memory_cell(&Relocatable::from((0, 5)), &memory);
        assert_eq!(
            result,
            Ok(Some(MaybeRelocatable::from(bigint_str!(
                b"3270867057177188607814717243084834301278723532952411121381966378910183338911"
            ))))
        );
        assert_eq!(builtin.verified_addresses, vec![Relocatable::from((0, 5))]);
    }

    #[test]
    fn deduce_memory_cell_pedersen_for_preset_memory_incorrect_offset() {
        let memory = memory![((0, 4), 32), ((0, 5), 72), ((0, 6), 0)];
        let mut builtin = HashBuiltinRunner::new(8, true);
        let result = builtin.deduce_memory_cell(&Relocatable::from((0, 6)), &memory);
        assert_eq!(result, Ok(None));
    }

    #[test]
    fn deduce_memory_cell_pedersen_for_preset_memory_no_values_to_hash() {
        let memory = memory![((0, 4), 72), ((0, 5), 0)];
        let mut builtin = HashBuiltinRunner::new(8, true);
        let result = builtin.deduce_memory_cell(&Relocatable::from((0, 5)), &memory);
        assert_eq!(result, Ok(None));
    }

    #[test]
    fn deduce_memory_cell_pedersen_for_preset_memory_already_computed() {
        let memory = memory![((0, 3), 32), ((0, 4), 72), ((0, 5), 0)];
        let mut builtin = HashBuiltinRunner::new(8, true);
        builtin.verified_addresses = vec![Relocatable::from((0, 5))];
        let result = builtin.deduce_memory_cell(&Relocatable::from((0, 5)), &memory);
        assert_eq!(result, Ok(None));
    }

    #[test]
    fn get_memory_segment_addresses() {
        let builtin = HashBuiltinRunner::new(256, true);

        assert_eq!(
            builtin.get_memory_segment_addresses(),
            ("pedersen", (0, None)),
        );
    }

    #[test]
    fn get_memory_accesses_missing_segment_used_sizes() {
        let builtin = BuiltinRunner::Hash(HashBuiltinRunner::new(256, true));
        let vm = vm!();

        assert_eq!(
            builtin.get_memory_accesses(&vm),
            Err(MemoryError::MissingSegmentUsedSizes),
        );
    }

    #[test]
    fn get_memory_accesses_empty() {
        let builtin = BuiltinRunner::Hash(HashBuiltinRunner::new(256, true));
        let mut vm = vm!();

        vm.segments.segment_used_sizes = Some(vec![0]);
        assert_eq!(builtin.get_memory_accesses(&vm), Ok(vec![]));
    }

    #[test]
    fn get_memory_accesses() {
        let builtin = BuiltinRunner::Hash(HashBuiltinRunner::new(256, true));
        let mut vm = vm!();

        vm.segments.segment_used_sizes = Some(vec![4]);
        assert_eq!(
            builtin.get_memory_accesses(&vm),
            Ok(vec![
                (builtin.base(), 0).into(),
                (builtin.base(), 1).into(),
                (builtin.base(), 2).into(),
                (builtin.base(), 3).into(),
            ]),
        );
    }

    #[test]
    fn get_used_cells_missing_segment_used_sizes() {
<<<<<<< HEAD
        let builtin = BuiltinRunner::Hash(HashBuiltinRunner::new(256, true));
=======
        let builtin = HashBuiltinRunner::new(256);
>>>>>>> a8594178
        let vm = vm!();

        assert_eq!(
            builtin.get_used_cells(&vm),
            Err(MemoryError::MissingSegmentUsedSizes)
        );
    }

    #[test]
    fn get_used_cells_empty() {
<<<<<<< HEAD
        let builtin = BuiltinRunner::Hash(HashBuiltinRunner::new(256, true));
=======
        let builtin = HashBuiltinRunner::new(256);
>>>>>>> a8594178
        let mut vm = vm!();

        vm.segments.segment_used_sizes = Some(vec![0]);
        assert_eq!(builtin.get_used_cells(&vm), Ok(0));
    }

    #[test]
    fn get_used_cells() {
<<<<<<< HEAD
        let builtin = BuiltinRunner::Hash(HashBuiltinRunner::new(256, true));
=======
        let builtin = HashBuiltinRunner::new(256);
>>>>>>> a8594178
        let mut vm = vm!();

        vm.segments.segment_used_sizes = Some(vec![4]);
        assert_eq!(builtin.get_used_cells(&vm), Ok(4));
    }
}<|MERGE_RESOLUTION|>--- conflicted
+++ resolved
@@ -3,7 +3,6 @@
 use num_traits::ToPrimitive;
 use starknet_crypto::{pedersen_hash, FieldElement};
 
-use super::BuiltinRunner;
 use crate::bigint;
 use crate::math_utils::safe_div;
 use crate::types::instance_definitions::pedersen_instance_def::{
@@ -16,10 +15,7 @@
 use crate::vm::vm_memory::memory::Memory;
 use crate::vm::vm_memory::memory_segments::MemorySegmentManager;
 
-<<<<<<< HEAD
 #[derive(Debug)]
-=======
->>>>>>> a8594178
 pub struct HashBuiltinRunner {
     pub base: isize,
     _ratio: u32,
@@ -371,11 +367,7 @@
 
     #[test]
     fn get_used_cells_missing_segment_used_sizes() {
-<<<<<<< HEAD
-        let builtin = BuiltinRunner::Hash(HashBuiltinRunner::new(256, true));
-=======
-        let builtin = HashBuiltinRunner::new(256);
->>>>>>> a8594178
+        let builtin = BuiltinRunner::Hash(HashBuiltinRunner::new(256, true));
         let vm = vm!();
 
         assert_eq!(
@@ -386,11 +378,7 @@
 
     #[test]
     fn get_used_cells_empty() {
-<<<<<<< HEAD
-        let builtin = BuiltinRunner::Hash(HashBuiltinRunner::new(256, true));
-=======
-        let builtin = HashBuiltinRunner::new(256);
->>>>>>> a8594178
+        let builtin = BuiltinRunner::Hash(HashBuiltinRunner::new(256, true));
         let mut vm = vm!();
 
         vm.segments.segment_used_sizes = Some(vec![0]);
@@ -399,11 +387,7 @@
 
     #[test]
     fn get_used_cells() {
-<<<<<<< HEAD
-        let builtin = BuiltinRunner::Hash(HashBuiltinRunner::new(256, true));
-=======
-        let builtin = HashBuiltinRunner::new(256);
->>>>>>> a8594178
+        let builtin = BuiltinRunner::Hash(HashBuiltinRunner::new(256, true));
         let mut vm = vm!();
 
         vm.segments.segment_used_sizes = Some(vec![4]);
