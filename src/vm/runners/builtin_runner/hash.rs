use super::BuiltinRunner;
use crate::math_utils::safe_div_usize;
use crate::types::instance_definitions::pedersen_instance_def::{
    CELLS_PER_HASH, INPUT_CELLS_PER_HASH,
};
use crate::types::relocatable::{MaybeRelocatable, Relocatable};
use crate::vm::errors::memory_errors::MemoryError;
use crate::vm::errors::runner_errors::RunnerError;
use crate::vm::vm_core::VirtualMachine;
use crate::vm::vm_memory::memory::Memory;
use crate::vm::vm_memory::memory_segments::MemorySegmentManager;
<<<<<<< HEAD
use num_bigint::{BigInt, Sign};
use num_integer::Integer;
use starknet_crypto::{pedersen_hash, FieldElement};

=======

#[derive(Debug)]
>>>>>>> 845bbe25
pub struct HashBuiltinRunner {
    pub base: isize,
    ratio: u32,
    pub(crate) cells_per_instance: u32,
    pub(crate) n_input_cells: u32,
    stop_ptr: Option<usize>,
    verified_addresses: Vec<Relocatable>,
    pub(crate) _included: bool,
    instances_per_component: u32,
}

impl HashBuiltinRunner {
    pub fn new(ratio: u32, included: bool) -> Self {
        HashBuiltinRunner {
            base: 0,
            ratio,
            cells_per_instance: CELLS_PER_HASH,
            n_input_cells: INPUT_CELLS_PER_HASH,
            stop_ptr: None,
            verified_addresses: Vec::new(),
            _included: included,
            instances_per_component: 1,
        }
    }

    pub fn initialize_segments(
        &mut self,
        segments: &mut MemorySegmentManager,
        memory: &mut Memory,
    ) {
        self.base = segments.add(memory).segment_index
    }

    pub fn initial_stack(&self) -> Vec<MaybeRelocatable> {
        if self._included {
            vec![MaybeRelocatable::from((self.base, 0))]
        } else {
            vec![]
        }
    }

    pub fn base(&self) -> isize {
        self.base
    }

    pub fn ratio(&self) -> u32 {
        self.ratio
    }

    pub fn add_validation_rule(&self, _memory: &mut Memory) -> Result<(), RunnerError> {
        Ok(())
    }

    pub fn deduce_memory_cell(
        &mut self,
        address: &Relocatable,
        memory: &Memory,
    ) -> Result<Option<MaybeRelocatable>, RunnerError> {
        if address
            .offset
            .mod_floor(&(self.cells_per_instance as usize))
            != 2
            || self.verified_addresses.contains(address)
        {
            return Ok(None);
        };

        let num_a = memory.get(&MaybeRelocatable::RelocatableValue(Relocatable {
            segment_index: address.segment_index,
            offset: address.offset - 1,
        }));
        let num_b = memory.get(&MaybeRelocatable::RelocatableValue(Relocatable {
            segment_index: address.segment_index,
            offset: address.offset - 2,
        }));
        if let (Ok(Some(MaybeRelocatable::Int(num_a))), Ok(Some(MaybeRelocatable::Int(num_b)))) = (
            num_a.as_ref().map(|x| x.as_ref().map(|x| x.as_ref())),
            num_b.as_ref().map(|x| x.as_ref().map(|x| x.as_ref())),
        ) {
            self.verified_addresses.push(address.clone());

            //Convert MaybeRelocatable to FieldElement
            let a_string = num_a.to_str_radix(10);
            let b_string = num_b.to_str_radix(10);
            let (y, x) = match (
                FieldElement::from_dec_str(&a_string),
                FieldElement::from_dec_str(&b_string),
            ) {
                (Ok(field_element_a), Ok(field_element_b)) => (field_element_a, field_element_b),
                _ => return Err(RunnerError::FailedStringConversion),
            };
            //Compute pedersen Hash
            let fe_result = pedersen_hash(&x, &y);
            //Convert result from FieldElement to MaybeRelocatable
            let r_byte_slice = fe_result.to_bytes_be();
            let result = BigInt::from_bytes_be(Sign::Plus, &r_byte_slice);
            return Ok(Some(MaybeRelocatable::from(result)));
        }
        Ok(None)
    }

    pub fn get_allocated_memory_units(&self, vm: &VirtualMachine) -> Result<usize, MemoryError> {
        let value = safe_div_usize(vm.current_step, self.ratio as usize)
            .map_err(|_| MemoryError::ErrorCalculatingMemoryUnits)?;
        Ok(self.cells_per_instance as usize * value)
    }

    pub fn get_memory_segment_addresses(&self) -> (&'static str, (isize, Option<usize>)) {
        ("pedersen", (self.base, self.stop_ptr))
    }

    pub fn get_used_cells(&self, vm: &VirtualMachine) -> Result<usize, MemoryError> {
        let base = self.base();
        vm.segments
            .get_segment_used_size(
                base.try_into()
                    .map_err(|_| MemoryError::AddressInTemporarySegment(base))?,
            )
            .ok_or(MemoryError::MissingSegmentUsedSizes)
    }

    pub fn get_used_cells_and_allocated_size(
        &self,
        vm: &VirtualMachine,
    ) -> Result<(usize, usize), MemoryError> {
<<<<<<< HEAD
        let ratio = self.ratio as usize;
=======
        let ratio = self._ratio as usize;
>>>>>>> 845bbe25
        let cells_per_instance = self.cells_per_instance;
        let min_step = ratio * self.instances_per_component as usize;
        if vm.current_step < min_step {
            Err(MemoryError::InsufficientAllocatedCells)
        } else {
<<<<<<< HEAD
            let builtin = BuiltinRunner::Hash(self);
            let used = builtin.get_used_cells(vm)?;
            let size = cells_per_instance as usize
                * safe_div_usize(vm.current_step, ratio as usize)
                    .map_err(|_| MemoryError::InsufficientAllocatedCells)?;
=======
            let used = self.get_used_cells(vm)?;
            let size = (cells_per_instance
                * safe_div(&bigint!(vm.current_step), &bigint!(ratio))
                    .map_err(|_| MemoryError::InsufficientAllocatedCells)?)
            .to_usize()
            .ok_or(MemoryError::InsufficientAllocatedCells)?;
>>>>>>> 845bbe25
            Ok((used, size))
        }
    }
}

#[cfg(test)]
mod tests {
    use std::collections::HashMap;

    use super::*;
    use crate::hint_processor::builtin_hint_processor::builtin_hint_processor_definition::BuiltinHintProcessor;
    use crate::serde::deserialize_program::ReferenceManager;
    use crate::types::program::Program;
    use crate::vm::runners::cairo_runner::CairoRunner;
    use crate::vm::{
        errors::memory_errors::MemoryError, runners::builtin_runner::BuiltinRunner,
        vm_core::VirtualMachine,
    };
    use crate::{bigint, bigint_str, utils::test_utils::*};
    use num_bigint::Sign;

    #[test]
    fn get_used_cells_and_allocated_size_test() {
        let builtin = HashBuiltinRunner::new(10, true);

        let mut vm = vm!();

        vm.segments.segment_used_sizes = Some(vec![0]);

        let program = Program {
            builtins: vec![String::from("pedersen")],
            prime: bigint!(17),
            data: vec_data!(
                (4612671182993129469_i64),
                (5189976364521848832_i64),
                (18446744073709551615_i128),
                (5199546496550207487_i64),
                (4612389712311386111_i64),
                (5198983563776393216_i64),
                (2),
                (2345108766317314046_i64),
                (5191102247248822272_i64),
                (5189976364521848832_i64),
                (7),
                (1226245742482522112_i64),
                ((
                    b"3618502788666131213697322783095070105623107215331596699973092056135872020470",
                    10
                )),
                (2345108766317314046_i64)
            ),
            constants: HashMap::new(),
            main: Some(8),
            hints: HashMap::new(),
            reference_manager: ReferenceManager {
                references: Vec::new(),
            },
            identifiers: HashMap::new(),
        };

        let mut cairo_runner = CairoRunner::new(&program, "all").unwrap();

        let hint_processor = BuiltinHintProcessor::new_empty();

        let address = cairo_runner.initialize(&mut vm).unwrap();

        cairo_runner
            .run_until_pc(address, &mut vm, &hint_processor)
            .unwrap();

<<<<<<< HEAD
        assert_eq!(builtin.get_used_cells_and_allocated_size(&vm), Ok((0, 3)));
=======
        assert_eq!(
            builtin.get_used_cells_and_allocated_size(&vm),
            Ok((0_usize, 3))
        );
>>>>>>> 845bbe25
    }

    #[test]
    fn get_allocated_memory_units() {
        let builtin = HashBuiltinRunner::new(10, true);

        let mut vm = vm!();

        let program = Program {
            builtins: vec![String::from("pedersen")],
            prime: bigint!(17),
            data: vec_data!(
                (4612671182993129469_i64),
                (5189976364521848832_i64),
                (18446744073709551615_i128),
                (5199546496550207487_i64),
                (4612389712311386111_i64),
                (5198983563776393216_i64),
                (2),
                (2345108766317314046_i64),
                (5191102247248822272_i64),
                (5189976364521848832_i64),
                (7),
                (1226245742482522112_i64),
                ((
                    b"3618502788666131213697322783095070105623107215331596699973092056135872020470",
                    10
                )),
                (2345108766317314046_i64)
            ),
            constants: HashMap::new(),
            main: Some(8),
            hints: HashMap::new(),
            reference_manager: ReferenceManager {
                references: Vec::new(),
            },
            identifiers: HashMap::new(),
        };

        let mut cairo_runner = cairo_runner!(program);

        let hint_processor = BuiltinHintProcessor::new_empty();

        let address = cairo_runner.initialize(&mut vm).unwrap();

        cairo_runner
            .run_until_pc(address, &mut vm, &hint_processor)
            .unwrap();

        assert_eq!(builtin.get_allocated_memory_units(&vm), Ok(3));
    }

    #[test]
    fn deduce_memory_cell_pedersen_for_preset_memory_valid() {
        let memory = memory![((0, 3), 32), ((0, 4), 72), ((0, 5), 0)];
        let mut builtin = HashBuiltinRunner::new(8, true);

        let result = builtin.deduce_memory_cell(&Relocatable::from((0, 5)), &memory);
        assert_eq!(
            result,
            Ok(Some(MaybeRelocatable::from(bigint_str!(
                b"3270867057177188607814717243084834301278723532952411121381966378910183338911"
            ))))
        );
        assert_eq!(builtin.verified_addresses, vec![Relocatable::from((0, 5))]);
    }

    #[test]
    fn deduce_memory_cell_pedersen_for_preset_memory_incorrect_offset() {
        let memory = memory![((0, 4), 32), ((0, 5), 72), ((0, 6), 0)];
        let mut builtin = HashBuiltinRunner::new(8, true);
        let result = builtin.deduce_memory_cell(&Relocatable::from((0, 6)), &memory);
        assert_eq!(result, Ok(None));
    }

    #[test]
    fn deduce_memory_cell_pedersen_for_preset_memory_no_values_to_hash() {
        let memory = memory![((0, 4), 72), ((0, 5), 0)];
        let mut builtin = HashBuiltinRunner::new(8, true);
        let result = builtin.deduce_memory_cell(&Relocatable::from((0, 5)), &memory);
        assert_eq!(result, Ok(None));
    }

    #[test]
    fn deduce_memory_cell_pedersen_for_preset_memory_already_computed() {
        let memory = memory![((0, 3), 32), ((0, 4), 72), ((0, 5), 0)];
        let mut builtin = HashBuiltinRunner::new(8, true);
        builtin.verified_addresses = vec![Relocatable::from((0, 5))];
        let result = builtin.deduce_memory_cell(&Relocatable::from((0, 5)), &memory);
        assert_eq!(result, Ok(None));
    }

    #[test]
    fn get_memory_segment_addresses() {
        let builtin = HashBuiltinRunner::new(256, true);

        assert_eq!(
            builtin.get_memory_segment_addresses(),
            ("pedersen", (0, None)),
        );
    }

    #[test]
    fn get_memory_accesses_missing_segment_used_sizes() {
        let builtin = BuiltinRunner::Hash(HashBuiltinRunner::new(256, true));
        let vm = vm!();

        assert_eq!(
            builtin.get_memory_accesses(&vm),
            Err(MemoryError::MissingSegmentUsedSizes),
        );
    }

    #[test]
    fn get_memory_accesses_empty() {
        let builtin = BuiltinRunner::Hash(HashBuiltinRunner::new(256, true));
        let mut vm = vm!();

        vm.segments.segment_used_sizes = Some(vec![0]);
        assert_eq!(builtin.get_memory_accesses(&vm), Ok(vec![]));
    }

    #[test]
    fn get_memory_accesses() {
        let builtin = BuiltinRunner::Hash(HashBuiltinRunner::new(256, true));
        let mut vm = vm!();

        vm.segments.segment_used_sizes = Some(vec![4]);
        assert_eq!(
            builtin.get_memory_accesses(&vm),
            Ok(vec![
                (builtin.base(), 0).into(),
                (builtin.base(), 1).into(),
                (builtin.base(), 2).into(),
                (builtin.base(), 3).into(),
            ]),
        );
    }

    #[test]
    fn get_used_cells_missing_segment_used_sizes() {
        let builtin = BuiltinRunner::Hash(HashBuiltinRunner::new(256, true));
        let vm = vm!();

        assert_eq!(
            builtin.get_used_cells(&vm),
            Err(MemoryError::MissingSegmentUsedSizes)
        );
    }

    #[test]
    fn get_used_cells_empty() {
        let builtin = BuiltinRunner::Hash(HashBuiltinRunner::new(256, true));
        let mut vm = vm!();

        vm.segments.segment_used_sizes = Some(vec![0]);
        assert_eq!(builtin.get_used_cells(&vm), Ok(0));
    }

    #[test]
    fn get_used_cells() {
        let builtin = BuiltinRunner::Hash(HashBuiltinRunner::new(256, true));
        let mut vm = vm!();

        vm.segments.segment_used_sizes = Some(vec![4]);
        assert_eq!(builtin.get_used_cells(&vm), Ok(4));
    }
}<|MERGE_RESOLUTION|>--- conflicted
+++ resolved
@@ -1,4 +1,3 @@
-use super::BuiltinRunner;
 use crate::math_utils::safe_div_usize;
 use crate::types::instance_definitions::pedersen_instance_def::{
     CELLS_PER_HASH, INPUT_CELLS_PER_HASH,
@@ -9,15 +8,11 @@
 use crate::vm::vm_core::VirtualMachine;
 use crate::vm::vm_memory::memory::Memory;
 use crate::vm::vm_memory::memory_segments::MemorySegmentManager;
-<<<<<<< HEAD
 use num_bigint::{BigInt, Sign};
 use num_integer::Integer;
 use starknet_crypto::{pedersen_hash, FieldElement};
 
-=======
-
 #[derive(Debug)]
->>>>>>> 845bbe25
 pub struct HashBuiltinRunner {
     pub base: isize,
     ratio: u32,
@@ -143,30 +138,16 @@
         &self,
         vm: &VirtualMachine,
     ) -> Result<(usize, usize), MemoryError> {
-<<<<<<< HEAD
         let ratio = self.ratio as usize;
-=======
-        let ratio = self._ratio as usize;
->>>>>>> 845bbe25
         let cells_per_instance = self.cells_per_instance;
         let min_step = ratio * self.instances_per_component as usize;
         if vm.current_step < min_step {
             Err(MemoryError::InsufficientAllocatedCells)
         } else {
-<<<<<<< HEAD
-            let builtin = BuiltinRunner::Hash(self);
-            let used = builtin.get_used_cells(vm)?;
+            let used = self.get_used_cells(vm)?;
             let size = cells_per_instance as usize
                 * safe_div_usize(vm.current_step, ratio as usize)
                     .map_err(|_| MemoryError::InsufficientAllocatedCells)?;
-=======
-            let used = self.get_used_cells(vm)?;
-            let size = (cells_per_instance
-                * safe_div(&bigint!(vm.current_step), &bigint!(ratio))
-                    .map_err(|_| MemoryError::InsufficientAllocatedCells)?)
-            .to_usize()
-            .ok_or(MemoryError::InsufficientAllocatedCells)?;
->>>>>>> 845bbe25
             Ok((used, size))
         }
     }
@@ -237,14 +218,7 @@
             .run_until_pc(address, &mut vm, &hint_processor)
             .unwrap();
 
-<<<<<<< HEAD
         assert_eq!(builtin.get_used_cells_and_allocated_size(&vm), Ok((0, 3)));
-=======
-        assert_eq!(
-            builtin.get_used_cells_and_allocated_size(&vm),
-            Ok((0_usize, 3))
-        );
->>>>>>> 845bbe25
     }
 
     #[test]
