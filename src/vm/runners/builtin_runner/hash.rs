--- conflicted
+++ resolved
@@ -1,17 +1,13 @@
-use nom::ToUsize;
 use num_bigint::{BigInt, Sign};
 use num_integer::Integer;
 use num_traits::ToPrimitive;
 use starknet_crypto::{pedersen_hash, FieldElement};
 
-<<<<<<< HEAD
+use crate::bigint;
+use crate::math_utils::safe_div;
 use crate::types::instance_definitions::pedersen_instance_def::{
     CELLS_PER_HASH, INPUT_CELLS_PER_HASH,
 };
-=======
-use crate::bigint;
-use crate::math_utils::safe_div;
->>>>>>> 6a97ef4a
 use crate::types::relocatable::{MaybeRelocatable, Relocatable};
 use crate::vm::errors::memory_errors::MemoryError;
 use crate::vm::errors::runner_errors::RunnerError;
@@ -67,7 +63,7 @@
     ) -> Result<Option<MaybeRelocatable>, RunnerError> {
         if address
             .offset
-            .mod_floor(&self.cells_per_instance.to_usize())
+            .mod_floor(&(self.cells_per_instance as usize))
             != 2
             || self.verified_addresses.contains(address)
         {
@@ -175,7 +171,7 @@
             identifiers: HashMap::new(),
         };
 
-        let mut cairo_runner = CairoRunner::new(&program).unwrap();
+        let mut cairo_runner = cairo_runner!(program);
 
         let hint_processor = BuiltinHintProcessor::new_empty();
 
