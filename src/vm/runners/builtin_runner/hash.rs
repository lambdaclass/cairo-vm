use num_bigint::{BigInt, Sign};
use num_integer::Integer;
use num_traits::ToPrimitive;
use starknet_crypto::{pedersen_hash, FieldElement};

use crate::bigint;
use crate::math_utils::safe_div;
use crate::types::instance_definitions::pedersen_instance_def::{
    CELLS_PER_HASH, INPUT_CELLS_PER_HASH,
};
use crate::types::relocatable::{MaybeRelocatable, Relocatable};
use crate::vm::errors::memory_errors::MemoryError;
use crate::vm::errors::runner_errors::RunnerError;
use crate::vm::vm_core::VirtualMachine;
use crate::vm::vm_memory::memory::Memory;
use crate::vm::vm_memory::memory_segments::MemorySegmentManager;

<<<<<<< HEAD
=======
#[derive(Debug)]
>>>>>>> 0ad8f896
pub struct HashBuiltinRunner {
    pub base: isize,
    _ratio: u32,
    pub(crate) cells_per_instance: u32,
    pub(crate) n_input_cells: u32,
    stop_ptr: Option<usize>,
    verified_addresses: Vec<Relocatable>,
    pub(crate) _included: bool,
    instances_per_component: u32,
}

impl HashBuiltinRunner {
    pub fn new(ratio: u32, included: bool) -> Self {
        HashBuiltinRunner {
            base: 0,
            _ratio: ratio,
            cells_per_instance: CELLS_PER_HASH,
            n_input_cells: INPUT_CELLS_PER_HASH,
            stop_ptr: None,
            verified_addresses: Vec::new(),
            _included: included,
            instances_per_component: 1,
        }
    }

    pub fn initialize_segments(
        &mut self,
        segments: &mut MemorySegmentManager,
        memory: &mut Memory,
    ) {
        self.base = segments.add(memory).segment_index
    }

    pub fn initial_stack(&self) -> Vec<MaybeRelocatable> {
        if self._included {
            vec![MaybeRelocatable::from((self.base, 0))]
        } else {
            vec![]
        }
    }

    pub fn base(&self) -> isize {
        self.base
    }

    pub fn add_validation_rule(&self, _memory: &mut Memory) -> Result<(), RunnerError> {
        Ok(())
    }

    pub fn deduce_memory_cell(
        &mut self,
        address: &Relocatable,
        memory: &Memory,
    ) -> Result<Option<MaybeRelocatable>, RunnerError> {
        if address
            .offset
            .mod_floor(&(self.cells_per_instance as usize))
            != 2
            || self.verified_addresses.contains(address)
        {
            return Ok(None);
        };

        let num_a = memory.get(&MaybeRelocatable::RelocatableValue(Relocatable {
            segment_index: address.segment_index,
            offset: address.offset - 1,
        }));
        let num_b = memory.get(&MaybeRelocatable::RelocatableValue(Relocatable {
            segment_index: address.segment_index,
            offset: address.offset - 2,
        }));
        if let (Ok(Some(MaybeRelocatable::Int(num_a))), Ok(Some(MaybeRelocatable::Int(num_b)))) = (
            num_a.as_ref().map(|x| x.as_ref().map(|x| x.as_ref())),
            num_b.as_ref().map(|x| x.as_ref().map(|x| x.as_ref())),
        ) {
            self.verified_addresses.push(address.clone());

            //Convert MaybeRelocatable to FieldElement
            let a_string = num_a.to_str_radix(10);
            let b_string = num_b.to_str_radix(10);
            let (y, x) = match (
                FieldElement::from_dec_str(&a_string),
                FieldElement::from_dec_str(&b_string),
            ) {
                (Ok(field_element_a), Ok(field_element_b)) => (field_element_a, field_element_b),
                _ => return Err(RunnerError::FailedStringConversion),
            };
            //Compute pedersen Hash
            let fe_result = pedersen_hash(&x, &y);
            //Convert result from FieldElement to MaybeRelocatable
            let r_byte_slice = fe_result.to_bytes_be();
            let result = BigInt::from_bytes_be(Sign::Plus, &r_byte_slice);
            return Ok(Some(MaybeRelocatable::from(result)));
        }
        Ok(None)
    }

    pub fn get_allocated_memory_units(&self, vm: &VirtualMachine) -> Result<usize, MemoryError> {
        let value = safe_div(&bigint!(vm.current_step), &bigint!(self._ratio))
            .map_err(|_| MemoryError::ErrorCalculatingMemoryUnits)?;
        match (self.cells_per_instance * value).to_usize() {
            Some(result) => Ok(result),
            _ => Err(MemoryError::ErrorCalculatingMemoryUnits),
        }
    }

    pub fn get_memory_segment_addresses(&self) -> (&'static str, (isize, Option<usize>)) {
        ("pedersen", (self.base, self.stop_ptr))
    }

    pub fn get_used_cells(&self, vm: &VirtualMachine) -> Result<usize, MemoryError> {
        let base = self.base();
        vm.segments
            .get_segment_used_size(
                base.try_into()
                    .map_err(|_| MemoryError::AddressInTemporarySegment(base))?,
            )
            .ok_or(MemoryError::MissingSegmentUsedSizes)
    }

    pub fn get_used_cells_and_allocated_size(
        &self,
        vm: &VirtualMachine,
    ) -> Result<(usize, usize), MemoryError> {
        let ratio = self._ratio as usize;
        let cells_per_instance = self.cells_per_instance;
        let min_step = ratio * self.instances_per_component as usize;
        if vm.current_step < min_step {
            Err(MemoryError::InsufficientAllocatedCells)
        } else {
            let used = self.get_used_cells(vm)?;
            let size = (cells_per_instance
                * safe_div(&bigint!(vm.current_step), &bigint!(ratio))
                    .map_err(|_| MemoryError::InsufficientAllocatedCells)?)
            .to_usize()
            .ok_or(MemoryError::InsufficientAllocatedCells)?;
            Ok((used, size))
        }
    }
}

#[cfg(test)]
mod tests {
    use std::collections::HashMap;

    use super::*;
    use crate::hint_processor::builtin_hint_processor::builtin_hint_processor_definition::BuiltinHintProcessor;
    use crate::serde::deserialize_program::ReferenceManager;
    use crate::types::program::Program;
    use crate::vm::runners::cairo_runner::CairoRunner;
    use crate::vm::{
        errors::memory_errors::MemoryError, runners::builtin_runner::BuiltinRunner,
        vm_core::VirtualMachine,
    };
    use crate::{bigint, bigint_str, utils::test_utils::*};
    use num_bigint::Sign;

    #[test]
    fn get_used_cells_and_allocated_size_test() {
        let builtin = HashBuiltinRunner::new(10, true);

        let mut vm = vm!();

        vm.segments.segment_used_sizes = Some(vec![0]);

        let program = Program {
            builtins: vec![String::from("pedersen")],
            prime: bigint!(17),
            data: vec_data!(
                (4612671182993129469_i64),
                (5189976364521848832_i64),
                (18446744073709551615_i128),
                (5199546496550207487_i64),
                (4612389712311386111_i64),
                (5198983563776393216_i64),
                (2),
                (2345108766317314046_i64),
                (5191102247248822272_i64),
                (5189976364521848832_i64),
                (7),
                (1226245742482522112_i64),
                ((
                    b"3618502788666131213697322783095070105623107215331596699973092056135872020470",
                    10
                )),
                (2345108766317314046_i64)
            ),
            constants: HashMap::new(),
            main: Some(8),
            hints: HashMap::new(),
            reference_manager: ReferenceManager {
                references: Vec::new(),
            },
            identifiers: HashMap::new(),
        };

        let mut cairo_runner = cairo_runner!(program);

        let hint_processor = BuiltinHintProcessor::new_empty();

        let address = cairo_runner.initialize(&mut vm).unwrap();

        cairo_runner
            .run_until_pc(address, &mut vm, &hint_processor)
            .unwrap();

        assert_eq!(
            builtin.get_used_cells_and_allocated_size(&vm),
            Ok((0_usize, 3))
        );
    }

    #[test]
    fn get_allocated_memory_units() {
        let builtin = HashBuiltinRunner::new(10, true);

        let mut vm = vm!();

        let program = Program {
            builtins: vec![String::from("pedersen")],
            prime: bigint!(17),
            data: vec_data!(
                (4612671182993129469_i64),
                (5189976364521848832_i64),
                (18446744073709551615_i128),
                (5199546496550207487_i64),
                (4612389712311386111_i64),
                (5198983563776393216_i64),
                (2),
                (2345108766317314046_i64),
                (5191102247248822272_i64),
                (5189976364521848832_i64),
                (7),
                (1226245742482522112_i64),
                ((
                    b"3618502788666131213697322783095070105623107215331596699973092056135872020470",
                    10
                )),
                (2345108766317314046_i64)
            ),
            constants: HashMap::new(),
            main: Some(8),
            hints: HashMap::new(),
            reference_manager: ReferenceManager {
                references: Vec::new(),
            },
            identifiers: HashMap::new(),
        };

        let mut cairo_runner = cairo_runner!(program);

        let hint_processor = BuiltinHintProcessor::new_empty();

        let address = cairo_runner.initialize(&mut vm).unwrap();

        cairo_runner
            .run_until_pc(address, &mut vm, &hint_processor)
            .unwrap();

        assert_eq!(builtin.get_allocated_memory_units(&vm), Ok(3));
    }

    #[test]
    fn deduce_memory_cell_pedersen_for_preset_memory_valid() {
        let memory = memory![((0, 3), 32), ((0, 4), 72), ((0, 5), 0)];
        let mut builtin = HashBuiltinRunner::new(8, true);

        let result = builtin.deduce_memory_cell(&Relocatable::from((0, 5)), &memory);
        assert_eq!(
            result,
            Ok(Some(MaybeRelocatable::from(bigint_str!(
                b"3270867057177188607814717243084834301278723532952411121381966378910183338911"
            ))))
        );
        assert_eq!(builtin.verified_addresses, vec![Relocatable::from((0, 5))]);
    }

    #[test]
    fn deduce_memory_cell_pedersen_for_preset_memory_incorrect_offset() {
        let memory = memory![((0, 4), 32), ((0, 5), 72), ((0, 6), 0)];
        let mut builtin = HashBuiltinRunner::new(8, true);
        let result = builtin.deduce_memory_cell(&Relocatable::from((0, 6)), &memory);
        assert_eq!(result, Ok(None));
    }

    #[test]
    fn deduce_memory_cell_pedersen_for_preset_memory_no_values_to_hash() {
        let memory = memory![((0, 4), 72), ((0, 5), 0)];
        let mut builtin = HashBuiltinRunner::new(8, true);
        let result = builtin.deduce_memory_cell(&Relocatable::from((0, 5)), &memory);
        assert_eq!(result, Ok(None));
    }

    #[test]
    fn deduce_memory_cell_pedersen_for_preset_memory_already_computed() {
        let memory = memory![((0, 3), 32), ((0, 4), 72), ((0, 5), 0)];
        let mut builtin = HashBuiltinRunner::new(8, true);
        builtin.verified_addresses = vec![Relocatable::from((0, 5))];
        let result = builtin.deduce_memory_cell(&Relocatable::from((0, 5)), &memory);
        assert_eq!(result, Ok(None));
    }

    #[test]
    fn get_memory_segment_addresses() {
        let builtin = HashBuiltinRunner::new(256, true);

        assert_eq!(
            builtin.get_memory_segment_addresses(),
            ("pedersen", (0, None)),
        );
    }

    #[test]
    fn get_memory_accesses_missing_segment_used_sizes() {
        let builtin = BuiltinRunner::Hash(HashBuiltinRunner::new(256, true));
        let vm = vm!();

        assert_eq!(
            builtin.get_memory_accesses(&vm),
            Err(MemoryError::MissingSegmentUsedSizes),
        );
    }

    #[test]
    fn get_memory_accesses_empty() {
        let builtin = BuiltinRunner::Hash(HashBuiltinRunner::new(256, true));
        let mut vm = vm!();

        vm.segments.segment_used_sizes = Some(vec![0]);
        assert_eq!(builtin.get_memory_accesses(&vm), Ok(vec![]));
    }

    #[test]
    fn get_memory_accesses() {
        let builtin = BuiltinRunner::Hash(HashBuiltinRunner::new(256, true));
        let mut vm = vm!();

        vm.segments.segment_used_sizes = Some(vec![4]);
        assert_eq!(
            builtin.get_memory_accesses(&vm),
            Ok(vec![
                (builtin.base(), 0).into(),
                (builtin.base(), 1).into(),
                (builtin.base(), 2).into(),
                (builtin.base(), 3).into(),
            ]),
        );
    }

    #[test]
    fn get_used_cells_missing_segment_used_sizes() {
<<<<<<< HEAD
        let builtin = HashBuiltinRunner::new(256);
=======
        let builtin = BuiltinRunner::Hash(HashBuiltinRunner::new(256, true));
>>>>>>> 0ad8f896
        let vm = vm!();

        assert_eq!(
            builtin.get_used_cells(&vm),
            Err(MemoryError::MissingSegmentUsedSizes)
        );
    }

    #[test]
    fn get_used_cells_empty() {
<<<<<<< HEAD
        let builtin = HashBuiltinRunner::new(256);
=======
        let builtin = BuiltinRunner::Hash(HashBuiltinRunner::new(256, true));
>>>>>>> 0ad8f896
        let mut vm = vm!();

        vm.segments.segment_used_sizes = Some(vec![0]);
        assert_eq!(builtin.get_used_cells(&vm), Ok(0));
    }

    #[test]
    fn get_used_cells() {
<<<<<<< HEAD
        let builtin = HashBuiltinRunner::new(256);
=======
        let builtin = BuiltinRunner::Hash(HashBuiltinRunner::new(256, true));
>>>>>>> 0ad8f896
        let mut vm = vm!();

        vm.segments.segment_used_sizes = Some(vec![4]);
        assert_eq!(builtin.get_used_cells(&vm), Ok(4));
    }
}<|MERGE_RESOLUTION|>--- conflicted
+++ resolved
@@ -15,10 +15,7 @@
 use crate::vm::vm_memory::memory::Memory;
 use crate::vm::vm_memory::memory_segments::MemorySegmentManager;
 
-<<<<<<< HEAD
-=======
 #[derive(Debug)]
->>>>>>> 0ad8f896
 pub struct HashBuiltinRunner {
     pub base: isize,
     _ratio: u32,
@@ -370,11 +367,7 @@
 
     #[test]
     fn get_used_cells_missing_segment_used_sizes() {
-<<<<<<< HEAD
-        let builtin = HashBuiltinRunner::new(256);
-=======
-        let builtin = BuiltinRunner::Hash(HashBuiltinRunner::new(256, true));
->>>>>>> 0ad8f896
+        let builtin = BuiltinRunner::Hash(HashBuiltinRunner::new(256, true));
         let vm = vm!();
 
         assert_eq!(
@@ -385,11 +378,7 @@
 
     #[test]
     fn get_used_cells_empty() {
-<<<<<<< HEAD
-        let builtin = HashBuiltinRunner::new(256);
-=======
-        let builtin = BuiltinRunner::Hash(HashBuiltinRunner::new(256, true));
->>>>>>> 0ad8f896
+        let builtin = BuiltinRunner::Hash(HashBuiltinRunner::new(256, true));
         let mut vm = vm!();
 
         vm.segments.segment_used_sizes = Some(vec![0]);
@@ -398,11 +387,7 @@
 
     #[test]
     fn get_used_cells() {
-<<<<<<< HEAD
-        let builtin = HashBuiltinRunner::new(256);
-=======
-        let builtin = BuiltinRunner::Hash(HashBuiltinRunner::new(256, true));
->>>>>>> 0ad8f896
+        let builtin = BuiltinRunner::Hash(HashBuiltinRunner::new(256, true));
         let mut vm = vm!();
 
         vm.segments.segment_used_sizes = Some(vec![4]);
