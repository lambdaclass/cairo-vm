use crate::hint_processor::builtin_hint_processor::cairo_keccak::keccak_hints::{
    maybe_reloc_vec_to_u64_array, u64_array_to_mayberelocatable_vec,
};
use crate::hint_processor::builtin_hint_processor::keccak_utils::left_pad_u64;
use crate::math_utils::safe_div_usize;
use crate::types::instance_definitions::keccak_instance_def::KeccakInstanceDef;
use crate::types::relocatable::{MaybeRelocatable, Relocatable};
use crate::vm::errors::memory_errors::MemoryError;
use crate::vm::errors::runner_errors::RunnerError;
use crate::vm::vm_core::VirtualMachine;
use crate::vm::vm_memory::memory::Memory;
use crate::vm::vm_memory::memory_segments::MemorySegmentManager;
use felt::Felt;
use num_integer::div_ceil;
use num_traits::One;

const KECCAK_ARRAY_LEN: usize = 25;

#[derive(Debug, Clone)]
pub struct KeccakBuiltinRunner {
    ratio: u32,
    pub base: isize,
    pub(crate) cells_per_instance: u32,
    pub(crate) n_input_cells: u32,
    verified_addresses: Vec<Relocatable>,
    pub(crate) stop_ptr: Option<usize>,
    included: bool,
    state_rep: Vec<u32>,
    instances_per_component: u32,
}

impl KeccakBuiltinRunner {
    pub(crate) fn new(instance_def: &KeccakInstanceDef, included: bool) -> Self {
        KeccakBuiltinRunner {
            base: 0,
            ratio: instance_def._ratio,
            n_input_cells: instance_def._state_rep.len() as u32,
            cells_per_instance: instance_def._cells_per_builtin(),
            stop_ptr: None,
            verified_addresses: Vec::new(),
            included,
            instances_per_component: instance_def._instance_per_component,
            state_rep: instance_def._state_rep.clone(),
        }
    }

    pub fn initialize_segments(
        &mut self,
        segments: &mut MemorySegmentManager,
        memory: &mut Memory,
    ) {
        self.base = segments.add(memory).segment_index
    }

    pub fn initial_stack(&self) -> Vec<MaybeRelocatable> {
        if self.included {
            vec![MaybeRelocatable::from((self.base, 0))]
        } else {
            vec![]
        }
    }

    pub fn base(&self) -> isize {
        self.base
    }

    pub fn ratio(&self) -> u32 {
        self.ratio
    }

    pub fn add_validation_rule(&self, _memory: &mut Memory) -> Result<(), RunnerError> {
        Ok(())
    }

    pub fn deduce_memory_cell(
        &self,
        address: &Relocatable,
        memory: &Memory,
    ) -> Result<Option<MaybeRelocatable>, RunnerError> {
        let index = address.offset % self.cells_per_instance as usize;
        if index < self.n_input_cells as usize {
            return Ok(None);
        }

        let first_input_addr = address
            .sub_usize(index)
            .map_err(|_| RunnerError::BaseNotFinished)?;

        if self.verified_addresses.contains(&first_input_addr) {
            return Ok(None);
        }

        for i in 0..self.n_input_cells {
            match memory.get(&(first_input_addr + i as usize)) {
                Err(_err) => return Ok(None),
                Ok(None) => return Ok(None),
                _ok => (),
            };
        }

        if let Some((i, bits)) = self.state_rep.iter().enumerate().next() {
            let value1 = memory
                .get(&(first_input_addr + i))
                .map_err(RunnerError::FailedMemoryGet)?
                .ok_or(RunnerError::NonRelocatableAddress)?;

            let val = match value1.as_ref() {
                MaybeRelocatable::Int(val) => val,
                _ => return Err(RunnerError::FoundNonInt),
            };

            if val >= &(Felt::one() << *bits) {
                return Err(RunnerError::IntegerBiggerThanPowerOfTwo(
                    value1.clone().into_owned(),
                    *bits,
                    val.clone(),
                ));
            }

            let mut input_felts = vec![];

            for i in 0..self.n_input_cells {
                let value2 = memory
                    .get(&(first_input_addr + i as usize))
                    .map_err(RunnerError::FailedMemoryGet)?;

                input_felts.push(value2)
            }

            let mut input_felts_u64 = maybe_reloc_vec_to_u64_array(&input_felts)
                .map_err(|_| RunnerError::MaybeRelocVecToU64ArrayError)?;

            let len = input_felts_u64.len();
            let mut input_felts_u64 = left_pad_u64(&mut input_felts_u64, KECCAK_ARRAY_LEN - len)
                .try_into()
                .map_err(|_| RunnerError::SliceToArrayError)?;

            keccak::f1600(&mut input_felts_u64);

            let bigint_values = u64_array_to_mayberelocatable_vec(&input_felts_u64);

            return Ok(Some(bigint_values[address.offset - 1].clone()));
        }
        Ok(None)
    }

    pub fn get_allocated_memory_units(&self, vm: &VirtualMachine) -> Result<usize, MemoryError> {
        let value = safe_div_usize(vm.current_step, self.ratio as usize)
            .map_err(|_| MemoryError::ErrorCalculatingMemoryUnits)?;
        Ok(self.cells_per_instance as usize * value)
    }

    pub fn get_memory_segment_addresses(&self) -> (isize, Option<usize>) {
        (self.base, self.stop_ptr)
    }

    pub fn get_used_cells(&self, segments: &MemorySegmentManager) -> Result<usize, MemoryError> {
        let base = self.base();
        segments
            .get_segment_used_size(
                base.try_into()
                    .map_err(|_| MemoryError::AddressInTemporarySegment(base))?,
            )
            .ok_or(MemoryError::MissingSegmentUsedSizes)
    }

    pub fn get_used_cells_and_allocated_size(
        &self,
        vm: &VirtualMachine,
    ) -> Result<(usize, usize), MemoryError> {
        let ratio = self.ratio as usize;

        let cells_per_instance = self.cells_per_instance;
        let min_step = ratio * self.instances_per_component as usize;
        if vm.current_step < min_step {
            Err(MemoryError::InsufficientAllocatedCells)
        } else {
            let used = self.get_used_cells(&vm.segments)?;
            let size = cells_per_instance as usize
                * safe_div_usize(vm.current_step, ratio)
                    .map_err(|_| MemoryError::InsufficientAllocatedCells)?;
            Ok((used, size))
        }
    }

    pub fn get_used_instances(
        &self,
        segments: &MemorySegmentManager,
    ) -> Result<usize, MemoryError> {
        let used_cells = self.get_used_cells(segments)?;
        Ok(div_ceil(used_cells, self.cells_per_instance as usize))
    }

    pub fn final_stack(
        &mut self,
        segments: &MemorySegmentManager,
        memory: &Memory,
        pointer: Relocatable,
    ) -> Result<Relocatable, RunnerError> {
        if self.included {
            if let Ok(stop_pointer) = memory
                .get_relocatable(&(pointer.sub_usize(1)).map_err(|_| RunnerError::FinalStack)?)
            {
                if self.base() != stop_pointer.segment_index {
                    return Err(RunnerError::InvalidStopPointer("keccak".to_string()));
                }
                let stop_ptr = stop_pointer.offset;
                let num_instances = self
                    .get_used_instances(segments)
                    .map_err(|_| RunnerError::FinalStack)?;
                let used_cells = num_instances * self.cells_per_instance as usize;
                if stop_ptr != used_cells {
                    return Err(RunnerError::InvalidStopPointer("keccak".to_string()));
                }

                self.stop_ptr = Some(stop_ptr);
                Ok(pointer.sub_usize(1).map_err(|_| RunnerError::FinalStack)?)
            } else {
                Err(RunnerError::FinalStack)
            }
        } else {
            let stop_ptr = self.base() as usize;
            self.stop_ptr = Some(stop_ptr);
            Ok(pointer)
        }
    }

    pub fn get_memory_accesses(
        &self,
        vm: &VirtualMachine,
    ) -> Result<Vec<Relocatable>, MemoryError> {
        let base = self.base();
        let segment_size = vm
            .segments
            .get_segment_size(
                base.try_into()
                    .map_err(|_| MemoryError::AddressInTemporarySegment(base))?,
            )
            .ok_or(MemoryError::MissingSegmentUsedSizes)?;

        Ok((0..segment_size).map(|i| (base, i).into()).collect())
    }

    pub fn get_used_diluted_check_units(&self, diluted_n_bits: u32) -> usize {
        // The diluted cells are:
        // state - 25 rounds times 1600 elements.
        // parity - 24 rounds times 1600/5 elements times 3 auxiliaries.
        // after_theta_rho_pi - 24 rounds times 1600 elements.
        // theta_aux - 24 rounds times 1600 elements.
        // chi_iota_aux - 24 rounds times 1600 elements times 2 auxiliaries.
        // In total 25 * 1600 + 24 * 320 * 3 + 24 * 1600 + 24 * 1600 + 24 * 1600 * 2 = 216640.
        // But we actually allocate 4 virtual columns, of dimensions 64 * 1024, in which we embed the
        // real cells, and we don't free the unused ones.
        // So the real number is 4 * 64 * 1024 = 262144.
        safe_div_usize(262144_usize, diluted_n_bits as usize).unwrap_or(0)
    }
}

#[cfg(test)]
mod tests {
    use super::*;
    use crate::hint_processor::builtin_hint_processor::builtin_hint_processor_definition::BuiltinHintProcessor;
    use crate::types::program::Program;
    use crate::utils::test_utils::*;
    use crate::vm::runners::cairo_runner::CairoRunner;
    use crate::vm::{
        errors::{memory_errors::MemoryError, runner_errors::RunnerError},
        runners::builtin_runner::BuiltinRunner,
        vm_core::VirtualMachine,
    };
    use std::path::Path;

    #[test]
    fn get_used_instances() {
        let builtin = KeccakBuiltinRunner::new(&KeccakInstanceDef::new(10, vec![200; 8]), true);

        let mut vm = vm!();
        vm.segments.segment_used_sizes = Some(vec![1]);

        assert_eq!(builtin.get_used_instances(&vm.segments), Ok(1));
    }

    #[test]
    fn final_stack() {
        let mut builtin = KeccakBuiltinRunner::new(&KeccakInstanceDef::new(10, vec![200; 8]), true);

        let mut vm = vm!();

        vm.memory = memory![
            ((0, 0), (0, 0)),
            ((0, 1), (0, 1)),
            ((2, 0), (0, 0)),
            ((2, 1), (0, 0))
        ];

        vm.segments.segment_used_sizes = Some(vec![0]);

        let pointer = Relocatable::from((2, 2));

        assert_eq!(
            builtin
                .final_stack(&vm.segments, &vm.memory, pointer)
                .unwrap(),
            Relocatable::from((2, 1))
        );
    }

    #[test]
    fn final_stack_error_stop_pointer() {
        let mut builtin = KeccakBuiltinRunner::new(&KeccakInstanceDef::new(10, vec![200; 8]), true);

        let mut vm = vm!();

        vm.memory = memory![
            ((0, 0), (0, 0)),
            ((0, 1), (0, 1)),
            ((2, 0), (0, 0)),
            ((2, 1), (0, 0))
        ];

        vm.segments.segment_used_sizes = Some(vec![999]);

        let pointer = Relocatable::from((2, 2));

        assert_eq!(
            builtin.final_stack(&vm.segments, &vm.memory, pointer),
            Err(RunnerError::InvalidStopPointer("keccak".to_string()))
        );
    }

    #[test]
    fn final_stack_error_when_notincluded() {
        let mut builtin =
            KeccakBuiltinRunner::new(&KeccakInstanceDef::new(10, vec![200; 8]), false);

        let mut vm = vm!();

        vm.memory = memory![
            ((0, 0), (0, 0)),
            ((0, 1), (0, 1)),
            ((2, 0), (0, 0)),
            ((2, 1), (0, 0))
        ];

        vm.segments.segment_used_sizes = Some(vec![0]);

        let pointer = Relocatable::from((2, 2));

        assert_eq!(
            builtin
                .final_stack(&vm.segments, &vm.memory, pointer)
                .unwrap(),
            Relocatable::from((2, 2))
        );
    }

    #[test]
    fn final_stack_error_non_relocatable() {
        let mut builtin = KeccakBuiltinRunner::new(&KeccakInstanceDef::new(10, vec![200; 8]), true);

        let mut vm = vm!();

        vm.memory = memory![
            ((0, 0), (0, 0)),
            ((0, 1), (0, 1)),
            ((2, 0), (0, 0)),
            ((2, 1), 2)
        ];

        vm.segments.segment_used_sizes = Some(vec![0]);

        let pointer = Relocatable::from((2, 2));

        assert_eq!(
            builtin.final_stack(&vm.segments, &vm.memory, pointer),
            Err(RunnerError::FinalStack)
        );
    }

    #[test]
    fn get_used_cells_and_allocated_size_test() {
        let builtin: BuiltinRunner =
            KeccakBuiltinRunner::new(&KeccakInstanceDef::new(10, vec![200; 8]), true).into();

        let mut vm = vm!();

        vm.segments.segment_used_sizes = Some(vec![0]);
        let program =
            Program::from_file(Path::new("cairo_programs/_keccak.json"), Some("main")).unwrap();

        let mut cairo_runner = cairo_runner!(program, "recursive");

        let mut hint_processor = BuiltinHintProcessor::new_empty();

        let address = cairo_runner.initialize(&mut vm).unwrap();

        cairo_runner
            .run_until_pc(address, &mut vm, &mut hint_processor)
            .unwrap();

        assert_eq!(
            builtin.get_used_cells_and_allocated_size(&vm),
            Ok((0, 1072))
        );
    }

    #[test]
    fn get_allocated_memory_units() {
        let builtin: BuiltinRunner =
            KeccakBuiltinRunner::new(&KeccakInstanceDef::new(10, vec![200; 8]), true).into();

        let mut vm = vm!();

        let program = program!(
            builtins = vec![String::from("keccak")],
            data = vec_data!(
                (4612671182993129469_i64),
                (5189976364521848832_i64),
                (18446744073709551615_i128),
                (5199546496550207487_i64),
                (4612389712311386111_i64),
                (5198983563776393216_i64),
                (2),
                (2345108766317314046_i64),
                (5191102247248822272_i64),
                (5189976364521848832_i64),
                (7),
                (1226245742482522112_i64),
                ((
                    "3618502788666131213697322783095070105623107215331596699973092056135872020470",
                    10
                )),
                (2345108766317314046_i64)
            ),
            main = Some(8),
        );

        let mut cairo_runner = cairo_runner!(program, "recursive");

        let mut hint_processor = BuiltinHintProcessor::new_empty();

        let address = cairo_runner.initialize(&mut vm).unwrap();

        cairo_runner
            .run_until_pc(address, &mut vm, &mut hint_processor)
            .unwrap();

        assert_eq!(builtin.get_allocated_memory_units(&vm), Ok(16));
    }

    #[test]
    fn get_memory_segment_addresses() {
        let builtin = KeccakBuiltinRunner::new(&KeccakInstanceDef::default(), true);

        assert_eq!(builtin.get_memory_segment_addresses(), (0, None));
    }

    #[test]
    fn get_memory_accesses_missing_segment_used_sizes() {
        let builtin = KeccakBuiltinRunner::new(&KeccakInstanceDef::default(), true);
        let vm = vm!();

        assert_eq!(
            builtin.get_memory_accesses(&vm),
            Err(MemoryError::MissingSegmentUsedSizes),
        );
    }

    #[test]
    fn get_memory_accesses_empty() {
        let builtin = KeccakBuiltinRunner::new(&KeccakInstanceDef::default(), true);
        let mut vm = vm!();

        vm.segments.segment_used_sizes = Some(vec![0]);
        assert_eq!(builtin.get_memory_accesses(&vm), Ok(vec![]));
    }

    #[test]
    fn get_memory_accesses() {
        let builtin = KeccakBuiltinRunner::new(&KeccakInstanceDef::default(), true);
        let mut vm = vm!();

        vm.segments.segment_used_sizes = Some(vec![4]);
        assert_eq!(
            builtin.get_memory_accesses(&vm),
            Ok(vec![
                (builtin.base(), 0).into(),
                (builtin.base(), 1).into(),
                (builtin.base(), 2).into(),
                (builtin.base(), 3).into(),
            ]),
        );
    }

    #[test]
    fn get_used_cells_missing_segment_used_sizes() {
        let builtin: BuiltinRunner =
            KeccakBuiltinRunner::new(&KeccakInstanceDef::default(), true).into();
        let vm = vm!();

        assert_eq!(
            builtin.get_used_cells(&vm.segments),
            Err(MemoryError::MissingSegmentUsedSizes)
        );
    }

    #[test]
    fn get_used_cells_empty() {
        let builtin: BuiltinRunner =
            KeccakBuiltinRunner::new(&KeccakInstanceDef::default(), true).into();
        let mut vm = vm!();

        vm.segments.segment_used_sizes = Some(vec![0]);
        assert_eq!(builtin.get_used_cells(&vm.segments), Ok(0));
    }

    #[test]
    fn get_used_cells() {
        let builtin: BuiltinRunner =
            KeccakBuiltinRunner::new(&KeccakInstanceDef::default(), true).into();
        let mut vm = vm!();

        vm.segments.segment_used_sizes = Some(vec![4]);
        assert_eq!(builtin.get_used_cells(&vm.segments), Ok(4));
    }

    #[test]
    fn initial_stackincluded_test() {
        let keccak_builtin = KeccakBuiltinRunner::new(&KeccakInstanceDef::default(), true);
        assert_eq!(
            keccak_builtin.initial_stack(),
            vec![mayberelocatable!(0, 0)]
        )
    }

    #[test]
    fn initial_stack_notincluded_test() {
        let keccak_builtin = KeccakBuiltinRunner::new(&KeccakInstanceDef::default(), false);
        assert_eq!(keccak_builtin.initial_stack(), Vec::new())
    }

    #[test]
    fn deduce_memory_cell_memory_valid() {
        let memory = memory![
            ((0, 16), 43),
            ((0, 17), 199),
            ((0, 18), 0),
            ((0, 19), 0),
            ((0, 20), 0),
            ((0, 21), 0),
            ((0, 22), 0),
            ((0, 23), 1),
            ((0, 24), 0),
            ((0, 25), 0),
            ((0, 26), 43),
            ((0, 27), 199),
            ((0, 28), 0),
            ((0, 29), 0),
            ((0, 30), 0),
            ((0, 31), 0),
            ((0, 32), 0),
            ((0, 33), 1),
            ((0, 34), 0),
            ((0, 35), 0)
        ];
        let builtin = KeccakBuiltinRunner::new(&KeccakInstanceDef::default(), true);

        let result = builtin.deduce_memory_cell(&Relocatable::from((0, 25)), &memory);
        assert_eq!(
            result,
            Ok(Some(MaybeRelocatable::from(Felt::new(
                3086936446498698982_u64
            ))))
        );
    }

    #[test]
    fn deduce_memory_cell_non_reloc_address_err() {
        let memory = memory![
            ((0, 4), 32),
            ((0, 5), 72),
            ((0, 6), 0),
            ((0, 7), 120),
            ((0, 8), 52)
        ];
        let builtin = KeccakBuiltinRunner::new(&KeccakInstanceDef::default(), true);
        let result = builtin.deduce_memory_cell(&Relocatable::from((0, 1)), &memory);
        assert_eq!(result, Ok(None));
    }

    #[test]
    fn deduce_memory_cell_offset_lt_input_cell_length_none() {
        let memory = memory![((0, 4), 32)];
        let builtin = KeccakBuiltinRunner::new(&KeccakInstanceDef::default(), true);
        let result = builtin.deduce_memory_cell(&Relocatable::from((0, 2)), &memory);
        assert_eq!(result, Ok(None));
    }

    #[test]
    fn deduce_memory_cell_offset_first_addr_error() {
        let memory = memory![
            ((0, 16), 43),
            ((0, 17), 199),
            ((0, 18), 0),
            ((0, 19), 0),
            ((0, 20), 0),
            ((0, 21), 0),
            ((0, 22), 0),
            ((0, 23), 1),
            ((0, 24), 0),
            ((0, 25), 0),
            ((0, 26), 43),
            ((0, 27), 199),
            ((0, 28), 0),
            ((0, 29), 0),
            ((0, 30), 0),
            ((0, 31), 0),
            ((0, 32), 0),
            ((0, 33), 1),
            ((0, 34), 0),
            ((0, 35), 0)
        ];

        let mut builtin = KeccakBuiltinRunner::new(&KeccakInstanceDef::default(), true);

        builtin.verified_addresses.push(Relocatable::from((0, 16)));

        let result = builtin.deduce_memory_cell(&Relocatable::from((0, 25)), &memory);
        assert_eq!(result, Ok(None));
    }

    #[test]
    fn deduce_memory_cell_base_not_finished_err() {
        let memory = memory![((0, 35), 0)];

        let mut builtin = KeccakBuiltinRunner::new(&KeccakInstanceDef::default(), true);

        builtin.n_input_cells = 0;
        builtin.cells_per_instance = 100;

        let result = builtin.deduce_memory_cell(&Relocatable::from((0, 99)), &memory);

        assert_eq!(result, Err(RunnerError::NonRelocatableAddress));
    }

    #[test]
    fn deduce_memory_cell_get_memory_err() {
        let memory = memory![((0, 35), 0)];

        let builtin = KeccakBuiltinRunner::new(&KeccakInstanceDef::default(), true);

        let result = builtin.deduce_memory_cell(&Relocatable::from((0, 15)), &memory);

        assert_eq!(result, Ok(None));
    }

    #[test]
    fn deduce_memory_cell_memory_int_larger_than_bits() {
        let memory = memory![
            ((0, 16), 43),
            ((0, 17), 199),
            ((0, 18), 0),
            ((0, 19), 0),
            ((0, 20), 0),
            ((0, 21), 0),
            ((0, 22), 0),
            ((0, 23), 1),
            ((0, 24), 0),
            ((0, 25), 0),
            ((0, 26), 43),
            ((0, 27), 199),
            ((0, 28), 0),
            ((0, 29), 0),
            ((0, 30), 0),
            ((0, 31), 0),
            ((0, 32), 0),
            ((0, 33), 1),
            ((0, 34), 0),
            ((0, 35), 0)
        ];

<<<<<<< HEAD
        let keccak_instance = KeccakInstanceDef {
            _state_rep: vec![1; 8],
            ..Default::default()
        };
=======
        let keccak_instance = KeccakInstanceDef::new(2048, vec![1; 8]);
>>>>>>> ec0f7a2d
        let builtin = KeccakBuiltinRunner::new(&keccak_instance, true);

        let result = builtin.deduce_memory_cell(&Relocatable::from((0, 25)), &memory);

        assert_eq!(
            result,
            Err(RunnerError::IntegerBiggerThanPowerOfTwo(
                43.into(),
                1,
                43.into()
            ))
        );
    }

    #[test]
    fn get_used_diluted_check_units_result() {
        let builtin = KeccakBuiltinRunner::new(&KeccakInstanceDef::default(), true);

        let result: usize = builtin.get_used_diluted_check_units(16);

        assert_eq!(result, 16384);
    }
}<|MERGE_RESOLUTION|>--- conflicted
+++ resolved
@@ -679,14 +679,7 @@
             ((0, 35), 0)
         ];
 
-<<<<<<< HEAD
-        let keccak_instance = KeccakInstanceDef {
-            _state_rep: vec![1; 8],
-            ..Default::default()
-        };
-=======
         let keccak_instance = KeccakInstanceDef::new(2048, vec![1; 8]);
->>>>>>> ec0f7a2d
         let builtin = KeccakBuiltinRunner::new(&keccak_instance, true);
 
         let result = builtin.deduce_memory_cell(&Relocatable::from((0, 25)), &memory);
