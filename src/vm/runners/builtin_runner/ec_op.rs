use num_bigint::BigInt;
use num_integer::Integer;
use num_traits::ToPrimitive;
use std::borrow::Cow;

use super::BuiltinRunner;
use crate::math_utils::{ec_add, ec_double, safe_div};
use crate::types::instance_definitions::ec_op_instance_def::{
    EcOpInstanceDef, CELLS_PER_EC_OP, INPUT_CELLS_PER_EC_OP,
};
use crate::types::relocatable::{MaybeRelocatable, Relocatable};
use crate::vm::errors::memory_errors::MemoryError;
use crate::vm::errors::runner_errors::RunnerError;
use crate::vm::vm_core::VirtualMachine;
use crate::vm::vm_memory::memory::Memory;
use crate::vm::vm_memory::memory_segments::MemorySegmentManager;
use crate::{bigint, bigint_str};

<<<<<<< HEAD
#[derive(Debug)]
=======
>>>>>>> a8594178
pub struct EcOpBuiltinRunner {
    _ratio: u32,
    pub base: isize,
    pub(crate) cells_per_instance: u32,
    pub(crate) n_input_cells: u32,
    ec_op_builtin: EcOpInstanceDef,
    stop_ptr: Option<usize>,
    _included: bool,
    instances_per_component: u32,
}

impl EcOpBuiltinRunner {
    pub(crate) fn new(instance_def: &EcOpInstanceDef, included: bool) -> Self {
        EcOpBuiltinRunner {
            base: 0,
            _ratio: instance_def.ratio,
            n_input_cells: INPUT_CELLS_PER_EC_OP,
            cells_per_instance: CELLS_PER_EC_OP,
            ec_op_builtin: instance_def.clone(),
            stop_ptr: None,
            _included: included,
            instances_per_component: 1,
        }
    }
    ///Returns True if the point (x, y) is on the elliptic curve defined as
    ///y^2 = x^3 + alpha * x + beta (mod p)
    ///or False otherwise.
    fn point_on_curve(
        x: &BigInt,
        y: &BigInt,
        alpha: &BigInt,
        beta: &BigInt,
        prime: &BigInt,
    ) -> bool {
        (y.pow(2).mod_floor(prime)) == (x.pow(3) + alpha * x + beta).mod_floor(prime)
    }

    ///Returns the result of the EC operation P + m * Q.
    /// where P = (p_x, p_y), Q = (q_x, q_y) are points on the elliptic curve defined as
    /// y^2 = x^3 + alpha * x + beta (mod prime).
    /// Mimics the operation of the AIR, so that this function fails whenever the builtin AIR
    /// would not yield a correct result, i.e. when any part of the computation attempts to add
    /// two points with the same x coordinate.
    fn ec_op_impl(
        mut partial_sum: (BigInt, BigInt),
        mut doubled_point: (BigInt, BigInt),
        m: &BigInt,
        alpha: &BigInt,
        prime: &BigInt,
        height: u32,
    ) -> Result<(BigInt, BigInt), RunnerError> {
        let mut slope = m.clone();
        for _ in 0..height {
            if (doubled_point.0.clone() - partial_sum.0.clone()) % prime == bigint!(0) {
                return Err(RunnerError::EcOpSameXCoordinate(
                    partial_sum,
                    m.clone(),
                    doubled_point,
                ));
            };
            if slope.clone() & bigint!(1) != bigint!(0) {
                partial_sum = ec_add(partial_sum, doubled_point.clone(), prime);
            }
            doubled_point = ec_double(doubled_point, alpha, prime);
            slope = slope.clone() >> 1_i32;
        }
        Ok(partial_sum)
    }

    pub fn initialize_segments(
        &mut self,
        segments: &mut MemorySegmentManager,
        memory: &mut Memory,
    ) {
        self.base = segments.add(memory).segment_index
    }

    pub fn initial_stack(&self) -> Vec<MaybeRelocatable> {
        if self._included {
            vec![MaybeRelocatable::from((self.base, 0))]
        } else {
            vec![]
        }
    }

    pub fn base(&self) -> isize {
        self.base
    }
    pub fn add_validation_rule(&self, _memory: &mut Memory) -> Result<(), RunnerError> {
        Ok(())
    }

    pub fn deduce_memory_cell(
        &mut self,
        address: &Relocatable,
        memory: &Memory,
    ) -> Result<Option<MaybeRelocatable>, RunnerError> {
        //Constant values declared here
        const EC_POINT_INDICES: [(usize, usize); 3] = [(0, 1), (2, 3), (5, 6)];
        const M_INDEX: usize = 4;
        const OUTPUT_INDICES: (usize, usize) = EC_POINT_INDICES[2];
        let alpha: BigInt = bigint!(1);
        let beta: BigInt = bigint_str!(
            b"3141592653589793238462643383279502884197169399375105820974944592307816406665"
        );
        let field_prime = bigint_str!(
            b"3618502788666131213697322783095070105623107215331596699973092056135872020481"
        );

        let index = address
            .offset
            .mod_floor(&(self.cells_per_instance as usize));
        //Index should be an output cell
        if index != OUTPUT_INDICES.0 && index != OUTPUT_INDICES.1 {
            return Ok(None);
        }
        let instance = MaybeRelocatable::from((address.segment_index, address.offset - index));
        //All input cells should be filled, and be integer values
        //If an input cell is not filled, return None
        let mut input_cells = Vec::<Cow<BigInt>>::with_capacity(self.n_input_cells as usize);
        for i in 0..self.n_input_cells as usize {
            match memory
                .get(&instance.add_usize_mod(i, None))
                .map_err(RunnerError::FailedMemoryGet)?
            {
                None => return Ok(None),
                Some(addr) => {
                    input_cells.push(match addr {
                        Cow::Borrowed(MaybeRelocatable::Int(num)) => Cow::Borrowed(num),
                        Cow::Owned(MaybeRelocatable::Int(num)) => Cow::Owned(num),
                        _ => {
                            return Err(RunnerError::ExpectedInteger(
                                instance.add_usize_mod(i, None),
                            ))
                        }
                    });
                }
            };
        }
        //Assert that m is under the limit defined by scalar_limit.
        if input_cells[M_INDEX].as_ref() >= &self.ec_op_builtin.scalar_limit {
            return Err(RunnerError::EcOpBuiltinScalarLimit(
                self.ec_op_builtin.scalar_limit.clone(),
            ));
        }

        // Assert that if the current address is part of a point, the point is on the curve
        for pair in &EC_POINT_INDICES[0..1] {
            if !EcOpBuiltinRunner::point_on_curve(
                input_cells[pair.0].as_ref(),
                input_cells[pair.1].as_ref(),
                &alpha,
                &beta,
                &field_prime,
            ) {
                return Err(RunnerError::PointNotOnCurve(*pair));
            };
        }
        let result = EcOpBuiltinRunner::ec_op_impl(
            (
                input_cells[0].to_owned().into_owned(),
                input_cells[1].to_owned().into_owned(),
            ),
            (
                input_cells[2].to_owned().into_owned(),
                input_cells[3].to_owned().into_owned(),
            ),
            input_cells[4].as_ref(),
            &alpha,
            &field_prime,
            self.ec_op_builtin.scalar_height,
        )?;
        match index - self.n_input_cells as usize {
            0 => Ok(Some(MaybeRelocatable::Int(result.0))),
            _ => Ok(Some(MaybeRelocatable::Int(result.1))),
            //Default case corresponds to 1, as there are no other possible cases
        }
    }

    pub fn get_allocated_memory_units(&self, vm: &VirtualMachine) -> Result<usize, MemoryError> {
        let value = safe_div(&bigint!(vm.current_step), &bigint!(self._ratio))
            .map_err(|_| MemoryError::ErrorCalculatingMemoryUnits)?;
        match (self.cells_per_instance * value).to_usize() {
            Some(result) => Ok(result),
            _ => Err(MemoryError::ErrorCalculatingMemoryUnits),
        }
    }

    pub fn get_memory_segment_addresses(&self) -> (&'static str, (isize, Option<usize>)) {
        ("ec_op", (self.base, self.stop_ptr))
    }

    pub fn get_used_cells(&self, vm: &VirtualMachine) -> Result<usize, MemoryError> {
        let base = self.base();
        vm.segments
            .get_segment_used_size(
                base.try_into()
                    .map_err(|_| MemoryError::AddressInTemporarySegment(base))?,
            )
            .ok_or(MemoryError::MissingSegmentUsedSizes)
    }

    pub fn get_used_cells_and_allocated_size(
        &self,
        vm: &VirtualMachine,
    ) -> Result<(usize, usize), MemoryError> {
        let ratio = self._ratio as usize;
        let cells_per_instance = self.cells_per_instance;
        let min_step = ratio * self.instances_per_component as usize;
        if vm.current_step < min_step {
            Err(MemoryError::InsufficientAllocatedCells)
        } else {
            let used = self.get_used_cells(vm)?;
            let size = (cells_per_instance
                * safe_div(&bigint!(vm.current_step), &bigint!(ratio))
                    .map_err(|_| MemoryError::InsufficientAllocatedCells)?)
            .to_usize()
            .ok_or(MemoryError::InsufficientAllocatedCells)?;
            Ok((used, size))
        }
    }
}

#[cfg(test)]
mod tests {
    use std::collections::HashMap;

    use super::*;
    use crate::hint_processor::builtin_hint_processor::builtin_hint_processor_definition::BuiltinHintProcessor;
    use crate::serde::deserialize_program::ReferenceManager;
    use crate::types::program::Program;
    use crate::utils::test_utils::*;
    use crate::vm::runners::cairo_runner::CairoRunner;
    use crate::vm::{
        errors::{memory_errors::MemoryError, runner_errors::RunnerError},
        runners::builtin_runner::BuiltinRunner,
        vm_core::VirtualMachine,
    };
    use num_bigint::Sign;

    #[test]
    fn get_used_cells_and_allocated_size_test() {
        let builtin = EcOpBuiltinRunner::new(&EcOpInstanceDef::new(10), true);

        let mut vm = vm!();

        vm.segments.segment_used_sizes = Some(vec![0]);

        let program = Program {
            builtins: vec![String::from("pedersen")],
            prime: bigint!(17),
            data: vec_data!(
                (4612671182993129469_i64),
                (5189976364521848832_i64),
                (18446744073709551615_i128),
                (5199546496550207487_i64),
                (4612389712311386111_i64),
                (5198983563776393216_i64),
                (2),
                (2345108766317314046_i64),
                (5191102247248822272_i64),
                (5189976364521848832_i64),
                (7),
                (1226245742482522112_i64),
                ((
                    b"3618502788666131213697322783095070105623107215331596699973092056135872020470",
                    10
                )),
                (2345108766317314046_i64)
            ),
            constants: HashMap::new(),
            main: Some(8),
            hints: HashMap::new(),
            reference_manager: ReferenceManager {
                references: Vec::new(),
            },
            identifiers: HashMap::new(),
        };
        let mut cairo_runner = CairoRunner::new(&program, &"all".to_string()).unwrap();

        let hint_processor = BuiltinHintProcessor::new_empty();

        let address = cairo_runner.initialize(&mut vm).unwrap();

        cairo_runner
            .run_until_pc(address, &mut vm, &hint_processor)
            .unwrap();

        assert_eq!(
            builtin.get_used_cells_and_allocated_size(&vm),
            Ok((0_usize, 7))
        );
    }

    #[test]
    fn get_allocated_memory_units() {
        let builtin = EcOpBuiltinRunner::new(&EcOpInstanceDef::new(10), true);

        let mut vm = vm!();

        let program = Program {
            builtins: vec![String::from("ec_op")],
            prime: bigint!(17),
            data: vec_data!(
                (4612671182993129469_i64),
                (5189976364521848832_i64),
                (18446744073709551615_i128),
                (5199546496550207487_i64),
                (4612389712311386111_i64),
                (5198983563776393216_i64),
                (2),
                (2345108766317314046_i64),
                (5191102247248822272_i64),
                (5189976364521848832_i64),
                (7),
                (1226245742482522112_i64),
                ((
                    b"3618502788666131213697322783095070105623107215331596699973092056135872020470",
                    10
                )),
                (2345108766317314046_i64)
            ),
            constants: HashMap::new(),
            main: Some(8),
            hints: HashMap::new(),
            reference_manager: ReferenceManager {
                references: Vec::new(),
            },
            identifiers: HashMap::new(),
        };

        let mut cairo_runner = CairoRunner::new(&program, &"all".to_string()).unwrap();

        let hint_processor = BuiltinHintProcessor::new_empty();

        let address = cairo_runner.initialize(&mut vm).unwrap();

        cairo_runner
            .run_until_pc(address, &mut vm, &hint_processor)
            .unwrap();

        assert_eq!(builtin.get_allocated_memory_units(&vm), Ok(7));
    }

    #[test]
    fn point_is_on_curve_a() {
        let x = bigint_str!(
            b"874739451078007766457464989774322083649278607533249481151382481072868806602"
        );
        let y = bigint_str!(
            b"152666792071518830868575557812948353041420400780739481342941381225525861407"
        );
        let alpha = bigint!(1);
        let beta = bigint_str!(
            b"3141592653589793238462643383279502884197169399375105820974944592307816406665"
        );
        let prime = bigint_str!(
            b"3618502788666131213697322783095070105623107215331596699973092056135872020481"
        );
        assert!(EcOpBuiltinRunner::point_on_curve(
            &x, &y, &alpha, &beta, &prime
        ));
    }

    #[test]
    fn point_is_on_curve_b() {
        let x = bigint_str!(
            b"3139037544796708144595053687182055617920475701120786241351436619796497072089"
        );
        let y = bigint_str!(
            b"2119589567875935397690285099786081818522144748339117565577200220779667999801"
        );
        let alpha = bigint!(1);
        let beta = bigint_str!(
            b"3141592653589793238462643383279502884197169399375105820974944592307816406665"
        );
        let prime = bigint_str!(
            b"3618502788666131213697322783095070105623107215331596699973092056135872020481"
        );
        assert!(EcOpBuiltinRunner::point_on_curve(
            &x, &y, &alpha, &beta, &prime
        ));
    }

    #[test]
    fn point_is_not_on_curve_a() {
        let x = bigint_str!(
            b"874739454078007766457464989774322083649278607533249481151382481072868806602"
        );
        let y = bigint_str!(
            b"152666792071518830868575557812948353041420400780739481342941381225525861407"
        );
        let alpha = bigint!(1);
        let beta = bigint_str!(
            b"3141592653589793238462643383279502884197169399375105820974944592307816406665"
        );
        let prime = bigint_str!(
            b"3618502788666131213697322783095070105623107215331596699973092056135872020481"
        );
        assert!(!EcOpBuiltinRunner::point_on_curve(
            &x, &y, &alpha, &beta, &prime
        ));
    }

    #[test]
    fn point_is_not_on_curve_b() {
        let x = bigint_str!(
            b"3139037544756708144595053687182055617927475701120786241351436619796497072089"
        );
        let y = bigint_str!(
            b"2119589567875935397690885099786081818522144748339117565577200220779667999801"
        );
        let alpha = bigint!(1);
        let beta = bigint_str!(
            b"3141592653589793238462643383279502884197169399375105820974944592307816406665"
        );
        let prime = bigint_str!(
            b"3618502788666131213697322783095070105623107215331596699973092056135872020481"
        );
        assert!(!EcOpBuiltinRunner::point_on_curve(
            &x, &y, &alpha, &beta, &prime
        ));
    }

    #[test]
    fn compute_ec_op_impl_valid_a() {
        let partial_sum = (
            bigint_str!(
                b"3139037544796708144595053687182055617920475701120786241351436619796497072089"
            ),
            bigint_str!(
                b"2119589567875935397690285099786081818522144748339117565577200220779667999801"
            ),
        );
        let doubled_point = (
            bigint_str!(
                b"874739451078007766457464989774322083649278607533249481151382481072868806602"
            ),
            bigint_str!(
                b"152666792071518830868575557812948353041420400780739481342941381225525861407"
            ),
        );
        let m = bigint!(34);
        let alpha = bigint!(1);
        let height = 256;
        let prime = bigint_str!(
            b"3618502788666131213697322783095070105623107215331596699973092056135872020481"
        );
        let result =
            EcOpBuiltinRunner::ec_op_impl(partial_sum, doubled_point, &m, &alpha, &prime, height);
        assert_eq!(
            result,
            Ok((
                bigint_str!(
                    b"1977874238339000383330315148209250828062304908491266318460063803060754089297"
                ),
                bigint_str!(
                    b"2969386888251099938335087541720168257053975603483053253007176033556822156706"
                )
            ))
        );
    }

    #[test]
    fn compute_ec_op_impl_valid_b() {
        let partial_sum = (
            bigint_str!(
                b"2962412995502985605007699495352191122971573493113767820301112397466445942584"
            ),
            bigint_str!(
                b"214950771763870898744428659242275426967582168179217139798831865603966154129"
            ),
        );
        let doubled_point = (
            bigint_str!(
                b"874739451078007766457464989774322083649278607533249481151382481072868806602"
            ),
            bigint_str!(
                b"152666792071518830868575557812948353041420400780739481342941381225525861407"
            ),
        );
        let m = bigint!(34);
        let alpha = bigint!(1);
        let height = 256;
        let prime = bigint_str!(
            b"3618502788666131213697322783095070105623107215331596699973092056135872020481"
        );
        let result =
            EcOpBuiltinRunner::ec_op_impl(partial_sum, doubled_point, &m, &alpha, &prime, height);
        assert_eq!(
            result,
            Ok((
                bigint_str!(
                    b"2778063437308421278851140253538604815869848682781135193774472480292420096757"
                ),
                bigint_str!(
                    b"3598390311618116577316045819420613574162151407434885460365915347732568210029"
                )
            ))
        );
    }

    #[test]
    /* Data taken from this program execution:
       %builtins output ec_op
       from starkware.cairo.common.cairo_builtins import EcOpBuiltin
       from starkware.cairo.common.serialize import serialize_word
       from starkware.cairo.common.ec_point import EcPoint
       from starkware.cairo.common.ec import ec_op

       func main{output_ptr: felt*, ec_op_ptr: EcOpBuiltin*}():
           let x: EcPoint = EcPoint(2089986280348253421170679821480865132823066470938446095505822317253594081284, 1713931329540660377023406109199410414810705867260802078187082345529207694986)

           let y: EcPoint = EcPoint(874739451078007766457464989774322083649278607533249481151382481072868806602,152666792071518830868575557812948353041420400780739481342941381225525861407)
           let z: EcPoint = ec_op(x,34, y)
           serialize_word(z.x)
           return()
           end
    */
    fn deduce_memory_cell_ec_op_for_preset_memory_valid() {
        let memory = memory![
            (
                (3, 0),
                (
                    b"2962412995502985605007699495352191122971573493113767820301112397466445942584",
                    10
                )
            ),
            (
                (3, 1),
                (
                    b"214950771763870898744428659242275426967582168179217139798831865603966154129",
                    10
                )
            ),
            (
                (3, 2),
                (
                    b"874739451078007766457464989774322083649278607533249481151382481072868806602",
                    10
                )
            ),
            (
                (3, 3),
                (
                    b"152666792071518830868575557812948353041420400780739481342941381225525861407",
                    10
                )
            ),
            ((3, 4), 34),
            (
                (3, 5),
                (
                    b"2778063437308421278851140253538604815869848682781135193774472480292420096757",
                    10
                )
            )
        ];
        let mut builtin = EcOpBuiltinRunner::new(&EcOpInstanceDef::default(), true);

        let result = builtin.deduce_memory_cell(&Relocatable::from((3, 6)), &memory);
        assert_eq!(
            result,
            Ok(Some(MaybeRelocatable::from(bigint_str!(
                b"3598390311618116577316045819420613574162151407434885460365915347732568210029"
            ))))
        );
    }

    #[test]
    fn deduce_memory_cell_ec_op_for_preset_memory_unfilled_input_cells() {
        let memory = memory![
            (
                (3, 1),
                (
                    b"214950771763870898744428659242275426967582168179217139798831865603966154129",
                    10
                )
            ),
            (
                (3, 2),
                (
                    b"874739451078007766457464989774322083649278607533249481151382481072868806602",
                    10
                )
            ),
            (
                (3, 3),
                (
                    b"152666792071518830868575557812948353041420400780739481342941381225525861407",
                    10
                )
            ),
            ((3, 4), 34),
            (
                (3, 5),
                (
                    b"2778063437308421278851140253538604815869848682781135193774472480292420096757",
                    10
                )
            )
        ];

        let mut builtin = EcOpBuiltinRunner::new(&EcOpInstanceDef::default(), true);
        let result = builtin.deduce_memory_cell(&Relocatable::from((3, 6)), &memory);
        assert_eq!(result, Ok(None));
    }

    #[test]
    fn deduce_memory_cell_ec_op_for_preset_memory_addr_not_an_output_cell() {
        let memory = memory![
            (
                (3, 0),
                (
                    b"2962412995502985605007699495352191122971573493113767820301112397466445942584",
                    10
                )
            ),
            (
                (3, 1),
                (
                    b"214950771763870898744428659242275426967582168179217139798831865603966154129",
                    10
                )
            ),
            (
                (3, 2),
                (
                    b"874739451078007766457464989774322083649278607533249481151382481072868806602",
                    10
                )
            ),
            (
                (3, 3),
                (
                    b"152666792071518830868575557812948353041420400780739481342941381225525861407",
                    10
                )
            ),
            ((3, 4), 34),
            (
                (3, 5),
                (
                    b"2778063437308421278851140253538604815869848682781135193774472480292420096757",
                    10
                )
            )
        ];
        let mut builtin = EcOpBuiltinRunner::new(&EcOpInstanceDef::default(), true);

        let result = builtin.deduce_memory_cell(&Relocatable::from((3, 3)), &memory);
        assert_eq!(result, Ok(None));
    }

    #[test]
    fn deduce_memory_cell_ec_op_for_preset_memory_non_integer_input() {
        let memory = memory![
            (
                (3, 0),
                (
                    b"2962412995502985605007699495352191122971573493113767820301112397466445942584",
                    10
                )
            ),
            (
                (3, 1),
                (
                    b"214950771763870898744428659242275426967582168179217139798831865603966154129",
                    10
                )
            ),
            (
                (3, 2),
                (
                    b"874739451078007766457464989774322083649278607533249481151382481072868806602",
                    10
                )
            ),
            ((3, 3), (1, 2)),
            ((3, 4), 34),
            (
                (3, 5),
                (
                    b"2778063437308421278851140253538604815869848682781135193774472480292420096757",
                    10
                )
            )
        ];
        let mut builtin = EcOpBuiltinRunner::new(&EcOpInstanceDef::default(), true);

        assert_eq!(
            builtin.deduce_memory_cell(&Relocatable::from((3, 6)), &memory),
            Err(RunnerError::ExpectedInteger(MaybeRelocatable::from((3, 3))))
        );
    }

    #[test]
    fn deduce_memory_cell_ec_op_for_preset_memory_m_over_scalar_limit() {
        let memory = memory![
            (
                (3, 0),
                (
                    b"2962412995502985605007699495352191122971573493113767820301112397466445942584",
                    10
                )
            ),
            (
                (3, 1),
                (
                    b"214950771763870898744428659242275426967582168179217139798831865603966154129",
                    10
                )
            ),
            (
                (3, 2),
                (
                    b"874739451078007766457464989774322083649278607533249481151382481072868806602",
                    10
                )
            ),
            (
                (3, 3),
                (
                    b"152666792071518830868575557812948353041420400780739481342941381225525861407",
                    10
                )
            ),
            //Scalar Limit + 1
            (
                (3, 4),
                (
                    b"3618502788666131213697322783095070105623107215331596699973092056135872020482",
                    10
                )
            ),
            (
                (3, 5),
                (
                    b"2778063437308421278851140253538604815869848682781135193774472480292420096757",
                    10
                )
            )
        ];
        let mut builtin = EcOpBuiltinRunner::new(&EcOpInstanceDef::default(), true);

        let error = builtin.deduce_memory_cell(&Relocatable::from((3, 6)), &memory);
        assert_eq!(
            error,
            Err(RunnerError::EcOpBuiltinScalarLimit(
                builtin.ec_op_builtin.scalar_limit.clone()
            ))
        );
    }

    #[test]
    fn get_memory_segment_addresses() {
        let builtin = EcOpBuiltinRunner::new(&EcOpInstanceDef::default(), true);

        assert_eq!(builtin.get_memory_segment_addresses(), ("ec_op", (0, None)));
    }

    #[test]
    fn get_memory_accesses_missing_segment_used_sizes() {
        let builtin =
            BuiltinRunner::EcOp(EcOpBuiltinRunner::new(&EcOpInstanceDef::default(), true));
        let vm = vm!();

        assert_eq!(
            builtin.get_memory_accesses(&vm),
            Err(MemoryError::MissingSegmentUsedSizes),
        );
    }

    #[test]
    fn get_memory_accesses_empty() {
        let builtin =
            BuiltinRunner::EcOp(EcOpBuiltinRunner::new(&EcOpInstanceDef::default(), true));
        let mut vm = vm!();

        vm.segments.segment_used_sizes = Some(vec![0]);
        assert_eq!(builtin.get_memory_accesses(&vm), Ok(vec![]));
    }

    #[test]
    fn get_memory_accesses() {
        let builtin =
            BuiltinRunner::EcOp(EcOpBuiltinRunner::new(&EcOpInstanceDef::default(), true));
        let mut vm = vm!();

        vm.segments.segment_used_sizes = Some(vec![4]);
        assert_eq!(
            builtin.get_memory_accesses(&vm),
            Ok(vec![
                (builtin.base(), 0).into(),
                (builtin.base(), 1).into(),
                (builtin.base(), 2).into(),
                (builtin.base(), 3).into(),
            ]),
        );
    }

    #[test]
    fn get_used_cells_missing_segment_used_sizes() {
<<<<<<< HEAD
        let builtin =
            BuiltinRunner::EcOp(EcOpBuiltinRunner::new(&EcOpInstanceDef::default(), true));
=======
        let builtin = EcOpBuiltinRunner::new(&EcOpInstanceDef::default());
>>>>>>> a8594178
        let vm = vm!();

        assert_eq!(
            builtin.get_used_cells(&vm),
            Err(MemoryError::MissingSegmentUsedSizes)
        );
    }

    #[test]
    fn get_used_cells_empty() {
<<<<<<< HEAD
        let builtin =
            BuiltinRunner::EcOp(EcOpBuiltinRunner::new(&EcOpInstanceDef::default(), true));
=======
        let builtin = EcOpBuiltinRunner::new(&EcOpInstanceDef::default());
>>>>>>> a8594178
        let mut vm = vm!();

        vm.segments.segment_used_sizes = Some(vec![0]);
        assert_eq!(builtin.get_used_cells(&vm), Ok(0));
    }

    #[test]
    fn get_used_cells() {
<<<<<<< HEAD
        let builtin =
            BuiltinRunner::EcOp(EcOpBuiltinRunner::new(&EcOpInstanceDef::default(), true));
=======
        let builtin = EcOpBuiltinRunner::new(&EcOpInstanceDef::default());
>>>>>>> a8594178
        let mut vm = vm!();

        vm.segments.segment_used_sizes = Some(vec![4]);
        assert_eq!(builtin.get_used_cells(&vm), Ok(4));
    }
}<|MERGE_RESOLUTION|>--- conflicted
+++ resolved
@@ -3,7 +3,6 @@
 use num_traits::ToPrimitive;
 use std::borrow::Cow;
 
-use super::BuiltinRunner;
 use crate::math_utils::{ec_add, ec_double, safe_div};
 use crate::types::instance_definitions::ec_op_instance_def::{
     EcOpInstanceDef, CELLS_PER_EC_OP, INPUT_CELLS_PER_EC_OP,
@@ -16,10 +15,7 @@
 use crate::vm::vm_memory::memory_segments::MemorySegmentManager;
 use crate::{bigint, bigint_str};
 
-<<<<<<< HEAD
 #[derive(Debug)]
-=======
->>>>>>> a8594178
 pub struct EcOpBuiltinRunner {
     _ratio: u32,
     pub base: isize,
@@ -823,12 +819,8 @@
 
     #[test]
     fn get_used_cells_missing_segment_used_sizes() {
-<<<<<<< HEAD
         let builtin =
             BuiltinRunner::EcOp(EcOpBuiltinRunner::new(&EcOpInstanceDef::default(), true));
-=======
-        let builtin = EcOpBuiltinRunner::new(&EcOpInstanceDef::default());
->>>>>>> a8594178
         let vm = vm!();
 
         assert_eq!(
@@ -839,12 +831,8 @@
 
     #[test]
     fn get_used_cells_empty() {
-<<<<<<< HEAD
         let builtin =
             BuiltinRunner::EcOp(EcOpBuiltinRunner::new(&EcOpInstanceDef::default(), true));
-=======
-        let builtin = EcOpBuiltinRunner::new(&EcOpInstanceDef::default());
->>>>>>> a8594178
         let mut vm = vm!();
 
         vm.segments.segment_used_sizes = Some(vec![0]);
@@ -853,12 +841,8 @@
 
     #[test]
     fn get_used_cells() {
-<<<<<<< HEAD
         let builtin =
             BuiltinRunner::EcOp(EcOpBuiltinRunner::new(&EcOpInstanceDef::default(), true));
-=======
-        let builtin = EcOpBuiltinRunner::new(&EcOpInstanceDef::default());
->>>>>>> a8594178
         let mut vm = vm!();
 
         vm.segments.segment_used_sizes = Some(vec![4]);
