--- conflicted
+++ resolved
@@ -1,17 +1,11 @@
 use std::borrow::Cow;
 
 use num_bigint::BigInt;
-use num_integer::{div_ceil, Integer};
+use num_integer::Integer;
 
 use crate::math_utils::{ec_add, ec_double};
 use crate::types::relocatable::{MaybeRelocatable, Relocatable};
-use crate::vm::errors::memory_errors::MemoryError;
 use crate::vm::errors::runner_errors::RunnerError;
-<<<<<<< HEAD
-use crate::vm::runners::builtin_runner::BuiltinRunner;
-use crate::vm::vm_core::VirtualMachine;
-=======
->>>>>>> 205006a9
 use crate::vm::vm_memory::memory::Memory;
 use crate::vm::vm_memory::memory_segments::MemorySegmentManager;
 use crate::{bigint, bigint_str};
@@ -194,10 +188,6 @@
     pub fn get_memory_segment_addresses(&self) -> (&'static str, (isize, Option<usize>)) {
         ("ec_op", (self.base, self.stop_ptr))
     }
-
-    fn get_used_instances(&self, vm: &VirtualMachine) -> Result<usize, MemoryError> {
-        Ok(div_ceil(self.get_used_cells(vm)?, self.cells_per_instance))
-    }
 }
 
 #[cfg(test)]
@@ -667,11 +657,7 @@
 
     #[test]
     fn get_used_cells_missing_segment_used_sizes() {
-<<<<<<< HEAD
-        let builtin = EcOpBuiltinRunner::new(256);
-=======
         let builtin = BuiltinRunner::EcOp(EcOpBuiltinRunner::new(256));
->>>>>>> 205006a9
         let vm = vm!();
 
         assert_eq!(
@@ -682,11 +668,7 @@
 
     #[test]
     fn get_used_cells_empty() {
-<<<<<<< HEAD
-        let builtin = EcOpBuiltinRunner::new(256);
-=======
         let builtin = BuiltinRunner::EcOp(EcOpBuiltinRunner::new(256));
->>>>>>> 205006a9
         let mut vm = vm!();
 
         vm.segments.segment_used_sizes = Some(vec![0]);
@@ -695,11 +677,7 @@
 
     #[test]
     fn get_used_cells() {
-<<<<<<< HEAD
-        let builtin = EcOpBuiltinRunner::new(256);
-=======
         let builtin = BuiltinRunner::EcOp(EcOpBuiltinRunner::new(256));
->>>>>>> 205006a9
         let mut vm = vm!();
 
         vm.segments.segment_used_sizes = Some(vec![4]);
