--- conflicted
+++ resolved
@@ -325,11 +325,8 @@
     use super::*;
     use crate::hint_processor::builtin_hint_processor::builtin_hint_processor_definition::BuiltinHintProcessor;
     use crate::relocatable;
-<<<<<<< HEAD
+    use crate::serde::deserialize_program::BuiltinName;
     use crate::stdlib::collections::HashMap;
-=======
-    use crate::serde::deserialize_program::BuiltinName;
->>>>>>> e32e4353
     use crate::types::program::Program;
     use crate::utils::{test_utils::*, CAIRO_PRIME};
     use crate::vm::errors::vm_errors::VirtualMachineError;
