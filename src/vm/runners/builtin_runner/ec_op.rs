--- conflicted
+++ resolved
@@ -286,11 +286,7 @@
                 .memory
                 .get_relocatable(&stop_pointer_addr)
                 .map_err(|_| RunnerError::NoStopPointer(EC_OP_BUILTIN_NAME))?;
-<<<<<<< HEAD
             if self.base as isize != stop_pointer.segment_index {
-=======
-            if self.base != stop_pointer.segment_index {
->>>>>>> 998ce5f7
                 return Err(RunnerError::InvalidStopPointerIndex(
                     EC_OP_BUILTIN_NAME,
                     stop_pointer,
@@ -303,23 +299,14 @@
             if stop_ptr != used {
                 return Err(RunnerError::InvalidStopPointer(
                     EC_OP_BUILTIN_NAME,
-<<<<<<< HEAD
                     Relocatable::from((self.base as isize, used)),
                     Relocatable::from((self.base as isize, stop_ptr)),
-=======
-                    Relocatable::from((self.base, used)),
-                    Relocatable::from((self.base, stop_ptr)),
->>>>>>> 998ce5f7
                 ));
             }
             self.stop_ptr = Some(stop_ptr);
             Ok(stop_pointer_addr)
         } else {
-<<<<<<< HEAD
             let stop_ptr = self.base;
-=======
-            let stop_ptr = self.base as usize;
->>>>>>> 998ce5f7
             self.stop_ptr = Some(stop_ptr);
             Ok(pointer)
         }
