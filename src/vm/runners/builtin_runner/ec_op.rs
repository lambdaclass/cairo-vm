--- conflicted
+++ resolved
@@ -1,18 +1,12 @@
-use std::borrow::Cow;
-
-use nom::ToUsize;
 use num_bigint::BigInt;
 use num_integer::Integer;
 use num_traits::ToPrimitive;
-
-<<<<<<< HEAD
-use crate::math_utils::{ec_add, ec_double};
+use std::borrow::Cow;
+
+use crate::math_utils::{ec_add, ec_double, safe_div};
 use crate::types::instance_definitions::ec_op_instance_def::{
     EcOpInstanceDef, CELLS_PER_EC_OP, INPUT_CELLS_PER_EC_OP,
 };
-=======
-use crate::math_utils::{ec_add, ec_double, safe_div};
->>>>>>> 6a97ef4a
 use crate::types::relocatable::{MaybeRelocatable, Relocatable};
 use crate::vm::errors::memory_errors::MemoryError;
 use crate::vm::errors::runner_errors::RunnerError;
@@ -124,7 +118,7 @@
 
         let index = address
             .offset
-            .mod_floor(&self.cells_per_instance.to_usize());
+            .mod_floor(&(self.cells_per_instance as usize));
         //Index should be an output cell
         if index != OUTPUT_INDICES.0 && index != OUTPUT_INDICES.1 {
             return Ok(None);
@@ -132,8 +126,8 @@
         let instance = MaybeRelocatable::from((address.segment_index, address.offset - index));
         //All input cells should be filled, and be integer values
         //If an input cell is not filled, return None
-        let mut input_cells = Vec::<Cow<BigInt>>::with_capacity(self.n_input_cells.to_usize());
-        for i in 0..self.n_input_cells.to_usize() {
+        let mut input_cells = Vec::<Cow<BigInt>>::with_capacity(self.n_input_cells as usize);
+        for i in 0..self.n_input_cells as usize {
             match memory
                 .get(&instance.add_usize_mod(i, None))
                 .map_err(RunnerError::FailedMemoryGet)?
@@ -185,7 +179,7 @@
             &field_prime,
             self.ec_op_builtin.scalar_height,
         )?;
-        match index - self.n_input_cells.to_usize() {
+        match index - self.n_input_cells as usize {
             0 => Ok(Some(MaybeRelocatable::Int(result.0))),
             _ => Ok(Some(MaybeRelocatable::Int(result.1))),
             //Default case corresponds to 1, as there are no other possible cases
@@ -225,7 +219,7 @@
 
     #[test]
     fn get_allocated_memory_units() {
-        let builtin = EcOpBuiltinRunner::new(10);
+        let builtin = EcOpBuiltinRunner::new(&EcOpInstanceDef::new(10));
 
         let mut vm = vm!();
 
@@ -260,7 +254,7 @@
             identifiers: HashMap::new(),
         };
 
-        let mut cairo_runner = CairoRunner::new(&program).unwrap();
+        let mut cairo_runner = cairo_runner!(program);
 
         let hint_processor = BuiltinHintProcessor::new_empty();
 
