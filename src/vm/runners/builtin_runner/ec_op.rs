use num_bigint::BigInt;
use num_integer::Integer;
use num_traits::ToPrimitive;
use std::borrow::Cow;

use crate::math_utils::{ec_add, ec_double, safe_div};
use crate::types::instance_definitions::ec_op_instance_def::{
    EcOpInstanceDef, CELLS_PER_EC_OP, INPUT_CELLS_PER_EC_OP,
};
use crate::types::relocatable::{MaybeRelocatable, Relocatable};
use crate::vm::errors::memory_errors::MemoryError;
use crate::vm::errors::runner_errors::RunnerError;
use crate::vm::vm_core::VirtualMachine;
use crate::vm::vm_memory::memory::Memory;
use crate::vm::vm_memory::memory_segments::MemorySegmentManager;
use crate::{bigint, bigint_str};
<<<<<<< HEAD
#[derive(Debug)]
=======

use super::BuiltinRunner;

>>>>>>> 861557a5
pub struct EcOpBuiltinRunner {
    _ratio: u32,
    pub base: isize,
    pub(crate) cells_per_instance: u32,
    pub(crate) n_input_cells: u32,
    ec_op_builtin: Option<EcOpInstanceDef>,
    stop_ptr: Option<usize>,
<<<<<<< HEAD
    _included: bool,
=======
    instances_per_component: u32,
>>>>>>> 861557a5
}

impl EcOpBuiltinRunner {
    pub(crate) fn new(instance_def: Option<&EcOpInstanceDef>, included: bool) -> Self {
        EcOpBuiltinRunner {
            base: 0,
            _ratio: if let Some(instance_def) = instance_def {
                instance_def.ratio
            } else {
                0
            },
            n_input_cells: INPUT_CELLS_PER_EC_OP,
            cells_per_instance: CELLS_PER_EC_OP,
            ec_op_builtin: instance_def.cloned(),
            stop_ptr: None,
<<<<<<< HEAD
            _included: included,
=======
            instances_per_component: 1,
>>>>>>> 861557a5
        }
    }
    ///Returns True if the point (x, y) is on the elliptic curve defined as
    ///y^2 = x^3 + alpha * x + beta (mod p)
    ///or False otherwise.
    fn point_on_curve(
        x: &BigInt,
        y: &BigInt,
        alpha: &BigInt,
        beta: &BigInt,
        prime: &BigInt,
    ) -> bool {
        (y.pow(2).mod_floor(prime)) == (x.pow(3) + alpha * x + beta).mod_floor(prime)
    }

    ///Returns the result of the EC operation P + m * Q.
    /// where P = (p_x, p_y), Q = (q_x, q_y) are points on the elliptic curve defined as
    /// y^2 = x^3 + alpha * x + beta (mod prime).
    /// Mimics the operation of the AIR, so that this function fails whenever the builtin AIR
    /// would not yield a correct result, i.e. when any part of the computation attempts to add
    /// two points with the same x coordinate.
    fn ec_op_impl(
        mut partial_sum: (BigInt, BigInt),
        mut doubled_point: (BigInt, BigInt),
        m: &BigInt,
        alpha: &BigInt,
        prime: &BigInt,
        height: u32,
    ) -> Result<(BigInt, BigInt), RunnerError> {
        let mut slope = m.clone();
        for _ in 0..height {
            if (doubled_point.0.clone() - partial_sum.0.clone()) % prime == bigint!(0) {
                return Err(RunnerError::EcOpSameXCoordinate(
                    partial_sum,
                    m.clone(),
                    doubled_point,
                ));
            };
            if slope.clone() & bigint!(1) != bigint!(0) {
                partial_sum = ec_add(partial_sum, doubled_point.clone(), prime);
            }
            doubled_point = ec_double(doubled_point, alpha, prime);
            slope = slope.clone() >> 1_i32;
        }
        Ok(partial_sum)
    }

    pub fn initialize_segments(
        &mut self,
        segments: &mut MemorySegmentManager,
        memory: &mut Memory,
    ) {
        self.base = segments.add(memory).segment_index
    }

    pub fn initial_stack(&self) -> Vec<MaybeRelocatable> {
        if self._included {
            vec![MaybeRelocatable::from((self.base, 0))]
        } else {
            vec![]
        }
    }

    pub fn base(&self) -> isize {
        self.base
    }
    pub fn add_validation_rule(&self, _memory: &mut Memory) -> Result<(), RunnerError> {
        Ok(())
    }

    pub fn deduce_memory_cell(
        &mut self,
        address: &Relocatable,
        memory: &Memory,
    ) -> Result<Option<MaybeRelocatable>, RunnerError> {
        //Constant values declared here
        const EC_POINT_INDICES: [(usize, usize); 3] = [(0, 1), (2, 3), (5, 6)];
        const M_INDEX: usize = 4;
        const OUTPUT_INDICES: (usize, usize) = EC_POINT_INDICES[2];
        let alpha: BigInt = bigint!(1);
        let beta: BigInt = bigint_str!(
            b"3141592653589793238462643383279502884197169399375105820974944592307816406665"
        );
        let field_prime = bigint_str!(
            b"3618502788666131213697322783095070105623107215331596699973092056135872020481"
        );

        let index = address
            .offset
            .mod_floor(&(self.cells_per_instance as usize));
        //Index should be an output cell
        if index != OUTPUT_INDICES.0 && index != OUTPUT_INDICES.1 {
            return Ok(None);
        }
        let instance = MaybeRelocatable::from((address.segment_index, address.offset - index));
        //All input cells should be filled, and be integer values
        //If an input cell is not filled, return None
        let mut input_cells = Vec::<Cow<BigInt>>::with_capacity(self.n_input_cells as usize);
        for i in 0..self.n_input_cells as usize {
            match memory
                .get(&instance.add_usize_mod(i, None))
                .map_err(RunnerError::FailedMemoryGet)?
            {
                None => return Ok(None),
                Some(addr) => {
                    input_cells.push(match addr {
                        Cow::Borrowed(MaybeRelocatable::Int(num)) => Cow::Borrowed(num),
                        Cow::Owned(MaybeRelocatable::Int(num)) => Cow::Owned(num),
                        _ => {
                            return Err(RunnerError::ExpectedInteger(
                                instance.add_usize_mod(i, None),
                            ))
                        }
                    });
                }
            };
        }
        //Assert that m is under the limit defined by scalar_limit.
        if input_cells[M_INDEX].as_ref()
            >= &self
                .ec_op_builtin
                .as_ref()
                .ok_or_else(|| RunnerError::BuiltinNotIncluded("ec_op".to_string()))?
                .scalar_limit
        {
            return Err(RunnerError::EcOpBuiltinScalarLimit(
                self.ec_op_builtin
                    .as_ref()
                    .ok_or_else(|| RunnerError::BuiltinNotIncluded("ec_op".to_string()))?
                    .scalar_limit
                    .clone(),
            ));
        }

        // Assert that if the current address is part of a point, the point is on the curve
        for pair in &EC_POINT_INDICES[0..1] {
            if !EcOpBuiltinRunner::point_on_curve(
                input_cells[pair.0].as_ref(),
                input_cells[pair.1].as_ref(),
                &alpha,
                &beta,
                &field_prime,
            ) {
                return Err(RunnerError::PointNotOnCurve(*pair));
            };
        }
        let result = EcOpBuiltinRunner::ec_op_impl(
            (
                input_cells[0].to_owned().into_owned(),
                input_cells[1].to_owned().into_owned(),
            ),
            (
                input_cells[2].to_owned().into_owned(),
                input_cells[3].to_owned().into_owned(),
            ),
            input_cells[4].as_ref(),
            &alpha,
            &field_prime,
            self.ec_op_builtin
                .as_ref()
                .ok_or_else(|| RunnerError::BuiltinNotIncluded("ec_op".to_string()))?
                .scalar_height,
        )?;
        match index - self.n_input_cells as usize {
            0 => Ok(Some(MaybeRelocatable::Int(result.0))),
            _ => Ok(Some(MaybeRelocatable::Int(result.1))),
            //Default case corresponds to 1, as there are no other possible cases
        }
    }

    pub fn get_allocated_memory_units(&self, vm: &VirtualMachine) -> Result<usize, MemoryError> {
        let value = safe_div(&bigint!(vm.current_step), &bigint!(self._ratio))
            .map_err(|_| MemoryError::ErrorCalculatingMemoryUnits)?;
        match (self.cells_per_instance * value).to_usize() {
            Some(result) => Ok(result),
            _ => Err(MemoryError::ErrorCalculatingMemoryUnits),
        }
    }

    pub fn get_memory_segment_addresses(&self) -> (&'static str, (isize, Option<usize>)) {
        ("ec_op", (self.base, self.stop_ptr))
    }

    pub fn get_used_cells_and_allocated_size(
        self,
        vm: &VirtualMachine,
    ) -> Result<(usize, BigInt), MemoryError> {
        let ratio = self._ratio as usize;
        let cells_per_instance = self.cells_per_instance;
        let min_step = ratio * self.instances_per_component as usize;
        if vm.current_step < min_step {
            Err(MemoryError::InsufficientAllocatedCells)
        } else {
            let builtin = BuiltinRunner::EcOp(self);
            let used = builtin.get_used_cells(vm)?;
            let size = cells_per_instance
                * safe_div(&bigint!(vm.current_step), &bigint!(ratio))
                    .map_err(|_| MemoryError::InsufficientAllocatedCells)?;
            Ok((used, size))
        }
    }
}

#[cfg(test)]
mod tests {
    use std::collections::HashMap;

    use super::*;
    use crate::hint_processor::builtin_hint_processor::builtin_hint_processor_definition::BuiltinHintProcessor;
    use crate::serde::deserialize_program::ReferenceManager;
    use crate::types::program::Program;
    use crate::utils::test_utils::*;
    use crate::vm::runners::cairo_runner::CairoRunner;
    use crate::vm::{
        errors::{memory_errors::MemoryError, runner_errors::RunnerError},
        runners::builtin_runner::BuiltinRunner,
        vm_core::VirtualMachine,
    };
    use num_bigint::Sign;

    #[test]
    fn get_used_cells_and_allocated_size_test() {
        let builtin = EcOpBuiltinRunner::new(&EcOpInstanceDef::new(10));

        let mut vm = vm!();

        vm.segments.segment_used_sizes = Some(vec![0]);

        let program = Program {
            builtins: vec![String::from("pedersen")],
            prime: bigint!(17),
            data: vec_data!(
                (4612671182993129469_i64),
                (5189976364521848832_i64),
                (18446744073709551615_i128),
                (5199546496550207487_i64),
                (4612389712311386111_i64),
                (5198983563776393216_i64),
                (2),
                (2345108766317314046_i64),
                (5191102247248822272_i64),
                (5189976364521848832_i64),
                (7),
                (1226245742482522112_i64),
                ((
                    b"3618502788666131213697322783095070105623107215331596699973092056135872020470",
                    10
                )),
                (2345108766317314046_i64)
            ),
            constants: HashMap::new(),
            main: Some(8),
            hints: HashMap::new(),
            reference_manager: ReferenceManager {
                references: Vec::new(),
            },
            identifiers: HashMap::new(),
        };
        let mut cairo_runner = CairoRunner::new(&program, &"all".to_string()).unwrap();

        let hint_processor = BuiltinHintProcessor::new_empty();

        let address = cairo_runner.initialize(&mut vm).unwrap();

        cairo_runner
            .run_until_pc(address, &mut vm, &hint_processor)
            .unwrap();

        assert_eq!(
            builtin.get_used_cells_and_allocated_size(&vm),
            Ok((0_usize, bigint!(7)))
        );
    }

    #[test]
    fn get_allocated_memory_units() {
        let builtin = EcOpBuiltinRunner::new(Some(&EcOpInstanceDef::new(10)), true);

        let mut vm = vm!();

        let program = Program {
            builtins: vec![String::from("ec_op")],
            prime: bigint!(17),
            data: vec_data!(
                (4612671182993129469_i64),
                (5189976364521848832_i64),
                (18446744073709551615_i128),
                (5199546496550207487_i64),
                (4612389712311386111_i64),
                (5198983563776393216_i64),
                (2),
                (2345108766317314046_i64),
                (5191102247248822272_i64),
                (5189976364521848832_i64),
                (7),
                (1226245742482522112_i64),
                ((
                    b"3618502788666131213697322783095070105623107215331596699973092056135872020470",
                    10
                )),
                (2345108766317314046_i64)
            ),
            constants: HashMap::new(),
            main: Some(8),
            hints: HashMap::new(),
            reference_manager: ReferenceManager {
                references: Vec::new(),
            },
            identifiers: HashMap::new(),
        };

        let mut cairo_runner = CairoRunner::new(&program, &"all".to_string()).unwrap();

        let hint_processor = BuiltinHintProcessor::new_empty();

        let address = cairo_runner.initialize(&mut vm).unwrap();

        cairo_runner
            .run_until_pc(address, &mut vm, &hint_processor)
            .unwrap();

        assert_eq!(builtin.get_allocated_memory_units(&vm), Ok(7));
    }

    #[test]
    fn point_is_on_curve_a() {
        let x = bigint_str!(
            b"874739451078007766457464989774322083649278607533249481151382481072868806602"
        );
        let y = bigint_str!(
            b"152666792071518830868575557812948353041420400780739481342941381225525861407"
        );
        let alpha = bigint!(1);
        let beta = bigint_str!(
            b"3141592653589793238462643383279502884197169399375105820974944592307816406665"
        );
        let prime = bigint_str!(
            b"3618502788666131213697322783095070105623107215331596699973092056135872020481"
        );
        assert!(EcOpBuiltinRunner::point_on_curve(
            &x, &y, &alpha, &beta, &prime
        ));
    }

    #[test]
    fn point_is_on_curve_b() {
        let x = bigint_str!(
            b"3139037544796708144595053687182055617920475701120786241351436619796497072089"
        );
        let y = bigint_str!(
            b"2119589567875935397690285099786081818522144748339117565577200220779667999801"
        );
        let alpha = bigint!(1);
        let beta = bigint_str!(
            b"3141592653589793238462643383279502884197169399375105820974944592307816406665"
        );
        let prime = bigint_str!(
            b"3618502788666131213697322783095070105623107215331596699973092056135872020481"
        );
        assert!(EcOpBuiltinRunner::point_on_curve(
            &x, &y, &alpha, &beta, &prime
        ));
    }

    #[test]
    fn point_is_not_on_curve_a() {
        let x = bigint_str!(
            b"874739454078007766457464989774322083649278607533249481151382481072868806602"
        );
        let y = bigint_str!(
            b"152666792071518830868575557812948353041420400780739481342941381225525861407"
        );
        let alpha = bigint!(1);
        let beta = bigint_str!(
            b"3141592653589793238462643383279502884197169399375105820974944592307816406665"
        );
        let prime = bigint_str!(
            b"3618502788666131213697322783095070105623107215331596699973092056135872020481"
        );
        assert!(!EcOpBuiltinRunner::point_on_curve(
            &x, &y, &alpha, &beta, &prime
        ));
    }

    #[test]
    fn point_is_not_on_curve_b() {
        let x = bigint_str!(
            b"3139037544756708144595053687182055617927475701120786241351436619796497072089"
        );
        let y = bigint_str!(
            b"2119589567875935397690885099786081818522144748339117565577200220779667999801"
        );
        let alpha = bigint!(1);
        let beta = bigint_str!(
            b"3141592653589793238462643383279502884197169399375105820974944592307816406665"
        );
        let prime = bigint_str!(
            b"3618502788666131213697322783095070105623107215331596699973092056135872020481"
        );
        assert!(!EcOpBuiltinRunner::point_on_curve(
            &x, &y, &alpha, &beta, &prime
        ));
    }

    #[test]
    fn compute_ec_op_impl_valid_a() {
        let partial_sum = (
            bigint_str!(
                b"3139037544796708144595053687182055617920475701120786241351436619796497072089"
            ),
            bigint_str!(
                b"2119589567875935397690285099786081818522144748339117565577200220779667999801"
            ),
        );
        let doubled_point = (
            bigint_str!(
                b"874739451078007766457464989774322083649278607533249481151382481072868806602"
            ),
            bigint_str!(
                b"152666792071518830868575557812948353041420400780739481342941381225525861407"
            ),
        );
        let m = bigint!(34);
        let alpha = bigint!(1);
        let height = 256;
        let prime = bigint_str!(
            b"3618502788666131213697322783095070105623107215331596699973092056135872020481"
        );
        let result =
            EcOpBuiltinRunner::ec_op_impl(partial_sum, doubled_point, &m, &alpha, &prime, height);
        assert_eq!(
            result,
            Ok((
                bigint_str!(
                    b"1977874238339000383330315148209250828062304908491266318460063803060754089297"
                ),
                bigint_str!(
                    b"2969386888251099938335087541720168257053975603483053253007176033556822156706"
                )
            ))
        );
    }

    #[test]
    fn compute_ec_op_impl_valid_b() {
        let partial_sum = (
            bigint_str!(
                b"2962412995502985605007699495352191122971573493113767820301112397466445942584"
            ),
            bigint_str!(
                b"214950771763870898744428659242275426967582168179217139798831865603966154129"
            ),
        );
        let doubled_point = (
            bigint_str!(
                b"874739451078007766457464989774322083649278607533249481151382481072868806602"
            ),
            bigint_str!(
                b"152666792071518830868575557812948353041420400780739481342941381225525861407"
            ),
        );
        let m = bigint!(34);
        let alpha = bigint!(1);
        let height = 256;
        let prime = bigint_str!(
            b"3618502788666131213697322783095070105623107215331596699973092056135872020481"
        );
        let result =
            EcOpBuiltinRunner::ec_op_impl(partial_sum, doubled_point, &m, &alpha, &prime, height);
        assert_eq!(
            result,
            Ok((
                bigint_str!(
                    b"2778063437308421278851140253538604815869848682781135193774472480292420096757"
                ),
                bigint_str!(
                    b"3598390311618116577316045819420613574162151407434885460365915347732568210029"
                )
            ))
        );
    }

    #[test]
    /* Data taken from this program execution:
       %builtins output ec_op
       from starkware.cairo.common.cairo_builtins import EcOpBuiltin
       from starkware.cairo.common.serialize import serialize_word
       from starkware.cairo.common.ec_point import EcPoint
       from starkware.cairo.common.ec import ec_op

       func main{output_ptr: felt*, ec_op_ptr: EcOpBuiltin*}():
           let x: EcPoint = EcPoint(2089986280348253421170679821480865132823066470938446095505822317253594081284, 1713931329540660377023406109199410414810705867260802078187082345529207694986)

           let y: EcPoint = EcPoint(874739451078007766457464989774322083649278607533249481151382481072868806602,152666792071518830868575557812948353041420400780739481342941381225525861407)
           let z: EcPoint = ec_op(x,34, y)
           serialize_word(z.x)
           return()
           end
    */
    fn deduce_memory_cell_ec_op_for_preset_memory_valid() {
        let memory = memory![
            (
                (3, 0),
                (
                    b"2962412995502985605007699495352191122971573493113767820301112397466445942584",
                    10
                )
            ),
            (
                (3, 1),
                (
                    b"214950771763870898744428659242275426967582168179217139798831865603966154129",
                    10
                )
            ),
            (
                (3, 2),
                (
                    b"874739451078007766457464989774322083649278607533249481151382481072868806602",
                    10
                )
            ),
            (
                (3, 3),
                (
                    b"152666792071518830868575557812948353041420400780739481342941381225525861407",
                    10
                )
            ),
            ((3, 4), 34),
            (
                (3, 5),
                (
                    b"2778063437308421278851140253538604815869848682781135193774472480292420096757",
                    10
                )
            )
        ];
        let mut builtin = EcOpBuiltinRunner::new(Some(&EcOpInstanceDef::default()), true);

        let result = builtin.deduce_memory_cell(&Relocatable::from((3, 6)), &memory);
        assert_eq!(
            result,
            Ok(Some(MaybeRelocatable::from(bigint_str!(
                b"3598390311618116577316045819420613574162151407434885460365915347732568210029"
            ))))
        );
    }

    #[test]
    fn deduce_memory_cell_ec_op_for_preset_memory_unfilled_input_cells() {
        let memory = memory![
            (
                (3, 1),
                (
                    b"214950771763870898744428659242275426967582168179217139798831865603966154129",
                    10
                )
            ),
            (
                (3, 2),
                (
                    b"874739451078007766457464989774322083649278607533249481151382481072868806602",
                    10
                )
            ),
            (
                (3, 3),
                (
                    b"152666792071518830868575557812948353041420400780739481342941381225525861407",
                    10
                )
            ),
            ((3, 4), 34),
            (
                (3, 5),
                (
                    b"2778063437308421278851140253538604815869848682781135193774472480292420096757",
                    10
                )
            )
        ];

        let mut builtin = EcOpBuiltinRunner::new(Some(&EcOpInstanceDef::default()), true);
        let result = builtin.deduce_memory_cell(&Relocatable::from((3, 6)), &memory);
        assert_eq!(result, Ok(None));
    }

    #[test]
    fn deduce_memory_cell_ec_op_for_preset_memory_addr_not_an_output_cell() {
        let memory = memory![
            (
                (3, 0),
                (
                    b"2962412995502985605007699495352191122971573493113767820301112397466445942584",
                    10
                )
            ),
            (
                (3, 1),
                (
                    b"214950771763870898744428659242275426967582168179217139798831865603966154129",
                    10
                )
            ),
            (
                (3, 2),
                (
                    b"874739451078007766457464989774322083649278607533249481151382481072868806602",
                    10
                )
            ),
            (
                (3, 3),
                (
                    b"152666792071518830868575557812948353041420400780739481342941381225525861407",
                    10
                )
            ),
            ((3, 4), 34),
            (
                (3, 5),
                (
                    b"2778063437308421278851140253538604815869848682781135193774472480292420096757",
                    10
                )
            )
        ];
        let mut builtin = EcOpBuiltinRunner::new(Some(&EcOpInstanceDef::default()), true);

        let result = builtin.deduce_memory_cell(&Relocatable::from((3, 3)), &memory);
        assert_eq!(result, Ok(None));
    }

    #[test]
    fn deduce_memory_cell_ec_op_for_preset_memory_non_integer_input() {
        let memory = memory![
            (
                (3, 0),
                (
                    b"2962412995502985605007699495352191122971573493113767820301112397466445942584",
                    10
                )
            ),
            (
                (3, 1),
                (
                    b"214950771763870898744428659242275426967582168179217139798831865603966154129",
                    10
                )
            ),
            (
                (3, 2),
                (
                    b"874739451078007766457464989774322083649278607533249481151382481072868806602",
                    10
                )
            ),
            ((3, 3), (1, 2)),
            ((3, 4), 34),
            (
                (3, 5),
                (
                    b"2778063437308421278851140253538604815869848682781135193774472480292420096757",
                    10
                )
            )
        ];
        let mut builtin = EcOpBuiltinRunner::new(Some(&EcOpInstanceDef::default()), true);

        assert_eq!(
            builtin.deduce_memory_cell(&Relocatable::from((3, 6)), &memory),
            Err(RunnerError::ExpectedInteger(MaybeRelocatable::from((3, 3))))
        );
    }

    #[test]
    fn deduce_memory_cell_ec_op_for_preset_memory_m_over_scalar_limit() {
        let memory = memory![
            (
                (3, 0),
                (
                    b"2962412995502985605007699495352191122971573493113767820301112397466445942584",
                    10
                )
            ),
            (
                (3, 1),
                (
                    b"214950771763870898744428659242275426967582168179217139798831865603966154129",
                    10
                )
            ),
            (
                (3, 2),
                (
                    b"874739451078007766457464989774322083649278607533249481151382481072868806602",
                    10
                )
            ),
            (
                (3, 3),
                (
                    b"152666792071518830868575557812948353041420400780739481342941381225525861407",
                    10
                )
            ),
            //Scalar Limit + 1
            (
                (3, 4),
                (
                    b"3618502788666131213697322783095070105623107215331596699973092056135872020482",
                    10
                )
            ),
            (
                (3, 5),
                (
                    b"2778063437308421278851140253538604815869848682781135193774472480292420096757",
                    10
                )
            )
        ];
        let mut builtin = EcOpBuiltinRunner::new(Some(&EcOpInstanceDef::default()), true);

        let error = builtin.deduce_memory_cell(&Relocatable::from((3, 6)), &memory);
        assert_eq!(
            error,
            Err(RunnerError::EcOpBuiltinScalarLimit(
                builtin.ec_op_builtin.unwrap().scalar_limit.clone()
            ))
        );
    }

    #[test]
    fn get_memory_segment_addresses() {
        let builtin = EcOpBuiltinRunner::new(Some(&EcOpInstanceDef::default()), true);

        assert_eq!(builtin.get_memory_segment_addresses(), ("ec_op", (0, None)));
    }

    #[test]
    fn get_memory_accesses_missing_segment_used_sizes() {
        let builtin = BuiltinRunner::EcOp(EcOpBuiltinRunner::new(
            Some(&EcOpInstanceDef::default()),
            true,
        ));
        let vm = vm!();

        assert_eq!(
            builtin.get_memory_accesses(&vm),
            Err(MemoryError::MissingSegmentUsedSizes),
        );
    }

    #[test]
    fn get_memory_accesses_empty() {
        let builtin = BuiltinRunner::EcOp(EcOpBuiltinRunner::new(
            Some(&EcOpInstanceDef::default()),
            true,
        ));
        let mut vm = vm!();

        vm.segments.segment_used_sizes = Some(vec![0]);
        assert_eq!(builtin.get_memory_accesses(&vm), Ok(vec![]));
    }

    #[test]
    fn get_memory_accesses() {
        let builtin = BuiltinRunner::EcOp(EcOpBuiltinRunner::new(
            Some(&EcOpInstanceDef::default()),
            true,
        ));
        let mut vm = vm!();

        vm.segments.segment_used_sizes = Some(vec![4]);
        assert_eq!(
            builtin.get_memory_accesses(&vm),
            Ok(vec![
                (builtin.base(), 0).into(),
                (builtin.base(), 1).into(),
                (builtin.base(), 2).into(),
                (builtin.base(), 3).into(),
            ]),
        );
    }

    #[test]
    fn get_used_cells_missing_segment_used_sizes() {
        let builtin = BuiltinRunner::EcOp(EcOpBuiltinRunner::new(
            Some(&EcOpInstanceDef::default()),
            true,
        ));
        let vm = vm!();

        assert_eq!(
            builtin.get_used_cells(&vm),
            Err(MemoryError::MissingSegmentUsedSizes)
        );
    }

    #[test]
    fn get_used_cells_empty() {
        let builtin = BuiltinRunner::EcOp(EcOpBuiltinRunner::new(
            Some(&EcOpInstanceDef::default()),
            true,
        ));
        let mut vm = vm!();

        vm.segments.segment_used_sizes = Some(vec![0]);
        assert_eq!(builtin.get_used_cells(&vm), Ok(0));
    }

    #[test]
    fn get_used_cells() {
        let builtin = BuiltinRunner::EcOp(EcOpBuiltinRunner::new(
            Some(&EcOpInstanceDef::default()),
            true,
        ));
        let mut vm = vm!();

        vm.segments.segment_used_sizes = Some(vec![4]);
        assert_eq!(builtin.get_used_cells(&vm), Ok(4));
    }
}<|MERGE_RESOLUTION|>--- conflicted
+++ resolved
@@ -3,6 +3,7 @@
 use num_traits::ToPrimitive;
 use std::borrow::Cow;
 
+use super::BuiltinRunner;
 use crate::math_utils::{ec_add, ec_double, safe_div};
 use crate::types::instance_definitions::ec_op_instance_def::{
     EcOpInstanceDef, CELLS_PER_EC_OP, INPUT_CELLS_PER_EC_OP,
@@ -14,13 +15,8 @@
 use crate::vm::vm_memory::memory::Memory;
 use crate::vm::vm_memory::memory_segments::MemorySegmentManager;
 use crate::{bigint, bigint_str};
-<<<<<<< HEAD
+
 #[derive(Debug)]
-=======
-
-use super::BuiltinRunner;
-
->>>>>>> 861557a5
 pub struct EcOpBuiltinRunner {
     _ratio: u32,
     pub base: isize,
@@ -28,11 +24,8 @@
     pub(crate) n_input_cells: u32,
     ec_op_builtin: Option<EcOpInstanceDef>,
     stop_ptr: Option<usize>,
-<<<<<<< HEAD
     _included: bool,
-=======
     instances_per_component: u32,
->>>>>>> 861557a5
 }
 
 impl EcOpBuiltinRunner {
@@ -48,11 +41,8 @@
             cells_per_instance: CELLS_PER_EC_OP,
             ec_op_builtin: instance_def.cloned(),
             stop_ptr: None,
-<<<<<<< HEAD
             _included: included,
-=======
             instances_per_component: 1,
->>>>>>> 861557a5
         }
     }
     ///Returns True if the point (x, y) is on the elliptic curve defined as
@@ -275,7 +265,7 @@
 
     #[test]
     fn get_used_cells_and_allocated_size_test() {
-        let builtin = EcOpBuiltinRunner::new(&EcOpInstanceDef::new(10));
+        let builtin = EcOpBuiltinRunner::new(Some(&EcOpInstanceDef::new(10)), true);
 
         let mut vm = vm!();
 
