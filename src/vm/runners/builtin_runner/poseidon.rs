<<<<<<< HEAD
use std::cell::RefCell;
use std::collections::HashMap;

=======
use crate::math_utils::safe_div_usize;
use crate::stdlib::{cell::RefCell, collections::HashMap, prelude::*};
>>>>>>> 5a4bc13d
use crate::types::instance_definitions::poseidon_instance_def::{
    CELLS_PER_POSEIDON, INPUT_CELLS_PER_POSEIDON,
};
use crate::types::relocatable::{MaybeRelocatable, Relocatable};
use crate::vm::errors::memory_errors::MemoryError;
use crate::vm::errors::runner_errors::RunnerError;
use crate::vm::vm_memory::memory::Memory;
use crate::vm::vm_memory::memory_segments::MemorySegmentManager;
use felt::Felt252;
use num_integer::div_ceil;
use starknet_crypto::{poseidon_permute_comp, FieldElement};

#[cfg(all(not(feature = "std"), feature = "alloc"))]
use alloc::vec::Vec;

use super::POSEIDON_BUILTIN_NAME;

#[derive(Debug, Clone)]
pub struct PoseidonBuiltinRunner {
    pub base: usize,
    ratio: Option<u32>,
    pub(crate) cells_per_instance: u32,
    pub(crate) n_input_cells: u32,
    pub(crate) stop_ptr: Option<usize>,
    pub(crate) included: bool,
<<<<<<< HEAD
    cache: RefCell<HashMap<Relocatable, Felt>>,
    pub(crate) instances_per_component: u32,
=======
    cache: RefCell<HashMap<Relocatable, Felt252>>,
>>>>>>> 5a4bc13d
}

impl PoseidonBuiltinRunner {
    pub fn new(ratio: Option<u32>, included: bool) -> Self {
        PoseidonBuiltinRunner {
            base: 0,
            ratio,
            cells_per_instance: CELLS_PER_POSEIDON,
            n_input_cells: INPUT_CELLS_PER_POSEIDON,
            stop_ptr: None,
            included,
            cache: RefCell::new(HashMap::new()),
            instances_per_component: 1,
        }
    }

    pub fn initialize_segments(&mut self, segments: &mut MemorySegmentManager) {
        self.base = segments.add().segment_index as usize // segments.add() always returns a positive index
    }

    pub fn initial_stack(&self) -> Vec<MaybeRelocatable> {
        if self.included {
            vec![MaybeRelocatable::from((self.base as isize, 0))]
        } else {
            vec![]
        }
    }

    pub fn base(&self) -> usize {
        self.base
    }

    pub fn ratio(&self) -> Option<u32> {
        self.ratio
    }

    pub fn add_validation_rule(&self, _memory: &mut Memory) {}

    pub fn deduce_memory_cell(
        &self,
        address: Relocatable,
        memory: &Memory,
    ) -> Result<Option<MaybeRelocatable>, RunnerError> {
        let index = address.offset % self.cells_per_instance as usize;
        if index < self.n_input_cells as usize {
            return Ok(None);
        }
        if let Some(felt) = self.cache.borrow().get(&address) {
            return Ok(Some(felt.into()));
        }
        let first_input_addr = (address - index)?;
        let first_output_addr = (first_input_addr + self.n_input_cells as usize)?;

        let mut input_felts = Vec::<FieldElement>::new();

        for i in 0..self.n_input_cells as usize {
            let val = match memory.get(&(first_input_addr + i)?) {
                Some(value) => {
                    let num = value
                        .get_int_ref()
                        .ok_or(RunnerError::BuiltinExpectedInteger(
                            POSEIDON_BUILTIN_NAME,
                            (first_input_addr + i)?,
                        ))?;
                    FieldElement::from_dec_str(&num.to_str_radix(10))
                        .map_err(|_| RunnerError::FailedStringConversion)?
                }
                _ => return Ok(None),
            };
            input_felts.push(val)
        }
        // n_input_cells is fixed to 3, so this try_into will never fail
        let mut poseidon_state: [FieldElement; 3] = input_felts.try_into().unwrap();
        poseidon_permute_comp(&mut poseidon_state);
        for (i, elem) in poseidon_state.iter().enumerate() {
            self.cache.borrow_mut().insert(
                (first_output_addr + i)?,
                Felt252::from_bytes_be(&elem.to_bytes_be()),
            );
        }

        Ok(self.cache.borrow().get(&address).map(|x| x.into()))
    }

    pub fn get_memory_segment_addresses(&self) -> (usize, Option<usize>) {
        (self.base, self.stop_ptr)
    }

    pub fn get_used_cells(&self, segments: &MemorySegmentManager) -> Result<usize, MemoryError> {
        segments
            .get_segment_used_size(self.base())
            .ok_or(MemoryError::MissingSegmentUsedSizes)
    }

    pub fn get_used_instances(
        &self,
        segments: &MemorySegmentManager,
    ) -> Result<usize, MemoryError> {
        let used_cells = self.get_used_cells(segments)?;
        Ok(div_ceil(used_cells, self.cells_per_instance as usize))
    }

    pub fn final_stack(
        &mut self,
        segments: &MemorySegmentManager,
        pointer: Relocatable,
    ) -> Result<Relocatable, RunnerError> {
        if self.included {
            let stop_pointer_addr =
                (pointer - 1).map_err(|_| RunnerError::NoStopPointer(POSEIDON_BUILTIN_NAME))?;
            let stop_pointer = segments
                .memory
                .get_relocatable(stop_pointer_addr)
                .map_err(|_| RunnerError::NoStopPointer(POSEIDON_BUILTIN_NAME))?;
            if self.base as isize != stop_pointer.segment_index {
                return Err(RunnerError::InvalidStopPointerIndex(
                    POSEIDON_BUILTIN_NAME,
                    stop_pointer,
                    self.base,
                ));
            }
            let stop_ptr = stop_pointer.offset;
            let num_instances = self.get_used_instances(segments)?;
            let used = num_instances * self.cells_per_instance as usize;
            if stop_ptr != used {
                return Err(RunnerError::InvalidStopPointer(
                    POSEIDON_BUILTIN_NAME,
                    Relocatable::from((self.base as isize, used)),
                    Relocatable::from((self.base as isize, stop_ptr)),
                ));
            }
            self.stop_ptr = Some(stop_ptr);
            Ok(stop_pointer_addr)
        } else {
            let stop_ptr = self.base;
            self.stop_ptr = Some(stop_ptr);
            Ok(pointer)
        }
    }
}

#[cfg(test)]
mod tests {
    use super::*;
    use crate::hint_processor::builtin_hint_processor::builtin_hint_processor_definition::BuiltinHintProcessor;
    use crate::relocatable;
    use crate::serde::deserialize_program::BuiltinName;
    use crate::types::program::Program;
    use crate::utils::test_utils::*;
    use crate::vm::runners::cairo_runner::CairoRunner;
    use crate::vm::vm_memory::memory::Memory;
    use crate::vm::{
        errors::memory_errors::MemoryError, runners::builtin_runner::BuiltinRunner,
        vm_core::VirtualMachine,
    };

    #[test]
    fn get_used_instances() {
        let builtin = PoseidonBuiltinRunner::new(Some(10), true);

        let mut vm = vm!();
        vm.segments.segment_used_sizes = Some(vec![1]);

        assert_eq!(builtin.get_used_instances(&vm.segments), Ok(1));
    }

    #[test]
    fn final_stack() {
        let mut builtin = PoseidonBuiltinRunner::new(Some(10), true);

        let mut vm = vm!();

        vm.segments = segments![
            ((0, 0), (0, 0)),
            ((0, 1), (0, 1)),
            ((2, 0), (0, 0)),
            ((2, 1), (0, 0))
        ];

        vm.segments.segment_used_sizes = Some(vec![0]);

        let pointer = Relocatable::from((2, 2));

        assert_eq!(
            builtin.final_stack(&vm.segments, pointer).unwrap(),
            Relocatable::from((2, 1))
        );
    }

    #[test]
    fn final_stack_error_stop_pointer() {
        let mut builtin = PoseidonBuiltinRunner::new(Some(10), true);

        let mut vm = vm!();

        vm.segments = segments![
            ((0, 0), (0, 0)),
            ((0, 1), (0, 1)),
            ((2, 0), (0, 0)),
            ((2, 1), (0, 0))
        ];

        vm.segments.segment_used_sizes = Some(vec![999]);

        let pointer = Relocatable::from((2, 2));

        assert_eq!(
            builtin.final_stack(&vm.segments, pointer),
            Err(RunnerError::InvalidStopPointer(
                POSEIDON_BUILTIN_NAME,
                relocatable!(0, 1002),
                relocatable!(0, 0)
            ))
        );
    }

    #[test]
    fn final_stack_error_when_not_included() {
        let mut builtin = PoseidonBuiltinRunner::new(Some(10), false);

        let mut vm = vm!();

        vm.segments = segments![
            ((0, 0), (0, 0)),
            ((0, 1), (0, 1)),
            ((2, 0), (0, 0)),
            ((2, 1), (0, 0))
        ];

        vm.segments.segment_used_sizes = Some(vec![0]);

        let pointer = Relocatable::from((2, 2));

        assert_eq!(
            builtin.final_stack(&vm.segments, pointer).unwrap(),
            Relocatable::from((2, 2))
        );
    }

    #[test]
    fn final_stack_error_non_relocatable() {
        let mut builtin = PoseidonBuiltinRunner::new(Some(10), true);

        let mut vm = vm!();

        vm.segments = segments![
            ((0, 0), (0, 0)),
            ((0, 1), (0, 1)),
            ((2, 0), (0, 0)),
            ((2, 1), 2)
        ];

        vm.segments.segment_used_sizes = Some(vec![0]);

        let pointer = Relocatable::from((2, 2));

        assert_eq!(
            builtin.final_stack(&vm.segments, pointer),
            Err(RunnerError::NoStopPointer(POSEIDON_BUILTIN_NAME))
        );
    }

    #[test]
    fn get_used_cells_and_allocated_size_test() {
        let builtin: BuiltinRunner = PoseidonBuiltinRunner::new(Some(10), true).into();

        let mut vm = vm!();

        vm.segments.segment_used_sizes = Some(vec![0]);

        let program = program!(
            builtins = vec![BuiltinName::poseidon],
            data = vec_data!(
                (4612671182993129469_i64),
                (5189976364521848832_i64),
                (18446744073709551615_i128),
                (5199546496550207487_i64),
                (4612389712311386111_i64),
                (5198983563776393216_i64),
                (2),
                (2345108766317314046_i64),
                (5191102247248822272_i64),
                (5189976364521848832_i64),
                (7),
                (1226245742482522112_i64),
                ((
                    "3618502788666131213697322783095070105623107215331596699973092056135872020470",
                    10
                )),
                (2345108766317314046_i64)
            ),
            main = Some(8),
        );

        let mut cairo_runner = cairo_runner!(program);

        let mut hint_processor = BuiltinHintProcessor::new_empty();

        let address = cairo_runner.initialize(&mut vm).unwrap();

        cairo_runner
            .run_until_pc(address, &mut vm, &mut hint_processor)
            .unwrap();

        assert_eq!(builtin.get_used_cells_and_allocated_size(&vm), Ok((0, 6)));
    }

    #[test]
    fn get_allocated_memory_units() {
        let builtin: BuiltinRunner = PoseidonBuiltinRunner::new(Some(10), true).into();

        let mut vm = vm!();

        let program = program!(
            builtins = vec![BuiltinName::poseidon],
            data = vec_data!(
                (4612671182993129469_i64),
                (5189976364521848832_i64),
                (18446744073709551615_i128),
                (5199546496550207487_i64),
                (4612389712311386111_i64),
                (5198983563776393216_i64),
                (2),
                (2345108766317314046_i64),
                (5191102247248822272_i64),
                (5189976364521848832_i64),
                (7),
                (1226245742482522112_i64),
                ((
                    "3618502788666131213697322783095070105623107215331596699973092056135872020470",
                    10
                )),
                (2345108766317314046_i64)
            ),
            main = Some(8),
        );

        let mut cairo_runner = cairo_runner!(program);

        let mut hint_processor = BuiltinHintProcessor::new_empty();

        let address = cairo_runner.initialize(&mut vm).unwrap();

        cairo_runner
            .run_until_pc(address, &mut vm, &mut hint_processor)
            .unwrap();

        assert_eq!(builtin.get_allocated_memory_units(&vm), Ok(6));
    }
}<|MERGE_RESOLUTION|>--- conflicted
+++ resolved
@@ -1,11 +1,4 @@
-<<<<<<< HEAD
-use std::cell::RefCell;
-use std::collections::HashMap;
-
-=======
-use crate::math_utils::safe_div_usize;
 use crate::stdlib::{cell::RefCell, collections::HashMap, prelude::*};
->>>>>>> 5a4bc13d
 use crate::types::instance_definitions::poseidon_instance_def::{
     CELLS_PER_POSEIDON, INPUT_CELLS_PER_POSEIDON,
 };
@@ -31,12 +24,8 @@
     pub(crate) n_input_cells: u32,
     pub(crate) stop_ptr: Option<usize>,
     pub(crate) included: bool,
-<<<<<<< HEAD
-    cache: RefCell<HashMap<Relocatable, Felt>>,
+    cache: RefCell<HashMap<Relocatable, Felt252>>,
     pub(crate) instances_per_component: u32,
-=======
-    cache: RefCell<HashMap<Relocatable, Felt252>>,
->>>>>>> 5a4bc13d
 }
 
 impl PoseidonBuiltinRunner {
