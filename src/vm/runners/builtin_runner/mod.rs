use crate::types::relocatable::{MaybeRelocatable, Relocatable};
use crate::vm::errors::memory_errors::{self, MemoryError};
use crate::vm::errors::runner_errors::RunnerError;
use crate::vm::errors::vm_errors::VirtualMachineError;
use crate::vm::vm_core::VirtualMachine;
use crate::vm::vm_memory::memory::Memory;
use crate::vm::vm_memory::memory_segments::MemorySegmentManager;

mod bitwise;
mod ec_op;
mod hash;
mod keccak;
mod output;
mod range_check;
mod signature;

pub use self::keccak::KeccakBuiltinRunner;
pub use bitwise::BitwiseBuiltinRunner;
pub use ec_op::EcOpBuiltinRunner;
pub use hash::HashBuiltinRunner;
use num_integer::div_floor;
use num_traits::ToPrimitive;
pub use output::OutputBuiltinRunner;
pub use range_check::RangeCheckBuiltinRunner;
pub use signature::SignatureBuiltinRunner;

/* NB: this enum is no accident: we may need (and cairo-rs-py *does* need)
 * structs containing this to be `Send`. The only two ways to achieve that
 * are either storing a `dyn Trait` inside an `Arc<Mutex<&dyn Trait>>` or
 * making the type itself `Send`. We opted for not complicating the user nor
 * moving the guarantees to runtime by using an `enum` rather than a `Trait`.
 * This works under the assumption that we don't expect downstream users to
 * extend Cairo by adding new builtin runners.
 */
#[derive(Debug, Clone)]
pub enum BuiltinRunner {
    Bitwise(BitwiseBuiltinRunner),
    EcOp(EcOpBuiltinRunner),
    Hash(HashBuiltinRunner),
    Output(OutputBuiltinRunner),
    RangeCheck(RangeCheckBuiltinRunner),
    Keccak(KeccakBuiltinRunner),
    Signature(SignatureBuiltinRunner),
}

impl BuiltinRunner {
    ///Creates the necessary segments for the builtin in the MemorySegmentManager and stores the first address on the builtin's base
    pub fn initialize_segments(
        &mut self,
        segments: &mut MemorySegmentManager,
        memory: &mut Memory,
    ) {
        match *self {
            BuiltinRunner::Bitwise(ref mut bitwise) => {
                bitwise.initialize_segments(segments, memory)
            }
            BuiltinRunner::EcOp(ref mut ec) => ec.initialize_segments(segments, memory),
            BuiltinRunner::Hash(ref mut hash) => hash.initialize_segments(segments, memory),
            BuiltinRunner::Output(ref mut output) => output.initialize_segments(segments, memory),
            BuiltinRunner::RangeCheck(ref mut range_check) => {
                range_check.initialize_segments(segments, memory)
            }
            BuiltinRunner::Keccak(ref mut keccak) => keccak.initialize_segments(segments, memory),
            BuiltinRunner::Signature(ref mut signature) => {
                signature.initialize_segments(segments, memory)
            }
        }
    }

    pub fn initial_stack(&self) -> Vec<MaybeRelocatable> {
        match *self {
            BuiltinRunner::Bitwise(ref bitwise) => bitwise.initial_stack(),
            BuiltinRunner::EcOp(ref ec) => ec.initial_stack(),
            BuiltinRunner::Hash(ref hash) => hash.initial_stack(),
            BuiltinRunner::Output(ref output) => output.initial_stack(),
            BuiltinRunner::RangeCheck(ref range_check) => range_check.initial_stack(),
            BuiltinRunner::Keccak(ref keccak) => keccak.initial_stack(),
            BuiltinRunner::Signature(ref signature) => signature.initial_stack(),
        }
    }

    // Important note: the second returned value corresponds to the builtin's stop_ptr, which must be updated after calling this method
    // It is not updated inside this method due to mutability problems
    pub fn final_stack(
        &self,
        vm: &VirtualMachine,
        stack_pointer: Relocatable,
    ) -> Result<(Relocatable, usize), RunnerError> {
        match *self {
            BuiltinRunner::Bitwise(ref bitwise) => bitwise.final_stack(vm, stack_pointer),
            BuiltinRunner::EcOp(ref ec) => ec.final_stack(vm, stack_pointer),
            BuiltinRunner::Hash(ref hash) => hash.final_stack(vm, stack_pointer),
            BuiltinRunner::Output(ref output) => output.final_stack(vm, stack_pointer),
            BuiltinRunner::RangeCheck(ref range_check) => {
                range_check.final_stack(vm, stack_pointer)
            }
            BuiltinRunner::Keccak(ref keccak) => keccak.final_stack(vm, stack_pointer),
            BuiltinRunner::Signature(ref signature) => signature.final_stack(vm, stack_pointer),
        }
    }

    ///Returns the builtin's allocated memory units
    pub fn get_allocated_memory_units(
        &self,
        vm: &VirtualMachine,
    ) -> Result<usize, memory_errors::MemoryError> {
        match *self {
            BuiltinRunner::Bitwise(ref bitwise) => bitwise.get_allocated_memory_units(vm),
            BuiltinRunner::EcOp(ref ec) => ec.get_allocated_memory_units(vm),
            BuiltinRunner::Hash(ref hash) => hash.get_allocated_memory_units(vm),
            BuiltinRunner::Output(ref output) => output.get_allocated_memory_units(vm),
            BuiltinRunner::RangeCheck(ref range_check) => {
                range_check.get_allocated_memory_units(vm)
            }
            BuiltinRunner::Keccak(ref keccak) => keccak.get_allocated_memory_units(vm),
            BuiltinRunner::Signature(ref signature) => signature.get_allocated_memory_units(vm),
        }
    }

    ///Returns the builtin's base
    pub fn base(&self) -> isize {
        match *self {
            BuiltinRunner::Bitwise(ref bitwise) => bitwise.base(),
            BuiltinRunner::EcOp(ref ec) => ec.base(),
            BuiltinRunner::Hash(ref hash) => hash.base(),
            BuiltinRunner::Output(ref output) => output.base(),
            BuiltinRunner::RangeCheck(ref range_check) => range_check.base(),
            BuiltinRunner::Keccak(ref keccak) => keccak.base(),
            BuiltinRunner::Signature(ref signature) => signature.base(),
        }
    }

    pub fn ratio(&self) -> Option<u32> {
        match self {
            BuiltinRunner::Bitwise(bitwise) => Some(bitwise.ratio()),
            BuiltinRunner::EcOp(ec) => Some(ec.ratio()),
            BuiltinRunner::Hash(hash) => Some(hash.ratio()),
            BuiltinRunner::Output(_) => None,
            BuiltinRunner::RangeCheck(range_check) => Some(range_check.ratio()),
            BuiltinRunner::Keccak(keccak) => Some(keccak.ratio()),
            BuiltinRunner::Signature(ref signature) => Some(signature.ratio()),
        }
    }

    pub fn add_validation_rule(&self, memory: &mut Memory) -> Result<(), RunnerError> {
        match *self {
            BuiltinRunner::Bitwise(ref bitwise) => bitwise.add_validation_rule(memory),
            BuiltinRunner::EcOp(ref ec) => ec.add_validation_rule(memory),
            BuiltinRunner::Hash(ref hash) => hash.add_validation_rule(memory),
            BuiltinRunner::Output(ref output) => output.add_validation_rule(memory),
            BuiltinRunner::RangeCheck(ref range_check) => range_check.add_validation_rule(memory),
            BuiltinRunner::Keccak(ref keccak) => keccak.add_validation_rule(memory),
            BuiltinRunner::Signature(ref signature) => signature.add_validation_rule(memory),
        }
    }

    pub fn deduce_memory_cell(
        &self,
        address: &Relocatable,
        memory: &Memory,
    ) -> Result<Option<MaybeRelocatable>, RunnerError> {
        match *self {
            BuiltinRunner::Bitwise(ref bitwise) => bitwise.deduce_memory_cell(address, memory),
            BuiltinRunner::EcOp(ref ec) => ec.deduce_memory_cell(address, memory),
            BuiltinRunner::Hash(ref hash) => hash.deduce_memory_cell(address, memory),
            BuiltinRunner::Output(ref output) => output.deduce_memory_cell(address, memory),
            BuiltinRunner::RangeCheck(ref range_check) => {
                range_check.deduce_memory_cell(address, memory)
            }
            BuiltinRunner::Keccak(ref keccak) => keccak.deduce_memory_cell(address, memory),
            BuiltinRunner::Signature(ref signature) => {
                signature.deduce_memory_cell(address, memory)
            }
        }
    }

    pub fn get_memory_accesses(
        &self,
        vm: &VirtualMachine,
    ) -> Result<Vec<Relocatable>, MemoryError> {
        let base = self.base();
        let segment_size = vm
            .segments
            .get_segment_size(
                base.try_into()
                    .map_err(|_| MemoryError::AddressInTemporarySegment(base))?,
            )
            .ok_or(MemoryError::MissingSegmentUsedSizes)?;

        Ok((0..segment_size).map(|i| (base, i).into()).collect())
    }

    pub fn get_memory_segment_addresses(&self) -> (isize, Option<usize>) {
        match self {
            BuiltinRunner::Bitwise(ref bitwise) => bitwise.get_memory_segment_addresses(),
            BuiltinRunner::EcOp(ref ec) => ec.get_memory_segment_addresses(),
            BuiltinRunner::Hash(ref hash) => hash.get_memory_segment_addresses(),
            BuiltinRunner::Output(ref output) => output.get_memory_segment_addresses(),
            BuiltinRunner::RangeCheck(ref range_check) => {
                range_check.get_memory_segment_addresses()
            }
            BuiltinRunner::Keccak(ref keccak) => keccak.get_memory_segment_addresses(),
            BuiltinRunner::Signature(ref signature) => signature.get_memory_segment_addresses(),
        }
    }

    pub fn get_used_cells(&self, vm: &VirtualMachine) -> Result<usize, MemoryError> {
        match self {
            BuiltinRunner::Bitwise(ref bitwise) => bitwise.get_used_cells(vm),
            BuiltinRunner::EcOp(ref ec) => ec.get_used_cells(vm),
            BuiltinRunner::Hash(ref hash) => hash.get_used_cells(vm),
            BuiltinRunner::Output(ref output) => output.get_used_cells(vm),
            BuiltinRunner::RangeCheck(ref range_check) => range_check.get_used_cells(vm),
            BuiltinRunner::Keccak(ref keccak) => keccak.get_used_cells(vm),
            BuiltinRunner::Signature(ref signature) => signature.get_used_cells(vm),
        }
    }

    pub fn get_used_instances(&self, vm: &VirtualMachine) -> Result<usize, MemoryError> {
        match self {
            BuiltinRunner::Bitwise(ref bitwise) => bitwise.get_used_instances(vm),
            BuiltinRunner::EcOp(ref ec) => ec.get_used_instances(vm),
            BuiltinRunner::Hash(ref hash) => hash.get_used_instances(vm),
            BuiltinRunner::Output(ref output) => output.get_used_instances(vm),
            BuiltinRunner::RangeCheck(ref range_check) => range_check.get_used_instances(vm),
            BuiltinRunner::Keccak(ref keccak) => keccak.get_used_instances(vm),
            BuiltinRunner::Signature(ref signature) => signature.get_used_instances(vm),
        }
    }

    pub fn get_range_check_usage(&self, memory: &Memory) -> Option<(usize, usize)> {
        match self {
            BuiltinRunner::RangeCheck(ref range_check) => range_check.get_range_check_usage(memory),
            _ => None,
        }
    }

    /// Returns the number of range check units used by the builtin.
    pub fn get_used_perm_range_check_units(
        &self,
        vm: &VirtualMachine,
    ) -> Result<usize, MemoryError> {
        match self {
            BuiltinRunner::RangeCheck(range_check) => {
                range_check.get_used_perm_range_check_units(vm)
            }
            _ => Ok(0),
        }
    }

    pub fn get_used_diluted_check_units(&self, diluted_spacing: u32, diluted_n_bits: u32) -> usize {
        match self {
            BuiltinRunner::Bitwise(ref bitwise) => {
                bitwise.get_used_diluted_check_units(diluted_spacing, diluted_n_bits)
            }
            BuiltinRunner::Keccak(ref keccak) => {
                keccak.get_used_diluted_check_units(diluted_n_bits)
            }
            _ => 0,
        }
    }

    fn cells_per_instance(&self) -> u32 {
        match self {
            BuiltinRunner::Bitwise(builtin) => builtin.cells_per_instance,
            BuiltinRunner::EcOp(builtin) => builtin.cells_per_instance,
            BuiltinRunner::Hash(builtin) => builtin.cells_per_instance,
            BuiltinRunner::RangeCheck(builtin) => builtin.cells_per_instance,
            BuiltinRunner::Output(_) => 0,
            BuiltinRunner::Keccak(builtin) => builtin.cells_per_instance,
            BuiltinRunner::Signature(builtin) => builtin.cells_per_instance,
        }
    }

    fn n_input_cells(&self) -> u32 {
        match self {
            BuiltinRunner::Bitwise(builtin) => builtin.n_input_cells,
            BuiltinRunner::EcOp(builtin) => builtin.n_input_cells,
            BuiltinRunner::Hash(builtin) => builtin.n_input_cells,
            BuiltinRunner::RangeCheck(builtin) => builtin.n_input_cells,
            BuiltinRunner::Output(_) => 0,
            BuiltinRunner::Keccak(builtin) => builtin.n_input_cells,
            BuiltinRunner::Signature(builtin) => builtin.n_input_cells,
        }
    }

    pub fn name(&self) -> &'static str {
        match self {
            BuiltinRunner::Bitwise(_) => "bitwise",
            BuiltinRunner::EcOp(_) => "ec_op",
            BuiltinRunner::Hash(_) => "hash",
            BuiltinRunner::RangeCheck(_) => "range_check",
            BuiltinRunner::Output(_) => "output",
            BuiltinRunner::Keccak(_) => "keccak",
            BuiltinRunner::Signature(_) => "ecdsa",
        }
    }

    pub fn run_security_checks(&self, vm: &VirtualMachine) -> Result<(), VirtualMachineError> {
        if let BuiltinRunner::Output(_) = self {
            return Ok(());
        }
        let cells_per_instance = self.cells_per_instance() as usize;
        let n_input_cells = self.n_input_cells() as usize;
        let builtin_segment_index = self
            .base()
            .to_usize()
            .ok_or(VirtualMachineError::NegBuiltinBase)?;
        // If the builtin's segment is empty, there are no security checks to run
        let builtin_segment = match vm.memory.data.get(builtin_segment_index) {
            Some(segment) if !segment.is_empty() => segment,
            _ => return Ok(()),
        };
        // The builtin segment's size - 1 is the maximum offset within the segment's addresses
        // Assumption: The last element is not a None value
        // It is safe to asume this for normal program execution
        // If there are trailing None values at the end, the following security checks will fail
        let offset_max = builtin_segment.len().saturating_sub(1);
        // offset_len is the amount of non-None values in the segment
        let offset_len = builtin_segment.iter().filter(|x| x.is_some()).count();
        let n = match offset_len {
            0 => 0,
            _ => div_floor(offset_max, cells_per_instance) + 1,
        };
        // Verify that n is not too large to make sure the expected_offsets set that is constructed
        // below is not too large.
        if n > div_floor(offset_len, n_input_cells) {
            return Err(MemoryError::MissingMemoryCells(self.name()).into());
        }
        // Check that the two inputs (x and y) of each instance are set.
        let mut missing_offsets = Vec::with_capacity(n);
        // Check for missing expected offsets (either their address is no present, or their value is None)
        for i in 0..n {
            for j in 0..n_input_cells {
                let offset = cells_per_instance * i + j;
                if let None | Some(None) = builtin_segment.get(offset) {
                    missing_offsets.push(offset)
                }
            }
        }
        if !missing_offsets.is_empty() {
            return Err(
                MemoryError::MissingMemoryCellsWithOffsets(self.name(), missing_offsets).into(),
            );
        }
        // Verify auto deduction rules for the unasigned output cells
        // Assigned output cells are checked as part of the call to verify_auto_deductions().
        for i in 0..n {
            for j in n_input_cells..cells_per_instance {
                let offset = cells_per_instance * i + j;
                if let None | Some(None) = builtin_segment.get(offset) {
                    vm.verify_auto_deductions_for_addr(
                        &Relocatable::from((builtin_segment_index as isize, offset)),
                        self,
                    )?;
                }
            }
        }
        Ok(())
    }

    pub fn get_used_cells_and_allocated_size(
        &self,
        vm: &VirtualMachine,
    ) -> Result<(usize, usize), MemoryError> {
        match self {
            BuiltinRunner::Bitwise(ref bitwise) => bitwise.get_used_cells_and_allocated_size(vm),
            BuiltinRunner::EcOp(ref ec) => ec.get_used_cells_and_allocated_size(vm),
            BuiltinRunner::Hash(ref hash) => hash.get_used_cells_and_allocated_size(vm),
            BuiltinRunner::Output(ref output) => output.get_used_cells_and_allocated_size(vm),
            BuiltinRunner::RangeCheck(ref range_check) => {
                range_check.get_used_cells_and_allocated_size(vm)
            }
            BuiltinRunner::Keccak(ref keccak) => keccak.get_used_cells_and_allocated_size(vm),
            BuiltinRunner::Signature(ref signature) => {
                signature.get_used_cells_and_allocated_size(vm)
            }
        }
    }

    pub fn set_stop_ptr(&mut self, stop_ptr: usize) {
        match self {
            BuiltinRunner::Bitwise(ref mut bitwise) => bitwise.stop_ptr = Some(stop_ptr),
            BuiltinRunner::EcOp(ref mut ec) => ec.stop_ptr = Some(stop_ptr),
            BuiltinRunner::Hash(ref mut hash) => hash.stop_ptr = Some(stop_ptr),
            BuiltinRunner::Output(ref mut output) => output.stop_ptr = Some(stop_ptr),
            BuiltinRunner::RangeCheck(ref mut range_check) => range_check.stop_ptr = Some(stop_ptr),
            BuiltinRunner::Keccak(ref mut keccak) => keccak.stop_ptr = Some(stop_ptr),
            BuiltinRunner::Signature(ref mut signature) => signature.stop_ptr = Some(stop_ptr),
        }
    }
}

impl From<KeccakBuiltinRunner> for BuiltinRunner {
    fn from(runner: KeccakBuiltinRunner) -> Self {
        BuiltinRunner::Keccak(runner)
    }
}

impl From<BitwiseBuiltinRunner> for BuiltinRunner {
    fn from(runner: BitwiseBuiltinRunner) -> Self {
        BuiltinRunner::Bitwise(runner)
    }
}

impl From<EcOpBuiltinRunner> for BuiltinRunner {
    fn from(runner: EcOpBuiltinRunner) -> Self {
        BuiltinRunner::EcOp(runner)
    }
}

impl From<HashBuiltinRunner> for BuiltinRunner {
    fn from(runner: HashBuiltinRunner) -> Self {
        BuiltinRunner::Hash(runner)
    }
}

impl From<OutputBuiltinRunner> for BuiltinRunner {
    fn from(runner: OutputBuiltinRunner) -> Self {
        BuiltinRunner::Output(runner)
    }
}

impl From<RangeCheckBuiltinRunner> for BuiltinRunner {
    fn from(runner: RangeCheckBuiltinRunner) -> Self {
        BuiltinRunner::RangeCheck(runner)
    }
}

impl From<SignatureBuiltinRunner> for BuiltinRunner {
    fn from(runner: SignatureBuiltinRunner) -> Self {
        BuiltinRunner::Signature(runner)
    }
}

#[cfg(test)]
mod tests {
    use super::*;
    use crate::hint_processor::builtin_hint_processor::builtin_hint_processor_definition::BuiltinHintProcessor;
    use crate::types::instance_definitions::ecdsa_instance_def::EcdsaInstanceDef;
    use crate::types::instance_definitions::keccak_instance_def::KeccakInstanceDef;
    use crate::types::program::Program;
    use crate::vm::runners::cairo_runner::CairoRunner;
    use crate::{
        types::instance_definitions::{
            bitwise_instance_def::BitwiseInstanceDef, ec_op_instance_def::EcOpInstanceDef,
        },
        utils::test_utils::*,
        vm::vm_core::VirtualMachine,
    };

    #[test]
    fn get_memory_accesses_missing_segment_used_sizes() {
        let builtin: BuiltinRunner =
            BitwiseBuiltinRunner::new(&BitwiseInstanceDef::default(), true).into();
        let vm = vm!();

        assert_eq!(
            builtin.get_memory_accesses(&vm),
            Err(MemoryError::MissingSegmentUsedSizes),
        );
    }

    #[test]
    fn get_memory_accesses_empty() {
        let builtin: BuiltinRunner =
            BitwiseBuiltinRunner::new(&BitwiseInstanceDef::default(), true).into();
        let mut vm = vm!();

        vm.segments.segment_used_sizes = Some(vec![0]);
        assert_eq!(builtin.get_memory_accesses(&vm), Ok(vec![]));
    }

    #[test]
    fn get_memory_accesses() {
        let builtin: BuiltinRunner =
            BitwiseBuiltinRunner::new(&BitwiseInstanceDef::default(), true).into();
        let mut vm = vm!();

        vm.segments.segment_used_sizes = Some(vec![4]);
        assert_eq!(
            builtin.get_memory_accesses(&vm),
            Ok(vec![
                (builtin.base(), 0).into(),
                (builtin.base(), 1).into(),
                (builtin.base(), 2).into(),
                (builtin.base(), 3).into(),
            ]),
        );
    }

    #[test]
    fn get_n_input_cells_bitwise() {
        let bitwise = BitwiseBuiltinRunner::new(&BitwiseInstanceDef::new(10), true);
        let builtin: BuiltinRunner = bitwise.clone().into();
        assert_eq!(bitwise.n_input_cells, builtin.n_input_cells())
    }

    #[test]
    fn get_n_input_cells_hash() {
        let hash = HashBuiltinRunner::new(10, true);
        let builtin: BuiltinRunner = hash.clone().into();
        assert_eq!(hash.n_input_cells, builtin.n_input_cells())
    }

    #[test]
    fn get_n_input_cells_range_check() {
        let range_check = RangeCheckBuiltinRunner::new(10, 10, true);
        let builtin: BuiltinRunner = range_check.clone().into();
        assert_eq!(range_check.n_input_cells, builtin.n_input_cells())
    }

    #[test]
    fn get_n_input_cells_ec_op() {
        let ec_op = EcOpBuiltinRunner::new(&EcOpInstanceDef::default(), true);
        let builtin: BuiltinRunner = ec_op.clone().into();
        assert_eq!(ec_op.n_input_cells, builtin.n_input_cells())
    }

    #[test]
    fn get_n_input_cells_ecdsa() {
        let signature = SignatureBuiltinRunner::new(&EcdsaInstanceDef::new(10), true);
        let builtin: BuiltinRunner = signature.clone().into();
        assert_eq!(signature.n_input_cells, builtin.n_input_cells())
    }

    #[test]
    fn get_n_input_cells_output() {
        let output = OutputBuiltinRunner::new(true);
        let builtin: BuiltinRunner = output.into();
        assert_eq!(0, builtin.n_input_cells())
    }

    #[test]
    fn get_cells_per_instance_bitwise() {
        let bitwise = BitwiseBuiltinRunner::new(&BitwiseInstanceDef::new(10), true);
        let builtin: BuiltinRunner = bitwise.clone().into();
        assert_eq!(bitwise.cells_per_instance, builtin.cells_per_instance())
    }

    #[test]
    fn get_cells_per_instance_hash() {
        let hash = HashBuiltinRunner::new(10, true);
        let builtin: BuiltinRunner = hash.clone().into();
        assert_eq!(hash.cells_per_instance, builtin.cells_per_instance())
    }

    #[test]
    fn get_cells_per_instance_range_check() {
        let range_check = RangeCheckBuiltinRunner::new(10, 10, true);
        let builtin: BuiltinRunner = range_check.clone().into();
        assert_eq!(range_check.cells_per_instance, builtin.cells_per_instance())
    }

    #[test]
    fn get_cells_per_instance_ec_op() {
        let ec_op = EcOpBuiltinRunner::new(&EcOpInstanceDef::default(), true);
        let builtin: BuiltinRunner = ec_op.clone().into();
        assert_eq!(ec_op.cells_per_instance, builtin.cells_per_instance())
    }

    #[test]
    fn get_cells_per_instance_ecdsa() {
        let signature = SignatureBuiltinRunner::new(&EcdsaInstanceDef::new(10), true);
        let builtin: BuiltinRunner = signature.clone().into();
        assert_eq!(signature.cells_per_instance, builtin.cells_per_instance())
    }

    #[test]
    fn get_cells_per_instance_output() {
        let output = OutputBuiltinRunner::new(true);
        let builtin: BuiltinRunner = output.into();
        assert_eq!(0, builtin.cells_per_instance())
    }

    #[test]
    fn get_name_bitwise() {
        let bitwise = BitwiseBuiltinRunner::new(&BitwiseInstanceDef::new(10), true);
        let builtin: BuiltinRunner = bitwise.into();
        assert_eq!("bitwise", builtin.name())
    }

    #[test]
    fn get_name_hash() {
        let hash = HashBuiltinRunner::new(10, true);
        let builtin: BuiltinRunner = hash.into();
        assert_eq!("hash", builtin.name())
    }

    #[test]
    fn get_name_range_check() {
        let range_check = RangeCheckBuiltinRunner::new(10, 10, true);
        let builtin: BuiltinRunner = range_check.into();
        assert_eq!("range_check", builtin.name())
    }

    #[test]
    fn get_name_ec_op() {
        let ec_op = EcOpBuiltinRunner::new(&EcOpInstanceDef::default(), true);
        let builtin: BuiltinRunner = ec_op.into();
        assert_eq!("ec_op", builtin.name())
    }

    #[test]
    fn get_name_ecdsa() {
        let signature = SignatureBuiltinRunner::new(&EcdsaInstanceDef::new(10), true);
        let builtin: BuiltinRunner = signature.into();
        assert_eq!("ecdsa", builtin.name())
    }

    #[test]
    fn get_name_output() {
        let output = OutputBuiltinRunner::new(true);
        let builtin: BuiltinRunner = output.into();
        assert_eq!("output", builtin.name())
    }

    #[test]
    fn get_allocated_memory_units_bitwise_with_items() {
        let builtin = BuiltinRunner::Bitwise(BitwiseBuiltinRunner::new(
            &BitwiseInstanceDef::new(10),
            true,
        ));

        let mut vm = vm!();

        let program = program!(
            builtins = vec![String::from("bitwise")],
            data = vec_data!(
                (4612671182993129469_i64),
                (5189976364521848832_i64),
                (18446744073709551615_i128),
                (5199546496550207487_i64),
                (4612389712311386111_i64),
                (5198983563776393216_i64),
                (2),
                (2345108766317314046_i64),
                (5191102247248822272_i64),
                (5189976364521848832_i64),
                (7),
                (1226245742482522112_i64),
                ((
                    "3618502788666131213697322783095070105623107215331596699973092056135872020470",
                    10
                )),
                (2345108766317314046_i64)
            ),
            main = Some(8),
        );

        let mut cairo_runner = cairo_runner!(program);

        let mut hint_processor = BuiltinHintProcessor::new_empty();

        let address = cairo_runner.initialize(&mut vm).unwrap();

        cairo_runner
            .run_until_pc(address, &mut vm, &mut hint_processor)
            .unwrap();

        assert_eq!(builtin.get_allocated_memory_units(&vm), Ok(5));
    }

    #[test]
    fn get_allocated_memory_units_ec_op_with_items() {
        let builtin = BuiltinRunner::EcOp(EcOpBuiltinRunner::new(&EcOpInstanceDef::new(10), true));

        let mut vm = vm!();

        let program = program!(
            builtins = vec![String::from("ec_op")],
            data = vec_data!(
                (4612671182993129469_i64),
                (5189976364521848832_i64),
                (18446744073709551615_i128),
                (5199546496550207487_i64),
                (4612389712311386111_i64),
                (5198983563776393216_i64),
                (2),
                (2345108766317314046_i64),
                (5191102247248822272_i64),
                (5189976364521848832_i64),
                (7),
                (1226245742482522112_i64),
                ((
                    "3618502788666131213697322783095070105623107215331596699973092056135872020470",
                    10
                )),
                (2345108766317314046_i64)
            ),
            main = Some(8),
        );

        let mut cairo_runner = cairo_runner!(program);

        let mut hint_processor = BuiltinHintProcessor::new_empty();

        let address = cairo_runner.initialize(&mut vm).unwrap();

        cairo_runner
            .run_until_pc(address, &mut vm, &mut hint_processor)
            .unwrap();

        assert_eq!(builtin.get_allocated_memory_units(&vm), Ok(7));
    }

    #[test]
    fn get_allocated_memory_units_hash_with_items() {
        let builtin = BuiltinRunner::Hash(HashBuiltinRunner::new(10, true));

        let mut vm = vm!();

        let program = program!(
            builtins = vec![String::from("pedersen")],
            data = vec_data!(
                (4612671182993129469_i64),
                (5189976364521848832_i64),
                (18446744073709551615_i128),
                (5199546496550207487_i64),
                (4612389712311386111_i64),
                (5198983563776393216_i64),
                (2),
                (2345108766317314046_i64),
                (5191102247248822272_i64),
                (5189976364521848832_i64),
                (7),
                (1226245742482522112_i64),
                ((
                    "3618502788666131213697322783095070105623107215331596699973092056135872020470",
                    10
                )),
                (2345108766317314046_i64)
            ),
            main = Some(8),
        );

        let mut cairo_runner = cairo_runner!(program);

        let mut hint_processor = BuiltinHintProcessor::new_empty();

        let address = cairo_runner.initialize(&mut vm).unwrap();

        cairo_runner
            .run_until_pc(address, &mut vm, &mut hint_processor)
            .unwrap();

        assert_eq!(builtin.get_allocated_memory_units(&vm), Ok(3));
    }

    #[test]
    fn get_allocated_memory_units_range_check_with_items() {
        let builtin = BuiltinRunner::RangeCheck(RangeCheckBuiltinRunner::new(10, 12, true));

        let mut vm = vm!();

        let program = program!(
            builtins = vec![String::from("range_check")],
            data = vec_data!(
                (4612671182993129469_i64),
                (5189976364521848832_i64),
                (18446744073709551615_i128),
                (5199546496550207487_i64),
                (4612389712311386111_i64),
                (5198983563776393216_i64),
                (2),
                (2345108766317314046_i64),
                (5191102247248822272_i64),
                (5189976364521848832_i64),
                (7),
                (1226245742482522112_i64),
                ((
                    "3618502788666131213697322783095070105623107215331596699973092056135872020470",
                    10
                )),
                (2345108766317314046_i64)
            ),
            main = Some(8),
        );

        let mut cairo_runner = cairo_runner!(program);

        let mut hint_processor = BuiltinHintProcessor::new_empty();

        let address = cairo_runner.initialize(&mut vm).unwrap();

        cairo_runner
            .run_until_pc(address, &mut vm, &mut hint_processor)
            .unwrap();

        assert_eq!(builtin.get_allocated_memory_units(&vm), Ok(1));
    }

    #[test]
    fn get_allocated_memory_units_keccak_with_items() {
        let builtin =
            BuiltinRunner::Keccak(KeccakBuiltinRunner::new(&KeccakInstanceDef::new(10), true));

        let mut vm = vm!();

        let program = program!(
            builtins = vec![String::from("keccak")],
            data = vec_data!(
                (4612671182993129469_i64),
                (5189976364521848832_i64),
                (18446744073709551615_i128),
                (5199546496550207487_i64),
                (4612389712311386111_i64),
                (5198983563776393216_i64),
                (2),
                (2345108766317314046_i64),
                (5191102247248822272_i64),
                (5189976364521848832_i64),
                (7),
                (1226245742482522112_i64),
                ((
                    "3618502788666131213697322783095070105623107215331596699973092056135872020470",
                    10
                )),
                (2345108766317314046_i64)
            ),
            main = Some(8),
        );

        let mut cairo_runner = cairo_runner!(program, "recursive");

        let mut hint_processor = BuiltinHintProcessor::new_empty();

        let address = cairo_runner.initialize(&mut vm).unwrap();

        cairo_runner
            .run_until_pc(address, &mut vm, &mut hint_processor)
            .unwrap();

        assert_eq!(builtin.get_allocated_memory_units(&vm), Ok(16));
    }

    #[test]
    fn get_allocated_memory_units_output() {
        let builtin = BuiltinRunner::Output(OutputBuiltinRunner::new(true));
        let vm = vm!();

        // In this case, the function always return Ok(0)
        assert_eq!(builtin.get_allocated_memory_units(&vm), Ok(0));
    }

    #[test]
    fn get_allocated_memory_units_range_check() {
        let builtin = BuiltinRunner::RangeCheck(RangeCheckBuiltinRunner::new(8, 8, true));
        let vm = vm!();
        assert_eq!(builtin.get_allocated_memory_units(&vm), Ok(0));
    }

    #[test]
    fn get_allocated_memory_units_hash() {
        let builtin = BuiltinRunner::Hash(HashBuiltinRunner::new(1, true));
        let vm = vm!();
        assert_eq!(builtin.get_allocated_memory_units(&vm), Ok(0));
    }

    #[test]
    fn get_allocated_memory_units_bitwise() {
        let builtin = BuiltinRunner::Bitwise(BitwiseBuiltinRunner::new(
            &BitwiseInstanceDef::default(),
            true,
        ));
        let vm = vm!();
        assert_eq!(builtin.get_allocated_memory_units(&vm), Ok(0));
    }

    #[test]
    fn get_allocated_memory_units_ec_op() {
        let builtin =
            BuiltinRunner::EcOp(EcOpBuiltinRunner::new(&EcOpInstanceDef::default(), true));
        let vm = vm!();
        assert_eq!(builtin.get_allocated_memory_units(&vm), Ok(0));
    }

    #[test]
    fn get_allocated_memory_units_keccak() {
        let builtin = BuiltinRunner::Keccak(KeccakBuiltinRunner::new(
            &KeccakInstanceDef::default(),
            true,
        ));
        let vm = vm!();
        assert_eq!(builtin.get_allocated_memory_units(&vm), Ok(0));
    }

    #[test]
    fn get_range_check_usage_range_check() {
        let builtin = BuiltinRunner::RangeCheck(RangeCheckBuiltinRunner::new(8, 8, true));
        let memory = memory![((0, 0), 1), ((0, 1), 2), ((0, 2), 3), ((0, 3), 4)];
        assert_eq!(builtin.get_range_check_usage(&memory), Some((1, 4)));
    }

    #[test]
    fn get_range_check_usage_output() {
        let builtin = BuiltinRunner::Output(OutputBuiltinRunner::new(true));
        let memory = memory![((0, 0), 1), ((0, 1), 2), ((0, 2), 3), ((0, 3), 4)];
        assert_eq!(builtin.get_range_check_usage(&memory), None);
    }

    #[test]
    fn get_range_check_usage_hash() {
        let builtin = BuiltinRunner::Hash(HashBuiltinRunner::new(256, true));
        let memory = memory![((0, 0), 1), ((0, 1), 2), ((0, 2), 3), ((0, 3), 4)];
        assert_eq!(builtin.get_range_check_usage(&memory), None);
    }

    #[test]
    fn get_range_check_usage_ec_op() {
        let builtin =
            BuiltinRunner::EcOp(EcOpBuiltinRunner::new(&EcOpInstanceDef::default(), true));
        let memory = memory![((0, 0), 1), ((0, 1), 2), ((0, 2), 3), ((0, 3), 4)];
        assert_eq!(builtin.get_range_check_usage(&memory), None);
    }

    #[test]
    fn get_range_check_usage_bitwise() {
        let builtin = BuiltinRunner::Bitwise(BitwiseBuiltinRunner::new(
            &BitwiseInstanceDef::default(),
            true,
        ));
        let memory = memory![((0, 0), 1), ((0, 1), 2), ((0, 2), 3), ((0, 3), 4)];
        assert_eq!(builtin.get_range_check_usage(&memory), None);
    }

    #[test]
    fn get_used_diluted_check_units_bitwise() {
        let builtin = BuiltinRunner::Bitwise(BitwiseBuiltinRunner::new(
            &BitwiseInstanceDef::default(),
            true,
        ));
        assert_eq!(builtin.get_used_diluted_check_units(270, 7), 1255);
    }

    #[test]
    fn get_used_diluted_check_units_keccak_zero_case() {
        let builtin = BuiltinRunner::Keccak(KeccakBuiltinRunner::new(
            &KeccakInstanceDef::default(),
            true,
        ));
        assert_eq!(builtin.get_used_diluted_check_units(270, 7), 0);
    }

    #[test]
    fn get_used_diluted_check_units_keccak_non_zero_case() {
        let builtin = BuiltinRunner::Keccak(KeccakBuiltinRunner::new(
            &KeccakInstanceDef::default(),
            true,
        ));
        assert_eq!(builtin.get_used_diluted_check_units(0, 8), 32768);
    }

    #[test]
    fn get_used_diluted_check_units_ec_op() {
        let builtin = BuiltinRunner::EcOp(EcOpBuiltinRunner::new(&EcOpInstanceDef::new(10), true));
        assert_eq!(builtin.get_used_diluted_check_units(270, 7), 0);
    }

    #[test]
    fn get_used_diluted_check_units_hash() {
        let builtin = BuiltinRunner::Hash(HashBuiltinRunner::new(16, true));
        assert_eq!(builtin.get_used_diluted_check_units(270, 7), 0);
    }

    #[test]
    fn get_used_diluted_check_units_range_check() {
        let builtin = BuiltinRunner::RangeCheck(RangeCheckBuiltinRunner::new(8, 8, true));
        assert_eq!(builtin.get_used_diluted_check_units(270, 7), 0);
    }

    #[test]
    fn get_used_diluted_check_units_output() {
        let builtin = BuiltinRunner::Output(OutputBuiltinRunner::new(true));
        assert_eq!(builtin.get_used_diluted_check_units(270, 7), 0);
    }

    #[test]
    fn get_memory_segment_addresses_test() {
        let bitwise_builtin: BuiltinRunner =
            BitwiseBuiltinRunner::new(&BitwiseInstanceDef::default(), true).into();
        assert_eq!(bitwise_builtin.get_memory_segment_addresses(), (0, None),);
        let ec_op_builtin: BuiltinRunner =
            EcOpBuiltinRunner::new(&EcOpInstanceDef::default(), true).into();
        assert_eq!(ec_op_builtin.get_memory_segment_addresses(), (0, None),);
        let hash_builtin: BuiltinRunner = HashBuiltinRunner::new(8, true).into();
        assert_eq!(hash_builtin.get_memory_segment_addresses(), (0, None),);
        let output_builtin: BuiltinRunner = OutputBuiltinRunner::new(true).into();
        assert_eq!(output_builtin.get_memory_segment_addresses(), (0, None),);
        let range_check_builtin: BuiltinRunner =
            BuiltinRunner::RangeCheck(RangeCheckBuiltinRunner::new(8, 8, true));
        assert_eq!(
            range_check_builtin.get_memory_segment_addresses(),
            (0, None),
        );
    }

    #[test]
    fn run_security_checks_for_output() {
        let builtin = BuiltinRunner::Output(OutputBuiltinRunner::new(true));
        let vm = vm!();

        assert_eq!(builtin.run_security_checks(&vm), Ok(()));
    }

    #[test]
    fn run_security_checks_empty_memory() {
        let builtin = BuiltinRunner::Bitwise(BitwiseBuiltinRunner::new(
            &BitwiseInstanceDef::default(),
            true,
        ));
<<<<<<< HEAD
        let mut vm = vm!();
        // Unsed builtin shouldnt fail security checks
        assert_eq!(builtin.run_security_checks(&mut vm), Ok(()),);
=======
        let vm = vm!();
        // Unsed builtin shouldnt fail security checks
        assert_eq!(builtin.run_security_checks(&vm), Ok(()),);
>>>>>>> d71037a7
    }

    #[test]
    fn run_security_checks_temporary_segment() {
        let builtin = BuiltinRunner::Bitwise({
            let mut builtin = BitwiseBuiltinRunner::new(&BitwiseInstanceDef::default(), true);
            builtin.base = -1;
            builtin
        });
        let vm = vm!();

        assert_eq!(
<<<<<<< HEAD
            builtin.run_security_checks(&mut vm),
=======
            builtin.run_security_checks(&vm),
>>>>>>> d71037a7
            Err(VirtualMachineError::NegBuiltinBase),
        );
    }

    #[test]
    fn run_security_checks_empty_offsets() {
        let builtin = BuiltinRunner::Bitwise(BitwiseBuiltinRunner::new(
            &BitwiseInstanceDef::default(),
            true,
        ));
        let mut vm = vm!();

        vm.memory.data = vec![vec![]];

        assert_eq!(builtin.run_security_checks(&vm), Ok(()));
    }

    #[test]
    fn run_security_checks_bitwise_missing_memory_cells_with_offsets() {
        let builtin = BuiltinRunner::Bitwise(BitwiseBuiltinRunner::new(
            &BitwiseInstanceDef::default(),
            true,
        ));
        let mut vm = vm!();

        vm.memory.data = vec![vec![
            None,
            mayberelocatable!(0, 1).into(),
            mayberelocatable!(0, 2).into(),
            mayberelocatable!(0, 3).into(),
            mayberelocatable!(0, 4).into(),
        ]];

        assert_eq!(
            builtin.run_security_checks(&vm),
            Err(MemoryError::MissingMemoryCellsWithOffsets("bitwise", vec![0],).into()),
        );
    }

    #[test]
    fn run_security_checks_bitwise_missing_memory_cells() {
        let mut bitwise_builtin = BitwiseBuiltinRunner::new(&BitwiseInstanceDef::default(), true);

        bitwise_builtin.cells_per_instance = 2;
        bitwise_builtin.n_input_cells = 5;

        let builtin: BuiltinRunner = bitwise_builtin.into();

        let mut vm = vm!();

        vm.memory.data = vec![vec![
            mayberelocatable!(0, 0).into(),
            mayberelocatable!(0, 1).into(),
            mayberelocatable!(0, 2).into(),
            mayberelocatable!(0, 3).into(),
            mayberelocatable!(0, 4).into(),
            mayberelocatable!(0, 5).into(),
        ]];

        assert_eq!(
            builtin.run_security_checks(&vm),
            Err(MemoryError::MissingMemoryCells("bitwise").into()),
        );
    }

    #[test]
    fn run_security_checks_hash_missing_memory_cells_with_offsets() {
        let builtin: BuiltinRunner = HashBuiltinRunner::new(8, true).into();
        let mut vm = vm!();

        vm.memory.data = vec![vec![
            None,
            mayberelocatable!(0, 1).into(),
            mayberelocatable!(0, 2).into(),
            mayberelocatable!(0, 3).into(),
            mayberelocatable!(0, 4).into(),
            mayberelocatable!(0, 5).into(),
        ]];

        assert_eq!(
            builtin.run_security_checks(&vm),
            Err(MemoryError::MissingMemoryCellsWithOffsets("hash", vec![0],).into()),
        );
    }

    #[test]
    fn run_security_checks_hash_missing_memory_cells() {
        let hash_builtin = HashBuiltinRunner::new(8, true);

        let builtin: BuiltinRunner = hash_builtin.into();

        let mut vm = vm!();

        vm.memory.data = vec![vec![mayberelocatable!(0, 0).into()]];

        assert_eq!(
            builtin.run_security_checks(&vm),
            Err(MemoryError::MissingMemoryCells("hash").into()),
        );
    }

    #[test]
    fn run_security_checks_range_check_missing_memory_cells_with_offsets() {
        let range_check_builtin = RangeCheckBuiltinRunner::new(8, 8, true);
        let builtin: BuiltinRunner = range_check_builtin.into();
        let mut vm = vm!();

        vm.memory.data = vec![vec![
            None,
            mayberelocatable!(100).into(),
            mayberelocatable!(2).into(),
            mayberelocatable!(3).into(),
            None,
            mayberelocatable!(5).into(),
            mayberelocatable!(17).into(),
            mayberelocatable!(22).into(),
        ]];

        assert_eq!(
<<<<<<< HEAD
            builtin.run_security_checks(&mut vm),
=======
            builtin.run_security_checks(&vm),
>>>>>>> d71037a7
            Err(MemoryError::MissingMemoryCells("range_check").into()),
        );
    }

    #[test]
    fn run_security_checks_range_check_missing_memory_cells() {
        let builtin: BuiltinRunner =
            BuiltinRunner::RangeCheck(RangeCheckBuiltinRunner::new(8, 8, true));
        let mut vm = vm!();

        vm.memory.data = vec![vec![None, mayberelocatable!(0).into()]];

        assert_eq!(
            builtin.run_security_checks(&vm),
            Err(MemoryError::MissingMemoryCells("range_check").into()),
        );
    }

    #[test]
    fn run_security_checks_range_check_empty() {
        let range_check_builtin = RangeCheckBuiltinRunner::new(8, 8, true);

        let builtin: BuiltinRunner = range_check_builtin.into();

        let mut vm = vm!();

        vm.memory.data = vec![vec![None, None, None]];

        assert_eq!(builtin.run_security_checks(&vm), Ok(()),);
    }

    #[test]
    fn run_security_checks_validate_auto_deductions() {
        let builtin: BuiltinRunner =
            BitwiseBuiltinRunner::new(&BitwiseInstanceDef::default(), true).into();

        let mut vm = vm!();
        vm.memory
            .validated_addresses
            .insert(mayberelocatable!(0, 2));

        vm.memory.data = vec![vec![
            mayberelocatable!(0, 0).into(),
            mayberelocatable!(0, 1).into(),
            mayberelocatable!(0, 2).into(),
            mayberelocatable!(0, 3).into(),
            mayberelocatable!(0, 4).into(),
        ]];

        assert_eq!(builtin.run_security_checks(&vm), Ok(()));
    }

    #[test]
    fn run_security_ec_op_check_memory_empty() {
        let ec_op_builtin = EcOpBuiltinRunner::new(&EcOpInstanceDef::default(), true);

        let builtin: BuiltinRunner = ec_op_builtin.into();

        let mut vm = vm!();
        // The values stored in memory are not relevant for this test
        vm.memory.data = vec![vec![]];

        assert_eq!(builtin.run_security_checks(&vm), Ok(()),);
    }

    #[test]
    fn run_security_ec_op_check_memory_1_element() {
        let ec_op_builtin = EcOpBuiltinRunner::new(&EcOpInstanceDef::default(), true);

        let builtin: BuiltinRunner = ec_op_builtin.into();

        let mut vm = vm!();
        // The values stored in memory are not relevant for this test
        vm.memory.data = vec![vec![mayberelocatable!(0).into()]];

        assert_eq!(
            builtin.run_security_checks(&vm),
            Err(MemoryError::MissingMemoryCells("ec_op").into()),
        );
    }

    #[test]
    fn run_security_ec_op_check_memory_3_elements() {
        let ec_op_builtin = EcOpBuiltinRunner::new(&EcOpInstanceDef::default(), true);

        let builtin: BuiltinRunner = ec_op_builtin.into();

        let mut vm = vm!();
        // The values stored in memory are not relevant for this test
        vm.memory.data = vec![vec![
            mayberelocatable!(0).into(),
            mayberelocatable!(0).into(),
            mayberelocatable!(0).into(),
        ]];

        assert_eq!(
            builtin.run_security_checks(&vm),
            Err(MemoryError::MissingMemoryCells("ec_op").into()),
        );
    }

    #[test]
    fn run_security_ec_op_check_memory_empty() {
        let ec_op_builtin = EcOpBuiltinRunner::new(&EcOpInstanceDef::default(), true);

        let builtin: BuiltinRunner = ec_op_builtin.into();

        let mut vm = vm!();
        // The values stored in memory are not relevant for this test
        vm.memory.data = vec![vec![]];

        assert_eq!(builtin.run_security_checks(&mut vm), Ok(()),);
    }

    #[test]
    fn run_security_ec_op_check_memory_1_element() {
        let ec_op_builtin = EcOpBuiltinRunner::new(&EcOpInstanceDef::default(), true);

        let builtin: BuiltinRunner = ec_op_builtin.into();

        let mut vm = vm!();
        // The values stored in memory are not relevant for this test
        vm.memory.data = vec![vec![mayberelocatable!(0).into()]];

        assert_eq!(
            builtin.run_security_checks(&mut vm),
            Err(MemoryError::MissingMemoryCells("ec_op").into()),
        );
    }

    #[test]
    fn run_security_ec_op_check_memory_3_elements() {
        let ec_op_builtin = EcOpBuiltinRunner::new(&EcOpInstanceDef::default(), true);

        let builtin: BuiltinRunner = ec_op_builtin.into();

        let mut vm = vm!();
        // The values stored in memory are not relevant for this test
        vm.memory.data = vec![vec![
            mayberelocatable!(0).into(),
            mayberelocatable!(0).into(),
            mayberelocatable!(0).into(),
        ]];

        assert_eq!(
            builtin.run_security_checks(&mut vm),
            Err(MemoryError::MissingMemoryCells("ec_op").into()),
        );
    }

    #[test]
    fn run_security_ec_op_missing_memory_cells_with_offsets() {
        let builtin: BuiltinRunner =
            EcOpBuiltinRunner::new(&EcOpInstanceDef::default(), true).into();
        let mut vm = vm!();

        vm.memory.data = vec![vec![
            None,
            mayberelocatable!(0, 1).into(),
            mayberelocatable!(0, 2).into(),
            mayberelocatable!(0, 3).into(),
            mayberelocatable!(0, 4).into(),
            mayberelocatable!(0, 5).into(),
            mayberelocatable!(0, 6).into(),
        ]];

        assert_eq!(
            builtin.run_security_checks(&vm),
            Err(MemoryError::MissingMemoryCellsWithOffsets("ec_op", vec![0],).into()),
        );
    }

    #[test]
    fn run_security_ec_op_check_memory_gap() {
        let ec_op_builtin = EcOpBuiltinRunner::new(&EcOpInstanceDef::default(), true);

        let builtin: BuiltinRunner = ec_op_builtin.into();

        let mut vm = vm!();
        // The values stored in memory are not relevant for this test
        vm.memory.data = vec![vec![
            mayberelocatable!(0).into(),
            mayberelocatable!(1).into(),
            mayberelocatable!(2).into(),
            mayberelocatable!(3).into(),
            mayberelocatable!(4).into(),
            mayberelocatable!(5).into(),
            mayberelocatable!(6).into(),
            None,
            mayberelocatable!(8).into(),
            mayberelocatable!(9).into(),
            mayberelocatable!(10).into(),
            mayberelocatable!(11).into(),
        ]];

        assert_eq!(
<<<<<<< HEAD
            builtin.run_security_checks(&mut vm),
=======
            builtin.run_security_checks(&vm),
>>>>>>> d71037a7
            Err(MemoryError::MissingMemoryCellsWithOffsets("ec_op", vec![7]).into()),
        );
    }

    /// Test that get_used_perm_range_check_units() returns zero when the
    /// builtin is a BitwiseBuiltinRunner.
    #[test]
    fn get_used_perm_range_check_units_bitwise() {
        let builtin_runner: BuiltinRunner =
            BitwiseBuiltinRunner::new(&BitwiseInstanceDef::default(), true).into();
        let mut vm = vm!();

        vm.current_step = 8;
        vm.segments.segment_used_sizes = Some(vec![5]);
        assert_eq!(builtin_runner.get_used_perm_range_check_units(&vm), Ok(0));
    }

    /// Test that get_used_perm_range_check_units() returns zero when the
    /// builtin is an EcOpBuiltinRunner.
    #[test]
    fn get_used_perm_range_check_units_ec_op() {
        let builtin_runner: BuiltinRunner =
            EcOpBuiltinRunner::new(&EcOpInstanceDef::default(), true).into();
        let mut vm = vm!();

        vm.current_step = 8;
        vm.segments.segment_used_sizes = Some(vec![5]);
        assert_eq!(builtin_runner.get_used_perm_range_check_units(&vm), Ok(0));
    }

    /// Test that get_used_perm_range_check_units() returns zero when the
    /// builtin is a HashBuiltinRunner.
    #[test]
    fn get_used_perm_range_check_units_hash() {
        let builtin_runner: BuiltinRunner = HashBuiltinRunner::new(8, true).into();
        let mut vm = vm!();

        vm.current_step = 8;
        vm.segments.segment_used_sizes = Some(vec![5]);
        assert_eq!(builtin_runner.get_used_perm_range_check_units(&vm), Ok(0));
    }

    /// Test that get_used_perm_range_check_units() returns zero when the
    /// builtin is an OutputBuiltinRunner.
    #[test]
    fn get_used_perm_range_check_units_output() {
        let builtin_runner: BuiltinRunner = OutputBuiltinRunner::new(true).into();
        let mut vm = vm!();

        vm.current_step = 8;
        vm.segments.segment_used_sizes = Some(vec![5]);
        assert_eq!(builtin_runner.get_used_perm_range_check_units(&vm), Ok(0));
    }

    /// Test that get_used_perm_range_check_units() calls the corresponding
    /// method when the builtin is a RangeCheckBuiltinRunner.
    #[test]
    fn get_used_perm_range_check_units_range_check() {
        let builtin_runner: BuiltinRunner = RangeCheckBuiltinRunner::new(8, 8, true).into();
        let mut vm = vm!();

        vm.current_step = 8;
        vm.segments.segment_used_sizes = Some(vec![1]);
        assert_eq!(builtin_runner.get_used_perm_range_check_units(&vm), Ok(8));
    }

    #[test]
    fn get_ratio_tests() {
        let bitwise_builtin: BuiltinRunner =
            BitwiseBuiltinRunner::new(&BitwiseInstanceDef::default(), true).into();
        assert_eq!(bitwise_builtin.ratio(), (Some(256)),);
        let ec_op_builtin: BuiltinRunner =
            EcOpBuiltinRunner::new(&EcOpInstanceDef::default(), true).into();
        assert_eq!(ec_op_builtin.ratio(), (Some(256)),);
        let hash_builtin: BuiltinRunner = HashBuiltinRunner::new(8, true).into();
        assert_eq!(hash_builtin.ratio(), (Some(8)),);
        let output_builtin: BuiltinRunner = OutputBuiltinRunner::new(true).into();
        assert_eq!(output_builtin.ratio(), None,);
        let range_check_builtin: BuiltinRunner =
            BuiltinRunner::RangeCheck(RangeCheckBuiltinRunner::new(8, 8, true));
        assert_eq!(range_check_builtin.ratio(), (Some(8)),);
        let keccak_builtin: BuiltinRunner =
            KeccakBuiltinRunner::new(&KeccakInstanceDef::default(), true).into();
        assert_eq!(keccak_builtin.ratio(), (Some(2048)),);
    }

    #[test]
    fn bitwise_get_used_instances_test() {
        let mut vm = vm!();
        vm.segments.segment_used_sizes = Some(vec![4]);

        let bitwise_builtin: BuiltinRunner =
            BitwiseBuiltinRunner::new(&BitwiseInstanceDef::default(), true).into();
        assert_eq!(bitwise_builtin.get_used_instances(&vm), Ok(1));
    }

    #[test]
    fn ec_op_get_used_instances_test() {
        let mut vm = vm!();
        vm.segments.segment_used_sizes = Some(vec![4]);

        let ec_op_builtin: BuiltinRunner =
            EcOpBuiltinRunner::new(&EcOpInstanceDef::default(), true).into();
        assert_eq!(ec_op_builtin.get_used_instances(&vm), Ok(1));
    }

    #[test]
    fn hash_get_used_instances_test() {
        let mut vm = vm!();
        vm.segments.segment_used_sizes = Some(vec![4]);

        let hash_builtin: BuiltinRunner = HashBuiltinRunner::new(8, true).into();
        assert_eq!(hash_builtin.get_used_instances(&vm), Ok(2));
    }

    #[test]
    fn output_get_used_instances_test() {
        let mut vm = vm!();
        vm.segments.segment_used_sizes = Some(vec![4]);

        let output_builtin: BuiltinRunner = OutputBuiltinRunner::new(true).into();
        assert_eq!(output_builtin.get_used_instances(&vm), Ok(4));
    }
    #[test]
    fn range_check_get_used_instances_test() {
        let mut vm = vm!();
        vm.segments.segment_used_sizes = Some(vec![4]);

        let range_check_builtin: BuiltinRunner =
            BuiltinRunner::RangeCheck(RangeCheckBuiltinRunner::new(8, 8, true));
        assert_eq!(range_check_builtin.get_used_instances(&vm), Ok(4));
    }

    #[test]
    fn runners_final_stack() {
        let builtins = vec![
            BuiltinRunner::Bitwise(BitwiseBuiltinRunner::new(
                &BitwiseInstanceDef::default(),
                false,
            )),
            BuiltinRunner::EcOp(EcOpBuiltinRunner::new(&EcOpInstanceDef::default(), false)),
            BuiltinRunner::Hash(HashBuiltinRunner::new(1, false)),
            BuiltinRunner::Output(OutputBuiltinRunner::new(false)),
            BuiltinRunner::RangeCheck(RangeCheckBuiltinRunner::new(8, 8, false)),
            BuiltinRunner::Keccak(KeccakBuiltinRunner::new(
                &KeccakInstanceDef::default(),
                false,
            )),
            BuiltinRunner::Signature(SignatureBuiltinRunner::new(
                &EcdsaInstanceDef::default(),
                false,
            )),
        ];
        let vm = vm!();

        for br in builtins {
            assert_eq!(br.final_stack(&vm, vm.get_ap()), Ok((vm.get_ap(), 0)));
        }
    }

    #[test]
    fn runners_set_stop_ptr() {
        let builtins = vec![
            BuiltinRunner::Bitwise(BitwiseBuiltinRunner::new(
                &BitwiseInstanceDef::default(),
                false,
            )),
            BuiltinRunner::EcOp(EcOpBuiltinRunner::new(&EcOpInstanceDef::default(), false)),
            BuiltinRunner::Hash(HashBuiltinRunner::new(1, false)),
            BuiltinRunner::Output(OutputBuiltinRunner::new(false)),
            BuiltinRunner::RangeCheck(RangeCheckBuiltinRunner::new(8, 8, false)),
            BuiltinRunner::Keccak(KeccakBuiltinRunner::new(
                &KeccakInstanceDef::default(),
                false,
            )),
            BuiltinRunner::Signature(SignatureBuiltinRunner::new(
                &EcdsaInstanceDef::default(),
                false,
            )),
        ];

        let ptr = 3;

        for mut br in builtins {
            br.set_stop_ptr(ptr);
            let (_, stop_ptr) = br.get_memory_segment_addresses();
            assert_eq!(stop_ptr, Some(ptr));
        }
    }
}<|MERGE_RESOLUTION|>--- conflicted
+++ resolved
@@ -1009,15 +1009,9 @@
             &BitwiseInstanceDef::default(),
             true,
         ));
-<<<<<<< HEAD
-        let mut vm = vm!();
-        // Unsed builtin shouldnt fail security checks
+        let mut vm = vm!();
+        // Unused builtin shouldnt fail security checks
         assert_eq!(builtin.run_security_checks(&mut vm), Ok(()),);
-=======
-        let vm = vm!();
-        // Unsed builtin shouldnt fail security checks
-        assert_eq!(builtin.run_security_checks(&vm), Ok(()),);
->>>>>>> d71037a7
     }
 
     #[test]
@@ -1030,11 +1024,7 @@
         let vm = vm!();
 
         assert_eq!(
-<<<<<<< HEAD
             builtin.run_security_checks(&mut vm),
-=======
-            builtin.run_security_checks(&vm),
->>>>>>> d71037a7
             Err(VirtualMachineError::NegBuiltinBase),
         );
     }
@@ -1154,11 +1144,7 @@
         ]];
 
         assert_eq!(
-<<<<<<< HEAD
             builtin.run_security_checks(&mut vm),
-=======
-            builtin.run_security_checks(&vm),
->>>>>>> d71037a7
             Err(MemoryError::MissingMemoryCells("range_check").into()),
         );
     }
@@ -1256,55 +1242,6 @@
 
         assert_eq!(
             builtin.run_security_checks(&vm),
-            Err(MemoryError::MissingMemoryCells("ec_op").into()),
-        );
-    }
-
-    #[test]
-    fn run_security_ec_op_check_memory_empty() {
-        let ec_op_builtin = EcOpBuiltinRunner::new(&EcOpInstanceDef::default(), true);
-
-        let builtin: BuiltinRunner = ec_op_builtin.into();
-
-        let mut vm = vm!();
-        // The values stored in memory are not relevant for this test
-        vm.memory.data = vec![vec![]];
-
-        assert_eq!(builtin.run_security_checks(&mut vm), Ok(()),);
-    }
-
-    #[test]
-    fn run_security_ec_op_check_memory_1_element() {
-        let ec_op_builtin = EcOpBuiltinRunner::new(&EcOpInstanceDef::default(), true);
-
-        let builtin: BuiltinRunner = ec_op_builtin.into();
-
-        let mut vm = vm!();
-        // The values stored in memory are not relevant for this test
-        vm.memory.data = vec![vec![mayberelocatable!(0).into()]];
-
-        assert_eq!(
-            builtin.run_security_checks(&mut vm),
-            Err(MemoryError::MissingMemoryCells("ec_op").into()),
-        );
-    }
-
-    #[test]
-    fn run_security_ec_op_check_memory_3_elements() {
-        let ec_op_builtin = EcOpBuiltinRunner::new(&EcOpInstanceDef::default(), true);
-
-        let builtin: BuiltinRunner = ec_op_builtin.into();
-
-        let mut vm = vm!();
-        // The values stored in memory are not relevant for this test
-        vm.memory.data = vec![vec![
-            mayberelocatable!(0).into(),
-            mayberelocatable!(0).into(),
-            mayberelocatable!(0).into(),
-        ]];
-
-        assert_eq!(
-            builtin.run_security_checks(&mut vm),
             Err(MemoryError::MissingMemoryCells("ec_op").into()),
         );
     }
@@ -1355,11 +1292,7 @@
         ]];
 
         assert_eq!(
-<<<<<<< HEAD
             builtin.run_security_checks(&mut vm),
-=======
-            builtin.run_security_checks(&vm),
->>>>>>> d71037a7
             Err(MemoryError::MissingMemoryCellsWithOffsets("ec_op", vec![7]).into()),
         );
     }
