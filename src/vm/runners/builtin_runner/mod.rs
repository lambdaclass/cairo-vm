use crate::types::relocatable::{MaybeRelocatable, Relocatable};
use crate::vm::errors::memory_errors::MemoryError;
use crate::vm::errors::runner_errors::RunnerError;
use crate::vm::errors::vm_errors::VirtualMachineError;
use crate::vm::vm_core::VirtualMachine;
use crate::vm::vm_memory::memory::Memory;
use crate::vm::vm_memory::memory_segments::MemorySegmentManager;

mod bitwise;
mod ec_op;
mod hash;
mod output;
mod range_check;

pub use bitwise::BitwiseBuiltinRunner;
pub use ec_op::EcOpBuiltinRunner;
pub use hash::HashBuiltinRunner;
use nom::ToUsize;
use num_integer::{div_ceil, div_floor};
pub use output::OutputBuiltinRunner;
pub use range_check::RangeCheckBuiltinRunner;

/* NB: this enum is no accident: we may need (and cairo-rs-py *does* need)
 * structs containing this to be `Send`. The only two ways to achieve that
 * are either storing a `dyn Trait` inside an `Arc<Mutex<&dyn Trait>>` or
 * making the type itself `Send`. We opted for not complicating the user nor
 * moving the guarantees to runtime by using an `enum` rather than a `Trait`.
 * This works under the assumption that we don't expect downstream users to
 * extend Cairo by adding new builtin runners.
 */
#[derive(Debug)]
pub enum BuiltinRunner {
    Bitwise(BitwiseBuiltinRunner),
    EcOp(EcOpBuiltinRunner),
    Hash(HashBuiltinRunner),
    Output(OutputBuiltinRunner),
    RangeCheck(RangeCheckBuiltinRunner),
}

impl BuiltinRunner {
    ///Creates the necessary segments for the builtin in the MemorySegmentManager and stores the first address on the builtin's base
    pub fn initialize_segments(
        &mut self,
        segments: &mut MemorySegmentManager,
        memory: &mut Memory,
    ) {
        match *self {
            BuiltinRunner::Bitwise(ref mut bitwise) => {
                bitwise.initialize_segments(segments, memory)
            }
            BuiltinRunner::EcOp(ref mut ec) => ec.initialize_segments(segments, memory),
            BuiltinRunner::Hash(ref mut hash) => hash.initialize_segments(segments, memory),
            BuiltinRunner::Output(ref mut output) => output.initialize_segments(segments, memory),
            BuiltinRunner::RangeCheck(ref mut range_check) => {
                range_check.initialize_segments(segments, memory)
            }
        }
    }

    pub fn initial_stack(&self) -> Vec<MaybeRelocatable> {
        match *self {
            BuiltinRunner::Bitwise(ref bitwise) => bitwise.initial_stack(),
            BuiltinRunner::EcOp(ref ec) => ec.initial_stack(),
            BuiltinRunner::Hash(ref hash) => hash.initial_stack(),
            BuiltinRunner::Output(ref output) => output.initial_stack(),
            BuiltinRunner::RangeCheck(ref range_check) => range_check.initial_stack(),
        }
    }

    ///Returns the builtin's base
    pub fn base(&self) -> isize {
        match *self {
            BuiltinRunner::Bitwise(ref bitwise) => bitwise.base(),
            BuiltinRunner::EcOp(ref ec) => ec.base(),
            BuiltinRunner::Hash(ref hash) => hash.base(),
            BuiltinRunner::Output(ref output) => output.base(),
            BuiltinRunner::RangeCheck(ref range_check) => range_check.base(),
        }
    }

    pub fn add_validation_rule(&self, memory: &mut Memory) -> Result<(), RunnerError> {
        match *self {
            BuiltinRunner::Bitwise(ref bitwise) => bitwise.add_validation_rule(memory),
            BuiltinRunner::EcOp(ref ec) => ec.add_validation_rule(memory),
            BuiltinRunner::Hash(ref hash) => hash.add_validation_rule(memory),
            BuiltinRunner::Output(ref output) => output.add_validation_rule(memory),
            BuiltinRunner::RangeCheck(ref range_check) => range_check.add_validation_rule(memory),
        }
    }

    pub fn deduce_memory_cell(
        &mut self,
        address: &Relocatable,
        memory: &Memory,
    ) -> Result<Option<MaybeRelocatable>, RunnerError> {
        match *self {
            BuiltinRunner::Bitwise(ref mut bitwise) => bitwise.deduce_memory_cell(address, memory),
            BuiltinRunner::EcOp(ref mut ec) => ec.deduce_memory_cell(address, memory),
            BuiltinRunner::Hash(ref mut hash) => hash.deduce_memory_cell(address, memory),
            BuiltinRunner::Output(ref mut output) => output.deduce_memory_cell(address, memory),
            BuiltinRunner::RangeCheck(ref mut range_check) => {
                range_check.deduce_memory_cell(address, memory)
            }
        }
    }

    pub fn get_memory_accesses(
        &self,
        vm: &VirtualMachine,
    ) -> Result<Vec<Relocatable>, MemoryError> {
        let base = self.base();
        let segment_size = vm
            .segments
            .get_segment_size(
                base.try_into()
                    .map_err(|_| MemoryError::AddressInTemporarySegment(base))?,
            )
            .ok_or(MemoryError::MissingSegmentUsedSizes)?;

        Ok((0..segment_size).map(|i| (base, i).into()).collect())
    }

    pub fn get_memory_segment_addresses(&self) -> (&'static str, (isize, Option<usize>)) {
        match self {
            BuiltinRunner::Bitwise(ref bitwise) => bitwise.get_memory_segment_addresses(),
            BuiltinRunner::EcOp(ref ec) => ec.get_memory_segment_addresses(),
            BuiltinRunner::Hash(ref hash) => hash.get_memory_segment_addresses(),
            BuiltinRunner::Output(ref output) => output.get_memory_segment_addresses(),
            BuiltinRunner::RangeCheck(ref range_check) => {
                range_check.get_memory_segment_addresses()
            }
        }
    }

    pub fn get_used_cells(&self, vm: &VirtualMachine) -> Result<usize, MemoryError> {
        match self {
            BuiltinRunner::Bitwise(ref bitwise) => bitwise.get_used_cells(vm),
            BuiltinRunner::EcOp(ref ec) => ec.get_used_cells(vm),
            BuiltinRunner::Hash(ref hash) => hash.get_used_cells(vm),
            BuiltinRunner::Output(ref output) => output.get_used_cells(vm),
            BuiltinRunner::RangeCheck(ref range_check) => range_check.get_used_cells(vm),
        }
    }

    pub fn get_used_instances(&self, vm: &VirtualMachine) -> Result<usize, MemoryError> {
        let used_cells = self.get_used_cells(vm)?;
        match self {
            BuiltinRunner::Bitwise(ref bitwise) => {
                Ok(div_ceil(used_cells, bitwise.cells_per_instance.to_usize()))
            }
            BuiltinRunner::EcOp(ref ec) => {
                Ok(div_ceil(used_cells, ec.cells_per_instance.to_usize()))
            }
            BuiltinRunner::Hash(ref hash) => {
                Ok(div_ceil(used_cells, hash.cells_per_instance.to_usize()))
            }
            BuiltinRunner::Output(_) => Ok(used_cells),
            BuiltinRunner::RangeCheck(_) => Ok(used_cells),
        }
    }

<<<<<<< HEAD
    pub fn get_range_check_usage(&self, memory: &Memory) -> Option<(isize, isize)> {
=======
    pub fn get_range_check_usage(&self, memory: &Memory) -> Option<(usize, usize)> {
>>>>>>> 845bbe25
        match self {
            BuiltinRunner::RangeCheck(ref range_check) => range_check.get_range_check_usage(memory),
            _ => None,
        }
    }

    /// Returns the number of range check units used by the builtin.
    pub fn get_used_perm_range_check_units(
        &self,
        vm: &VirtualMachine,
    ) -> Result<usize, MemoryError> {
        match self {
            BuiltinRunner::RangeCheck(range_check) => {
                range_check.get_used_perm_range_check_units(vm)
            }
            _ => Ok(0),
        }
    }

    pub fn get_used_diluted_check_units(&self, diluted_spacing: u32, diluted_n_bits: u32) -> usize {
        match self {
            BuiltinRunner::Bitwise(ref bitwise) => {
                bitwise.get_used_diluted_check_units(diluted_spacing, diluted_n_bits)
            }
            _ => 0,
        }
    }

    pub fn run_security_checks(&self, vm: &mut VirtualMachine) -> Result<(), VirtualMachineError> {
        if let BuiltinRunner::Output(_) = self {
            return Ok(());
        }

        let (cells_per_instance, n_input_cells) = match self {
            BuiltinRunner::Bitwise(x) => (x.cells_per_instance, x.n_input_cells),
            BuiltinRunner::EcOp(x) => (x.cells_per_instance, x.n_input_cells),
            BuiltinRunner::Hash(x) => (x.cells_per_instance, x.n_input_cells),
            BuiltinRunner::RangeCheck(x) => (x.cells_per_instance, x.n_input_cells),
            BuiltinRunner::Output(_) => unreachable!(),
        };

        let base = self.base();
        let offsets = vm
            .memory
            .data
            .get(
                TryInto::<usize>::try_into(base)
                    .map_err(|_| MemoryError::AddressInTemporarySegment(base))?,
            )
            .ok_or(MemoryError::NumOutOfBounds)?
            .iter()
            .enumerate()
            .filter_map(|(offset, value)| match value {
                Some(MaybeRelocatable::RelocatableValue(_)) => Some(offset),
                _ => None,
            })
            .collect::<Vec<_>>();

        let n = div_floor(offsets.len(), cells_per_instance as usize);
        if n > div_floor(offsets.len(), n_input_cells as usize) {
            return Err(MemoryError::MissingMemoryCells(match self {
                BuiltinRunner::Bitwise(_) => "bitwise",
                BuiltinRunner::EcOp(_) => "ec_op",
                BuiltinRunner::Hash(_) => "hash",
                BuiltinRunner::Output(_) => "output",
                BuiltinRunner::RangeCheck(_) => "range_check",
            })
            .into());
        }

        // Since both offsets and this iterator are ordered, a simple pointer is
        // enough to check if the values are present.
        let mut offsets_iter = offsets.iter().copied().peekable();
        let mut missing_offsets = Vec::new();
        for i in 0..n as usize {
            let offset = cells_per_instance as usize * i;
            for j in 0..n_input_cells as usize {
                let offset = offset + j;
                match offsets_iter.next_if_eq(&offset) {
                    Some(_) => {}
                    None => {
                        missing_offsets.push(offset);
                    }
                }
            }
        }
        if !missing_offsets.is_empty() {
            return Err(MemoryError::MissingMemoryCellsWithOffsets(
                match self {
                    BuiltinRunner::Bitwise(_) => "bitwise",
                    BuiltinRunner::EcOp(_) => "ec_op",
                    BuiltinRunner::Hash(_) => "hash",
                    BuiltinRunner::Output(_) => "output",
                    BuiltinRunner::RangeCheck(_) => "range_check",
                },
                missing_offsets,
            )
            .into());
        }

        let mut should_validate_auto_deductions = false;
        for i in 0..n {
            for j in n_input_cells as usize..cells_per_instance as usize {
                let addr: Relocatable = (base, cells_per_instance as usize * i + j).into();
                if !vm.memory.validated_addresses.contains(&addr.into()) {
                    should_validate_auto_deductions = true;
                }
            }
        }
        if should_validate_auto_deductions {
            vm.verify_auto_deductions()?;
        }

        Ok(())
    }

    pub fn get_used_cells_and_allocated_size(
        &self,
        vm: &VirtualMachine,
    ) -> Result<(usize, usize), MemoryError> {
        match self {
            BuiltinRunner::Bitwise(ref bitwise) => bitwise.get_used_cells_and_allocated_size(vm),
            BuiltinRunner::EcOp(ref ec) => ec.get_used_cells_and_allocated_size(vm),
            BuiltinRunner::Hash(ref hash) => hash.get_used_cells_and_allocated_size(vm),
            BuiltinRunner::Output(ref output) => output.get_used_cells_and_allocated_size(vm),
            BuiltinRunner::RangeCheck(ref range_check) => {
                range_check.get_used_cells_and_allocated_size(vm)
            }
        }
    }
}

impl From<BitwiseBuiltinRunner> for BuiltinRunner {
    fn from(runner: BitwiseBuiltinRunner) -> Self {
        BuiltinRunner::Bitwise(runner)
    }
}

impl From<EcOpBuiltinRunner> for BuiltinRunner {
    fn from(runner: EcOpBuiltinRunner) -> Self {
        BuiltinRunner::EcOp(runner)
    }
}

impl From<HashBuiltinRunner> for BuiltinRunner {
    fn from(runner: HashBuiltinRunner) -> Self {
        BuiltinRunner::Hash(runner)
    }
}

impl From<OutputBuiltinRunner> for BuiltinRunner {
    fn from(runner: OutputBuiltinRunner) -> Self {
        BuiltinRunner::Output(runner)
    }
}

impl From<RangeCheckBuiltinRunner> for BuiltinRunner {
    fn from(runner: RangeCheckBuiltinRunner) -> Self {
        BuiltinRunner::RangeCheck(runner)
    }
}

#[cfg(test)]
mod tests {
    use super::*;
    use crate::{
        bigint,
        types::instance_definitions::{
            bitwise_instance_def::BitwiseInstanceDef, ec_op_instance_def::EcOpInstanceDef,
        },
        utils::test_utils::*,
        vm::vm_core::VirtualMachine,
    };
    use num_bigint::{BigInt, Sign};

    #[test]
    fn get_memory_accesses_missing_segment_used_sizes() {
        let builtin: BuiltinRunner =
            BitwiseBuiltinRunner::new(&BitwiseInstanceDef::default(), true).into();
        let vm = vm!();

        assert_eq!(
            builtin.get_memory_accesses(&vm),
            Err(MemoryError::MissingSegmentUsedSizes),
        );
    }

    #[test]
    fn get_memory_accesses_empty() {
        let builtin: BuiltinRunner =
            BitwiseBuiltinRunner::new(&BitwiseInstanceDef::default(), true).into();
        let mut vm = vm!();

        vm.segments.segment_used_sizes = Some(vec![0]);
        assert_eq!(builtin.get_memory_accesses(&vm), Ok(vec![]));
    }

    #[test]
    fn get_memory_accesses() {
        let builtin: BuiltinRunner =
            BitwiseBuiltinRunner::new(&BitwiseInstanceDef::default(), true).into();
        let mut vm = vm!();

        vm.segments.segment_used_sizes = Some(vec![4]);
        assert_eq!(
            builtin.get_memory_accesses(&vm),
            Ok(vec![
                (builtin.base(), 0).into(),
                (builtin.base(), 1).into(),
                (builtin.base(), 2).into(),
                (builtin.base(), 3).into(),
            ]),
        );
    }

    #[test]
    fn get_range_check_usage_range_check() {
        let builtin = BuiltinRunner::RangeCheck(RangeCheckBuiltinRunner::new(8, 8, true));
        let memory = memory![((0, 0), 1), ((0, 1), 2), ((0, 2), 3), ((0, 3), 4)];
        assert_eq!(builtin.get_range_check_usage(&memory), Some((1, 4)));
    }

    #[test]
    fn get_range_check_usage_output() {
        let builtin = BuiltinRunner::Output(OutputBuiltinRunner::new(true));
        let memory = memory![((0, 0), 1), ((0, 1), 2), ((0, 2), 3), ((0, 3), 4)];
        assert_eq!(builtin.get_range_check_usage(&memory), None);
    }

    #[test]
    fn get_range_check_usage_hash() {
        let builtin = BuiltinRunner::Hash(HashBuiltinRunner::new(256, true));
        let memory = memory![((0, 0), 1), ((0, 1), 2), ((0, 2), 3), ((0, 3), 4)];
        assert_eq!(builtin.get_range_check_usage(&memory), None);
    }

    #[test]
    fn get_range_check_usage_ec_op() {
        let builtin =
            BuiltinRunner::EcOp(EcOpBuiltinRunner::new(&EcOpInstanceDef::default(), true));
        let memory = memory![((0, 0), 1), ((0, 1), 2), ((0, 2), 3), ((0, 3), 4)];
        assert_eq!(builtin.get_range_check_usage(&memory), None);
    }

    #[test]
    fn get_range_check_usage_bitwise() {
        let builtin = BuiltinRunner::Bitwise(BitwiseBuiltinRunner::new(
            &BitwiseInstanceDef::default(),
            true,
        ));
        let memory = memory![((0, 0), 1), ((0, 1), 2), ((0, 2), 3), ((0, 3), 4)];
        assert_eq!(builtin.get_range_check_usage(&memory), None);
    }

    #[test]
    fn get_used_diluted_check_units_bitwise() {
        let builtin = BuiltinRunner::Bitwise(BitwiseBuiltinRunner::new(
            &BitwiseInstanceDef::default(),
            true,
        ));
        assert_eq!(builtin.get_used_diluted_check_units(270, 7), 1255);
    }

    #[test]
    fn get_used_diluted_check_units_ec_op() {
        let builtin = BuiltinRunner::EcOp(EcOpBuiltinRunner::new(&EcOpInstanceDef::new(10), true));
        assert_eq!(builtin.get_used_diluted_check_units(270, 7), 0);
    }

    #[test]
    fn get_used_diluted_check_units_hash() {
        let builtin = BuiltinRunner::Hash(HashBuiltinRunner::new(16, true));
        assert_eq!(builtin.get_used_diluted_check_units(270, 7), 0);
    }

    #[test]
    fn get_used_diluted_check_units_range_check() {
        let builtin = BuiltinRunner::RangeCheck(RangeCheckBuiltinRunner::new(8, 8, true));
        assert_eq!(builtin.get_used_diluted_check_units(270, 7), 0);
    }

    #[test]
    fn get_used_diluted_check_units_output() {
        let builtin = BuiltinRunner::Output(OutputBuiltinRunner::new(true));
        assert_eq!(builtin.get_used_diluted_check_units(270, 7), 0);
    }

    #[test]
    fn get_memory_segment_addresses_test() {
        let bitwise_builtin: BuiltinRunner =
            BitwiseBuiltinRunner::new(&BitwiseInstanceDef::default(), true).into();
        assert_eq!(
            bitwise_builtin.get_memory_segment_addresses(),
            ("bitwise", (0, None)),
        );
        let ec_op_builtin: BuiltinRunner =
            EcOpBuiltinRunner::new(&EcOpInstanceDef::default(), true).into();
        assert_eq!(
            ec_op_builtin.get_memory_segment_addresses(),
            ("ec_op", (0, None)),
        );
        let hash_builtin: BuiltinRunner = HashBuiltinRunner::new(8, true).into();
        assert_eq!(
            hash_builtin.get_memory_segment_addresses(),
            ("pedersen", (0, None)),
        );
        let output_builtin: BuiltinRunner = OutputBuiltinRunner::new(true).into();
        assert_eq!(
            output_builtin.get_memory_segment_addresses(),
            ("output", (0, None)),
        );
        let range_check_builtin: BuiltinRunner =
            BuiltinRunner::RangeCheck(RangeCheckBuiltinRunner::new(8, 8, true)).into();
        assert_eq!(
            range_check_builtin.get_memory_segment_addresses(),
            ("range_check", (0, None)),
        );
    }

    #[test]
    fn run_security_checks_for_output() {
        let builtin = BuiltinRunner::Output(OutputBuiltinRunner::new(true));
        let mut vm = vm!();

        assert_eq!(builtin.run_security_checks(&mut vm), Ok(()));
    }

    #[test]
    fn run_security_checks_empty_memory() {
        let builtin = BuiltinRunner::Bitwise(BitwiseBuiltinRunner::new(
            &BitwiseInstanceDef::default(),
            true,
        ));
        let mut vm = vm!();

        assert_eq!(
            builtin.run_security_checks(&mut vm),
            Err(MemoryError::NumOutOfBounds.into()),
        );
    }

    #[test]
    fn run_security_checks_temporary_segment() {
        let builtin = BuiltinRunner::Bitwise({
            let mut builtin = BitwiseBuiltinRunner::new(&BitwiseInstanceDef::default(), true);
            builtin.base = -1;
            builtin
        });
        let mut vm = vm!();

        assert_eq!(
            builtin.run_security_checks(&mut vm),
            Err(MemoryError::AddressInTemporarySegment(-1).into()),
        );
    }

    #[test]
    fn run_security_checks_empty_offsets() {
        let builtin = BuiltinRunner::Bitwise(BitwiseBuiltinRunner::new(
            &BitwiseInstanceDef::default(),
            true,
        ));
        let mut vm = vm!();

        vm.memory.data = vec![vec![]];

        assert_eq!(builtin.run_security_checks(&mut vm), Ok(()));
    }

    #[test]
    fn run_security_checks_missing_memory_cells() {
        let builtin = BuiltinRunner::Bitwise(BitwiseBuiltinRunner::new(
            &BitwiseInstanceDef::default(),
            true,
        ));
        let mut vm = vm!();

        vm.memory.data = vec![vec![
            None,
            mayberelocatable!(0, 1).into(),
            mayberelocatable!(0, 2).into(),
            mayberelocatable!(0, 3).into(),
            mayberelocatable!(0, 4).into(),
            mayberelocatable!(0, 5).into(),
        ]];

        assert_eq!(
            builtin.run_security_checks(&mut vm),
            Err(MemoryError::MissingMemoryCellsWithOffsets("bitwise", vec![0],).into()),
        );
    }

    /// Test that get_used_perm_range_check_units() returns zero when the
    /// builtin is a BitwiseBuiltinRunner.
    #[test]
    fn get_used_perm_range_check_units_bitwise() {
        let builtin_runner: BuiltinRunner =
            BitwiseBuiltinRunner::new(&BitwiseInstanceDef::default(), true).into();
        let mut vm = vm!();

        vm.current_step = 8;
        vm.segments.segment_used_sizes = Some(vec![5]);
        assert_eq!(builtin_runner.get_used_perm_range_check_units(&vm), Ok(0));
    }

    /// Test that get_used_perm_range_check_units() returns zero when the
    /// builtin is an EcOpBuiltinRunner.
    #[test]
    fn get_used_perm_range_check_units_ec_op() {
        let builtin_runner: BuiltinRunner =
            EcOpBuiltinRunner::new(&EcOpInstanceDef::default(), true).into();
        let mut vm = vm!();

        vm.current_step = 8;
        vm.segments.segment_used_sizes = Some(vec![5]);
        assert_eq!(builtin_runner.get_used_perm_range_check_units(&vm), Ok(0));
    }

    /// Test that get_used_perm_range_check_units() returns zero when the
    /// builtin is a HashBuiltinRunner.
    #[test]
    fn get_used_perm_range_check_units_hash() {
        let builtin_runner: BuiltinRunner = HashBuiltinRunner::new(8, true).into();
        let mut vm = vm!();

        vm.current_step = 8;
        vm.segments.segment_used_sizes = Some(vec![5]);
        assert_eq!(builtin_runner.get_used_perm_range_check_units(&vm), Ok(0));
    }

    /// Test that get_used_perm_range_check_units() returns zero when the
    /// builtin is an OutputBuiltinRunner.
    #[test]
    fn get_used_perm_range_check_units_output() {
        let builtin_runner: BuiltinRunner = OutputBuiltinRunner::new(true).into();
        let mut vm = vm!();

        vm.current_step = 8;
        vm.segments.segment_used_sizes = Some(vec![5]);
        assert_eq!(builtin_runner.get_used_perm_range_check_units(&vm), Ok(0));
    }

    /// Test that get_used_perm_range_check_units() calls the corresponding
    /// method when the builtin is a RangeCheckBuiltinRunner.
    #[test]
    fn get_used_perm_range_check_units_range_check() {
        let builtin_runner: BuiltinRunner = RangeCheckBuiltinRunner::new(8, 8, true).into();
        let mut vm = vm!();

        vm.current_step = 8;
        vm.segments.segment_used_sizes = Some(vec![5]);
        assert_eq!(builtin_runner.get_used_perm_range_check_units(&vm), Ok(40));
    }
}<|MERGE_RESOLUTION|>--- conflicted
+++ resolved
@@ -159,11 +159,7 @@
         }
     }
 
-<<<<<<< HEAD
-    pub fn get_range_check_usage(&self, memory: &Memory) -> Option<(isize, isize)> {
-=======
     pub fn get_range_check_usage(&self, memory: &Memory) -> Option<(usize, usize)> {
->>>>>>> 845bbe25
         match self {
             BuiltinRunner::RangeCheck(ref range_check) => range_check.get_range_check_usage(memory),
             _ => None,
