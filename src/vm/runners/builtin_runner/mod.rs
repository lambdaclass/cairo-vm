use crate::types::relocatable::{MaybeRelocatable, Relocatable};
use crate::vm::errors::memory_errors::{self, MemoryError};
use crate::vm::errors::runner_errors::RunnerError;
use crate::vm::errors::vm_errors::VirtualMachineError;
use crate::vm::vm_core::VirtualMachine;
use crate::vm::vm_memory::memory::Memory;
use crate::vm::vm_memory::memory_segments::MemorySegmentManager;

mod bitwise;
mod ec_op;
mod hash;
mod output;
mod range_check;

pub use bitwise::BitwiseBuiltinRunner;
pub use ec_op::EcOpBuiltinRunner;
pub use hash::HashBuiltinRunner;
<<<<<<< HEAD
use num_integer::{div_ceil, div_floor};
=======
use num_integer::div_floor;
>>>>>>> 28eba628
pub use output::OutputBuiltinRunner;
pub use range_check::RangeCheckBuiltinRunner;

/* NB: this enum is no accident: we may need (and cairo-rs-py *does* need)
 * structs containing this to be `Send`. The only two ways to achieve that
 * are either storing a `dyn Trait` inside an `Arc<Mutex<&dyn Trait>>` or
 * making the type itself `Send`. We opted for not complicating the user nor
 * moving the guarantees to runtime by using an `enum` rather than a `Trait`.
 * This works under the assumption that we don't expect downstream users to
 * extend Cairo by adding new builtin runners.
 */
#[derive(Debug)]
pub enum BuiltinRunner {
    Bitwise(BitwiseBuiltinRunner),
    EcOp(EcOpBuiltinRunner),
    Hash(HashBuiltinRunner),
    Output(OutputBuiltinRunner),
    RangeCheck(RangeCheckBuiltinRunner),
}

impl BuiltinRunner {
    ///Creates the necessary segments for the builtin in the MemorySegmentManager and stores the first address on the builtin's base
    pub fn initialize_segments(
        &mut self,
        segments: &mut MemorySegmentManager,
        memory: &mut Memory,
    ) {
        match *self {
            BuiltinRunner::Bitwise(ref mut bitwise) => {
                bitwise.initialize_segments(segments, memory)
            }
            BuiltinRunner::EcOp(ref mut ec) => ec.initialize_segments(segments, memory),
            BuiltinRunner::Hash(ref mut hash) => hash.initialize_segments(segments, memory),
            BuiltinRunner::Output(ref mut output) => output.initialize_segments(segments, memory),
            BuiltinRunner::RangeCheck(ref mut range_check) => {
                range_check.initialize_segments(segments, memory)
            }
        }
    }

    pub fn initial_stack(&self) -> Vec<MaybeRelocatable> {
        match *self {
            BuiltinRunner::Bitwise(ref bitwise) => bitwise.initial_stack(),
            BuiltinRunner::EcOp(ref ec) => ec.initial_stack(),
            BuiltinRunner::Hash(ref hash) => hash.initial_stack(),
            BuiltinRunner::Output(ref output) => output.initial_stack(),
            BuiltinRunner::RangeCheck(ref range_check) => range_check.initial_stack(),
        }
    }

    ///Returns the builtin's allocated memory units
    pub fn get_allocated_memory_units(
        &self,
        vm: &VirtualMachine,
    ) -> Result<usize, memory_errors::MemoryError> {
        match *self {
            BuiltinRunner::Bitwise(ref bitwise) => bitwise.get_allocated_memory_units(vm),
            BuiltinRunner::EcOp(ref ec) => ec.get_allocated_memory_units(vm),
            BuiltinRunner::Hash(ref hash) => hash.get_allocated_memory_units(vm),
            BuiltinRunner::Output(ref output) => output.get_allocated_memory_units(vm),
            BuiltinRunner::RangeCheck(ref range_check) => {
                range_check.get_allocated_memory_units(vm)
            }
        }
    }

    ///Returns the builtin's base
    pub fn base(&self) -> isize {
        match *self {
            BuiltinRunner::Bitwise(ref bitwise) => bitwise.base(),
            BuiltinRunner::EcOp(ref ec) => ec.base(),
            BuiltinRunner::Hash(ref hash) => hash.base(),
            BuiltinRunner::Output(ref output) => output.base(),
            BuiltinRunner::RangeCheck(ref range_check) => range_check.base(),
        }
    }

    pub fn ratio(&self) -> Option<u32> {
        match self {
            BuiltinRunner::Bitwise(bitwise) => Some(bitwise.ratio()),
            BuiltinRunner::EcOp(ec) => Some(ec.ratio()),
            BuiltinRunner::Hash(hash) => Some(hash.ratio()),
            BuiltinRunner::Output(_) => None,
            BuiltinRunner::RangeCheck(range_check) => Some(range_check.ratio()),
        }
    }

    pub fn add_validation_rule(&self, memory: &mut Memory) -> Result<(), RunnerError> {
        match *self {
            BuiltinRunner::Bitwise(ref bitwise) => bitwise.add_validation_rule(memory),
            BuiltinRunner::EcOp(ref ec) => ec.add_validation_rule(memory),
            BuiltinRunner::Hash(ref hash) => hash.add_validation_rule(memory),
            BuiltinRunner::Output(ref output) => output.add_validation_rule(memory),
            BuiltinRunner::RangeCheck(ref range_check) => range_check.add_validation_rule(memory),
        }
    }

    pub fn deduce_memory_cell(
        &mut self,
        address: &Relocatable,
        memory: &Memory,
    ) -> Result<Option<MaybeRelocatable>, RunnerError> {
        match *self {
            BuiltinRunner::Bitwise(ref mut bitwise) => bitwise.deduce_memory_cell(address, memory),
            BuiltinRunner::EcOp(ref mut ec) => ec.deduce_memory_cell(address, memory),
            BuiltinRunner::Hash(ref mut hash) => hash.deduce_memory_cell(address, memory),
            BuiltinRunner::Output(ref mut output) => output.deduce_memory_cell(address, memory),
            BuiltinRunner::RangeCheck(ref mut range_check) => {
                range_check.deduce_memory_cell(address, memory)
            }
        }
    }

    pub fn get_memory_accesses(
        &self,
        vm: &VirtualMachine,
    ) -> Result<Vec<Relocatable>, MemoryError> {
        let base = self.base();
        let segment_size = vm
            .segments
            .get_segment_size(
                base.try_into()
                    .map_err(|_| MemoryError::AddressInTemporarySegment(base))?,
            )
            .ok_or(MemoryError::MissingSegmentUsedSizes)?;

        Ok((0..segment_size).map(|i| (base, i).into()).collect())
    }

    pub fn get_memory_segment_addresses(&self) -> (&'static str, (isize, Option<usize>)) {
        match self {
            BuiltinRunner::Bitwise(ref bitwise) => bitwise.get_memory_segment_addresses(),
            BuiltinRunner::EcOp(ref ec) => ec.get_memory_segment_addresses(),
            BuiltinRunner::Hash(ref hash) => hash.get_memory_segment_addresses(),
            BuiltinRunner::Output(ref output) => output.get_memory_segment_addresses(),
            BuiltinRunner::RangeCheck(ref range_check) => {
                range_check.get_memory_segment_addresses()
            }
        }
    }

    pub fn get_used_cells(&self, vm: &VirtualMachine) -> Result<usize, MemoryError> {
        match self {
            BuiltinRunner::Bitwise(ref bitwise) => bitwise.get_used_cells(vm),
            BuiltinRunner::EcOp(ref ec) => ec.get_used_cells(vm),
            BuiltinRunner::Hash(ref hash) => hash.get_used_cells(vm),
            BuiltinRunner::Output(ref output) => output.get_used_cells(vm),
            BuiltinRunner::RangeCheck(ref range_check) => range_check.get_used_cells(vm),
        }
    }

    pub fn get_used_instances(&self, vm: &VirtualMachine) -> Result<usize, MemoryError> {
        match self {
<<<<<<< HEAD
            BuiltinRunner::Bitwise(ref bitwise) => {
                Ok(div_ceil(used_cells, bitwise.cells_per_instance as usize))
            }
            BuiltinRunner::EcOp(ref ec) => Ok(div_ceil(used_cells, ec.cells_per_instance as usize)),
            BuiltinRunner::Hash(ref hash) => {
                Ok(div_ceil(used_cells, hash.cells_per_instance as usize))
            }
            BuiltinRunner::Output(_) => Ok(used_cells),
            BuiltinRunner::RangeCheck(_) => Ok(used_cells),
=======
            BuiltinRunner::Bitwise(ref bitwise) => bitwise.get_used_instances(vm),
            BuiltinRunner::EcOp(ref ec) => ec.get_used_instances(vm),
            BuiltinRunner::Hash(ref hash) => hash.get_used_instances(vm),
            BuiltinRunner::Output(ref output) => output.get_used_instances(vm),
            BuiltinRunner::RangeCheck(ref range_check) => range_check.get_used_instances(vm),
>>>>>>> 28eba628
        }
    }

    pub fn get_range_check_usage(&self, memory: &Memory) -> Option<(usize, usize)> {
        match self {
            BuiltinRunner::RangeCheck(ref range_check) => range_check.get_range_check_usage(memory),
            _ => None,
        }
    }

    /// Returns the number of range check units used by the builtin.
    pub fn get_used_perm_range_check_units(
        &self,
        vm: &VirtualMachine,
    ) -> Result<usize, MemoryError> {
        match self {
            BuiltinRunner::RangeCheck(range_check) => {
                range_check.get_used_perm_range_check_units(vm)
            }
            _ => Ok(0),
        }
    }

    pub fn get_used_diluted_check_units(&self, diluted_spacing: u32, diluted_n_bits: u32) -> usize {
        match self {
            BuiltinRunner::Bitwise(ref bitwise) => {
                bitwise.get_used_diluted_check_units(diluted_spacing, diluted_n_bits)
            }
            _ => 0,
        }
    }

    pub fn run_security_checks(&self, vm: &mut VirtualMachine) -> Result<(), VirtualMachineError> {
        if let BuiltinRunner::Output(_) = self {
            return Ok(());
        }

        let (cells_per_instance, n_input_cells) = match self {
            BuiltinRunner::Bitwise(x) => (x.cells_per_instance, x.n_input_cells),
            BuiltinRunner::EcOp(x) => (x.cells_per_instance, x.n_input_cells),
            BuiltinRunner::Hash(x) => (x.cells_per_instance, x.n_input_cells),
            BuiltinRunner::RangeCheck(x) => (x.cells_per_instance, x.n_input_cells),
            BuiltinRunner::Output(_) => unreachable!(),
        };

        let base = self.base();
        let offsets = vm
            .memory
            .data
            .get(
                TryInto::<usize>::try_into(base)
                    .map_err(|_| MemoryError::AddressInTemporarySegment(base))?,
            )
            .ok_or(MemoryError::NumOutOfBounds)?
            .iter()
            .enumerate()
            .filter_map(|(offset, value)| match value {
                Some(MaybeRelocatable::RelocatableValue(_)) => Some(offset),
                _ => None,
            })
            .collect::<Vec<_>>();

        let n = div_floor(offsets.len(), cells_per_instance as usize);
        if n > div_floor(offsets.len(), n_input_cells as usize) {
            return Err(MemoryError::MissingMemoryCells(match self {
                BuiltinRunner::Bitwise(_) => "bitwise",
                BuiltinRunner::EcOp(_) => "ec_op",
                BuiltinRunner::Hash(_) => "hash",
                BuiltinRunner::Output(_) => "output",
                BuiltinRunner::RangeCheck(_) => "range_check",
            })
            .into());
        }

        // Since both offsets and this iterator are ordered, a simple pointer is
        // enough to check if the values are present.
        let mut offsets_iter = offsets.iter().copied().peekable();
        let mut missing_offsets = Vec::new();
        for i in 0..n as usize {
            let offset = cells_per_instance as usize * i;
            for j in 0..n_input_cells as usize {
                let offset = offset + j;
                match offsets_iter.next_if_eq(&offset) {
                    Some(_) => {}
                    None => {
                        missing_offsets.push(offset);
                    }
                }
            }
        }
        if !missing_offsets.is_empty() {
            return Err(MemoryError::MissingMemoryCellsWithOffsets(
                match self {
                    BuiltinRunner::Bitwise(_) => "bitwise",
                    BuiltinRunner::EcOp(_) => "ec_op",
                    BuiltinRunner::Hash(_) => "hash",
                    BuiltinRunner::Output(_) => "output",
                    BuiltinRunner::RangeCheck(_) => "range_check",
                },
                missing_offsets,
            )
            .into());
        }

        let mut should_validate_auto_deductions = false;
        for i in 0..n {
            for j in n_input_cells as usize..cells_per_instance as usize {
                let addr: Relocatable = (base, cells_per_instance as usize * i + j).into();
                if !vm.memory.validated_addresses.contains(&addr.into()) {
                    should_validate_auto_deductions = true;
                }
            }
        }
        if should_validate_auto_deductions {
            vm.verify_auto_deductions()?;
        }

        Ok(())
    }

    pub fn get_used_cells_and_allocated_size(
        &self,
        vm: &VirtualMachine,
    ) -> Result<(usize, usize), MemoryError> {
        match self {
            BuiltinRunner::Bitwise(ref bitwise) => bitwise.get_used_cells_and_allocated_size(vm),
            BuiltinRunner::EcOp(ref ec) => ec.get_used_cells_and_allocated_size(vm),
            BuiltinRunner::Hash(ref hash) => hash.get_used_cells_and_allocated_size(vm),
            BuiltinRunner::Output(ref output) => output.get_used_cells_and_allocated_size(vm),
            BuiltinRunner::RangeCheck(ref range_check) => {
                range_check.get_used_cells_and_allocated_size(vm)
            }
        }
    }
}

impl From<BitwiseBuiltinRunner> for BuiltinRunner {
    fn from(runner: BitwiseBuiltinRunner) -> Self {
        BuiltinRunner::Bitwise(runner)
    }
}

impl From<EcOpBuiltinRunner> for BuiltinRunner {
    fn from(runner: EcOpBuiltinRunner) -> Self {
        BuiltinRunner::EcOp(runner)
    }
}

impl From<HashBuiltinRunner> for BuiltinRunner {
    fn from(runner: HashBuiltinRunner) -> Self {
        BuiltinRunner::Hash(runner)
    }
}

impl From<OutputBuiltinRunner> for BuiltinRunner {
    fn from(runner: OutputBuiltinRunner) -> Self {
        BuiltinRunner::Output(runner)
    }
}

impl From<RangeCheckBuiltinRunner> for BuiltinRunner {
    fn from(runner: RangeCheckBuiltinRunner) -> Self {
        BuiltinRunner::RangeCheck(runner)
    }
}

#[cfg(test)]
mod tests {
    use super::*;
    use crate::hint_processor::builtin_hint_processor::builtin_hint_processor_definition::BuiltinHintProcessor;
    use crate::serde::deserialize_program::ReferenceManager;
    use crate::types::program::Program;
    use crate::vm::runners::cairo_runner::CairoRunner;
    use crate::{
        bigint,
        types::instance_definitions::{
            bitwise_instance_def::BitwiseInstanceDef, ec_op_instance_def::EcOpInstanceDef,
        },
        utils::test_utils::*,
        vm::vm_core::VirtualMachine,
    };
    use num_bigint::{BigInt, Sign};
    use std::collections::HashMap;

    #[test]
    fn get_memory_accesses_missing_segment_used_sizes() {
        let builtin: BuiltinRunner =
            BitwiseBuiltinRunner::new(&BitwiseInstanceDef::default(), true).into();
        let vm = vm!();

        assert_eq!(
            builtin.get_memory_accesses(&vm),
            Err(MemoryError::MissingSegmentUsedSizes),
        );
    }

    #[test]
    fn get_memory_accesses_empty() {
        let builtin: BuiltinRunner =
            BitwiseBuiltinRunner::new(&BitwiseInstanceDef::default(), true).into();
        let mut vm = vm!();

        vm.segments.segment_used_sizes = Some(vec![0]);
        assert_eq!(builtin.get_memory_accesses(&vm), Ok(vec![]));
    }

    #[test]
    fn get_memory_accesses() {
        let builtin: BuiltinRunner =
            BitwiseBuiltinRunner::new(&BitwiseInstanceDef::default(), true).into();
        let mut vm = vm!();

        vm.segments.segment_used_sizes = Some(vec![4]);
        assert_eq!(
            builtin.get_memory_accesses(&vm),
            Ok(vec![
                (builtin.base(), 0).into(),
                (builtin.base(), 1).into(),
                (builtin.base(), 2).into(),
                (builtin.base(), 3).into(),
            ]),
        );
    }

    #[test]
    fn get_allocated_memory_units_bitwise_with_values() {
        let builtin = BuiltinRunner::Bitwise(BitwiseBuiltinRunner::new(
            &BitwiseInstanceDef::new(10),
            true,
        ));

        let mut vm = vm!();

        let program = Program {
            builtins: vec![String::from("output"), String::from("bitwise")],
            prime: bigint!(17),
            data: vec_data!(
                (4612671182993129469_i64),
                (5189976364521848832_i64),
                (18446744073709551615_i128),
                (5199546496550207487_i64),
                (4612389712311386111_i64),
                (5198983563776393216_i64),
                (2),
                (2345108766317314046_i64),
                (5191102247248822272_i64),
                (5189976364521848832_i64),
                (7),
                (1226245742482522112_i64),
                ((
                    b"3618502788666131213697322783095070105623107215331596699973092056135872020470",
                    10
                )),
                (2345108766317314046_i64)
            ),
            constants: HashMap::new(),
            main: Some(8),
            hints: HashMap::new(),
            reference_manager: ReferenceManager {
                references: Vec::new(),
            },
            identifiers: HashMap::new(),
        };

        let mut cairo_runner = cairo_runner!(program);

        let hint_processor = BuiltinHintProcessor::new_empty();

        let address = cairo_runner.initialize(&mut vm).unwrap();

        cairo_runner
            .run_until_pc(address, &mut vm, &hint_processor)
            .unwrap();

        assert_eq!(builtin.get_allocated_memory_units(&vm), Ok(5));
    }

    #[test]
    fn get_allocated_memory_units_ec_op_with_items() {
        let builtin = BuiltinRunner::EcOp(EcOpBuiltinRunner::new(&EcOpInstanceDef::new(10), true));

        let mut vm = vm!();

        let program = Program {
            builtins: vec![String::from("ec_op")],
            prime: bigint!(17),
            data: vec_data!(
                (4612671182993129469_i64),
                (5189976364521848832_i64),
                (18446744073709551615_i128),
                (5199546496550207487_i64),
                (4612389712311386111_i64),
                (5198983563776393216_i64),
                (2),
                (2345108766317314046_i64),
                (5191102247248822272_i64),
                (5189976364521848832_i64),
                (7),
                (1226245742482522112_i64),
                ((
                    b"3618502788666131213697322783095070105623107215331596699973092056135872020470",
                    10
                )),
                (2345108766317314046_i64)
            ),
            constants: HashMap::new(),
            main: Some(8),
            hints: HashMap::new(),
            reference_manager: ReferenceManager {
                references: Vec::new(),
            },
            identifiers: HashMap::new(),
        };

        let mut cairo_runner = cairo_runner!(program);

        let hint_processor = BuiltinHintProcessor::new_empty();

        let address = cairo_runner.initialize(&mut vm).unwrap();

        cairo_runner
            .run_until_pc(address, &mut vm, &hint_processor)
            .unwrap();

        assert_eq!(builtin.get_allocated_memory_units(&vm), Ok(7));
    }

    #[test]
    fn get_allocated_memory_units_hash_with_items() {
        let builtin = BuiltinRunner::Hash(HashBuiltinRunner::new(10, true));

        let mut vm = vm!();

        let program = Program {
            builtins: vec![String::from("pedersen")],
            prime: bigint!(17),
            data: vec_data!(
                (4612671182993129469_i64),
                (5189976364521848832_i64),
                (18446744073709551615_i128),
                (5199546496550207487_i64),
                (4612389712311386111_i64),
                (5198983563776393216_i64),
                (2),
                (2345108766317314046_i64),
                (5191102247248822272_i64),
                (5189976364521848832_i64),
                (7),
                (1226245742482522112_i64),
                ((
                    b"3618502788666131213697322783095070105623107215331596699973092056135872020470",
                    10
                )),
                (2345108766317314046_i64)
            ),
            constants: HashMap::new(),
            main: Some(8),
            hints: HashMap::new(),
            reference_manager: ReferenceManager {
                references: Vec::new(),
            },
            identifiers: HashMap::new(),
        };

        let mut cairo_runner = cairo_runner!(program);

        let hint_processor = BuiltinHintProcessor::new_empty();

        let address = cairo_runner.initialize(&mut vm).unwrap();

        cairo_runner
            .run_until_pc(address, &mut vm, &hint_processor)
            .unwrap();

        assert_eq!(builtin.get_allocated_memory_units(&vm), Ok(3));
    }

    #[test]
    fn get_allocated_memory_units_range_check_with_items() {
        let builtin = BuiltinRunner::RangeCheck(RangeCheckBuiltinRunner::new(10, 12, true));

        let mut vm = vm!();

        let program = Program {
            builtins: vec![String::from("pedersen")],
            prime: bigint!(17),
            data: vec_data!(
                (4612671182993129469_i64),
                (5189976364521848832_i64),
                (18446744073709551615_i128),
                (5199546496550207487_i64),
                (4612389712311386111_i64),
                (5198983563776393216_i64),
                (2),
                (2345108766317314046_i64),
                (5191102247248822272_i64),
                (5189976364521848832_i64),
                (7),
                (1226245742482522112_i64),
                ((
                    b"3618502788666131213697322783095070105623107215331596699973092056135872020470",
                    10
                )),
                (2345108766317314046_i64)
            ),
            constants: HashMap::new(),
            main: Some(8),
            hints: HashMap::new(),
            reference_manager: ReferenceManager {
                references: Vec::new(),
            },
            identifiers: HashMap::new(),
        };

        let mut cairo_runner = cairo_runner!(program);

        let hint_processor = BuiltinHintProcessor::new_empty();

        let address = cairo_runner.initialize(&mut vm).unwrap();

        cairo_runner
            .run_until_pc(address, &mut vm, &hint_processor)
            .unwrap();

        assert_eq!(builtin.get_allocated_memory_units(&vm), Ok(1));
    }

    #[test]
    fn get_allocated_memory_units_output() {
        let builtin = BuiltinRunner::Output(OutputBuiltinRunner::new(true));
        let vm = vm!();

        // In this case, the function always return Ok(0)
        assert_eq!(builtin.get_allocated_memory_units(&vm), Ok(0));
    }

    #[test]
    fn get_allocated_memory_units_range_check() {
        let builtin = BuiltinRunner::RangeCheck(RangeCheckBuiltinRunner::new(8, 8, true));
        let vm = vm!();
        assert_eq!(builtin.get_allocated_memory_units(&vm), Ok(0));
    }

    #[test]
    fn get_allocated_memory_units_hash() {
        let builtin = BuiltinRunner::Hash(HashBuiltinRunner::new(1, true));
        let vm = vm!();
        assert_eq!(builtin.get_allocated_memory_units(&vm), Ok(0));
    }

    #[test]
    fn get_allocated_memory_units_bitwise() {
        let builtin = BuiltinRunner::Bitwise(BitwiseBuiltinRunner::new(
            &BitwiseInstanceDef::default(),
            true,
        ));
        let vm = vm!();
        assert_eq!(builtin.get_allocated_memory_units(&vm), Ok(0));
    }

    #[test]
    fn get_allocated_memory_units_ec_op() {
        let builtin =
            BuiltinRunner::EcOp(EcOpBuiltinRunner::new(&EcOpInstanceDef::default(), true));
        let vm = vm!();
        assert_eq!(builtin.get_allocated_memory_units(&vm), Ok(0));
    }

    #[test]
    fn get_range_check_usage_range_check() {
        let builtin = BuiltinRunner::RangeCheck(RangeCheckBuiltinRunner::new(8, 8, true));
        let memory = memory![((0, 0), 1), ((0, 1), 2), ((0, 2), 3), ((0, 3), 4)];
        assert_eq!(builtin.get_range_check_usage(&memory), Some((1, 4)));
    }

    #[test]
    fn get_range_check_usage_output() {
        let builtin = BuiltinRunner::Output(OutputBuiltinRunner::new(true));
        let memory = memory![((0, 0), 1), ((0, 1), 2), ((0, 2), 3), ((0, 3), 4)];
        assert_eq!(builtin.get_range_check_usage(&memory), None);
    }

    #[test]
    fn get_range_check_usage_hash() {
        let builtin = BuiltinRunner::Hash(HashBuiltinRunner::new(256, true));
        let memory = memory![((0, 0), 1), ((0, 1), 2), ((0, 2), 3), ((0, 3), 4)];
        assert_eq!(builtin.get_range_check_usage(&memory), None);
    }

    #[test]
    fn get_range_check_usage_ec_op() {
        let builtin =
            BuiltinRunner::EcOp(EcOpBuiltinRunner::new(&EcOpInstanceDef::default(), true));
        let memory = memory![((0, 0), 1), ((0, 1), 2), ((0, 2), 3), ((0, 3), 4)];
        assert_eq!(builtin.get_range_check_usage(&memory), None);
    }

    #[test]
    fn get_range_check_usage_bitwise() {
        let builtin = BuiltinRunner::Bitwise(BitwiseBuiltinRunner::new(
            &BitwiseInstanceDef::default(),
            true,
        ));
        let memory = memory![((0, 0), 1), ((0, 1), 2), ((0, 2), 3), ((0, 3), 4)];
        assert_eq!(builtin.get_range_check_usage(&memory), None);
    }

    #[test]
    fn get_used_diluted_check_units_bitwise() {
        let builtin = BuiltinRunner::Bitwise(BitwiseBuiltinRunner::new(
            &BitwiseInstanceDef::default(),
            true,
        ));
        assert_eq!(builtin.get_used_diluted_check_units(270, 7), 1255);
    }

    #[test]
    fn get_used_diluted_check_units_ec_op() {
        let builtin = BuiltinRunner::EcOp(EcOpBuiltinRunner::new(&EcOpInstanceDef::new(10), true));
        assert_eq!(builtin.get_used_diluted_check_units(270, 7), 0);
    }

    #[test]
    fn get_used_diluted_check_units_hash() {
        let builtin = BuiltinRunner::Hash(HashBuiltinRunner::new(16, true));
        assert_eq!(builtin.get_used_diluted_check_units(270, 7), 0);
    }

    #[test]
    fn get_used_diluted_check_units_range_check() {
        let builtin = BuiltinRunner::RangeCheck(RangeCheckBuiltinRunner::new(8, 8, true));
        assert_eq!(builtin.get_used_diluted_check_units(270, 7), 0);
    }

    #[test]
    fn get_used_diluted_check_units_output() {
        let builtin = BuiltinRunner::Output(OutputBuiltinRunner::new(true));
        assert_eq!(builtin.get_used_diluted_check_units(270, 7), 0);
    }

    #[test]
    fn get_memory_segment_addresses_test() {
        let bitwise_builtin: BuiltinRunner =
            BitwiseBuiltinRunner::new(&BitwiseInstanceDef::default(), true).into();
        assert_eq!(
            bitwise_builtin.get_memory_segment_addresses(),
            ("bitwise", (0, None)),
        );
        let ec_op_builtin: BuiltinRunner =
            EcOpBuiltinRunner::new(&EcOpInstanceDef::default(), true).into();
        assert_eq!(
            ec_op_builtin.get_memory_segment_addresses(),
            ("ec_op", (0, None)),
        );
        let hash_builtin: BuiltinRunner = HashBuiltinRunner::new(8, true).into();
        assert_eq!(
            hash_builtin.get_memory_segment_addresses(),
            ("pedersen", (0, None)),
        );
        let output_builtin: BuiltinRunner = OutputBuiltinRunner::new(true).into();
        assert_eq!(
            output_builtin.get_memory_segment_addresses(),
            ("output", (0, None)),
        );
        let range_check_builtin: BuiltinRunner =
            BuiltinRunner::RangeCheck(RangeCheckBuiltinRunner::new(8, 8, true)).into();
        assert_eq!(
            range_check_builtin.get_memory_segment_addresses(),
            ("range_check", (0, None)),
        );
    }

    #[test]
    fn run_security_checks_for_output() {
        let builtin = BuiltinRunner::Output(OutputBuiltinRunner::new(true));
        let mut vm = vm!();

        assert_eq!(builtin.run_security_checks(&mut vm), Ok(()));
    }

    #[test]
    fn run_security_checks_empty_memory() {
        let builtin = BuiltinRunner::Bitwise(BitwiseBuiltinRunner::new(
            &BitwiseInstanceDef::default(),
            true,
        ));
        let mut vm = vm!();

        assert_eq!(
            builtin.run_security_checks(&mut vm),
            Err(MemoryError::NumOutOfBounds.into()),
        );
    }

    #[test]
    fn run_security_checks_temporary_segment() {
        let builtin = BuiltinRunner::Bitwise({
            let mut builtin = BitwiseBuiltinRunner::new(&BitwiseInstanceDef::default(), true);
            builtin.base = -1;
            builtin
        });
        let mut vm = vm!();

        assert_eq!(
            builtin.run_security_checks(&mut vm),
            Err(MemoryError::AddressInTemporarySegment(-1).into()),
        );
    }

    #[test]
    fn run_security_checks_empty_offsets() {
        let builtin = BuiltinRunner::Bitwise(BitwiseBuiltinRunner::new(
            &BitwiseInstanceDef::default(),
            true,
        ));
        let mut vm = vm!();

        vm.memory.data = vec![vec![]];

        assert_eq!(builtin.run_security_checks(&mut vm), Ok(()));
    }

    #[test]
    fn run_security_checks_missing_memory_cells() {
        let builtin = BuiltinRunner::Bitwise(BitwiseBuiltinRunner::new(
            &BitwiseInstanceDef::default(),
            true,
        ));
        let mut vm = vm!();

        vm.memory.data = vec![vec![
            None,
            mayberelocatable!(0, 1).into(),
            mayberelocatable!(0, 2).into(),
            mayberelocatable!(0, 3).into(),
            mayberelocatable!(0, 4).into(),
            mayberelocatable!(0, 5).into(),
        ]];

        assert_eq!(
            builtin.run_security_checks(&mut vm),
            Err(MemoryError::MissingMemoryCellsWithOffsets("bitwise", vec![0],).into()),
        );
    }

    /// Test that get_used_perm_range_check_units() returns zero when the
    /// builtin is a BitwiseBuiltinRunner.
    #[test]
    fn get_used_perm_range_check_units_bitwise() {
        let builtin_runner: BuiltinRunner =
            BitwiseBuiltinRunner::new(&BitwiseInstanceDef::default(), true).into();
        let mut vm = vm!();

        vm.current_step = 8;
        vm.segments.segment_used_sizes = Some(vec![5]);
        assert_eq!(builtin_runner.get_used_perm_range_check_units(&vm), Ok(0));
    }

    /// Test that get_used_perm_range_check_units() returns zero when the
    /// builtin is an EcOpBuiltinRunner.
    #[test]
    fn get_used_perm_range_check_units_ec_op() {
        let builtin_runner: BuiltinRunner =
            EcOpBuiltinRunner::new(&EcOpInstanceDef::default(), true).into();
        let mut vm = vm!();

        vm.current_step = 8;
        vm.segments.segment_used_sizes = Some(vec![5]);
        assert_eq!(builtin_runner.get_used_perm_range_check_units(&vm), Ok(0));
    }

    /// Test that get_used_perm_range_check_units() returns zero when the
    /// builtin is a HashBuiltinRunner.
    #[test]
    fn get_used_perm_range_check_units_hash() {
        let builtin_runner: BuiltinRunner = HashBuiltinRunner::new(8, true).into();
        let mut vm = vm!();

        vm.current_step = 8;
        vm.segments.segment_used_sizes = Some(vec![5]);
        assert_eq!(builtin_runner.get_used_perm_range_check_units(&vm), Ok(0));
    }

    /// Test that get_used_perm_range_check_units() returns zero when the
    /// builtin is an OutputBuiltinRunner.
    #[test]
    fn get_used_perm_range_check_units_output() {
        let builtin_runner: BuiltinRunner = OutputBuiltinRunner::new(true).into();
        let mut vm = vm!();

        vm.current_step = 8;
        vm.segments.segment_used_sizes = Some(vec![5]);
        assert_eq!(builtin_runner.get_used_perm_range_check_units(&vm), Ok(0));
    }

    /// Test that get_used_perm_range_check_units() calls the corresponding
    /// method when the builtin is a RangeCheckBuiltinRunner.
    #[test]
    fn get_used_perm_range_check_units_range_check() {
        let builtin_runner: BuiltinRunner = RangeCheckBuiltinRunner::new(8, 8, true).into();
        let mut vm = vm!();

        vm.current_step = 8;
        vm.segments.segment_used_sizes = Some(vec![5]);
        assert_eq!(builtin_runner.get_used_perm_range_check_units(&vm), Ok(40));
    }
}<|MERGE_RESOLUTION|>--- conflicted
+++ resolved
@@ -15,11 +15,7 @@
 pub use bitwise::BitwiseBuiltinRunner;
 pub use ec_op::EcOpBuiltinRunner;
 pub use hash::HashBuiltinRunner;
-<<<<<<< HEAD
-use num_integer::{div_ceil, div_floor};
-=======
 use num_integer::div_floor;
->>>>>>> 28eba628
 pub use output::OutputBuiltinRunner;
 pub use range_check::RangeCheckBuiltinRunner;
 
@@ -173,23 +169,11 @@
 
     pub fn get_used_instances(&self, vm: &VirtualMachine) -> Result<usize, MemoryError> {
         match self {
-<<<<<<< HEAD
-            BuiltinRunner::Bitwise(ref bitwise) => {
-                Ok(div_ceil(used_cells, bitwise.cells_per_instance as usize))
-            }
-            BuiltinRunner::EcOp(ref ec) => Ok(div_ceil(used_cells, ec.cells_per_instance as usize)),
-            BuiltinRunner::Hash(ref hash) => {
-                Ok(div_ceil(used_cells, hash.cells_per_instance as usize))
-            }
-            BuiltinRunner::Output(_) => Ok(used_cells),
-            BuiltinRunner::RangeCheck(_) => Ok(used_cells),
-=======
             BuiltinRunner::Bitwise(ref bitwise) => bitwise.get_used_instances(vm),
             BuiltinRunner::EcOp(ref ec) => ec.get_used_instances(vm),
             BuiltinRunner::Hash(ref hash) => hash.get_used_instances(vm),
             BuiltinRunner::Output(ref output) => output.get_used_instances(vm),
             BuiltinRunner::RangeCheck(ref range_check) => range_check.get_used_instances(vm),
->>>>>>> 28eba628
         }
     }
 
