use crate::types::relocatable::{MaybeRelocatable, Relocatable};
use crate::vm::errors::memory_errors::MemoryError;
use crate::vm::errors::runner_errors::RunnerError;
use crate::vm::errors::vm_errors::VirtualMachineError;
use crate::vm::vm_core::VirtualMachine;
use crate::vm::vm_memory::memory::Memory;
use crate::vm::vm_memory::memory_segments::MemorySegmentManager;

mod bitwise;
mod ec_op;
mod hash;
mod output;
mod range_check;

pub use bitwise::BitwiseBuiltinRunner;
pub use ec_op::EcOpBuiltinRunner;
pub use hash::HashBuiltinRunner;
use nom::ToUsize;
<<<<<<< HEAD
use num_integer::{div_ceil, div_floor};
=======
use num_bigint::BigInt;
use num_integer::div_ceil;
>>>>>>> 64e83b90
pub use output::OutputBuiltinRunner;
pub use range_check::RangeCheckBuiltinRunner;

/* NB: this enum is no accident: we may need (and cairo-rs-py *does* need)
 * structs containing this to be `Send`. The only two ways to achieve that
 * are either storing a `dyn Trait` inside an `Arc<Mutex<&dyn Trait>>` or
 * making the type itself `Send`. We opted for not complicating the user nor
 * moving the guarantees to runtime by using an `enum` rather than a `Trait`.
 * This works under the assumption that we don't expect downstream users to
 * extend Cairo by adding new builtin runners.
 */
pub enum BuiltinRunner {
    Bitwise(BitwiseBuiltinRunner),
    EcOp(EcOpBuiltinRunner),
    Hash(HashBuiltinRunner),
    Output(OutputBuiltinRunner),
    RangeCheck(RangeCheckBuiltinRunner),
}

impl BuiltinRunner {
    ///Creates the necessary segments for the builtin in the MemorySegmentManager and stores the first address on the builtin's base
    pub fn initialize_segments(
        &mut self,
        segments: &mut MemorySegmentManager,
        memory: &mut Memory,
    ) {
        match *self {
            BuiltinRunner::Bitwise(ref mut bitwise) => {
                bitwise.initialize_segments(segments, memory)
            }
            BuiltinRunner::EcOp(ref mut ec) => ec.initialize_segments(segments, memory),
            BuiltinRunner::Hash(ref mut hash) => hash.initialize_segments(segments, memory),
            BuiltinRunner::Output(ref mut output) => output.initialize_segments(segments, memory),
            BuiltinRunner::RangeCheck(ref mut range_check) => {
                range_check.initialize_segments(segments, memory)
            }
        }
    }

    pub fn initial_stack(&self) -> Vec<MaybeRelocatable> {
        match *self {
            BuiltinRunner::Bitwise(ref bitwise) => bitwise.initial_stack(),
            BuiltinRunner::EcOp(ref ec) => ec.initial_stack(),
            BuiltinRunner::Hash(ref hash) => hash.initial_stack(),
            BuiltinRunner::Output(ref output) => output.initial_stack(),
            BuiltinRunner::RangeCheck(ref range_check) => range_check.initial_stack(),
        }
    }

    ///Returns the builtin's base
    pub fn base(&self) -> isize {
        match *self {
            BuiltinRunner::Bitwise(ref bitwise) => bitwise.base(),
            BuiltinRunner::EcOp(ref ec) => ec.base(),
            BuiltinRunner::Hash(ref hash) => hash.base(),
            BuiltinRunner::Output(ref output) => output.base(),
            BuiltinRunner::RangeCheck(ref range_check) => range_check.base(),
        }
    }

    pub fn add_validation_rule(&self, memory: &mut Memory) -> Result<(), RunnerError> {
        match *self {
            BuiltinRunner::Bitwise(ref bitwise) => bitwise.add_validation_rule(memory),
            BuiltinRunner::EcOp(ref ec) => ec.add_validation_rule(memory),
            BuiltinRunner::Hash(ref hash) => hash.add_validation_rule(memory),
            BuiltinRunner::Output(ref output) => output.add_validation_rule(memory),
            BuiltinRunner::RangeCheck(ref range_check) => range_check.add_validation_rule(memory),
        }
    }

    pub fn deduce_memory_cell(
        &mut self,
        address: &Relocatable,
        memory: &Memory,
    ) -> Result<Option<MaybeRelocatable>, RunnerError> {
        match *self {
            BuiltinRunner::Bitwise(ref mut bitwise) => bitwise.deduce_memory_cell(address, memory),
            BuiltinRunner::EcOp(ref mut ec) => ec.deduce_memory_cell(address, memory),
            BuiltinRunner::Hash(ref mut hash) => hash.deduce_memory_cell(address, memory),
            BuiltinRunner::Output(ref mut output) => output.deduce_memory_cell(address, memory),
            BuiltinRunner::RangeCheck(ref mut range_check) => {
                range_check.deduce_memory_cell(address, memory)
            }
        }
    }

    pub fn get_memory_accesses(
        &self,
        vm: &VirtualMachine,
    ) -> Result<Vec<Relocatable>, MemoryError> {
        let base = self.base();
        let segment_size = vm
            .segments
            .get_segment_size(
                base.try_into()
                    .map_err(|_| MemoryError::AddressInTemporarySegment(base))?,
            )
            .ok_or(MemoryError::MissingSegmentUsedSizes)?;

        Ok((0..segment_size).map(|i| (base, i).into()).collect())
    }

    pub fn get_memory_segment_addresses(&self) -> (&'static str, (isize, Option<usize>)) {
        match self {
            BuiltinRunner::Bitwise(ref bitwise) => bitwise.get_memory_segment_addresses(),
            BuiltinRunner::EcOp(ref ec) => ec.get_memory_segment_addresses(),
            BuiltinRunner::Hash(ref hash) => hash.get_memory_segment_addresses(),
            BuiltinRunner::Output(ref output) => output.get_memory_segment_addresses(),
            BuiltinRunner::RangeCheck(ref range_check) => {
                range_check.get_memory_segment_addresses()
            }
        }
    }

    pub fn get_used_cells(&self, vm: &VirtualMachine) -> Result<usize, MemoryError> {
        let base = self.base();
        vm.segments
            .get_segment_used_size(
                base.try_into()
                    .map_err(|_| MemoryError::AddressInTemporarySegment(base))?,
            )
            .ok_or(MemoryError::MissingSegmentUsedSizes)
    }

    pub fn get_used_instances(&self, vm: &VirtualMachine) -> Result<usize, MemoryError> {
        let used_cells = self.get_used_cells(vm)?;
        match self {
            BuiltinRunner::Bitwise(ref bitwise) => {
                Ok(div_ceil(used_cells, bitwise.cells_per_instance.to_usize()))
            }
            BuiltinRunner::EcOp(ref ec) => {
                Ok(div_ceil(used_cells, ec.cells_per_instance.to_usize()))
            }
            BuiltinRunner::Hash(ref hash) => {
                Ok(div_ceil(used_cells, hash.cells_per_instance.to_usize()))
            }
            BuiltinRunner::Output(_) => Ok(used_cells),
            BuiltinRunner::RangeCheck(_) => Ok(used_cells),
        }
    }

    pub fn get_range_check_usage(&self, memory: &Memory) -> Option<(BigInt, BigInt)> {
        match self {
            BuiltinRunner::RangeCheck(ref range_check) => range_check.get_range_check_usage(memory),
            _ => None,
        }
    }

    pub fn get_used_diluted_check_units(&self, diluted_spacing: u32, diluted_n_bits: u32) -> usize {
        match self {
            BuiltinRunner::Bitwise(ref bitwise) => {
                bitwise.get_used_diluted_check_units(diluted_spacing, diluted_n_bits)
            }
            _ => 0,
        }
    }

    pub fn run_security_checks(&self, vm: &mut VirtualMachine) -> Result<(), VirtualMachineError> {
        if let BuiltinRunner::Output(_) = self {
            return Ok(());
        }

        let (cells_per_instance, n_input_cells) = match self {
            BuiltinRunner::Bitwise(x) => (x.cells_per_instance, x.n_input_cells),
            BuiltinRunner::EcOp(x) => (x.cells_per_instance, x.n_input_cells),
            BuiltinRunner::Hash(x) => (x.cells_per_instance, x.n_input_cells),
            BuiltinRunner::RangeCheck(x) => (x.cells_per_instance, x.n_input_cells),
            BuiltinRunner::Output(_) => unreachable!(),
        };

        let base = self.base();
        let offsets = vm
            .memory
            .data
            .get(
                TryInto::<usize>::try_into(base)
                    .map_err(|_| MemoryError::AddressInTemporarySegment(base))?,
            )
            .ok_or(MemoryError::NumOutOfBounds)?
            .iter()
            .enumerate()
            .filter_map(|(offset, value)| match value {
                Some(MaybeRelocatable::RelocatableValue(_)) => Some(offset),
                _ => None,
            })
            .collect::<Vec<_>>();

        let n = div_floor(offsets.len(), cells_per_instance as usize);
        if n > div_floor(offsets.len(), n_input_cells as usize) {
            return Err(MemoryError::MissingMemoryCells(match self {
                BuiltinRunner::Bitwise(_) => "bitwise",
                BuiltinRunner::EcOp(_) => "ec_op",
                BuiltinRunner::Hash(_) => "hash",
                BuiltinRunner::Output(_) => "output",
                BuiltinRunner::RangeCheck(_) => "range_check",
            })
            .into());
        }

        // Since both offsets and this iterator are ordered, a simple pointer is
        // enough to check if the values are present.
        let mut offsets_iter = offsets.iter().copied().peekable();
        let mut missing_offsets = Vec::new();
        for i in 0..n as usize {
            let offset = cells_per_instance as usize * i;
            for j in 0..n_input_cells as usize {
                let offset = offset + j;
                match offsets_iter.next_if_eq(&offset) {
                    Some(_) => {}
                    None => {
                        missing_offsets.push(offset);
                    }
                }
            }
        }
        if !missing_offsets.is_empty() {
            return Err(MemoryError::MissingMemoryCellsWithOffsets(
                match self {
                    BuiltinRunner::Bitwise(_) => "bitwise",
                    BuiltinRunner::EcOp(_) => "ec_op",
                    BuiltinRunner::Hash(_) => "hash",
                    BuiltinRunner::Output(_) => "output",
                    BuiltinRunner::RangeCheck(_) => "range_check",
                },
                missing_offsets,
            )
            .into());
        }

        let mut should_validate_auto_deductions = false;
        for i in 0..n {
            for j in n_input_cells as usize..cells_per_instance as usize {
                let addr: Relocatable = (base, cells_per_instance as usize * i + j).into();
                if !vm.memory.validated_addresses.contains(&addr.into()) {
                    should_validate_auto_deductions = true;
                }
            }
        }
        if should_validate_auto_deductions {
            vm.verify_auto_deductions()?;
        }

        Ok(())
    }
}

impl From<BitwiseBuiltinRunner> for BuiltinRunner {
    fn from(runner: BitwiseBuiltinRunner) -> Self {
        BuiltinRunner::Bitwise(runner)
    }
}

impl From<EcOpBuiltinRunner> for BuiltinRunner {
    fn from(runner: EcOpBuiltinRunner) -> Self {
        BuiltinRunner::EcOp(runner)
    }
}

impl From<HashBuiltinRunner> for BuiltinRunner {
    fn from(runner: HashBuiltinRunner) -> Self {
        BuiltinRunner::Hash(runner)
    }
}

impl From<OutputBuiltinRunner> for BuiltinRunner {
    fn from(runner: OutputBuiltinRunner) -> Self {
        BuiltinRunner::Output(runner)
    }
}

impl From<RangeCheckBuiltinRunner> for BuiltinRunner {
    fn from(runner: RangeCheckBuiltinRunner) -> Self {
        BuiltinRunner::RangeCheck(runner)
    }
}

#[cfg(test)]
mod tests {
    use super::*;
    use crate::{
        bigint,
        types::instance_definitions::{
            bitwise_instance_def::BitwiseInstanceDef, ec_op_instance_def::EcOpInstanceDef,
        },
<<<<<<< HEAD
        utils::test_utils::{mayberelocatable, vm},
=======
        utils::test_utils::*,
>>>>>>> 64e83b90
        vm::vm_core::VirtualMachine,
    };
    use num_bigint::{BigInt, Sign};

    #[test]
    fn get_memory_accesses_missing_segment_used_sizes() {
        let builtin: BuiltinRunner =
            BitwiseBuiltinRunner::new(&BitwiseInstanceDef::default()).into();
        let vm = vm!();

        assert_eq!(
            builtin.get_memory_accesses(&vm),
            Err(MemoryError::MissingSegmentUsedSizes),
        );
    }

    #[test]
    fn get_memory_accesses_empty() {
        let builtin: BuiltinRunner =
            BitwiseBuiltinRunner::new(&BitwiseInstanceDef::default()).into();
        let mut vm = vm!();

        vm.segments.segment_used_sizes = Some(vec![0]);
        assert_eq!(builtin.get_memory_accesses(&vm), Ok(vec![]));
    }

    #[test]
    fn get_memory_accesses() {
        let builtin: BuiltinRunner =
            BitwiseBuiltinRunner::new(&BitwiseInstanceDef::default()).into();
        let mut vm = vm!();

        vm.segments.segment_used_sizes = Some(vec![4]);
        assert_eq!(
            builtin.get_memory_accesses(&vm),
            Ok(vec![
                (builtin.base(), 0).into(),
                (builtin.base(), 1).into(),
                (builtin.base(), 2).into(),
                (builtin.base(), 3).into(),
            ]),
        );
    }

    #[test]
    fn get_range_check_usage_range_check() {
        let builtin = BuiltinRunner::RangeCheck(RangeCheckBuiltinRunner::new(8, 8));
        let memory = memory![((0, 0), 1), ((0, 1), 2), ((0, 2), 3), ((0, 3), 4)];
        assert_eq!(
            builtin.get_range_check_usage(&memory),
            Some((bigint!(1), bigint!(4)))
        );
    }

    #[test]
    fn get_range_check_usage_output() {
        let builtin = BuiltinRunner::Output(OutputBuiltinRunner::new());
        let memory = memory![((0, 0), 1), ((0, 1), 2), ((0, 2), 3), ((0, 3), 4)];
        assert_eq!(builtin.get_range_check_usage(&memory), None);
    }

    #[test]
    fn get_range_check_usage_hash() {
        let builtin = BuiltinRunner::Hash(HashBuiltinRunner::new(256));
        let memory = memory![((0, 0), 1), ((0, 1), 2), ((0, 2), 3), ((0, 3), 4)];
        assert_eq!(builtin.get_range_check_usage(&memory), None);
    }

    #[test]
    fn get_range_check_usage_ec_op() {
        let builtin = BuiltinRunner::EcOp(EcOpBuiltinRunner::new(&EcOpInstanceDef::default()));
        let memory = memory![((0, 0), 1), ((0, 1), 2), ((0, 2), 3), ((0, 3), 4)];
        assert_eq!(builtin.get_range_check_usage(&memory), None);
    }

    #[test]
    fn get_range_check_usage_bitwise() {
        let builtin =
            BuiltinRunner::Bitwise(BitwiseBuiltinRunner::new(&BitwiseInstanceDef::default()));
        let memory = memory![((0, 0), 1), ((0, 1), 2), ((0, 2), 3), ((0, 3), 4)];
        assert_eq!(builtin.get_range_check_usage(&memory), None);
    }

    #[test]
    fn get_used_diluted_check_units_bitwise() {
        let builtin =
            BuiltinRunner::Bitwise(BitwiseBuiltinRunner::new(&BitwiseInstanceDef::default()));
        assert_eq!(builtin.get_used_diluted_check_units(270, 7), 1255);
    }

    #[test]
    fn get_used_diluted_check_units_ec_op() {
        let builtin = BuiltinRunner::EcOp(EcOpBuiltinRunner::new(&EcOpInstanceDef::default()));
        assert_eq!(builtin.get_used_diluted_check_units(270, 7), 0);
    }

    #[test]
    fn get_used_diluted_check_units_hash() {
        let builtin = BuiltinRunner::Hash(HashBuiltinRunner::new(16));
        assert_eq!(builtin.get_used_diluted_check_units(270, 7), 0);
    }

    #[test]
    fn get_used_diluted_check_units_range_check() {
        let builtin = BuiltinRunner::RangeCheck(RangeCheckBuiltinRunner::new(8, 8));
        assert_eq!(builtin.get_used_diluted_check_units(270, 7), 0);
    }

    #[test]
    fn get_used_diluted_check_units_output() {
        let builtin = BuiltinRunner::Output(OutputBuiltinRunner::new());
        assert_eq!(builtin.get_used_diluted_check_units(270, 7), 0);
    }

    #[test]
    fn run_security_checks_for_output() {
        let builtin = BuiltinRunner::Output(OutputBuiltinRunner::new());
        let mut vm = vm!();

        assert_eq!(builtin.run_security_checks(&mut vm), Ok(()));
    }

    #[test]
    fn run_security_checks_empty_memory() {
        let builtin =
            BuiltinRunner::Bitwise(BitwiseBuiltinRunner::new(&BitwiseInstanceDef::default()));
        let mut vm = vm!();

        assert_eq!(
            builtin.run_security_checks(&mut vm),
            Err(MemoryError::NumOutOfBounds.into()),
        );
    }

    #[test]
    fn run_security_checks_temporary_segment() {
        let builtin = BuiltinRunner::Bitwise({
            let mut builtin = BitwiseBuiltinRunner::new(&BitwiseInstanceDef::default());
            builtin.base = -1;
            builtin
        });
        let mut vm = vm!();

        assert_eq!(
            builtin.run_security_checks(&mut vm),
            Err(MemoryError::AddressInTemporarySegment(-1).into()),
        );
    }

    #[test]
    fn run_security_checks_empty_offsets() {
        let builtin =
            BuiltinRunner::Bitwise(BitwiseBuiltinRunner::new(&BitwiseInstanceDef::default()));
        let mut vm = vm!();

        vm.memory.data = vec![vec![]];

        assert_eq!(builtin.run_security_checks(&mut vm), Ok(()));
    }

    #[test]
    fn run_security_checks_missing_memory_cells() {
        let builtin =
            BuiltinRunner::Bitwise(BitwiseBuiltinRunner::new(&BitwiseInstanceDef::default()));
        let mut vm = vm!();

        vm.memory.data = vec![vec![
            None,
            mayberelocatable!(0, 1).into(),
            mayberelocatable!(0, 2).into(),
            mayberelocatable!(0, 3).into(),
            mayberelocatable!(0, 4).into(),
            mayberelocatable!(0, 5).into(),
        ]];

        assert_eq!(
            builtin.run_security_checks(&mut vm),
            Err(MemoryError::MissingMemoryCellsWithOffsets("bitwise", vec![0],).into()),
        );
    }
}<|MERGE_RESOLUTION|>--- conflicted
+++ resolved
@@ -16,12 +16,8 @@
 pub use ec_op::EcOpBuiltinRunner;
 pub use hash::HashBuiltinRunner;
 use nom::ToUsize;
-<<<<<<< HEAD
+use num_bigint::BigInt;
 use num_integer::{div_ceil, div_floor};
-=======
-use num_bigint::BigInt;
-use num_integer::div_ceil;
->>>>>>> 64e83b90
 pub use output::OutputBuiltinRunner;
 pub use range_check::RangeCheckBuiltinRunner;
 
@@ -306,11 +302,7 @@
         types::instance_definitions::{
             bitwise_instance_def::BitwiseInstanceDef, ec_op_instance_def::EcOpInstanceDef,
         },
-<<<<<<< HEAD
-        utils::test_utils::{mayberelocatable, vm},
-=======
         utils::test_utils::*,
->>>>>>> 64e83b90
         vm::vm_core::VirtualMachine,
     };
     use num_bigint::{BigInt, Sign};
