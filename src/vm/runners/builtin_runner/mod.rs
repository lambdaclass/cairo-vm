--- conflicted
+++ resolved
@@ -4,11 +4,6 @@
 use crate::vm::vm_core::VirtualMachine;
 use crate::vm::vm_memory::memory::Memory;
 use crate::vm::vm_memory::memory_segments::MemorySegmentManager;
-<<<<<<< HEAD
-use std::any::Any;
-use std::collections::HashMap;
-=======
->>>>>>> 377d109f
 
 mod bitwise;
 mod ec_op;
@@ -105,16 +100,10 @@
         }
     }
 
-<<<<<<< HEAD
-    fn get_memory_segment_addresses(&self) -> HashMap<String, (isize, Option<usize>)>;
-
-    fn get_memory_accesses(&self, vm: &VirtualMachine) -> Result<Vec<Relocatable>, MemoryError> {
-=======
     pub fn get_memory_accesses(
         &self,
         vm: &VirtualMachine,
     ) -> Result<Vec<Relocatable>, MemoryError> {
->>>>>>> 377d109f
         let base = self.base();
         let segment_size = vm
             .segments
