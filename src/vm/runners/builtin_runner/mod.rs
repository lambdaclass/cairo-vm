--- conflicted
+++ resolved
@@ -15,13 +15,8 @@
 pub use bitwise::BitwiseBuiltinRunner;
 pub use ec_op::EcOpBuiltinRunner;
 pub use hash::HashBuiltinRunner;
-<<<<<<< HEAD
-use num_integer::div_ceil;
-=======
-use nom::ToUsize;
 use num_bigint::BigInt;
 use num_integer::{div_ceil, div_floor};
->>>>>>> 861557a5
 pub use output::OutputBuiltinRunner;
 pub use range_check::RangeCheckBuiltinRunner;
 
@@ -264,6 +259,21 @@
 
         Ok(())
     }
+
+    pub fn get_used_cells_and_allocated_size(
+        self,
+        vm: &VirtualMachine,
+    ) -> Result<(usize, usize), MemoryError> {
+        match self {
+            BuiltinRunner::Bitwise(ref bitwise) => bitwise.get_used_cells_and_allocated_size(vm),
+            BuiltinRunner::EcOp(ref ec) => ec.get_used_cells_and_allocated_size(vm),
+            BuiltinRunner::Hash(ref hash) => hash.get_used_cells_and_allocated_size(vm),
+            BuiltinRunner::Output(ref output) => output.get_used_cells_and_allocated_size(vm),
+            BuiltinRunner::RangeCheck(ref range_check) => {
+                range_check.get_used_cells_and_allocated_size(vm)
+            }
+        }
+    }
 }
 
 impl From<BitwiseBuiltinRunner> for BuiltinRunner {
