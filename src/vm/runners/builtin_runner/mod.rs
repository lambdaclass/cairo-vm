use crate::types::relocatable::{MaybeRelocatable, Relocatable};
use crate::vm::errors::memory_errors::MemoryError;
use crate::vm::errors::runner_errors::RunnerError;
use crate::vm::vm_core::VirtualMachine;
use crate::vm::vm_memory::memory::Memory;
use crate::vm::vm_memory::memory_segments::MemorySegmentManager;

mod bitwise;
mod ec_op;
mod hash;
mod output;
mod range_check;

pub use bitwise::BitwiseBuiltinRunner;
pub use ec_op::EcOpBuiltinRunner;
pub use hash::HashBuiltinRunner;
use nom::ToUsize;
use num_integer::div_ceil;
pub use output::OutputBuiltinRunner;
pub use range_check::RangeCheckBuiltinRunner;

/* NB: this enum is no accident: we may need (and cairo-rs-py *does* need)
 * structs containing this to be `Send`. The only two ways to achieve that
 * are either storing a `dyn Trait` inside an `Arc<Mutex<&dyn Trait>>` or
 * making the type itself `Send`. We opted for not complicating the user nor
 * moving the guarantees to runtime by using an `enum` rather than a `Trait`.
 * This works under the assumption that we don't expect downstream users to
 * extend Cairo by adding new builtin runners.
 */
pub enum BuiltinRunner {
    Bitwise(BitwiseBuiltinRunner),
    EcOp(EcOpBuiltinRunner),
    Hash(HashBuiltinRunner),
    Output(OutputBuiltinRunner),
    RangeCheck(RangeCheckBuiltinRunner),
}

impl BuiltinRunner {
    ///Creates the necessary segments for the builtin in the MemorySegmentManager and stores the first address on the builtin's base
    pub fn initialize_segments(
        &mut self,
        segments: &mut MemorySegmentManager,
        memory: &mut Memory,
    ) {
        match *self {
            BuiltinRunner::Bitwise(ref mut bitwise) => {
                bitwise.initialize_segments(segments, memory)
            }
            BuiltinRunner::EcOp(ref mut ec) => ec.initialize_segments(segments, memory),
            BuiltinRunner::Hash(ref mut hash) => hash.initialize_segments(segments, memory),
            BuiltinRunner::Output(ref mut output) => output.initialize_segments(segments, memory),
            BuiltinRunner::RangeCheck(ref mut range_check) => {
                range_check.initialize_segments(segments, memory)
            }
        }
    }

    pub fn initial_stack(&self) -> Vec<MaybeRelocatable> {
        match *self {
            BuiltinRunner::Bitwise(ref bitwise) => bitwise.initial_stack(),
            BuiltinRunner::EcOp(ref ec) => ec.initial_stack(),
            BuiltinRunner::Hash(ref hash) => hash.initial_stack(),
            BuiltinRunner::Output(ref output) => output.initial_stack(),
            BuiltinRunner::RangeCheck(ref range_check) => range_check.initial_stack(),
        }
    }

    ///Returns the builtin's base
    pub fn base(&self) -> isize {
        match *self {
            BuiltinRunner::Bitwise(ref bitwise) => bitwise.base(),
            BuiltinRunner::EcOp(ref ec) => ec.base(),
            BuiltinRunner::Hash(ref hash) => hash.base(),
            BuiltinRunner::Output(ref output) => output.base(),
            BuiltinRunner::RangeCheck(ref range_check) => range_check.base(),
        }
    }

    pub fn add_validation_rule(&self, memory: &mut Memory) -> Result<(), RunnerError> {
        match *self {
            BuiltinRunner::Bitwise(ref bitwise) => bitwise.add_validation_rule(memory),
            BuiltinRunner::EcOp(ref ec) => ec.add_validation_rule(memory),
            BuiltinRunner::Hash(ref hash) => hash.add_validation_rule(memory),
            BuiltinRunner::Output(ref output) => output.add_validation_rule(memory),
            BuiltinRunner::RangeCheck(ref range_check) => range_check.add_validation_rule(memory),
        }
    }

    pub fn deduce_memory_cell(
        &mut self,
        address: &Relocatable,
        memory: &Memory,
    ) -> Result<Option<MaybeRelocatable>, RunnerError> {
        match *self {
            BuiltinRunner::Bitwise(ref mut bitwise) => bitwise.deduce_memory_cell(address, memory),
            BuiltinRunner::EcOp(ref mut ec) => ec.deduce_memory_cell(address, memory),
            BuiltinRunner::Hash(ref mut hash) => hash.deduce_memory_cell(address, memory),
            BuiltinRunner::Output(ref mut output) => output.deduce_memory_cell(address, memory),
            BuiltinRunner::RangeCheck(ref mut range_check) => {
                range_check.deduce_memory_cell(address, memory)
            }
        }
    }

    pub fn get_memory_accesses(
        &self,
        vm: &VirtualMachine,
    ) -> Result<Vec<Relocatable>, MemoryError> {
        let base = self.base();
        let segment_size = vm
            .segments
            .get_segment_size(
                base.try_into()
                    .map_err(|_| MemoryError::AddressInTemporarySegment(base))?,
            )
            .ok_or(MemoryError::MissingSegmentUsedSizes)?;

        Ok((0..segment_size).map(|i| (base, i).into()).collect())
    }

    pub fn get_memory_segment_addresses(&self) -> (&'static str, (isize, Option<usize>)) {
        match self {
            BuiltinRunner::Bitwise(ref bitwise) => bitwise.get_memory_segment_addresses(),
            BuiltinRunner::EcOp(ref ec) => ec.get_memory_segment_addresses(),
            BuiltinRunner::Hash(ref hash) => hash.get_memory_segment_addresses(),
            BuiltinRunner::Output(ref output) => output.get_memory_segment_addresses(),
            BuiltinRunner::RangeCheck(ref range_check) => {
                range_check.get_memory_segment_addresses()
            }
        }
    }

    pub fn get_used_cells(&self, vm: &VirtualMachine) -> Result<usize, MemoryError> {
        let base = self.base();
        vm.segments
            .get_segment_used_size(
                base.try_into()
                    .map_err(|_| MemoryError::AddressInTemporarySegment(base))?,
            )
            .ok_or(MemoryError::MissingSegmentUsedSizes)
    }

    pub fn get_used_instances(&self, vm: &VirtualMachine) -> Result<usize, MemoryError> {
        let used_cells = self.get_used_cells(vm)?;
        match self {
            BuiltinRunner::Bitwise(ref bitwise) => {
                Ok(div_ceil(used_cells, bitwise.cells_per_instance.to_usize()))
            }
            BuiltinRunner::EcOp(ref ec) => {
                Ok(div_ceil(used_cells, ec.cells_per_instance.to_usize()))
            }
            BuiltinRunner::Hash(ref hash) => {
                Ok(div_ceil(used_cells, hash.cells_per_instance.to_usize()))
            }
            BuiltinRunner::Output(_) => Ok(used_cells),
            BuiltinRunner::RangeCheck(_) => Ok(used_cells),
        }
    }

    pub fn get_used_diluted_check_units(&self, diluted_spacing: u32, diluted_n_bits: u32) -> usize {
        match self {
            BuiltinRunner::Bitwise(ref bitwise) => {
                bitwise.get_used_diluted_check_units(diluted_spacing, diluted_n_bits)
            }
            _ => 0,
        }
    }
}

impl From<BitwiseBuiltinRunner> for BuiltinRunner {
    fn from(runner: BitwiseBuiltinRunner) -> Self {
        BuiltinRunner::Bitwise(runner)
    }
}

impl From<EcOpBuiltinRunner> for BuiltinRunner {
    fn from(runner: EcOpBuiltinRunner) -> Self {
        BuiltinRunner::EcOp(runner)
    }
}

impl From<HashBuiltinRunner> for BuiltinRunner {
    fn from(runner: HashBuiltinRunner) -> Self {
        BuiltinRunner::Hash(runner)
    }
}

impl From<OutputBuiltinRunner> for BuiltinRunner {
    fn from(runner: OutputBuiltinRunner) -> Self {
        BuiltinRunner::Output(runner)
    }
}

impl From<RangeCheckBuiltinRunner> for BuiltinRunner {
    fn from(runner: RangeCheckBuiltinRunner) -> Self {
        BuiltinRunner::RangeCheck(runner)
    }
}

#[cfg(test)]
mod tests {
    use super::*;
<<<<<<< HEAD
    use crate::{bigint, utils::test_utils::vm, vm::vm_core::VirtualMachine};
=======
    use crate::{
        types::instance_definitions::bitwise_instance_def::BitwiseInstanceDef,
        utils::test_utils::vm, vm::vm_core::VirtualMachine,
    };
>>>>>>> b49afc6c
    use num_bigint::{BigInt, Sign};

    #[test]
    fn get_memory_accesses_missing_segment_used_sizes() {
        let builtin: BuiltinRunner =
            BitwiseBuiltinRunner::new(&BitwiseInstanceDef::default()).into();
        let vm = vm!();

        assert_eq!(
            builtin.get_memory_accesses(&vm),
            Err(MemoryError::MissingSegmentUsedSizes),
        );
    }

    #[test]
    fn get_memory_accesses_empty() {
        let builtin: BuiltinRunner =
            BitwiseBuiltinRunner::new(&BitwiseInstanceDef::default()).into();
        let mut vm = vm!();

        vm.segments.segment_used_sizes = Some(vec![0]);
        assert_eq!(builtin.get_memory_accesses(&vm), Ok(vec![]));
    }

    #[test]
    fn get_memory_accesses() {
        let builtin: BuiltinRunner =
            BitwiseBuiltinRunner::new(&BitwiseInstanceDef::default()).into();
        let mut vm = vm!();

        vm.segments.segment_used_sizes = Some(vec![4]);
        assert_eq!(
            builtin.get_memory_accesses(&vm),
            Ok(vec![
                (builtin.base(), 0).into(),
                (builtin.base(), 1).into(),
                (builtin.base(), 2).into(),
                (builtin.base(), 3).into(),
            ]),
        );
    }

    #[test]
    fn get_used_diluted_check_units_bitwise() {
        let builtin = BuiltinRunner::Bitwise(BitwiseBuiltinRunner::new(256));
        assert_eq!(builtin.get_used_diluted_check_units(270, 7), 1255);
    }

    #[test]
    fn get_used_diluted_check_units_ec_op() {
        let builtin = BuiltinRunner::EcOp(EcOpBuiltinRunner::new(256));
        assert_eq!(builtin.get_used_diluted_check_units(270, 7), 0);
    }

    #[test]
    fn get_used_diluted_check_units_hash() {
        let builtin = BuiltinRunner::Hash(HashBuiltinRunner::new(256));
        assert_eq!(builtin.get_used_diluted_check_units(270, 7), 0);
    }

    #[test]
    fn get_used_diluted_check_units_range_check() {
        let builtin = BuiltinRunner::RangeCheck(RangeCheckBuiltinRunner::new(bigint!(8), 8));
        assert_eq!(builtin.get_used_diluted_check_units(270, 7), 0);
    }

    #[test]
    fn get_used_diluted_check_units_output() {
        let builtin = BuiltinRunner::Output(OutputBuiltinRunner::new());
        assert_eq!(builtin.get_used_diluted_check_units(270, 7), 0);
    }
}<|MERGE_RESOLUTION|>--- conflicted
+++ resolved
@@ -200,14 +200,10 @@
 #[cfg(test)]
 mod tests {
     use super::*;
-<<<<<<< HEAD
-    use crate::{bigint, utils::test_utils::vm, vm::vm_core::VirtualMachine};
-=======
     use crate::{
         types::instance_definitions::bitwise_instance_def::BitwiseInstanceDef,
         utils::test_utils::vm, vm::vm_core::VirtualMachine,
     };
->>>>>>> b49afc6c
     use num_bigint::{BigInt, Sign};
 
     #[test]
