use crate::stdlib::{
    any::Any,
    collections::{HashMap, HashSet},
    ops::{Add, AddAssign, Mul, MulAssign, Sub, SubAssign},
    prelude::*,
};

use crate::{
    hint_processor::hint_processor_definition::{HintProcessor, HintReference},
    math_utils::safe_div_usize,
    serde::deserialize_program::{BuiltinName, OffsetValue},
    types::{
        errors::{math_errors::MathError, program_errors::ProgramError},
        exec_scope::ExecutionScopes,
        instance_definitions::{
            bitwise_instance_def::BitwiseInstanceDef, ec_op_instance_def::EcOpInstanceDef,
            ecdsa_instance_def::EcdsaInstanceDef,
        },
        instruction::Register,
        layout::CairoLayout,
        program::Program,
        relocatable::{relocate_address, relocate_value, MaybeRelocatable, Relocatable},
    },
    utils::is_subsequence,
    vm::{
        errors::{
            cairo_run_errors::CairoRunError,
            memory_errors::{InsufficientAllocatedCellsError, MemoryError},
            runner_errors::RunnerError,
            trace_errors::TraceError,
            vm_errors::VirtualMachineError,
            vm_exception::VmException,
        },
        security::verify_secure_runner,
        trace::get_perm_range_check_limits,
        {
            runners::builtin_runner::{
                BitwiseBuiltinRunner, BuiltinRunner, EcOpBuiltinRunner, HashBuiltinRunner,
                OutputBuiltinRunner, RangeCheckBuiltinRunner, SignatureBuiltinRunner,
            },
            vm_core::VirtualMachine,
        },
    },
};
use felt::Felt252;
use num_integer::div_rem;
use num_traits::Zero;
use serde::Deserialize;

use super::builtin_runner::{KeccakBuiltinRunner, PoseidonBuiltinRunner};

#[derive(Clone, Debug, Eq, PartialEq)]
pub enum CairoArg {
    Single(MaybeRelocatable),
    Array(Vec<MaybeRelocatable>),
    Composed(Vec<CairoArg>),
}

impl From<MaybeRelocatable> for CairoArg {
    fn from(other: MaybeRelocatable) -> Self {
        CairoArg::Single(other)
    }
}

impl From<Vec<MaybeRelocatable>> for CairoArg {
    fn from(other: Vec<MaybeRelocatable>) -> Self {
        CairoArg::Array(other)
    }
}

#[derive(Debug)]
pub struct CairoRunner {
    pub(crate) program: Program,
    layout: CairoLayout,
    final_pc: Option<Relocatable>,
    pub(crate) program_base: Option<Relocatable>,
    execution_base: Option<Relocatable>,
    initial_ap: Option<Relocatable>,
    initial_fp: Option<Relocatable>,
    initial_pc: Option<Relocatable>,
    run_ended: bool,
    segments_finalized: bool,
    execution_public_memory: Option<Vec<usize>>,
    proof_mode: bool,
    pub original_steps: Option<usize>,
    pub relocated_memory: Vec<Option<Felt252>>,
    pub exec_scopes: ExecutionScopes,
}

impl CairoRunner {
    pub fn new(
        program: &Program,
        layout: &str,
        proof_mode: bool,
    ) -> Result<CairoRunner, RunnerError> {
        let cairo_layout = match layout {
            "plain" => CairoLayout::plain_instance(),
            "small" => CairoLayout::small_instance(),
            "dex" => CairoLayout::dex_instance(),
            "starknet" => CairoLayout::starknet_instance(),
            "starknet_with_keccak" => CairoLayout::starknet_with_keccak_instance(),
            "recursive_large_output" => CairoLayout::recursive_large_output_instance(),
            "all_cairo" => CairoLayout::all_cairo_instance(),
            "all_solidity" => CairoLayout::all_solidity_instance(),
            name => return Err(RunnerError::InvalidLayoutName(name.to_string())),
        };
        Ok(CairoRunner {
            program: program.clone(),
            layout: cairo_layout,
            final_pc: None,
            program_base: None,
            execution_base: None,
            initial_ap: None,
            initial_fp: None,
            initial_pc: None,
            run_ended: false,
            segments_finalized: false,
            proof_mode,
            original_steps: None,
            relocated_memory: Vec::new(),
            exec_scopes: ExecutionScopes::new(),
            execution_public_memory: if proof_mode { Some(Vec::new()) } else { None },
        })
    }

    pub fn initialize(&mut self, vm: &mut VirtualMachine) -> Result<Relocatable, RunnerError> {
        self.initialize_builtins(vm)?;
        self.initialize_segments(vm, None);
        let end = self.initialize_main_entrypoint(vm)?;
        self.initialize_vm(vm)?;
        Ok(end)
    }

    pub fn initialize_builtins(&self, vm: &mut VirtualMachine) -> Result<(), RunnerError> {
        let builtin_ordered_list = vec![
            BuiltinName::output,
            BuiltinName::pedersen,
            BuiltinName::range_check,
            BuiltinName::ecdsa,
            BuiltinName::bitwise,
            BuiltinName::ec_op,
            BuiltinName::keccak,
            BuiltinName::poseidon,
        ];
        if !is_subsequence(&self.program.builtins, &builtin_ordered_list) {
            return Err(RunnerError::DisorderedBuiltins);
        };
        let mut program_builtins: HashSet<&BuiltinName> = self.program.builtins.iter().collect();
        let mut builtin_runners = Vec::<BuiltinRunner>::new();

        if self.layout.builtins.output {
            let included = program_builtins.remove(&BuiltinName::output);
            if included || self.proof_mode {
                builtin_runners.push(OutputBuiltinRunner::new(included).into());
            }
        }

        if let Some(instance_def) = self.layout.builtins.pedersen.as_ref() {
            let included = program_builtins.remove(&BuiltinName::pedersen);
            if included || self.proof_mode {
                builtin_runners.push(HashBuiltinRunner::new(instance_def.ratio, included).into());
            }
        }

        if let Some(instance_def) = self.layout.builtins.range_check.as_ref() {
            let included = program_builtins.remove(&BuiltinName::range_check);
            if included || self.proof_mode {
                builtin_runners.push(
                    RangeCheckBuiltinRunner::new(
                        instance_def.ratio,
                        instance_def.n_parts,
                        included,
                    )
                    .into(),
                );
            }
        }

        if let Some(instance_def) = self.layout.builtins.ecdsa.as_ref() {
            let included = program_builtins.remove(&BuiltinName::ecdsa);
            if included || self.proof_mode {
                builtin_runners.push(SignatureBuiltinRunner::new(instance_def, included).into());
            }
        }

        if let Some(instance_def) = self.layout.builtins.bitwise.as_ref() {
            let included = program_builtins.remove(&BuiltinName::bitwise);
            if included || self.proof_mode {
                builtin_runners.push(BitwiseBuiltinRunner::new(instance_def, included).into());
            }
        }

        if let Some(instance_def) = self.layout.builtins.ec_op.as_ref() {
            let included = program_builtins.remove(&BuiltinName::ec_op);
            if included || self.proof_mode {
                builtin_runners.push(EcOpBuiltinRunner::new(instance_def, included).into());
            }
        }

        if let Some(instance_def) = self.layout.builtins.keccak.as_ref() {
            let included = program_builtins.remove(&BuiltinName::keccak);
            if included || self.proof_mode {
                builtin_runners.push(KeccakBuiltinRunner::new(instance_def, included).into());
            }
        }

<<<<<<< HEAD
        if let Some(instance_def) = self.layout.builtins.poseidon.as_ref() {
            let included = self.program.builtins.contains(&BuiltinName::poseidon);
            if included || self.proof_mode {
                builtin_runners.push((
                    BuiltinName::poseidon.name(),
                    PoseidonBuiltinRunner::new(instance_def.ratio, included).into(),
                ));
            }
        }

        let inserted_builtins = builtin_runners
            .iter()
            .map(|x| x.0)
            .collect::<HashSet<&str>>();
        let program_builtins = self
            .program
            .builtins
            .iter()
            .map(|builtin_name| builtin_name.name())
            .collect::<HashSet<&str>>();
        // Get the builtins that belong to the program but weren't inserted (those who dont belong to the instance)
        if !program_builtins.is_subset(&inserted_builtins) {
=======
        if !program_builtins.is_empty() {
>>>>>>> 6e5340ac
            return Err(RunnerError::NoBuiltinForInstance(
                program_builtins.iter().map(|n| n.name()).collect(),
                self.layout._name.clone(),
            ));
        }

        vm.builtin_runners = builtin_runners;
        Ok(())
    }

    // Initialize all the builtins. Values used are the original one from the CairoFunctionRunner
    // Values extracted from here: https://github.com/starkware-libs/cairo-lang/blob/4fb83010ab77aa7ead0c9df4b0c05e030bc70b87/src/starkware/cairo/common/cairo_function_runner.py#L28
    fn initialize_all_builtins(&self, vm: &mut VirtualMachine) -> Result<(), RunnerError> {
        let starknet_preset_builtins = vec![
            BuiltinName::pedersen,
            BuiltinName::range_check,
            BuiltinName::output,
            BuiltinName::ecdsa,
            BuiltinName::bitwise,
            BuiltinName::ec_op,
            BuiltinName::keccak,
            BuiltinName::poseidon,
        ];

        fn initialize_builtin(name: BuiltinName, vm: &mut VirtualMachine) {
            match name {
                BuiltinName::pedersen => vm
                    .builtin_runners
                    .push(HashBuiltinRunner::new(32, true).into()),
                BuiltinName::range_check => vm
                    .builtin_runners
                    .push(RangeCheckBuiltinRunner::new(1, 8, true).into()),
                BuiltinName::output => vm
                    .builtin_runners
<<<<<<< HEAD
                    .push((name.name(), OutputBuiltinRunner::new(true).into())),
                BuiltinName::ecdsa => vm.builtin_runners.push((
                    name.name(),
                    SignatureBuiltinRunner::new(&EcdsaInstanceDef::new(1), true).into(),
                )),
                BuiltinName::bitwise => vm.builtin_runners.push((
                    name.name(),
                    BitwiseBuiltinRunner::new(&BitwiseInstanceDef::new(1), true).into(),
                )),
                BuiltinName::ec_op => vm.builtin_runners.push((
                    name.name(),
                    EcOpBuiltinRunner::new(&EcOpInstanceDef::new(1), true).into(),
                )),
                BuiltinName::keccak => vm.builtin_runners.push((
                    name.name(),
                    EcOpBuiltinRunner::new(&EcOpInstanceDef::new(1), true).into(),
                )),
                BuiltinName::poseidon => vm
                    .builtin_runners
                    .push((name.name(), PoseidonBuiltinRunner::new(1, true).into())),
=======
                    .push(OutputBuiltinRunner::new(true).into()),
                BuiltinName::ecdsa => vm
                    .builtin_runners
                    .push(SignatureBuiltinRunner::new(&EcdsaInstanceDef::new(1), true).into()),
                BuiltinName::bitwise => vm
                    .builtin_runners
                    .push(BitwiseBuiltinRunner::new(&BitwiseInstanceDef::new(1), true).into()),
                BuiltinName::ec_op => vm
                    .builtin_runners
                    .push(EcOpBuiltinRunner::new(&EcOpInstanceDef::new(1), true).into()),
                // FIXME: Use keccak here once 0.11 Keccak fixes are merged
                BuiltinName::keccak => vm
                    .builtin_runners
                    .push(EcOpBuiltinRunner::new(&EcOpInstanceDef::new(1), true).into()),
>>>>>>> 6e5340ac
            }
        }

        for builtin_name in &self.program.builtins {
            initialize_builtin(*builtin_name, vm);
        }
        for builtin_name in starknet_preset_builtins {
            if !self.program.builtins.contains(&builtin_name) {
                initialize_builtin(builtin_name, vm)
            }
        }
        Ok(())
    }

    ///Creates the necessary segments for the program, execution, and each builtin on the MemorySegmentManager and stores the first adress of each of this new segments as each owner's base
    pub fn initialize_segments(
        &mut self,
        vm: &mut VirtualMachine,
        program_base: Option<Relocatable>,
    ) {
        self.program_base = match program_base {
            Some(base) => Some(base),
            None => Some(vm.segments.add()),
        };
        self.execution_base = Some(vm.segments.add());
        for builtin_runner in vm.builtin_runners.iter_mut() {
            builtin_runner.initialize_segments(&mut vm.segments);
        }
    }

    fn initialize_state(
        &mut self,
        vm: &mut VirtualMachine,
        entrypoint: usize,
        stack: Vec<MaybeRelocatable>,
    ) -> Result<(), RunnerError> {
        if let Some(prog_base) = self.program_base {
            let initial_pc = Relocatable {
                segment_index: prog_base.segment_index,
                offset: prog_base.offset + entrypoint,
            };
            self.initial_pc = Some(initial_pc);
            vm.segments
                .load_data(prog_base, &self.program.data)
                .map_err(RunnerError::MemoryInitializationError)?;

            // Mark all addresses from the program segment as accessed
            let base = self
                .program_base
                .unwrap_or_else(|| Relocatable::from((0, 0)));
            for i in 0..self.program.data.len() {
                vm.segments.memory.mark_as_accessed((base + i)?);
            }
        }
        if let Some(exec_base) = self.execution_base {
            vm.segments
                .load_data(exec_base, &stack)
                .map_err(RunnerError::MemoryInitializationError)?;
        } else {
            return Err(RunnerError::NoProgBase);
        }
        Ok(())
    }

    pub fn initialize_function_entrypoint(
        &mut self,
        vm: &mut VirtualMachine,
        entrypoint: usize,
        mut stack: Vec<MaybeRelocatable>,
        return_fp: MaybeRelocatable,
    ) -> Result<Relocatable, RunnerError> {
        let end = vm.segments.add();
        stack.append(&mut vec![
            return_fp,
            MaybeRelocatable::RelocatableValue(end),
        ]);
        if let Some(base) = &self.execution_base {
            self.initial_fp = Some(Relocatable {
                segment_index: base.segment_index,
                offset: base.offset + stack.len(),
            });
            self.initial_ap = self.initial_fp;
        } else {
            return Err(RunnerError::NoExecBase);
        }
        self.initialize_state(vm, entrypoint, stack)?;
        self.final_pc = Some(end);
        Ok(end)
    }

    ///Initializes state for running a program from the main() entrypoint.
    ///If self.proof_mode == True, the execution starts from the start label rather then the main() function.
    ///Returns the value of the program counter after returning from main.
    fn initialize_main_entrypoint(
        &mut self,
        vm: &mut VirtualMachine,
    ) -> Result<Relocatable, RunnerError> {
        let mut stack = Vec::new();
        for builtin_runner in vm.builtin_runners.iter() {
            stack.append(&mut builtin_runner.initial_stack());
        }
        //Different process if proof_mode is enabled
        if self.proof_mode {
            // Add the dummy last fp and pc to the public memory, so that the verifier can enforce [fp - 2] = fp.
            let mut stack_prefix = vec![
                Into::<MaybeRelocatable>::into(
                    self.execution_base
                        .as_ref()
                        .ok_or(RunnerError::NoExecBase)?
                        + 2,
                ),
                MaybeRelocatable::from(Felt252::zero()),
            ];
            stack_prefix.extend(stack);
            self.execution_public_memory = Some(Vec::from_iter(0..stack_prefix.len()));
            self.initialize_state(
                vm,
                self.program.start.ok_or(RunnerError::NoProgramStart)?,
                stack_prefix,
            )?;
            self.initial_fp = Some(
                self.execution_base
                    .as_ref()
                    .ok_or(RunnerError::NoExecBase)?
                    + 2,
            );
            self.initial_ap = self.initial_fp;
            return Ok(self.program_base.as_ref().ok_or(RunnerError::NoProgBase)?
                + self.program.end.ok_or(RunnerError::NoProgramEnd)?);
        }
        let return_fp = vm.segments.add();
        if let Some(main) = &self.program.main {
            let main_clone = *main;
            Ok(self.initialize_function_entrypoint(
                vm,
                main_clone,
                stack,
                MaybeRelocatable::RelocatableValue(return_fp),
            )?)
        } else {
            Err(RunnerError::MissingMain)
        }
    }

    pub fn initialize_vm(&mut self, vm: &mut VirtualMachine) -> Result<(), RunnerError> {
        vm.run_context.pc = *self.initial_pc.as_ref().ok_or(RunnerError::NoPC)?;
        vm.run_context.ap = self.initial_ap.as_ref().ok_or(RunnerError::NoAP)?.offset;
        vm.run_context.fp = self.initial_fp.as_ref().ok_or(RunnerError::NoFP)?.offset;
        for builtin in vm.builtin_runners.iter() {
            builtin.add_validation_rule(&mut vm.segments.memory);
        }

        vm.segments
            .memory
            .validate_existing_memory()
            .map_err(RunnerError::MemoryValidationError)
    }

    pub fn get_initial_fp(&self) -> Option<Relocatable> {
        self.initial_fp
    }

    pub fn get_reference_list(&self) -> HashMap<usize, HintReference> {
        let mut references = HashMap::<usize, HintReference>::new();

        for (i, reference) in self.program.reference_manager.references.iter().enumerate() {
            references.insert(
                i,
                HintReference {
                    offset1: reference.value_address.offset1.clone(),
                    offset2: reference.value_address.offset2.clone(),
                    dereference: reference.value_address.dereference,
                    // only store `ap` tracking data if the reference is referred to it
                    ap_tracking_data: match (
                        &reference.value_address.offset1,
                        &reference.value_address.offset2,
                    ) {
                        (OffsetValue::Reference(Register::AP, _, _), _)
                        | (_, OffsetValue::Reference(Register::AP, _, _)) => {
                            Some(reference.ap_tracking_data.clone())
                        }
                        _ => None,
                    },
                    cairo_type: Some(reference.value_address.value_type.clone()),
                },
            );
        }
        references
    }

    /// Gets the data used by the HintProcessor to execute each hint
    pub fn get_hint_data_dictionary(
        &self,
        references: &HashMap<usize, HintReference>,
        hint_executor: &mut dyn HintProcessor,
    ) -> Result<HashMap<usize, Vec<Box<dyn Any>>>, VirtualMachineError> {
        let mut hint_data_dictionary = HashMap::<usize, Vec<Box<dyn Any>>>::new();
        for (hint_index, hints) in self.program.hints.iter() {
            for hint in hints {
                let hint_data = hint_executor.compile_hint(
                    &hint.code,
                    &hint.flow_tracking_data.ap_tracking,
                    &hint.flow_tracking_data.reference_ids,
                    references,
                );
                hint_data_dictionary.entry(*hint_index).or_default().push(
                    hint_data
                        .map_err(|_| VirtualMachineError::CompileHintFail(hint.code.clone()))?,
                );
            }
        }
        Ok(hint_data_dictionary)
    }

    pub fn get_constants(&self) -> &HashMap<String, Felt252> {
        &self.program.constants
    }

    pub fn get_program_builtins(&self) -> &Vec<BuiltinName> {
        &self.program.builtins
    }

    pub fn run_until_pc(
        &mut self,
        address: Relocatable,
        vm: &mut VirtualMachine,
        hint_processor: &mut dyn HintProcessor,
    ) -> Result<(), VirtualMachineError> {
        let references = self.get_reference_list();
        let hint_data_dictionary = self.get_hint_data_dictionary(&references, hint_processor)?;
        #[cfg(feature = "hooks")]
        vm.execute_before_first_step(self, &hint_data_dictionary)?;
        while vm.run_context.pc != address {
            vm.step(
                hint_processor,
                &mut self.exec_scopes,
                &hint_data_dictionary,
                &self.program.constants,
            )?;
        }
        Ok(())
    }

    /// Execute an exact number of steps on the program from the actual position.
    pub fn run_for_steps(
        &mut self,
        steps: usize,
        vm: &mut VirtualMachine,
        hint_processor: &mut dyn HintProcessor,
    ) -> Result<(), VirtualMachineError> {
        let references = self.get_reference_list();
        let hint_data_dictionary = self.get_hint_data_dictionary(&references, hint_processor)?;

        for remaining_steps in (1..=steps).rev() {
            if self.final_pc.as_ref() == Some(&vm.run_context.pc) {
                return Err(VirtualMachineError::EndOfProgram(remaining_steps));
            }

            vm.step(
                hint_processor,
                &mut self.exec_scopes,
                &hint_data_dictionary,
                &self.program.constants,
            )?;
        }

        Ok(())
    }

    /// Execute steps until a number of steps since the start of the program is reached.
    pub fn run_until_steps(
        &mut self,
        steps: usize,
        vm: &mut VirtualMachine,
        hint_processor: &mut dyn HintProcessor,
    ) -> Result<(), VirtualMachineError> {
        self.run_for_steps(steps.saturating_sub(vm.current_step), vm, hint_processor)
    }

    /// Execute steps until the step counter reaches a power of two.
    pub fn run_until_next_power_of_2(
        &mut self,
        vm: &mut VirtualMachine,
        hint_processor: &mut dyn HintProcessor,
    ) -> Result<(), VirtualMachineError> {
        self.run_until_steps(vm.current_step.next_power_of_two(), vm, hint_processor)
    }

    pub fn get_perm_range_check_limits(
        &self,
        vm: &VirtualMachine,
    ) -> Result<Option<(isize, isize)>, VirtualMachineError> {
        let limits = get_perm_range_check_limits(
            vm.trace.as_ref().ok_or(VirtualMachineError::TracerError(
                TraceError::TraceNotEnabled,
            ))?,
            &vm.segments.memory,
        )?;

        match limits {
            Some((mut rc_min, mut rc_max)) => {
                for runner in &vm.builtin_runners {
                    let (runner_min, runner_max) =
                        match runner.get_range_check_usage(&vm.segments.memory) {
                            Some(x) => x,
                            None => continue,
                        };

                    rc_min = rc_min.min(runner_min as isize);
                    rc_max = rc_max.max(runner_max as isize);
                }

                Ok(Some((rc_min, rc_max)))
            }
            None => Ok(None),
        }
    }

    /// Checks that there are enough trace cells to fill the entire range check
    /// range.
    pub fn check_range_check_usage(&self, vm: &VirtualMachine) -> Result<(), VirtualMachineError> {
        let (rc_min, rc_max) = match self.get_perm_range_check_limits(vm)? {
            Some(x) => x,
            None => return Ok(()),
        };

        let mut rc_units_used_by_builtins = 0;
        for builtin_runner in &vm.builtin_runners {
            rc_units_used_by_builtins += builtin_runner.get_used_perm_range_check_units(vm)?;
        }

        let unused_rc_units =
            (self.layout.rc_units as usize - 3) * vm.current_step - rc_units_used_by_builtins;
        if unused_rc_units < (rc_max - rc_min) as usize {
            return Err(MemoryError::InsufficientAllocatedCells(
                InsufficientAllocatedCellsError::RangeCheckUnits(
                    unused_rc_units,
                    (rc_max - rc_min) as usize,
                ),
            )
            .into());
        }

        Ok(())
    }

    /// Count the number of holes present in the segments.
    pub fn get_memory_holes(&self, vm: &VirtualMachine) -> Result<usize, MemoryError> {
        vm.segments.get_memory_holes()
    }

    /// Check if there are enough trace cells to fill the entire diluted checks.
    pub fn check_diluted_check_usage(
        &self,
        vm: &VirtualMachine,
    ) -> Result<(), VirtualMachineError> {
        let diluted_pool_instance = match &self.layout.diluted_pool_instance_def {
            Some(x) => x,
            None => return Ok(()),
        };

        let mut used_units_by_builtins = 0;
        for builtin_runner in &vm.builtin_runners {
            let used_units = builtin_runner.get_used_diluted_check_units(
                diluted_pool_instance.spacing,
                diluted_pool_instance.n_bits,
            );

            let multiplier = safe_div_usize(
                vm.current_step,
                builtin_runner.ratio().unwrap_or(1) as usize,
            )?;
            used_units_by_builtins += used_units * multiplier;
        }

        let diluted_units = diluted_pool_instance.units_per_step as usize * vm.current_step;
        let unused_diluted_units = diluted_units - used_units_by_builtins;

        let diluted_usage_upper_bound = 1usize << diluted_pool_instance.n_bits;
        if unused_diluted_units < diluted_usage_upper_bound {
            return Err(MemoryError::InsufficientAllocatedCells(
                InsufficientAllocatedCellsError::DilutedCells(
                    unused_diluted_units,
                    diluted_usage_upper_bound,
                ),
            )
            .into());
        }

        Ok(())
    }

    pub fn end_run(
        &mut self,
        disable_trace_padding: bool,
        disable_finalize_all: bool,
        vm: &mut VirtualMachine,
        hint_processor: &mut dyn HintProcessor,
    ) -> Result<(), VirtualMachineError> {
        if self.run_ended {
            return Err(RunnerError::EndRunCalledTwice.into());
        }

        vm.segments.memory.relocate_memory()?;
        vm.end_run(&self.exec_scopes)?;

        if disable_finalize_all {
            return Ok(());
        }

        vm.segments.compute_effective_sizes();
        if self.proof_mode && !disable_trace_padding {
            self.run_until_next_power_of_2(vm, hint_processor)?;
            loop {
                match self.check_used_cells(vm) {
                    Ok(_) => break,
                    Err(e) => match e {
                        VirtualMachineError::Memory(MemoryError::InsufficientAllocatedCells(_)) => {
                        }
                        e => return Err(e),
                    },
                }

                self.run_for_steps(1, vm, hint_processor)?;
                self.run_until_next_power_of_2(vm, hint_processor)?;
            }
        }

        self.run_ended = true;
        Ok(())
    }

    /// Relocates the VM's memory, turning bidimensional indexes into contiguous numbers, and values
    /// into Felt252s. Uses the relocation_table to asign each index a number according to the value
    /// on its segment number.
    fn relocate_memory(
        &mut self,
        vm: &mut VirtualMachine,
        relocation_table: &Vec<usize>,
    ) -> Result<(), MemoryError> {
        if !(self.relocated_memory.is_empty()) {
            return Err(MemoryError::Relocation);
        }
        //Relocated addresses start at 1
        self.relocated_memory.push(None);
        for (index, segment) in vm.segments.memory.data.iter().enumerate() {
            for (seg_offset, cell) in segment.iter().enumerate() {
                match cell {
                    Some(cell) => {
                        let relocated_addr = relocate_address(
                            Relocatable::from((index as isize, seg_offset)),
                            relocation_table,
                        )?;
                        let value = relocate_value(cell.get_value().clone(), relocation_table)?;
                        if self.relocated_memory.len() <= relocated_addr {
                            self.relocated_memory.resize(relocated_addr + 1, None);
                        }
                        self.relocated_memory[relocated_addr] = Some(value);
                    }
                    None => self.relocated_memory.push(None),
                }
            }
        }
        Ok(())
    }

    pub fn relocate(&mut self, vm: &mut VirtualMachine) -> Result<(), TraceError> {
        vm.segments.compute_effective_sizes();
        // relocate_segments can fail if compute_effective_sizes is not called before.
        // The expect should be unreachable.
        let relocation_table = vm
            .segments
            .relocate_segments()
            .expect("compute_effective_sizes called but relocate_memory still returned error");
        if let Err(memory_error) = self.relocate_memory(vm, &relocation_table) {
            return Err(TraceError::MemoryError(memory_error));
        }
        vm.relocate_trace(&relocation_table)
    }

    // Returns a map from builtin base's segment index to stop_ptr offset
    // Aka the builtin's segment number and its maximum offset
    pub fn get_builtin_segments_info(
        &self,
        vm: &VirtualMachine,
    ) -> Result<Vec<(usize, usize)>, RunnerError> {
        let mut builtin_segment_info = Vec::new();

        for builtin in &vm.builtin_runners {
            let (index, stop_ptr) = builtin.get_memory_segment_addresses();

            builtin_segment_info.push((
                index,
                stop_ptr.ok_or(RunnerError::NoStopPointer(builtin.name()))?,
            ));
        }

        Ok(builtin_segment_info)
    }

    pub fn get_execution_resources(
        &self,
        vm: &VirtualMachine,
    ) -> Result<ExecutionResources, TraceError> {
        let n_steps = match self.original_steps {
            Some(x) => x,
            None => vm.trace.as_ref().map(|x| x.len()).unwrap_or(0),
        };
        let n_memory_holes = self.get_memory_holes(vm)?;

        let mut builtin_instance_counter = HashMap::new();
        for builtin_runner in &vm.builtin_runners {
            builtin_instance_counter.insert(
                builtin_runner.name().to_string(),
                builtin_runner.get_used_instances(&vm.segments)?,
            );
        }

        Ok(ExecutionResources {
            n_steps,
            n_memory_holes,
            builtin_instance_counter,
        })
    }

    // Finalizes the segments.
    //     Note:
    //     1.  end_run() must precede a call to this method.
    //     2.  Call read_return_values() *before* finalize_segments(), otherwise the return values
    //         will not be included in the public memory.
    pub fn finalize_segments(&mut self, vm: &mut VirtualMachine) -> Result<(), RunnerError> {
        if self.segments_finalized {
            return Ok(());
        }
        if !self.run_ended {
            return Err(RunnerError::FinalizeNoEndRun);
        }
        let size = self.program.data.len();
        let mut public_memory = Vec::with_capacity(size);
        for i in 0..size {
            public_memory.push((i, 0_usize))
        }
        vm.segments.finalize(
            Some(size),
            self.program_base
                .as_ref()
                .ok_or(RunnerError::NoProgBase)?
                .segment_index as usize,
            Some(&public_memory),
        );
        let mut public_memory = Vec::with_capacity(size);
        let exec_base = self
            .execution_base
            .as_ref()
            .ok_or(RunnerError::NoExecBase)?;
        for elem in self
            .execution_public_memory
            .as_ref()
            .ok_or(RunnerError::FinalizeSegmentsNoProofMode)?
            .iter()
        {
            public_memory.push((elem + exec_base.offset, 0))
        }
        vm.segments
            .finalize(None, exec_base.segment_index as usize, Some(&public_memory));
        for builtin_runner in vm.builtin_runners.iter() {
            let (_, size) = builtin_runner
                .get_used_cells_and_allocated_size(vm)
                .map_err(RunnerError::FinalizeSegements)?;
            vm.segments
                .finalize(Some(size), builtin_runner.base(), None)
        }
        self.segments_finalized = true;
        Ok(())
    }

    pub fn run_from_entrypoint(
        &mut self,
        entrypoint: usize,
        args: &[&CairoArg],
        verify_secure: bool,
        vm: &mut VirtualMachine,
        hint_processor: &mut dyn HintProcessor,
    ) -> Result<(), CairoRunError> {
        let stack = args
            .iter()
            .map(|arg| vm.segments.gen_cairo_arg(arg))
            .collect::<Result<Vec<MaybeRelocatable>, VirtualMachineError>>()?;
        let return_fp = MaybeRelocatable::from(0);
        let end = self.initialize_function_entrypoint(vm, entrypoint, stack, return_fp)?;

        self.initialize_vm(vm)?;

        self.run_until_pc(end, vm, hint_processor)
            .map_err(|err| VmException::from_vm_error(self, vm, err))?;
        self.end_run(true, false, vm, hint_processor)?;

        if verify_secure {
            verify_secure_runner(self, false, vm)?;
        }

        Ok(())
    }

    // Returns Ok(()) if there are enough allocated cells for the builtins.
    // If not, the number of steps should be increased or a different layout should be used.
    pub fn check_used_cells(&self, vm: &VirtualMachine) -> Result<(), VirtualMachineError> {
        vm.builtin_runners
            .iter()
            .map(|builtin_runner| builtin_runner.get_used_cells_and_allocated_size(vm))
            .collect::<Result<Vec<(usize, usize)>, MemoryError>>()?;
        self.check_range_check_usage(vm)?;
        self.check_memory_usage(vm)?;
        self.check_diluted_check_usage(vm)?;
        Ok(())
    }

    // Checks that there are enough trace cells to fill the entire memory range.
    pub fn check_memory_usage(&self, vm: &VirtualMachine) -> Result<(), VirtualMachineError> {
        let instance = &self.layout;

        let builtins_memory_units: usize = vm
            .builtin_runners
            .iter()
            .map(|builtin_runner| builtin_runner.get_allocated_memory_units(vm))
            .collect::<Result<Vec<usize>, MemoryError>>()?
            .iter()
            .sum();

        let builtins_memory_units = builtins_memory_units as u32;

        let vm_current_step_u32 = vm.current_step as u32;

        // Out of the memory units available per step, a fraction is used for public memory, and
        // four are used for the instruction.
        let total_memory_units = instance._memory_units_per_step * vm_current_step_u32;
        let (public_memory_units, rem) =
            div_rem(total_memory_units, instance._public_memory_fraction);
        if rem != 0 {
            return Err(MathError::SafeDivFailU32(
                total_memory_units,
                instance._public_memory_fraction,
            )
            .into());
        }

        let instruction_memory_units = 4 * vm_current_step_u32;

        let unused_memory_units = total_memory_units
            - (public_memory_units + instruction_memory_units + builtins_memory_units);
        let memory_address_holes = self.get_memory_holes(vm)?;
        if unused_memory_units < memory_address_holes as u32 {
            Err(MemoryError::InsufficientAllocatedCells(
                InsufficientAllocatedCellsError::MemoryAddresses(
                    unused_memory_units,
                    memory_address_holes,
                ),
            ))?
        }
        Ok(())
    }

    pub fn initialize_function_runner(
        &mut self,
        vm: &mut VirtualMachine,
    ) -> Result<(), RunnerError> {
        self.initialize_all_builtins(vm)?;
        self.initialize_segments(vm, self.program_base);
        Ok(())
    }

    /// Overrides the previous entrypoint with a custom one, or "main" if none
    /// is specified.
    pub fn set_entrypoint(&mut self, new_entrypoint: Option<&str>) -> Result<(), ProgramError> {
        let new_entrypoint = new_entrypoint.unwrap_or("main");
        self.program.main = Some(
            self.program
                .identifiers
                .get(&format!("__main__.{new_entrypoint}"))
                .and_then(|x| x.pc)
                .ok_or_else(|| ProgramError::EntrypointNotFound(new_entrypoint.to_string()))?,
        );

        Ok(())
    }

    pub fn read_return_values(&mut self, vm: &mut VirtualMachine) -> Result<(), RunnerError> {
        if !self.run_ended {
            return Err(RunnerError::ReadReturnValuesNoEndRun);
        }
        let mut pointer = vm.get_ap();
        for builtin_runner in vm.builtin_runners.iter_mut().rev() {
            let new_pointer = builtin_runner.final_stack(&vm.segments, pointer)?;
            pointer = new_pointer;
        }
        if self.segments_finalized {
            return Err(RunnerError::FailedAddingReturnValues);
        }
        if self.proof_mode {
            let exec_base = *self
                .execution_base
                .as_ref()
                .ok_or(RunnerError::NoExecBase)?;
            let begin = pointer.offset - exec_base.offset;
            let ap = vm.get_ap();
            let end = ap.offset - exec_base.offset;
            self.execution_public_memory
                .as_mut()
                .ok_or(RunnerError::NoExecPublicMemory)?
                .extend(begin..end);
        }
        Ok(())
    }

    //NOTE: No longer needed in 0.11
    /// Add (or replace if already present) a custom hash builtin. Returns a Relocatable
    /// with the new builtin base as the segment index.
    pub fn add_additional_hash_builtin(&self, vm: &mut VirtualMachine) -> Relocatable {
        // Create, initialize and insert the new custom hash runner.
        let mut builtin: BuiltinRunner = HashBuiltinRunner::new(32, true).into();
        builtin.initialize_segments(&mut vm.segments);
        let segment_index = builtin.base() as isize;
        vm.builtin_runners.push(builtin);

        Relocatable {
            segment_index,
            offset: 0,
        }
    }

    // Iterates over the program builtins in reverse, calling BuiltinRunner::final_stack on each of them and returns the final pointer
    // This method is used by cairo_rs_py to replace starknet functionality
    pub fn get_builtins_final_stack(
        &self,
        vm: &mut VirtualMachine,
        stack_ptr: Relocatable,
    ) -> Result<Relocatable, RunnerError> {
        let mut stack_ptr = Relocatable::from(&stack_ptr);
        for runner in vm
            .builtin_runners
            .iter_mut()
            .rev()
            .filter(|builtin_runner| {
                self.get_program_builtins()
                    .iter()
                    .any(|bn| bn.name() == builtin_runner.name())
            })
        {
            stack_ptr = runner.final_stack(&vm.segments, stack_ptr)?
        }
        Ok(stack_ptr)
    }
}

#[derive(Clone, Debug, Eq, PartialEq)]
pub struct SegmentInfo {
    pub index: isize,
    pub size: usize,
}

//* ----------------------
//*   ExecutionResources
//* ----------------------

#[derive(Clone, Debug, Default, Deserialize, Eq, PartialEq)]
pub struct ExecutionResources {
    pub n_steps: usize,
    pub n_memory_holes: usize,
    pub builtin_instance_counter: HashMap<String, usize>,
}

/// Returns a copy of the execution resources where all the builtins with a usage counter
/// of 0 are omitted.
impl ExecutionResources {
    pub fn filter_unused_builtins(&self) -> ExecutionResources {
        ExecutionResources {
            n_steps: self.n_steps,
            n_memory_holes: self.n_memory_holes,
            builtin_instance_counter: self
                .clone()
                .builtin_instance_counter
                .into_iter()
                .filter(|builtin| !builtin.1.is_zero())
                .collect(),
        }
    }
}

impl Add<&ExecutionResources> for &ExecutionResources {
    type Output = ExecutionResources;

    fn add(self, rhs: &ExecutionResources) -> ExecutionResources {
        let mut new = self.clone();
        new.add_assign(rhs);
        new
    }
}

impl AddAssign<&ExecutionResources> for ExecutionResources {
    fn add_assign(&mut self, rhs: &ExecutionResources) {
        self.n_steps += rhs.n_steps;
        self.n_memory_holes += rhs.n_memory_holes;
        for (k, v) in rhs.builtin_instance_counter.iter() {
            // FIXME: remove k's clone, use &'static str
            *self.builtin_instance_counter.entry(k.clone()).or_insert(0) += v;
        }
    }
}

impl Sub<&ExecutionResources> for &ExecutionResources {
    type Output = ExecutionResources;

    fn sub(self, rhs: &ExecutionResources) -> ExecutionResources {
        let mut new = self.clone();
        new.sub_assign(rhs);
        new
    }
}

impl SubAssign<&ExecutionResources> for ExecutionResources {
    fn sub_assign(&mut self, rhs: &ExecutionResources) {
        self.n_steps -= rhs.n_steps;
        self.n_memory_holes -= rhs.n_memory_holes;
        for (k, v) in rhs.builtin_instance_counter.iter() {
            // FIXME: remove k's clone, use &'static str
            let entry = self.builtin_instance_counter.entry(k.clone()).or_insert(0);
            *entry = (*entry).saturating_sub(*v);
        }
    }
}

impl Mul<usize> for &ExecutionResources {
    type Output = ExecutionResources;

    fn mul(self, rhs: usize) -> ExecutionResources {
        let mut new = self.clone();
        new.mul_assign(rhs);
        new
    }
}

impl MulAssign<usize> for ExecutionResources {
    fn mul_assign(&mut self, rhs: usize) {
        self.n_steps *= rhs;
        self.n_memory_holes *= rhs;
        for (_builtin_name, counter) in self.builtin_instance_counter.iter_mut() {
            *counter *= rhs;
        }
    }
}

#[cfg(test)]
mod tests {
    use super::*;
    use crate::stdlib::collections::{HashMap, HashSet};
    use crate::vm::runners::builtin_runner::{
<<<<<<< HEAD
        BITWISE_BUILTIN_NAME, EC_OP_BUILTIN_NAME, HASH_BUILTIN_NAME, KECCAK_BUILTIN_NAME,
        OUTPUT_BUILTIN_NAME, POSEIDON_BUILTIN_NAME, RANGE_CHECK_BUILTIN_NAME,
        SIGNATURE_BUILTIN_NAME,
=======
        BITWISE_BUILTIN_NAME, EC_OP_BUILTIN_NAME, HASH_BUILTIN_NAME, OUTPUT_BUILTIN_NAME,
        RANGE_CHECK_BUILTIN_NAME, SIGNATURE_BUILTIN_NAME,
>>>>>>> 6e5340ac
    };
    use crate::vm::vm_memory::memory::MemoryCell;
    use crate::vm::vm_memory::memory_segments::MemorySegmentManager;
    use crate::{
        hint_processor::builtin_hint_processor::builtin_hint_processor_definition::BuiltinHintProcessor,
        relocatable,
        serde::deserialize_program::{Identifier, ReferenceManager},
        types::instance_definitions::bitwise_instance_def::BitwiseInstanceDef,
        utils::test_utils::*,
        vm::{trace::trace_entry::TraceEntry, vm_memory::memory::Memory},
    };
    use assert_matches::assert_matches;
    use felt::felt_str;
    use num_traits::One;

    #[cfg(target_arch = "wasm32")]
    use wasm_bindgen_test::*;

    #[test]
    #[cfg_attr(target_arch = "wasm32", wasm_bindgen_test)]
    fn check_memory_usage_ok_case() {
        //This test works with basic Program definition, will later be updated to use Program::new() when fully defined
        let program = program![BuiltinName::range_check, BuiltinName::output];
        let cairo_runner = cairo_runner!(program);
        let mut vm = vm!();
        vm.segments.segment_used_sizes = Some(vec![4]);

        assert_matches!(cairo_runner.check_memory_usage(&vm), Ok(()));
    }

    #[test]
    #[cfg_attr(target_arch = "wasm32", wasm_bindgen_test)]
    fn check_memory_usage_err_case() {
        let program = program!();

        let cairo_runner = cairo_runner!(program);
        let mut vm = vm!();
        vm.builtin_runners = vec![{
            let mut builtin_runner: BuiltinRunner = OutputBuiltinRunner::new(true).into();
            builtin_runner.initialize_segments(&mut vm.segments);

            builtin_runner
        }];
        vm.segments.segment_used_sizes = Some(vec![4, 12]);
        vm.segments.memory = memory![((0, 0), 0), ((0, 1), 1), ((0, 2), 1)];
        vm.segments.memory.mark_as_accessed((0, 0).into());
        assert_matches!(
            cairo_runner.check_memory_usage(&vm),
            Err(VirtualMachineError::Memory(
                MemoryError::InsufficientAllocatedCells(_)
            ))
        );
    }

    #[test]
    #[cfg_attr(target_arch = "wasm32", wasm_bindgen_test)]
    fn initialize_builtins_with_disordered_builtins() {
        //This test works with basic Program definition, will later be updated to use Program::new() when fully defined
        let program = program![BuiltinName::range_check, BuiltinName::output];
        let cairo_runner = cairo_runner!(program);
        let mut vm = vm!();
        assert!(cairo_runner.initialize_builtins(&mut vm).is_err());
    }

    #[test]
    #[cfg_attr(target_arch = "wasm32", wasm_bindgen_test)]
    fn create_cairo_runner_with_ordered_but_missing_builtins() {
        //This test works with basic Program definition, will later be updated to use Program::new() when fully defined
        let program = program![BuiltinName::output, BuiltinName::ecdsa];
        //We only check that the creation doesnt panic
        let _cairo_runner = cairo_runner!(program);
    }

    #[test]
    #[cfg_attr(target_arch = "wasm32", wasm_bindgen_test)]
    fn initialize_segments_with_base() {
        //This test works with basic Program definition, will later be updated to use Program::new() when fully defined
        let program = program![BuiltinName::output];
        let mut cairo_runner = cairo_runner!(program);
        let mut vm = vm!();
        let program_base = Some(Relocatable {
            segment_index: 5,
            offset: 9,
        });
        add_segments!(vm, 6);
        cairo_runner.initialize_builtins(&mut vm).unwrap();
        cairo_runner.initialize_segments(&mut vm, program_base);
        assert_eq!(
            cairo_runner.program_base,
            Some(Relocatable {
                segment_index: 5,
                offset: 9,
            })
        );
        assert_eq!(
            cairo_runner.execution_base,
            Some(Relocatable {
                segment_index: 6,
                offset: 0,
            })
        );
        assert_eq!(vm.builtin_runners[0].name(), OUTPUT_BUILTIN_NAME);
        assert_eq!(vm.builtin_runners[0].base(), 7);

        assert_eq!(vm.segments.num_segments(), 8);
    }

    #[test]
    #[cfg_attr(target_arch = "wasm32", wasm_bindgen_test)]
    fn initialize_segments_no_base() {
        //This test works with basic Program definition, will later be updated to use Program::new() when fully defined
        let program = program![BuiltinName::output];
        let mut cairo_runner = cairo_runner!(program);
        let mut vm = vm!();
        cairo_runner.initialize_builtins(&mut vm).unwrap();
        cairo_runner.initialize_segments(&mut vm, None);
        assert_eq!(
            cairo_runner.program_base,
            Some(Relocatable {
                segment_index: 0,
                offset: 0
            })
        );
        assert_eq!(
            cairo_runner.execution_base,
            Some(Relocatable {
                segment_index: 1,
                offset: 0
            })
        );
        assert_eq!(vm.builtin_runners[0].name(), OUTPUT_BUILTIN_NAME);
        assert_eq!(vm.builtin_runners[0].base(), 2);

        assert_eq!(vm.segments.num_segments(), 3);
    }

    #[test]
    #[cfg_attr(target_arch = "wasm32", wasm_bindgen_test)]
    fn initialize_state_empty_data_and_stack() {
        //This test works with basic Program definition, will later be updated to use Program::new() when fully defined
        let program = program![BuiltinName::output];
        let mut cairo_runner = cairo_runner!(program);
        let mut vm = vm!();
        cairo_runner.program_base = Some(relocatable!(1, 0));
        cairo_runner.execution_base = Some(relocatable!(2, 0));
        let stack = Vec::new();
        cairo_runner.initialize_builtins(&mut vm).unwrap();
        cairo_runner.initialize_state(&mut vm, 1, stack).unwrap();
        assert_eq!(
            cairo_runner.initial_pc,
            Some(Relocatable {
                segment_index: 1,
                offset: 1
            })
        );
    }

    #[test]
    #[cfg_attr(target_arch = "wasm32", wasm_bindgen_test)]
    fn initialize_state_some_data_empty_stack() {
        //This test works with basic Program definition, will later be updated to use Program::new() when fully defined
        let program = program!(
            builtins = vec![BuiltinName::output],
            data = vec_data!((4), (6)),
        );
        let mut cairo_runner = cairo_runner!(program);
        let mut vm = vm!();
        for _ in 0..2 {
            vm.segments.add();
        }
        cairo_runner.program_base = Some(Relocatable {
            segment_index: 1,
            offset: 0,
        });
        cairo_runner.execution_base = Some(relocatable!(2, 0));
        let stack = Vec::new();
        cairo_runner.initialize_state(&mut vm, 1, stack).unwrap();
        check_memory!(vm.segments.memory, ((1, 0), 4), ((1, 1), 6));
    }

    #[test]
    #[cfg_attr(target_arch = "wasm32", wasm_bindgen_test)]
    fn initialize_state_empty_data_some_stack() {
        //This test works with basic Program definition, will later be updated to use Program::new() when fully defined
        let program = program![BuiltinName::output];
        let mut cairo_runner = cairo_runner!(program);
        let mut vm = vm!();
        for _ in 0..3 {
            vm.segments.add();
        }
        cairo_runner.program_base = Some(relocatable!(1, 0));
        cairo_runner.execution_base = Some(relocatable!(2, 0));
        let stack = vec![mayberelocatable!(4), mayberelocatable!(6)];
        cairo_runner.initialize_state(&mut vm, 1, stack).unwrap();
        check_memory!(vm.segments.memory, ((2, 0), 4), ((2, 1), 6));
    }

    #[test]
    #[cfg_attr(target_arch = "wasm32", wasm_bindgen_test)]
    fn initialize_state_no_program_base() {
        //This test works with basic Program definition, will later be updated to use Program::new() when fully defined
        let program = program![BuiltinName::output];
        let mut cairo_runner = cairo_runner!(program);
        let mut vm = vm!();
        for _ in 0..2 {
            vm.segments.add();
        }
        cairo_runner.execution_base = Some(Relocatable {
            segment_index: 2,
            offset: 0,
        });
        let stack = vec![
            MaybeRelocatable::from(Felt252::new(4_i32)),
            MaybeRelocatable::from(Felt252::new(6_i32)),
        ];
        assert!(cairo_runner.initialize_state(&mut vm, 1, stack).is_err());
    }

    #[test]
    #[should_panic]
    fn initialize_state_no_execution_base() {
        //This test works with basic Program definition, will later be updated to use Program::new() when fully defined
        let program = program![BuiltinName::output];
        let mut cairo_runner = cairo_runner!(program);
        let mut vm = vm!();
        for _ in 0..2 {
            vm.segments.add();
        }
        cairo_runner.program_base = Some(relocatable!(1, 0));
        let stack = vec![
            MaybeRelocatable::from(Felt252::new(4_i32)),
            MaybeRelocatable::from(Felt252::new(6_i32)),
        ];
        cairo_runner.initialize_state(&mut vm, 1, stack).unwrap();
    }

    #[test]
    #[cfg_attr(target_arch = "wasm32", wasm_bindgen_test)]
    fn initialize_function_entrypoint_empty_stack() {
        //This test works with basic Program definition, will later be updated to use Program::new() when fully defined
        let program = program![BuiltinName::output];
        let mut cairo_runner = cairo_runner!(program);
        let mut vm = vm!();
        for _ in 0..2 {
            vm.segments.add();
        }
        cairo_runner.program_base = Some(relocatable!(0, 0));
        cairo_runner.execution_base = Some(relocatable!(1, 0));
        let stack = Vec::new();
        let return_fp = MaybeRelocatable::from(Felt252::new(9_i32));
        cairo_runner
            .initialize_function_entrypoint(&mut vm, 0, stack, return_fp)
            .unwrap();
        assert_eq!(cairo_runner.initial_fp, cairo_runner.initial_ap);
        assert_eq!(cairo_runner.initial_fp, Some(relocatable!(1, 2)));
        check_memory!(vm.segments.memory, ((1, 0), 9), ((1, 1), (2, 0)));
    }

    #[test]
    #[cfg_attr(target_arch = "wasm32", wasm_bindgen_test)]
    fn initialize_function_entrypoint_some_stack() {
        //This test works with basic Program definition, will later be updated to use Program::new() when fully defined
        let program = program![BuiltinName::output];
        let mut cairo_runner = cairo_runner!(program);
        let mut vm = vm!();
        for _ in 0..2 {
            vm.segments.add();
        }
        cairo_runner.program_base = Some(relocatable!(0, 0));
        cairo_runner.execution_base = Some(relocatable!(1, 0));
        let stack = vec![MaybeRelocatable::from(Felt252::new(7_i32))];
        let return_fp = MaybeRelocatable::from(Felt252::new(9_i32));
        cairo_runner
            .initialize_function_entrypoint(&mut vm, 1, stack, return_fp)
            .unwrap();
        assert_eq!(cairo_runner.initial_fp, cairo_runner.initial_ap);
        assert_eq!(cairo_runner.initial_fp, Some(relocatable!(1, 3)));
        check_memory!(
            vm.segments.memory,
            ((1, 0), 7),
            ((1, 1), 9),
            ((1, 2), (2, 0))
        );
    }

    #[test]
    #[should_panic]
    fn initialize_function_entrypoint_no_execution_base() {
        //This test works with basic Program definition, will later be updated to use Program::new() when fully defined
        let program = program![BuiltinName::output];
        let mut cairo_runner = cairo_runner!(program);
        let mut vm = vm!();
        let stack = vec![MaybeRelocatable::from(Felt252::new(7_i32))];
        let return_fp = MaybeRelocatable::from(Felt252::new(9_i32));
        cairo_runner
            .initialize_function_entrypoint(&mut vm, 1, stack, return_fp)
            .unwrap();
    }

    #[test]
    #[should_panic]
    fn initialize_main_entrypoint_no_main() {
        //This test works with basic Program definition, will later be updated to use Program::new() when fully defined
        let program = program![BuiltinName::output];
        let mut cairo_runner = cairo_runner!(program);
        let mut vm = vm!();
        cairo_runner.initialize_main_entrypoint(&mut vm).unwrap();
    }

    #[test]
    #[cfg_attr(target_arch = "wasm32", wasm_bindgen_test)]
    fn initialize_main_entrypoint() {
        //This test works with basic Program definition, will later be updated to use Program::new() when fully defined
        let program = program!(main = Some(1),);
        let mut cairo_runner = cairo_runner!(program);
        let mut vm = vm!();
        cairo_runner.program_base = Some(relocatable!(0, 0));
        cairo_runner.execution_base = Some(relocatable!(0, 0));
        let return_pc = cairo_runner.initialize_main_entrypoint(&mut vm).unwrap();
        assert_eq!(return_pc, Relocatable::from((1, 0)));
    }

    #[test]
    #[cfg_attr(target_arch = "wasm32", wasm_bindgen_test)]
    fn initialize_state_program_segment_accessed_addrs() {
        // This test checks that all addresses from the program segment are marked as accessed at VM state initialization.
        // The fibonacci program has 24 instructions, so there should be 24 accessed addresses,
        // from (0, 0) to (0, 23).
        let program = Program::from_bytes(
            include_bytes!("../../../cairo_programs/fibonacci.json"),
            Some("main"),
        )
        .unwrap();

        let mut cairo_runner = cairo_runner!(program);
        let mut vm = vm!();

        cairo_runner.initialize(&mut vm).unwrap();
        assert_eq!(
            vm.segments
                .memory
                .get_amount_of_accessed_addresses_for_segment(0),
            Some(24)
        );
    }

    #[test]
    #[cfg_attr(target_arch = "wasm32", wasm_bindgen_test)]
    fn initialize_vm_no_builtins() {
        //This test works with basic Program definition, will later be updated to use Program::new() when fully defined
        let program = program!(main = Some(1),);
        let mut cairo_runner = cairo_runner!(program);
        let mut vm = vm!();
        cairo_runner.program_base = Some(relocatable!(0, 0));
        cairo_runner.initial_pc = Some(relocatable!(0, 1));
        cairo_runner.initial_ap = Some(relocatable!(1, 2));
        cairo_runner.initial_fp = Some(relocatable!(1, 2));
        cairo_runner.initialize_vm(&mut vm).unwrap();
        assert_eq!(vm.run_context.pc, relocatable!(0, 1));
        assert_eq!(vm.run_context.ap, 2);
        assert_eq!(vm.run_context.fp, 2);
    }

    #[test]
    #[cfg_attr(target_arch = "wasm32", wasm_bindgen_test)]
    fn initialize_vm_with_range_check_valid() {
        //This test works with basic Program definition, will later be updated to use Program::new() when fully defined
        let program = program!(builtins = vec![BuiltinName::range_check], main = Some(1),);
        let mut cairo_runner = cairo_runner!(program);
        let mut vm = vm!();
        cairo_runner.initial_pc = Some(relocatable!(0, 1));
        cairo_runner.initial_ap = Some(relocatable!(1, 2));
        cairo_runner.initial_fp = Some(relocatable!(1, 2));
        cairo_runner.initialize_builtins(&mut vm).unwrap();
        cairo_runner.initialize_segments(&mut vm, None);
        vm.segments = segments![((2, 0), 23), ((2, 1), 233)];
        assert_eq!(vm.builtin_runners[0].name(), RANGE_CHECK_BUILTIN_NAME);
        assert_eq!(vm.builtin_runners[0].base(), 2);
        cairo_runner.initialize_vm(&mut vm).unwrap();
        assert!(vm
            .segments
            .memory
            .validated_addresses
            .contains(&Relocatable::from((2, 0))));
        assert!(vm
            .segments
            .memory
            .validated_addresses
            .contains(&Relocatable::from((2, 1))));
        assert_eq!(vm.segments.memory.validated_addresses.len(), 2);
    }

    #[test]
    #[cfg_attr(target_arch = "wasm32", wasm_bindgen_test)]
    fn initialize_vm_with_range_check_invalid() {
        //This test works with basic Program definition, will later be updated to use Program::new() when fully defined
        let program = program!(builtins = vec![BuiltinName::range_check], main = Some(1),);
        let mut cairo_runner = cairo_runner!(program);
        let mut vm = vm!();
        cairo_runner.initial_pc = Some(relocatable!(0, 1));
        cairo_runner.initial_ap = Some(relocatable!(1, 2));
        cairo_runner.initial_fp = Some(relocatable!(1, 2));
        cairo_runner.initialize_builtins(&mut vm).unwrap();
        cairo_runner.initialize_segments(&mut vm, None);
        vm.segments = segments![((2, 1), 23), ((2, 4), (-1))];

        assert_eq!(
            cairo_runner.initialize_vm(&mut vm),
            Err(RunnerError::MemoryValidationError(
                MemoryError::RangeCheckFoundNonInt((2, 0).into())
            ))
        );
    }

    //Integration tests for initialization phase

    #[test]
    #[cfg_attr(target_arch = "wasm32", wasm_bindgen_test)]
    /* Program used:
    func myfunc(a: felt) -> (r: felt):
        let b = a * 2
        return(b)
    end

    func main():
        let a = 1
        let b = myfunc(a)
        return()
    end

    main = 3
    data = [5207990763031199744, 2, 2345108766317314046, 5189976364521848832, 1, 1226245742482522112, 3618502788666131213697322783095070105623107215331596699973092056135872020476, 2345108766317314046]
    */
    fn initialization_phase_no_builtins() {
        let program = program!(
            data = vec_data!(
                (5207990763031199744_u64),
                (2),
                (2345108766317314046_u64),
                (5189976364521848832_u64),
                (1),
                (1226245742482522112_u64),
                ((
                    "3618502788666131213697322783095070105623107215331596699973092056135872020476",
                    10
                )),
                (2345108766317314046_i64)
            ),
            main = Some(3),
        );
        let mut cairo_runner = cairo_runner!(program);
        let mut vm = vm!();
        cairo_runner.initialize_segments(&mut vm, None);
        cairo_runner.initialize_main_entrypoint(&mut vm).unwrap();
        cairo_runner.initialize_vm(&mut vm).unwrap();

        assert_eq!(cairo_runner.program_base, Some(relocatable!(0, 0)));
        assert_eq!(cairo_runner.execution_base, Some(relocatable!(1, 0)));
        assert_eq!(cairo_runner.final_pc, Some(relocatable!(3, 0)));

        //RunContext check
        //Registers
        assert_eq!(vm.run_context.pc, relocatable!(0, 3));
        assert_eq!(vm.run_context.ap, 2);
        assert_eq!(vm.run_context.fp, 2);
        //Memory
        check_memory!(
            vm.segments.memory,
            ((0, 0), 5207990763031199744_u64),
            ((0, 1), 2),
            ((0, 2), 2345108766317314046_u64),
            ((0, 3), 5189976364521848832_u64),
            ((0, 4), 1),
            ((0, 5), 1226245742482522112_u64),
            (
                (0, 6),
                (
                    "3618502788666131213697322783095070105623107215331596699973092056135872020476",
                    10
                )
            ),
            ((0, 7), 2345108766317314046_u64),
            ((1, 0), (2, 0)),
            ((1, 1), (3, 0))
        );
    }

    #[test]
    #[cfg_attr(target_arch = "wasm32", wasm_bindgen_test)]
    /*Program used:
    %builtins output

    from starkware.cairo.common.serialize import serialize_word

    func main{output_ptr: felt*}():
        let a = 1
        serialize_word(a)
        return()
    end

    main = 4
    data = [4612671182993129469, 5198983563776393216, 1, 2345108766317314046, 5191102247248822272, 5189976364521848832, 1, 1226245742482522112, 3618502788666131213697322783095070105623107215331596699973092056135872020474, 2345108766317314046]
    */
    fn initialization_phase_output_builtin() {
        let program = program!(
            builtins = vec![BuiltinName::output],
            data = vec_data!(
                (4612671182993129469_u64),
                (5198983563776393216_u64),
                (1),
                (2345108766317314046_u64),
                (5191102247248822272_u64),
                (5189976364521848832_u64),
                (1),
                (1226245742482522112_u64),
                ((
                    "3618502788666131213697322783095070105623107215331596699973092056135872020474",
                    10
                )),
                (2345108766317314046_u64)
            ),
            main = Some(4),
        );
        let mut cairo_runner = cairo_runner!(program);
        let mut vm = vm!();

        cairo_runner.initialize_builtins(&mut vm).unwrap();
        cairo_runner.initialize_segments(&mut vm, None);
        cairo_runner.initialize_main_entrypoint(&mut vm).unwrap();
        cairo_runner.initialize_vm(&mut vm).unwrap();

        assert_eq!(cairo_runner.program_base, Some(relocatable!(0, 0)));
        assert_eq!(cairo_runner.execution_base, Some(relocatable!(1, 0)));
        assert_eq!(cairo_runner.final_pc, Some(relocatable!(4, 0)));

        //RunContext check
        //Registers
        assert_eq!(vm.run_context.pc, relocatable!(0, 4));
        assert_eq!(vm.run_context.ap, 3);
        assert_eq!(vm.run_context.fp, 3);
        //Memory
        check_memory!(
            vm.segments.memory,
            ((0, 0), 4612671182993129469_u64),
            ((0, 1), 5198983563776393216_u64),
            ((0, 2), 1),
            ((0, 3), 2345108766317314046_u64),
            ((0, 4), 5191102247248822272_u64),
            ((0, 5), 5189976364521848832_u64),
            ((0, 6), 1),
            ((0, 7), 1226245742482522112_u64),
            (
                (0, 8),
                (
                    "3618502788666131213697322783095070105623107215331596699973092056135872020474",
                    10
                )
            ),
            ((0, 9), 2345108766317314046_u64),
            ((1, 0), (2, 0)),
            ((1, 1), (3, 0)),
            ((1, 2), (4, 0))
        );
    }

    #[test]
    #[cfg_attr(target_arch = "wasm32", wasm_bindgen_test)]
    /*Program used:
    %builtins range_check

    func check_range{range_check_ptr}(num):

        # Check that 0 <= num < 2**64.
        [range_check_ptr] = num
        assert [range_check_ptr + 1] = 2 ** 64 - 1 - num
        let range_check_ptr = range_check_ptr + 2
        return()
    end

    func main{range_check_ptr}():
        check_range(7)
        return()
    end

    main = 8
    data = [4612671182993129469, 5189976364521848832, 18446744073709551615, 5199546496550207487, 4612389712311386111, 5198983563776393216, 2, 2345108766317314046, 5191102247248822272, 5189976364521848832, 7, 1226245742482522112, 3618502788666131213697322783095070105623107215331596699973092056135872020470, 2345108766317314046]
    */
    fn initialization_phase_range_check_builtin() {
        let program = program!(
            builtins = vec![BuiltinName::range_check],
            data = vec_data!(
                (4612671182993129469_u64),
                (5189976364521848832_u64),
                (18446744073709551615_u128),
                (5199546496550207487_u64),
                (4612389712311386111_u64),
                (5198983563776393216_u64),
                (2),
                (2345108766317314046_u64),
                (5191102247248822272_u64),
                (5189976364521848832_u64),
                (7),
                (1226245742482522112_u64),
                ((
                    "3618502788666131213697322783095070105623107215331596699973092056135872020474",
                    10
                )),
                (2345108766317314046_u64)
            ),
            main = Some(8),
        );

        let mut cairo_runner = cairo_runner!(program);
        let mut vm = vm!();

        cairo_runner.initialize_builtins(&mut vm).unwrap();
        cairo_runner.initialize_segments(&mut vm, None);
        cairo_runner.initialize_main_entrypoint(&mut vm).unwrap();
        cairo_runner.initialize_vm(&mut vm).unwrap();

        assert_eq!(cairo_runner.program_base, Some(relocatable!(0, 0)));
        assert_eq!(cairo_runner.execution_base, Some(relocatable!(1, 0)));
        assert_eq!(cairo_runner.final_pc, Some(relocatable!(4, 0)));

        //RunContext check
        //Registers
        assert_eq!(vm.run_context.pc, relocatable!(0, 8));
        assert_eq!(vm.run_context.ap, 3);
        assert_eq!(vm.run_context.fp, 3);
        //Memory
        check_memory!(
            vm.segments.memory,
            ((0, 0), 4612671182993129469_u64),
            ((0, 1), 5189976364521848832_u64),
            ((0, 2), 18446744073709551615_u128),
            ((0, 3), 5199546496550207487_u64),
            ((0, 4), 4612389712311386111_u64),
            ((0, 5), 5198983563776393216_u64),
            ((0, 6), 2),
            ((0, 7), 2345108766317314046_u64),
            ((0, 8), 5191102247248822272_u64),
            ((0, 9), 5189976364521848832_u64),
            ((0, 10), 7),
            ((0, 11), 1226245742482522112_u64),
            (
                (0, 12),
                (
                    "3618502788666131213697322783095070105623107215331596699973092056135872020474",
                    10
                )
            ),
            ((0, 13), 2345108766317314046_u64),
            ((1, 0), (2, 0)),
            ((1, 1), (3, 0)),
            ((1, 2), (4, 0))
        );
    }

    //Integration tests for initialization + execution phase

    #[test]
    #[cfg_attr(target_arch = "wasm32", wasm_bindgen_test)]
    /*Program used:
    func myfunc(a: felt) -> (r: felt):
        let b = a * 2
        return(b)
    end

    func main():
        let a = 1
        let b = myfunc(a)
        return()
    end

    main = 3
    data = [5207990763031199744, 2, 2345108766317314046, 5189976364521848832, 1, 1226245742482522112, 3618502788666131213697322783095070105623107215331596699973092056135872020476, 2345108766317314046]
    */
    fn initialize_and_run_function_call() {
        //Initialization Phase
        let program = program!(
            data = vec_data!(
                (5207990763031199744_i64),
                (2),
                (2345108766317314046_i64),
                (5189976364521848832_i64),
                (1),
                (1226245742482522112_i64),
                ((
                    "3618502788666131213697322783095070105623107215331596699973092056135872020476",
                    10
                )),
                (2345108766317314046_i64)
            ),
            main = Some(3),
        );
        let mut hint_processor = BuiltinHintProcessor::new_empty();
        let mut cairo_runner = cairo_runner!(program);
        let mut vm = vm!(true);
        cairo_runner.initialize_segments(&mut vm, None);
        let end = cairo_runner.initialize_main_entrypoint(&mut vm).unwrap();
        assert_eq!(end, Relocatable::from((3, 0)));
        cairo_runner.initialize_vm(&mut vm).unwrap();
        //Execution Phase
        assert_matches!(
            cairo_runner.run_until_pc(end, &mut vm, &mut hint_processor),
            Ok(())
        );
        //Check final values against Python VM
        //Check final register values
        assert_eq!(vm.run_context.pc, Relocatable::from((3, 0)));

        assert_eq!(vm.run_context.ap, 6);

        assert_eq!(vm.run_context.fp, 0);

        //Check each TraceEntry in trace
        let trace = vm.trace.unwrap();
        assert_eq!(trace.len(), 5);
        trace_check!(
            trace,
            [(3, 2, 2), (5, 3, 2), (0, 5, 5), (2, 6, 5), (7, 6, 2)]
        );
    }

    #[test]
    #[cfg_attr(target_arch = "wasm32", wasm_bindgen_test)]
    /*Program used:
    %builtins range_check

    func check_range{range_check_ptr}(num):

        # Check that 0 <= num < 2**64.
        [range_check_ptr] = num
        assert [range_check_ptr + 1] = 2 ** 64 - 1 - num
        let range_check_ptr = range_check_ptr + 2
        return()
    end

    func main{range_check_ptr}():
        check_range(7)
        return()
    end

    main = 8
    data = [4612671182993129469, 5189976364521848832, 18446744073709551615, 5199546496550207487, 4612389712311386111, 5198983563776393216, 2, 2345108766317314046, 5191102247248822272, 5189976364521848832, 7, 1226245742482522112, 3618502788666131213697322783095070105623107215331596699973092056135872020470, 2345108766317314046]
    */
    fn initialize_and_run_range_check_builtin() {
        //Initialization Phase
        let program = program!(
            builtins = vec![BuiltinName::range_check],
            data = vec_data!(
                (4612671182993129469_i64),
                (5189976364521848832_i64),
                (18446744073709551615_i128),
                (5199546496550207487_i64),
                (4612389712311386111_i64),
                (5198983563776393216_i64),
                (2),
                (2345108766317314046_i64),
                (5191102247248822272_i64),
                (5189976364521848832_i64),
                (7),
                (1226245742482522112_i64),
                ((
                    "3618502788666131213697322783095070105623107215331596699973092056135872020470",
                    10
                )),
                (2345108766317314046_i64)
            ),
            main = Some(8),
        );
        let mut hint_processor = BuiltinHintProcessor::new_empty();
        let mut cairo_runner = cairo_runner!(program);
        let mut vm = vm!(true);
        cairo_runner.initialize_builtins(&mut vm).unwrap();
        cairo_runner.initialize_segments(&mut vm, None);
        let end = cairo_runner.initialize_main_entrypoint(&mut vm).unwrap();
        cairo_runner.initialize_vm(&mut vm).unwrap();
        //Execution Phase
        assert_matches!(
            cairo_runner.run_until_pc(end, &mut vm, &mut hint_processor),
            Ok(())
        );
        //Check final values against Python VM
        //Check final register values
        assert_eq!(vm.run_context.pc, Relocatable::from((4, 0)));

        assert_eq!(vm.run_context.ap, 10);

        assert_eq!(vm.run_context.fp, 0);

        //Check each TraceEntry in trace
        let trace = vm.trace.unwrap();
        assert_eq!(trace.len(), 10);
        trace_check!(
            trace,
            [
                (8, 3, 3),
                (9, 4, 3),
                (11, 5, 3),
                (0, 7, 7),
                (1, 7, 7),
                (3, 8, 7),
                (4, 9, 7),
                (5, 9, 7),
                (7, 10, 7),
                (13, 10, 3)
            ]
        );
        //Check the range_check builtin segment
        assert_eq!(vm.builtin_runners[0].name(), RANGE_CHECK_BUILTIN_NAME);
        assert_eq!(vm.builtin_runners[0].base(), 2);

        check_memory!(
            vm.segments.memory,
            ((2, 0), 7),
            ((2, 1), 18446744073709551608_i128)
        );
        assert!(vm
            .segments
            .memory
            .get(&MaybeRelocatable::from((2, 2)))
            .is_none());
    }

    #[test]
    #[cfg_attr(target_arch = "wasm32", wasm_bindgen_test)]
    /*Program used:
    %builtins output

    from starkware.cairo.common.serialize import serialize_word

    func main{output_ptr: felt*}():
        let a = 1
        serialize_word(a)
        let b = 17 * a
        serialize_word(b)
        return()
    end

    main = 4
    data = [
    4612671182993129469,
    5198983563776393216,
    1,
    2345108766317314046,
    5191102247248822272,
    5189976364521848832,
    1,
    1226245742482522112,
    3618502788666131213697322783095070105623107215331596699973092056135872020474,
    5189976364521848832,
    17,
    1226245742482522112,
    3618502788666131213697322783095070105623107215331596699973092056135872020470,
    2345108766317314046
    ]
    */
    fn initialize_and_run_output_builtin() {
        //Initialization Phase
        let program = program!(
            builtins = vec![BuiltinName::output],
            data = vec_data!(
                (4612671182993129469_i64),
                (5198983563776393216_i64),
                (1),
                (2345108766317314046_i64),
                (5191102247248822272_i64),
                (5189976364521848832_i64),
                (1),
                (1226245742482522112_i64),
                ((
                    "3618502788666131213697322783095070105623107215331596699973092056135872020474",
                    10
                )),
                (5189976364521848832_i64),
                (17),
                (1226245742482522112_i64),
                ((
                    "3618502788666131213697322783095070105623107215331596699973092056135872020470",
                    10
                )),
                (2345108766317314046_i64)
            ),
            main = Some(4),
        );
        let mut hint_processor = BuiltinHintProcessor::new_empty();
        let mut cairo_runner = cairo_runner!(program);
        let mut vm = vm!(true);
        cairo_runner.initialize_builtins(&mut vm).unwrap();
        cairo_runner.initialize_segments(&mut vm, None);
        let end = cairo_runner.initialize_main_entrypoint(&mut vm).unwrap();
        cairo_runner.initialize_vm(&mut vm).unwrap();
        //Execution Phase
        assert_matches!(
            cairo_runner.run_until_pc(end, &mut vm, &mut hint_processor),
            Ok(())
        );
        //Check final values against Python VM
        //Check final register values
        //todo
        assert_eq!(vm.run_context.pc, Relocatable::from((4, 0)));

        assert_eq!(vm.run_context.ap, 12);

        assert_eq!(vm.run_context.fp, 0);

        //Check each TraceEntry in trace
        let trace = vm.trace.unwrap();
        assert_eq!(trace.len(), 12);
        trace_check!(
            trace,
            [
                (4, 3, 3),
                (5, 4, 3),
                (7, 5, 3),
                (0, 7, 7),
                (1, 7, 7),
                (3, 8, 7),
                (9, 8, 3),
                (11, 9, 3),
                (0, 11, 11),
                (1, 11, 11),
                (3, 12, 11),
                (13, 12, 3)
            ]
        );
        //Check that the output to be printed is correct
        assert_eq!(vm.builtin_runners[0].name(), OUTPUT_BUILTIN_NAME);
        assert_eq!(vm.builtin_runners[0].base(), 2);
        check_memory!(vm.segments.memory, ((2, 0), 1), ((2, 1), 17));
        assert!(vm
            .segments
            .memory
            .get(&MaybeRelocatable::from((2, 2)))
            .is_none());
    }

    #[test]
    #[cfg_attr(target_arch = "wasm32", wasm_bindgen_test)]
    /*Program used:
    %builtins output range_check

    from starkware.cairo.common.serialize import serialize_word

    func check_range{range_check_ptr}(num) -> (num : felt):

        # Check that 0 <= num < 2**64.
        [range_check_ptr] = num
        assert [range_check_ptr + 1] = 2 ** 64 - 1 - num
        let range_check_ptr = range_check_ptr + 2
        return(num)
    end

    func main{output_ptr: felt*, range_check_ptr: felt}():
        let num: felt = check_range(7)
        serialize_word(num)
        return()
    end

    main = 13
    data = [
    4612671182993129469,
    5198983563776393216,
    1,
    2345108766317314046,
    4612671182993129469,
    5189976364521848832,
    18446744073709551615,
    5199546496550207487,
    4612389712311386111,
    5198983563776393216,
    2,
    5191102247248822272,
    2345108766317314046,
    5191102247248822272,
    5189976364521848832,
    7,
    1226245742482522112,
    3618502788666131213697322783095070105623107215331596699973092056135872020469,
    5191102242953854976,
    5193354051357474816,
    1226245742482522112,
    3618502788666131213697322783095070105623107215331596699973092056135872020461,
    5193354029882638336,
    2345108766317314046]
    */
    fn initialize_and_run_output_range_check_builtin() {
        //Initialization Phase
        let program = program!(
            builtins = vec![BuiltinName::output, BuiltinName::range_check],
            data = vec_data!(
                (4612671182993129469_i64),
                (5198983563776393216_i64),
                (1),
                (2345108766317314046_i64),
                (4612671182993129469_i64),
                (5189976364521848832_i64),
                (18446744073709551615_i128),
                (5199546496550207487_i64),
                (4612389712311386111_i64),
                (5198983563776393216_i64),
                (2),
                (5191102247248822272_i64),
                (2345108766317314046_i64),
                (5191102247248822272_i64),
                (5189976364521848832_i64),
                (7),
                (1226245742482522112_i64),
                ((
                    "3618502788666131213697322783095070105623107215331596699973092056135872020469",
                    10
                )),
                (5191102242953854976_i64),
                (5193354051357474816_i64),
                (1226245742482522112_i64),
                ((
                    "3618502788666131213697322783095070105623107215331596699973092056135872020461",
                    10
                )),
                (5193354029882638336_i64),
                (2345108766317314046_i64)
            ),
            main = Some(13),
        );
        let mut hint_processor = BuiltinHintProcessor::new_empty();
        let mut cairo_runner = cairo_runner!(program);
        let mut vm = vm!(true);
        cairo_runner.initialize_builtins(&mut vm).unwrap();
        cairo_runner.initialize_segments(&mut vm, None);
        let end = cairo_runner.initialize_main_entrypoint(&mut vm).unwrap();
        cairo_runner.initialize_vm(&mut vm).unwrap();
        //Execution Phase
        assert_matches!(
            cairo_runner.run_until_pc(end, &mut vm, &mut hint_processor),
            Ok(())
        );
        //Check final values against Python VM
        //Check final register values
        assert_eq!(vm.run_context.pc, Relocatable::from((5, 0)));

        assert_eq!(vm.run_context.ap, 18);

        assert_eq!(vm.run_context.fp, 0);

        //Check each TraceEntry in trace
        let trace = vm.trace.unwrap();
        assert_eq!(trace.len(), 18);
        trace_check!(
            trace,
            [
                (13, 4, 4),
                (14, 5, 4),
                (16, 6, 4),
                (4, 8, 8),
                (5, 8, 8),
                (7, 9, 8),
                (8, 10, 8),
                (9, 10, 8),
                (11, 11, 8),
                (12, 12, 8),
                (18, 12, 4),
                (19, 13, 4),
                (20, 14, 4),
                (0, 16, 16),
                (1, 16, 16),
                (3, 17, 16),
                (22, 17, 4),
                (23, 18, 4)
            ]
        );
        //Check the range_check builtin segment
        assert_eq!(vm.builtin_runners[1].name(), RANGE_CHECK_BUILTIN_NAME);
        assert_eq!(vm.builtin_runners[1].base(), 3);

        check_memory!(
            vm.segments.memory,
            ((3, 0), 7),
            ((3, 1), 18446744073709551608_i128)
        );
        assert!(vm
            .segments
            .memory
            .get(&MaybeRelocatable::from((2, 2)))
            .is_none());

        //Check the output segment
        assert_eq!(vm.builtin_runners[0].name(), OUTPUT_BUILTIN_NAME);
        assert_eq!(vm.builtin_runners[0].base(), 2);

        check_memory!(vm.segments.memory, ((2, 0), 7));
        assert!(vm
            .segments
            .memory
            .get(&(MaybeRelocatable::from((2, 1))))
            .is_none());
    }

    #[test]
    #[cfg_attr(target_arch = "wasm32", wasm_bindgen_test)]
    /*Memory from this test is taken from a cairo program execution
    Program used:
        func main():
        let a = 1
        [ap + 3] = 5
        return()

    end
    Final Memory:
    {RelocatableValue(segment_index=0, offset=0): 4613515612218425347,
     RelocatableValue(segment_index=0, offset=1): 5,
     RelocatableValue(segment_index=0, offset=2): 2345108766317314046,
     RelocatableValue(segment_index=1, offset=0): RelocatableValue(segment_index=2, offset=0),
     RelocatableValue(segment_index=1, offset=1): RelocatableValue(segment_index=3, offset=0),
     RelocatableValue(segment_index=1, offset=5): 5}
    Relocated Memory:
        1     4613515612218425347
        2     5
        3     2345108766317314046
        4     10
        5     10
        ⋮
        9     5
    */
    fn relocate_memory_with_gap() {
        let program = program!();
        let mut cairo_runner = cairo_runner!(program);
        let mut vm = vm!(true);
        for _ in 0..4 {
            vm.segments.add();
        }
        // Memory initialization without macro
        vm.segments
            .memory
            .insert(
                Relocatable::from((0, 0)),
                &MaybeRelocatable::from(Felt252::new(4613515612218425347_i64)),
            )
            .unwrap();
        vm.segments
            .memory
            .insert(
                Relocatable::from((0, 1)),
                &MaybeRelocatable::from(Felt252::new(5)),
            )
            .unwrap();
        vm.segments
            .memory
            .insert(
                Relocatable::from((0, 2)),
                &MaybeRelocatable::from(Felt252::new(2345108766317314046_i64)),
            )
            .unwrap();
        vm.segments
            .memory
            .insert(Relocatable::from((1, 0)), &MaybeRelocatable::from((2, 0)))
            .unwrap();
        vm.segments
            .memory
            .insert(Relocatable::from((1, 1)), &MaybeRelocatable::from((3, 0)))
            .unwrap();
        vm.segments
            .memory
            .insert(
                Relocatable::from((1, 5)),
                &MaybeRelocatable::from(Felt252::new(5)),
            )
            .unwrap();
        vm.segments.compute_effective_sizes();
        let rel_table = vm
            .segments
            .relocate_segments()
            .expect("Couldn't relocate after compute effective sizes");
        assert_eq!(cairo_runner.relocate_memory(&mut vm, &rel_table), Ok(()));
        assert_eq!(cairo_runner.relocated_memory[0], None);
        assert_eq!(
            cairo_runner.relocated_memory[1],
            Some(Felt252::new(4613515612218425347_i64))
        );
        assert_eq!(cairo_runner.relocated_memory[2], Some(Felt252::new(5)));
        assert_eq!(
            cairo_runner.relocated_memory[3],
            Some(Felt252::new(2345108766317314046_i64))
        );
        assert_eq!(cairo_runner.relocated_memory[4], Some(Felt252::new(10)));
        assert_eq!(cairo_runner.relocated_memory[5], Some(Felt252::new(10)));
        assert_eq!(cairo_runner.relocated_memory[6], None);
        assert_eq!(cairo_runner.relocated_memory[7], None);
        assert_eq!(cairo_runner.relocated_memory[8], None);
        assert_eq!(cairo_runner.relocated_memory[9], Some(Felt252::new(5)));
    }

    #[test]
    #[cfg_attr(target_arch = "wasm32", wasm_bindgen_test)]
    /* Program used:
    %builtins output

    from starkware.cairo.common.serialize import serialize_word

    func main{output_ptr: felt*}():
        let a = 1
        serialize_word(a)
        let b = 17 * a
        serialize_word(b)
        return()
    end
    Relocated Memory:
        1     4612671182993129469
        2     5198983563776393216
        3     1
        4     2345108766317314046
        5     5191102247248822272
        6     5189976364521848832
        7     1
        8     1226245742482522112
        9     -7
        10    5189976364521848832
        11    17
        12    1226245742482522112
        13    -11
        14    2345108766317314046
        15    27
        16    29
        17    29
        18    27
        19    1
        20    18
        21    10
        22    28
        23    17
        24    18
        25    14
        26    29
        27    1
        28    17
     */
    fn initialize_run_and_relocate_output_builtin() {
        let program = program!(
            builtins = vec![BuiltinName::output],
            data = vec_data!(
                (4612671182993129469_i64),
                (5198983563776393216_i64),
                (1),
                (2345108766317314046_i64),
                (5191102247248822272_i64),
                (5189976364521848832_i64),
                (1),
                (1226245742482522112_i64),
                ((
                    "3618502788666131213697322783095070105623107215331596699973092056135872020474",
                    10
                )),
                (5189976364521848832_i64),
                (17),
                (1226245742482522112_i64),
                ((
                    "3618502788666131213697322783095070105623107215331596699973092056135872020470",
                    10
                )),
                (2345108766317314046_i64)
            ),
            main = Some(4),
        );
        let mut hint_processor = BuiltinHintProcessor::new_empty();
        let mut cairo_runner = cairo_runner!(program);
        let mut vm = vm!(true);
        cairo_runner.initialize_builtins(&mut vm).unwrap();
        cairo_runner.initialize_segments(&mut vm, None);
        let end = cairo_runner.initialize_main_entrypoint(&mut vm).unwrap();
        cairo_runner.initialize_vm(&mut vm).unwrap();
        assert_matches!(
            cairo_runner.run_until_pc(end, &mut vm, &mut hint_processor),
            Ok(())
        );
        vm.segments.compute_effective_sizes();
        let rel_table = vm
            .segments
            .relocate_segments()
            .expect("Couldn't relocate after compute effective sizes");
        assert_eq!(cairo_runner.relocate_memory(&mut vm, &rel_table), Ok(()));
        assert_eq!(cairo_runner.relocated_memory[0], None);
        assert_eq!(
            cairo_runner.relocated_memory[1],
            Some(Felt252::new(4612671182993129469_i64))
        );
        assert_eq!(
            cairo_runner.relocated_memory[2],
            Some(Felt252::new(5198983563776393216_i64))
        );
        assert_eq!(cairo_runner.relocated_memory[3], Some(Felt252::one()));
        assert_eq!(
            cairo_runner.relocated_memory[4],
            Some(Felt252::new(2345108766317314046_i64))
        );
        assert_eq!(
            cairo_runner.relocated_memory[5],
            Some(Felt252::new(5191102247248822272_i64))
        );
        assert_eq!(
            cairo_runner.relocated_memory[6],
            Some(Felt252::new(5189976364521848832_i64))
        );
        assert_eq!(cairo_runner.relocated_memory[7], Some(Felt252::one()));
        assert_eq!(
            cairo_runner.relocated_memory[8],
            Some(Felt252::new(1226245742482522112_i64))
        );
        assert_eq!(
            cairo_runner.relocated_memory[9],
            Some(felt_str!(
                "3618502788666131213697322783095070105623107215331596699973092056135872020474"
            ))
        );
        assert_eq!(
            cairo_runner.relocated_memory[10],
            Some(Felt252::new(5189976364521848832_i64))
        );
        assert_eq!(cairo_runner.relocated_memory[11], Some(Felt252::new(17)));
        assert_eq!(
            cairo_runner.relocated_memory[12],
            Some(Felt252::new(1226245742482522112_i64))
        );
        assert_eq!(
            cairo_runner.relocated_memory[13],
            Some(felt_str!(
                "3618502788666131213697322783095070105623107215331596699973092056135872020470"
            ))
        );
        assert_eq!(
            cairo_runner.relocated_memory[14],
            Some(Felt252::new(2345108766317314046_i64))
        );
        assert_eq!(
            cairo_runner.relocated_memory[15],
            Some(Felt252::new(27_i32))
        );
        assert_eq!(cairo_runner.relocated_memory[16], Some(Felt252::new(29)));
        assert_eq!(cairo_runner.relocated_memory[17], Some(Felt252::new(29)));
        assert_eq!(cairo_runner.relocated_memory[18], Some(Felt252::new(27)));
        assert_eq!(cairo_runner.relocated_memory[19], Some(Felt252::one()));
        assert_eq!(cairo_runner.relocated_memory[20], Some(Felt252::new(18)));
        assert_eq!(cairo_runner.relocated_memory[21], Some(Felt252::new(10)));
        assert_eq!(cairo_runner.relocated_memory[22], Some(Felt252::new(28)));
        assert_eq!(cairo_runner.relocated_memory[23], Some(Felt252::new(17)));
        assert_eq!(cairo_runner.relocated_memory[24], Some(Felt252::new(18)));
        assert_eq!(cairo_runner.relocated_memory[25], Some(Felt252::new(14)));
        assert_eq!(cairo_runner.relocated_memory[26], Some(Felt252::new(29)));
        assert_eq!(cairo_runner.relocated_memory[27], Some(Felt252::one()));
        assert_eq!(cairo_runner.relocated_memory[28], Some(Felt252::new(17)));
    }

    #[test]
    #[cfg_attr(target_arch = "wasm32", wasm_bindgen_test)]
    /* Program used:
    %builtins output

    from starkware.cairo.common.serialize import serialize_word

    func main{output_ptr: felt*}():
        let a = 1
        serialize_word(a)
        let b = 17 * a
        serialize_word(b)
        return()
    end

    Relocated Trace:
    [TraceEntry(pc=5, ap=18, fp=18),
     TraceEntry(pc=6, ap=19, fp=18),
     TraceEntry(pc=8, ap=20, fp=18),
     TraceEntry(pc=1, ap=22, fp=22),
     TraceEntry(pc=2, ap=22, fp=22),
     TraceEntry(pc=4, ap=23, fp=22),
     TraceEntry(pc=10, ap=23, fp=18),
    */
    fn relocate_trace_output_builtin() {
        let program = program!(
            builtins = vec![BuiltinName::output],
            data = vec_data!(
                (4612671182993129469_i64),
                (5198983563776393216_i64),
                (1),
                (2345108766317314046_i64),
                (5191102247248822272_i64),
                (5189976364521848832_i64),
                (1),
                (1226245742482522112_i64),
                ((
                    "3618502788666131213697322783095070105623107215331596699973092056135872020474",
                    10
                )),
                (5189976364521848832_i64),
                (17),
                (1226245742482522112_i64),
                ((
                    "3618502788666131213697322783095070105623107215331596699973092056135872020470",
                    10
                )),
                (2345108766317314046_i64)
            ),
            main = Some(4),
        );
        let mut hint_processor = BuiltinHintProcessor::new_empty();
        let mut cairo_runner = cairo_runner!(program);
        let mut vm = vm!(true);
        cairo_runner.initialize_builtins(&mut vm).unwrap();
        cairo_runner.initialize_segments(&mut vm, None);
        let end = cairo_runner.initialize_main_entrypoint(&mut vm).unwrap();
        cairo_runner.initialize_vm(&mut vm).unwrap();
        assert_matches!(
            cairo_runner.run_until_pc(end, &mut vm, &mut hint_processor),
            Ok(())
        );
        vm.segments.compute_effective_sizes();
        let rel_table = vm
            .segments
            .relocate_segments()
            .expect("Couldn't relocate after compute effective sizes");
        vm.relocate_trace(&rel_table).unwrap();
        let relocated_trace = vm.trace.unwrap();
        assert_eq!(relocated_trace.len(), 12);
        assert_eq!(
            relocated_trace[0],
            TraceEntry {
                pc: 5,
                ap: 18,
                fp: 18
            }
        );
        assert_eq!(
            relocated_trace[1],
            TraceEntry {
                pc: 6,
                ap: 19,
                fp: 18
            }
        );
        assert_eq!(
            relocated_trace[2],
            TraceEntry {
                pc: 8,
                ap: 20,
                fp: 18
            }
        );
        assert_eq!(
            relocated_trace[3],
            TraceEntry {
                pc: 1,
                ap: 22,
                fp: 22
            }
        );
        assert_eq!(
            relocated_trace[4],
            TraceEntry {
                pc: 2,
                ap: 22,
                fp: 22
            }
        );
        assert_eq!(
            relocated_trace[5],
            TraceEntry {
                pc: 4,
                ap: 23,
                fp: 22
            }
        );
        assert_eq!(
            relocated_trace[6],
            TraceEntry {
                pc: 10,
                ap: 23,
                fp: 18
            }
        );
        assert_eq!(
            relocated_trace[7],
            TraceEntry {
                pc: 12,
                ap: 24,
                fp: 18
            }
        );
        assert_eq!(
            relocated_trace[8],
            TraceEntry {
                pc: 1,
                ap: 26,
                fp: 26
            }
        );
        assert_eq!(
            relocated_trace[9],
            TraceEntry {
                pc: 2,
                ap: 26,
                fp: 26
            }
        );
        assert_eq!(
            relocated_trace[10],
            TraceEntry {
                pc: 4,
                ap: 27,
                fp: 26
            }
        );
        assert_eq!(
            relocated_trace[11],
            TraceEntry {
                pc: 14,
                ap: 27,
                fp: 18
            }
        );
    }

    #[test]
    #[cfg_attr(target_arch = "wasm32", wasm_bindgen_test)]
    fn write_output_from_preset_memory() {
        let program = program![BuiltinName::output];
        let mut cairo_runner = cairo_runner!(program);
        let mut vm = vm!();
        cairo_runner.initialize_builtins(&mut vm).unwrap();
        cairo_runner.initialize_segments(&mut vm, None);
        assert_eq!(vm.builtin_runners[0].name(), OUTPUT_BUILTIN_NAME);
        assert_eq!(vm.builtin_runners[0].base(), 2);

        vm.segments = segments![((2, 0), 1), ((2, 1), 2)];
        vm.segments.segment_used_sizes = Some(vec![0, 0, 2]);

        let mut output_buffer = String::new();
        vm.write_output(&mut output_buffer).unwrap();
        assert_eq!(&output_buffer, "1\n2\n");
    }

    #[test]
    #[cfg_attr(target_arch = "wasm32", wasm_bindgen_test)]
    /*Program used:
    %builtins output

    from starkware.cairo.common.serialize import serialize_word

    func main{output_ptr: felt*}():
        let a = 1
        serialize_word(a)
        return()
    end */
    fn get_output_from_program() {
        //Initialization Phase
        let program = program!(
            builtins = vec![BuiltinName::output],
            data = vec_data!(
                (4612671182993129469_i64),
                (5198983563776393216_i64),
                (1),
                (2345108766317314046_i64),
                (5191102247248822272_i64),
                (5189976364521848832_i64),
                (1),
                (1226245742482522112_i64),
                ((
                    "3618502788666131213697322783095070105623107215331596699973092056135872020474",
                    10
                )),
                (5189976364521848832_i64),
                (17),
                (1226245742482522112_i64),
                ((
                    "3618502788666131213697322783095070105623107215331596699973092056135872020470",
                    10
                )),
                (2345108766317314046_i64)
            ),
            main = Some(4),
        );
        let mut cairo_runner = cairo_runner!(program);
        let mut vm = vm!();
        cairo_runner.initialize_builtins(&mut vm).unwrap();
        cairo_runner.initialize_segments(&mut vm, None);
        let end = cairo_runner.initialize_main_entrypoint(&mut vm).unwrap();
        cairo_runner.initialize_vm(&mut vm).unwrap();
        //Execution Phase
        let mut hint_processor = BuiltinHintProcessor::new_empty();
        assert_matches!(
            cairo_runner.run_until_pc(end, &mut vm, &mut hint_processor),
            Ok(())
        );

        let mut output_buffer = String::new();
        vm.write_output(&mut output_buffer).unwrap();
        assert_eq!(&output_buffer, "1\n17\n");
    }

    #[test]
    #[cfg_attr(target_arch = "wasm32", wasm_bindgen_test)]
    /*Program used:
    %builtins output

    func main{output_ptr: felt*}() {
        //Memory Gap + Relocatable value
        assert [output_ptr + 1] = cast(output_ptr, felt);
        let output_ptr = output_ptr + 2;
        return ();
    }*/
    fn write_output_from_program_gap_relocatable_output() {
        //Initialization Phase
        let program = program!(
            builtins = vec![BuiltinName::output],
            data = vec_data!(
                (4612671187288162301),
                (5198983563776458752),
                (2),
                (2345108766317314046)
            ),
            main = Some(0),
        );
        let mut cairo_runner = cairo_runner!(program);
        let mut vm = vm!();
        cairo_runner.initialize_builtins(&mut vm).unwrap();
        cairo_runner.initialize_segments(&mut vm, None);
        let end = cairo_runner.initialize_main_entrypoint(&mut vm).unwrap();
        cairo_runner.initialize_vm(&mut vm).unwrap();
        //Execution Phase
        let mut hint_processor = BuiltinHintProcessor::new_empty();
        assert_matches!(
            cairo_runner.run_until_pc(end, &mut vm, &mut hint_processor),
            Ok(())
        );

        let mut output_buffer = String::new();
        vm.write_output(&mut output_buffer).unwrap();
        assert_eq!(&output_buffer, "<missing>\n2:0\n");
    }

    #[test]
    #[cfg_attr(target_arch = "wasm32", wasm_bindgen_test)]
    fn write_output_from_preset_memory_neg_output() {
        let program = program![BuiltinName::output];
        let mut cairo_runner = cairo_runner!(program);
        let mut vm = vm!();
        cairo_runner.initialize_builtins(&mut vm).unwrap();
        cairo_runner.initialize_segments(&mut vm, None);
        assert_eq!(vm.builtin_runners[0].name(), OUTPUT_BUILTIN_NAME);
        assert_eq!(vm.builtin_runners[0].base(), 2);
        vm.segments = segments![(
            (2, 0),
            (
                "800000000000011000000000000000000000000000000000000000000000000",
                16
            )
        )];
        vm.segments.segment_used_sizes = Some(vec![0, 0, 1]);

        let mut output_buffer = String::new();
        vm.write_output(&mut output_buffer).unwrap();
        assert_eq!(&output_buffer, "-1\n");
    }

    /// Test that `get_output()` works when the `output` builtin is not the first one.
    #[test]
    #[cfg_attr(target_arch = "wasm32", wasm_bindgen_test)]
    fn get_output_unordered_builtins() {
        //Initialization Phase
        let program = program!(
            builtins = vec![BuiltinName::output, BuiltinName::bitwise],
            data = vec_data!(
                (4612671182993129469_i64),
                (5198983563776393216_i64),
                (1),
                (2345108766317314046_i64),
                (5191102247248822272_i64),
                (5189976364521848832_i64),
                (1),
                (1226245742482522112_i64),
                ((
                    "3618502788666131213697322783095070105623107215331596699973092056135872020474",
                    10
                )),
                (5189976364521848832_i64),
                (17),
                (1226245742482522112_i64),
                ((
                    "3618502788666131213697322783095070105623107215331596699973092056135872020470",
                    10
                )),
                (2345108766317314046_i64)
            ),
            main = Some(4),
        );

        let mut cairo_runner = cairo_runner!(program);
        let mut vm = vm!();

        cairo_runner
            .initialize_builtins(&mut vm)
            .expect("Couldn't initialize builtins.");

        // Swap the first and second builtins (first should be `output`).
        vm.builtin_runners.swap(0, 1);

        cairo_runner.initialize_segments(&mut vm, None);

        let end = cairo_runner
            .initialize_main_entrypoint(&mut vm)
            .expect("Couldn't initialize the main entrypoint.");
        cairo_runner
            .initialize_vm(&mut vm)
            .expect("Couldn't initialize the VM.");

        let mut hint_processor = BuiltinHintProcessor::new_empty();
        assert_matches!(
            cairo_runner.run_until_pc(end, &mut vm, &mut hint_processor),
            Ok(())
        );

        let mut output_buffer = String::new();
        vm.write_output(&mut output_buffer).unwrap();
        assert_eq!(&output_buffer, "1\n17\n");
    }

    #[test]
    #[cfg_attr(target_arch = "wasm32", wasm_bindgen_test)]
    fn insert_all_builtins_in_order() {
        let program = program![
            BuiltinName::output,
            BuiltinName::pedersen,
            BuiltinName::range_check,
            BuiltinName::bitwise,
            BuiltinName::ec_op
        ];
        let cairo_runner = cairo_runner!(program);
        let mut vm = vm!();
        cairo_runner.initialize_builtins(&mut vm).unwrap();
        assert_eq!(vm.builtin_runners[0].name(), OUTPUT_BUILTIN_NAME);
        assert_eq!(vm.builtin_runners[1].name(), HASH_BUILTIN_NAME);
        assert_eq!(vm.builtin_runners[2].name(), RANGE_CHECK_BUILTIN_NAME);
        assert_eq!(vm.builtin_runners[3].name(), BITWISE_BUILTIN_NAME);
        assert_eq!(vm.builtin_runners[4].name(), EC_OP_BUILTIN_NAME);
    }

    #[test]
    #[cfg_attr(target_arch = "wasm32", wasm_bindgen_test)]
    /*Program used:
    %builtins range_check

    func check_range{range_check_ptr}(num):
        # Check that 0 <= num < 2**64.
        [range_check_ptr] = num
        assert [range_check_ptr + 1] = 2 ** 64 - 1 - num
        let range_check_ptr = range_check_ptr + 2
        return()
    end

    func main{range_check_ptr}():
        check_range(7)
        return()
    end

    main = 8
    data = [4612671182993129469, 5189976364521848832, 18446744073709551615, 5199546496550207487, 4612389712311386111, 5198983563776393216, 2, 2345108766317314046, 5191102247248822272, 5189976364521848832, 7, 1226245742482522112, 3618502788666131213697322783095070105623107215331596699973092056135872020470, 2345108766317314046]
    */
    fn run_for_steps() {
        let program = program!(
            builtins = vec![BuiltinName::range_check],
            data = vec_data!(
                (4612671182993129469_i64),
                (5189976364521848832_i64),
                (18446744073709551615_i128),
                (5199546496550207487_i64),
                (4612389712311386111_i64),
                (5198983563776393216_i64),
                (2),
                (2345108766317314046_i64),
                (5191102247248822272_i64),
                (5189976364521848832_i64),
                (7),
                (1226245742482522112_i64),
                ((
                    "3618502788666131213697322783095070105623107215331596699973092056135872020470",
                    10
                )),
                (2345108766317314046_i64)
            ),
            main = Some(8),
        );

        let mut hint_processor = BuiltinHintProcessor::new_empty();
        let mut cairo_runner = cairo_runner!(&program);

        let mut vm = vm!(true);
        cairo_runner.initialize_builtins(&mut vm).unwrap();
        cairo_runner.initialize_segments(&mut vm, None);

        cairo_runner.initialize_main_entrypoint(&mut vm).unwrap();
        cairo_runner.initialize_vm(&mut vm).unwrap();

        // Full takes 10 steps.
        assert_matches!(
            cairo_runner.run_for_steps(8, &mut vm, &mut hint_processor),
            Ok(())
        );
        assert_matches!(
            cairo_runner.run_for_steps(8, &mut vm, &mut hint_processor),
            Err(VirtualMachineError::EndOfProgram(x)) if x == 8 - 2
        );
    }

    #[test]
    #[cfg_attr(target_arch = "wasm32", wasm_bindgen_test)]
    /*Program used:
    %builtins range_check

    func check_range{range_check_ptr}(num):
        # Check that 0 <= num < 2**64.
        [range_check_ptr] = num
        assert [range_check_ptr + 1] = 2 ** 64 - 1 - num
        let range_check_ptr = range_check_ptr + 2
        return()
    end

    func main{range_check_ptr}():
        check_range(7)
        return()
    end

    main = 8
    data = [4612671182993129469, 5189976364521848832, 18446744073709551615, 5199546496550207487, 4612389712311386111, 5198983563776393216, 2, 2345108766317314046, 5191102247248822272, 5189976364521848832, 7, 1226245742482522112, 3618502788666131213697322783095070105623107215331596699973092056135872020470, 2345108766317314046]
    */
    fn run_until_steps() {
        let program = program!(
            builtins = vec![BuiltinName::range_check],
            data = vec_data!(
                (4612671182993129469_i64),
                (5189976364521848832_i64),
                (18446744073709551615_i128),
                (5199546496550207487_i64),
                (4612389712311386111_i64),
                (5198983563776393216_i64),
                (2),
                (2345108766317314046_i64),
                (5191102247248822272_i64),
                (5189976364521848832_i64),
                (7),
                (1226245742482522112_i64),
                ((
                    "3618502788666131213697322783095070105623107215331596699973092056135872020470",
                    10
                )),
                (2345108766317314046_i64)
            ),
            main = Some(8),
        );

        let mut hint_processor = BuiltinHintProcessor::new_empty();
        let mut cairo_runner = cairo_runner!(&program);

        let mut vm = vm!(true);
        cairo_runner.initialize_builtins(&mut vm).unwrap();
        cairo_runner.initialize_segments(&mut vm, None);

        cairo_runner.initialize_main_entrypoint(&mut vm).unwrap();
        cairo_runner.initialize_vm(&mut vm).unwrap();

        // Full takes 10 steps.
        assert_matches!(
            cairo_runner.run_until_steps(8, &mut vm, &mut hint_processor),
            Ok(())
        );
        assert_matches!(
            cairo_runner.run_until_steps(10, &mut vm, &mut hint_processor),
            Ok(())
        );
        assert_matches!(
            cairo_runner.run_until_steps(11, &mut vm, &mut hint_processor),
            Err(VirtualMachineError::EndOfProgram(1))
        );
    }

    #[test]
    #[cfg_attr(target_arch = "wasm32", wasm_bindgen_test)]
    /*Program used:
    %builtins range_check

    func check_range{range_check_ptr}(num):
        # Check that 0 <= num < 2**64.
        [range_check_ptr] = num
        assert [range_check_ptr + 1] = 2 ** 64 - 1 - num
        let range_check_ptr = range_check_ptr + 2
        return()
    end

    func main{range_check_ptr}():
        check_range(7)
        return()
    end

    main = 8
    data = [4612671182993129469, 5189976364521848832, 18446744073709551615, 5199546496550207487, 4612389712311386111, 5198983563776393216, 2, 2345108766317314046, 5191102247248822272, 5189976364521848832, 7, 1226245742482522112, 3618502788666131213697322783095070105623107215331596699973092056135872020470, 2345108766317314046]
    */
    /// Verify that run_until_next_power_2() executes steps until the current
    /// step reaches a power of two, or an error occurs.
    fn run_until_next_power_of_2() {
        let program = program!(
            builtins = vec![BuiltinName::range_check],
            data = vec_data!(
                (4612671182993129469_i64),
                (5189976364521848832_i64),
                (18446744073709551615_i128),
                (5199546496550207487_i64),
                (4612389712311386111_i64),
                (5198983563776393216_i64),
                (2),
                (2345108766317314046_i64),
                (5191102247248822272_i64),
                (5189976364521848832_i64),
                (7),
                (1226245742482522112_i64),
                ((
                    "3618502788666131213697322783095070105623107215331596699973092056135872020470",
                    10
                )),
                (2345108766317314046_i64)
            ),
            main = Some(8),
        );

        let mut hint_processor = BuiltinHintProcessor::new_empty();
        let mut cairo_runner = cairo_runner!(&program);

        let mut vm = vm!(true);
        cairo_runner.initialize_builtins(&mut vm).unwrap();
        cairo_runner.initialize_segments(&mut vm, None);

        cairo_runner.initialize_main_entrypoint(&mut vm).unwrap();
        cairo_runner.initialize_vm(&mut vm).unwrap();

        // Full takes 10 steps.
        assert_matches!(
            cairo_runner.run_for_steps(1, &mut vm, &mut hint_processor),
            Ok(())
        );
        assert_matches!(
            cairo_runner.run_until_next_power_of_2(&mut vm, &mut hint_processor),
            Ok(())
        );
        assert_eq!(vm.current_step, 1);

        assert_matches!(
            cairo_runner.run_for_steps(1, &mut vm, &mut hint_processor),
            Ok(())
        );
        assert_matches!(
            cairo_runner.run_until_next_power_of_2(&mut vm, &mut hint_processor),
            Ok(())
        );
        assert_eq!(vm.current_step, 2);

        assert_matches!(
            cairo_runner.run_for_steps(1, &mut vm, &mut hint_processor),
            Ok(())
        );
        assert_matches!(
            cairo_runner.run_until_next_power_of_2(&mut vm, &mut hint_processor),
            Ok(())
        );
        assert_eq!(vm.current_step, 4);

        assert_matches!(
            cairo_runner.run_for_steps(1, &mut vm, &mut hint_processor),
            Ok(())
        );
        assert_matches!(
            cairo_runner.run_until_next_power_of_2(&mut vm, &mut hint_processor),
            Ok(())
        );
        assert_eq!(vm.current_step, 8);

        assert_matches!(
            cairo_runner.run_for_steps(1, &mut vm, &mut hint_processor),
            Ok(())
        );
        assert_matches!(
            cairo_runner.run_until_next_power_of_2(&mut vm, &mut hint_processor),
            Err(VirtualMachineError::EndOfProgram(6))
        );
        assert_eq!(vm.current_step, 10);
    }

    #[test]
    #[cfg_attr(target_arch = "wasm32", wasm_bindgen_test)]
    fn get_constants() {
        let program_constants = HashMap::from([
            ("MAX".to_string(), Felt252::new(300)),
            ("MIN".to_string(), Felt252::new(20)),
        ]);
        let program = program!(constants = program_constants.clone(),);
        let cairo_runner = cairo_runner!(program);
        assert_eq!(cairo_runner.get_constants(), &program_constants);
    }

    #[test]
    #[cfg_attr(target_arch = "wasm32", wasm_bindgen_test)]
    fn get_memory_holes_missing_segment_used_sizes() {
        let program = program!();

        let cairo_runner = cairo_runner!(program);
        let mut vm = vm!();
        // Add element into memory and mark it as accessed so that get_memory_holes tries to access a segment size
        vm.segments.memory = memory![((0, 0), 9)];
        vm.segments.memory.mark_as_accessed((0, 0).into());

        vm.builtin_runners = Vec::new();
        assert_eq!(
            cairo_runner.get_memory_holes(&vm),
            Err(MemoryError::MissingSegmentUsedSizes),
        );
    }

    #[test]
    #[cfg_attr(target_arch = "wasm32", wasm_bindgen_test)]
    fn get_memory_holes_empty() {
        let program = program!();

        let cairo_runner = cairo_runner!(program);
        let mut vm = vm!();

        vm.builtin_runners = Vec::new();
        vm.segments.segment_used_sizes = Some(Vec::new());
        assert_eq!(cairo_runner.get_memory_holes(&vm), Ok(0));
    }

    #[test]
    #[cfg_attr(target_arch = "wasm32", wasm_bindgen_test)]
    fn get_memory_holes_empty_builtins() {
        let program = program!();

        let cairo_runner = cairo_runner!(program);
        let mut vm = vm!();
        vm.segments.memory = memory![((0, 0), 0), ((0, 2), 0)];
        vm.segments.memory.mark_as_accessed((0, 0).into());
        vm.segments.memory.mark_as_accessed((0, 2).into());
        vm.builtin_runners = Vec::new();
        vm.segments.segment_used_sizes = Some(vec![4]);
        assert_eq!(cairo_runner.get_memory_holes(&vm), Ok(2));
    }

    #[test]
    #[cfg_attr(target_arch = "wasm32", wasm_bindgen_test)]
    fn get_memory_holes_empty_accesses() {
        let program = program!();

        let cairo_runner = cairo_runner!(program);
        let mut vm = vm!();

        vm.builtin_runners = vec![{
            let mut builtin_runner: BuiltinRunner = OutputBuiltinRunner::new(true).into();
            builtin_runner.initialize_segments(&mut vm.segments);

            builtin_runner
        }];
        vm.segments.segment_used_sizes = Some(vec![4]);
        assert_eq!(cairo_runner.get_memory_holes(&vm), Ok(0));
    }

    #[test]
    #[cfg_attr(target_arch = "wasm32", wasm_bindgen_test)]
    fn get_memory_holes() {
        let program = program!();

        let cairo_runner = cairo_runner!(program);
        let mut vm = vm!();
        vm.segments.memory = memory![((1, 0), 0), ((1, 2), 2)];
        vm.segments.memory.mark_as_accessed((1, 0).into());
        vm.segments.memory.mark_as_accessed((1, 2).into());
        vm.builtin_runners = vec![{
            let mut builtin_runner: BuiltinRunner = OutputBuiltinRunner::new(true).into();
            builtin_runner.initialize_segments(&mut vm.segments);

            builtin_runner
        }];
        vm.segments.segment_used_sizes = Some(vec![4, 4]);
        assert_eq!(cairo_runner.get_memory_holes(&vm), Ok(2));
    }

    /// Test that check_diluted_check_usage() works without a diluted pool
    /// instance.
    #[test]
    #[cfg_attr(target_arch = "wasm32", wasm_bindgen_test)]
    fn check_diluted_check_usage_without_pool_instance() {
        let program = program!();

        let mut cairo_runner = cairo_runner!(program);
        let vm = vm!();

        cairo_runner.layout.diluted_pool_instance_def = None;
        assert_matches!(cairo_runner.check_diluted_check_usage(&vm), Ok(()));
    }

    /// Test that check_diluted_check_usage() works without builtin runners.
    #[test]
    #[cfg_attr(target_arch = "wasm32", wasm_bindgen_test)]
    fn check_diluted_check_usage_without_builtin_runners() {
        let program = program!();

        let cairo_runner = cairo_runner!(program);
        let mut vm = vm!();

        vm.current_step = 10000;
        vm.builtin_runners = vec![];
        assert_matches!(cairo_runner.check_diluted_check_usage(&vm), Ok(()));
    }

    /// Test that check_diluted_check_usage() fails when there aren't enough
    /// allocated units.
    #[test]
    #[cfg_attr(target_arch = "wasm32", wasm_bindgen_test)]
    fn check_diluted_check_usage_insufficient_allocated_cells() {
        let program = program!();

        let cairo_runner = cairo_runner!(program);
        let mut vm = vm!();

        vm.current_step = 100;
        vm.builtin_runners = vec![];
        assert_matches!(
            cairo_runner.check_diluted_check_usage(&vm),
            Err(VirtualMachineError::Memory(
                MemoryError::InsufficientAllocatedCells(_)
            ))
        );
    }

    /// Test that check_diluted_check_usage() succeeds when all the conditions
    /// are met.
    #[test]
    #[cfg_attr(target_arch = "wasm32", wasm_bindgen_test)]
    fn check_diluted_check_usage() {
        let program = program!();

        let cairo_runner = cairo_runner!(program);
        let mut vm = vm!();

        vm.current_step = 8192;
        vm.builtin_runners =
            vec![BitwiseBuiltinRunner::new(&BitwiseInstanceDef::default(), true).into()];
        assert_matches!(cairo_runner.check_diluted_check_usage(&vm), Ok(()));
    }

    #[test]
    #[cfg_attr(target_arch = "wasm32", wasm_bindgen_test)]
    fn end_run_run_already_finished() {
        let program = program!();

        let mut hint_processor = BuiltinHintProcessor::new_empty();
        let mut cairo_runner = cairo_runner!(program);
        let mut vm = vm!();

        cairo_runner.run_ended = true;
        assert_matches!(
            cairo_runner.end_run(true, false, &mut vm, &mut hint_processor),
            Err(VirtualMachineError::RunnerError(
                RunnerError::EndRunCalledTwice
            ))
        );
    }

    #[test]
    #[cfg_attr(target_arch = "wasm32", wasm_bindgen_test)]
    fn end_run() {
        let program = program!();

        let mut hint_processor = BuiltinHintProcessor::new_empty();
        let mut cairo_runner = cairo_runner!(program);
        let mut vm = vm!();

        assert_matches!(
            cairo_runner.end_run(true, false, &mut vm, &mut hint_processor),
            Ok(())
        );

        cairo_runner.run_ended = false;
        cairo_runner.relocated_memory.clear();
        assert_matches!(
            cairo_runner.end_run(true, true, &mut vm, &mut hint_processor),
            Ok(())
        );
        assert!(!cairo_runner.run_ended);
    }

    #[test]
    #[cfg_attr(target_arch = "wasm32", wasm_bindgen_test)]
    fn end_run_proof_mode_insufficient_allocated_cells() {
        let program = Program::from_bytes(
            include_bytes!("../../../cairo_programs/proof_programs/fibonacci.json"),
            Some("main"),
        )
        .unwrap();

        let mut hint_processor = BuiltinHintProcessor::new_empty();
        let mut cairo_runner = cairo_runner!(program, "all_cairo", true);
        let mut vm = vm!(true);

        let end = cairo_runner.initialize(&mut vm).unwrap();
        cairo_runner
            .run_until_pc(end, &mut vm, &mut hint_processor)
            .expect("Call to `CairoRunner::run_until_pc()` failed.");
        assert_matches!(
            cairo_runner.end_run(false, false, &mut vm, &mut hint_processor),
            Ok(())
        );
    }

    #[test]
    #[cfg_attr(target_arch = "wasm32", wasm_bindgen_test)]
    fn get_builtin_segments_info_empty() {
        let program = program!();

        let cairo_runner = cairo_runner!(program);
        let vm = vm!();

        assert_eq!(cairo_runner.get_builtin_segments_info(&vm), Ok(Vec::new()),);
    }

    #[test]
    #[cfg_attr(target_arch = "wasm32", wasm_bindgen_test)]
    fn get_builtin_segments_info_base_not_finished() {
        let program = program!();

        let cairo_runner = cairo_runner!(program);
        let mut vm = vm!();

        vm.builtin_runners = vec![BuiltinRunner::Output(OutputBuiltinRunner::new(true))];
        assert_eq!(
            cairo_runner.get_builtin_segments_info(&vm),
            Err(RunnerError::NoStopPointer(BuiltinName::output.name())),
        );
    }

    #[test]
    #[cfg_attr(target_arch = "wasm32", wasm_bindgen_test)]
    fn get_execution_resources_trace_not_enabled() {
        let program = program!();

        let cairo_runner = cairo_runner!(program);
        let mut vm = vm!();

        vm.segments.segment_used_sizes = Some(vec![4]);
        assert_eq!(
            cairo_runner.get_execution_resources(&vm),
            Ok(ExecutionResources {
                n_steps: 0,
                n_memory_holes: 0,
                builtin_instance_counter: HashMap::new(),
            }),
        );
    }

    #[test]
    #[cfg_attr(target_arch = "wasm32", wasm_bindgen_test)]
    fn get_execution_resources_empty_builtins() {
        let program = program!();

        let mut cairo_runner = cairo_runner!(program);
        let mut vm = vm!();

        cairo_runner.original_steps = Some(10);
        vm.segments.segment_used_sizes = Some(vec![4]);
        assert_eq!(
            cairo_runner.get_execution_resources(&vm),
            Ok(ExecutionResources {
                n_steps: 10,
                n_memory_holes: 0,
                builtin_instance_counter: HashMap::new(),
            }),
        );
    }

    #[test]
    #[cfg_attr(target_arch = "wasm32", wasm_bindgen_test)]
    fn get_execution_resources() {
        let program = program!();

        let mut cairo_runner = cairo_runner!(program);
        let mut vm = vm!();

        cairo_runner.original_steps = Some(10);
        vm.segments.segment_used_sizes = Some(vec![4]);
        vm.builtin_runners = vec![{
            let mut builtin = OutputBuiltinRunner::new(true);
            builtin.initialize_segments(&mut vm.segments);

            BuiltinRunner::Output(builtin)
        }];
        assert_eq!(
            cairo_runner.get_execution_resources(&vm),
            Ok(ExecutionResources {
                n_steps: 10,
                n_memory_holes: 0,
                builtin_instance_counter: HashMap::from([(
                    BuiltinName::output.name().to_string(),
                    4
                )]),
            }),
        );
    }

    #[test]
    #[cfg_attr(target_arch = "wasm32", wasm_bindgen_test)]
    fn finalize_segments_run_not_ended() {
        let program = program!();
        let mut cairo_runner = cairo_runner!(program);
        let mut vm = vm!();
        assert_eq!(
            cairo_runner.finalize_segments(&mut vm),
            Err(RunnerError::FinalizeNoEndRun)
        )
    }

    #[test]
    #[cfg_attr(target_arch = "wasm32", wasm_bindgen_test)]
    fn finalize_segments_run_ended_empty_no_prog_base() {
        let program = program!();
        let mut cairo_runner = cairo_runner!(program);
        cairo_runner.execution_base = Some(Relocatable::from((1, 0)));
        cairo_runner.run_ended = true;
        let mut vm = vm!();
        assert_eq!(
            cairo_runner.finalize_segments(&mut vm),
            Err(RunnerError::NoProgBase)
        )
    }

    #[test]
    #[cfg_attr(target_arch = "wasm32", wasm_bindgen_test)]
    fn finalize_segments_run_ended_empty_no_exec_base() {
        let program = program!();
        let mut cairo_runner = cairo_runner!(program);
        cairo_runner.proof_mode = true;
        cairo_runner.program_base = Some(Relocatable::from((0, 0)));
        cairo_runner.run_ended = true;
        let mut vm = vm!();
        assert_eq!(
            cairo_runner.finalize_segments(&mut vm),
            Err(RunnerError::NoExecBase)
        )
    }

    #[test]
    #[cfg_attr(target_arch = "wasm32", wasm_bindgen_test)]
    fn finalize_segments_run_ended_empty_noproof_mode() {
        let program = program!();
        let mut cairo_runner = cairo_runner!(program);
        cairo_runner.program_base = Some(Relocatable::from((0, 0)));
        cairo_runner.execution_base = Some(Relocatable::from((1, 0)));
        cairo_runner.run_ended = true;
        let mut vm = vm!();
        assert_eq!(
            cairo_runner.finalize_segments(&mut vm),
            Err(RunnerError::FinalizeSegmentsNoProofMode)
        )
    }

    #[test]
    #[cfg_attr(target_arch = "wasm32", wasm_bindgen_test)]
    fn finalize_segments_run_ended_emptyproof_mode() {
        let program = program!();
        let mut cairo_runner = cairo_runner!(program, "plain", true);
        cairo_runner.program_base = Some(Relocatable::from((0, 0)));
        cairo_runner.execution_base = Some(Relocatable::from((1, 0)));
        cairo_runner.run_ended = true;
        let mut vm = vm!();
        assert_eq!(cairo_runner.finalize_segments(&mut vm), Ok(()));
        assert!(cairo_runner.segments_finalized);
        assert!(cairo_runner.execution_public_memory.unwrap().is_empty())
    }

    #[test]
    #[cfg_attr(target_arch = "wasm32", wasm_bindgen_test)]
    fn finalize_segments_run_ended_not_emptyproof_mode_empty_execution_public_memory() {
        let mut program = program!();
        program.data = vec_data![(1), (2), (3), (4), (5), (6), (7), (8)];
        //Program data len = 8
        let mut cairo_runner = cairo_runner!(program, "plain", true);
        cairo_runner.program_base = Some(Relocatable::from((0, 0)));
        cairo_runner.execution_base = Some(Relocatable::from((1, 0)));
        cairo_runner.run_ended = true;
        let mut vm = vm!();
        assert_eq!(cairo_runner.finalize_segments(&mut vm), Ok(()));
        assert!(cairo_runner.segments_finalized);
        //Check values written by first call to segments.finalize()
        assert_eq!(vm.segments.segment_sizes.get(&0), Some(&8_usize));
        assert_eq!(
            vm.segments.public_memory_offsets.get(&0),
            Some(&vec![
                (0_usize, 0_usize),
                (1_usize, 0_usize),
                (2_usize, 0_usize),
                (3_usize, 0_usize),
                (4_usize, 0_usize),
                (5_usize, 0_usize),
                (6_usize, 0_usize),
                (7_usize, 0_usize)
            ])
        );
        //Check values written by second call to segments.finalize()
        assert_eq!(vm.segments.segment_sizes.get(&1), None);
        assert_eq!(vm.segments.public_memory_offsets.get(&1), Some(&vec![]));
    }

    #[test]
    #[cfg_attr(target_arch = "wasm32", wasm_bindgen_test)]
    fn finalize_segments_run_ended_not_emptyproof_mode_with_execution_public_memory() {
        let mut program = program!();
        program.data = vec_data![(1), (2), (3), (4)];
        //Program data len = 4
        let mut cairo_runner = cairo_runner!(program, "plain", true);
        cairo_runner.program_base = Some(Relocatable::from((0, 0)));
        cairo_runner.execution_base = Some(Relocatable::from((1, 1)));
        cairo_runner.execution_public_memory = Some(vec![1_usize, 3_usize, 5_usize, 4_usize]);
        cairo_runner.run_ended = true;
        let mut vm = vm!();
        assert_eq!(cairo_runner.finalize_segments(&mut vm), Ok(()));
        assert!(cairo_runner.segments_finalized);
        //Check values written by first call to segments.finalize()
        assert_eq!(vm.segments.segment_sizes.get(&0), Some(&4_usize));
        assert_eq!(
            vm.segments.public_memory_offsets.get(&0),
            Some(&vec![
                (0_usize, 0_usize),
                (1_usize, 0_usize),
                (2_usize, 0_usize),
                (3_usize, 0_usize)
            ])
        );
        //Check values written by second call to segments.finalize()
        assert_eq!(vm.segments.segment_sizes.get(&1), None);
        assert_eq!(
            vm.segments.public_memory_offsets.get(&1),
            Some(&vec![
                (2_usize, 0_usize),
                (4_usize, 0_usize),
                (6_usize, 0_usize),
                (5_usize, 0_usize)
            ])
        );
    }

    /// Test that ensures get_perm_range_check_limits() returns an error when
    /// trace is not enabled.
    #[test]
    #[cfg_attr(target_arch = "wasm32", wasm_bindgen_test)]
    fn get_perm_range_check_limits_trace_not_enabled() {
        let program = program!();

        let cairo_runner = cairo_runner!(program);
        let vm = vm!();

        assert_matches!(
            cairo_runner.get_perm_range_check_limits(&vm),
            Err(VirtualMachineError::TracerError(
                TraceError::TraceNotEnabled
            ))
        );
    }

    /// Test that ensures get_perm_range_check_limits() returns None when the
    /// trace is empty (get_perm_range_check_limits returns None).
    #[test]
    #[cfg_attr(target_arch = "wasm32", wasm_bindgen_test)]
    fn get_perm_range_check_limits_empty() {
        let program = program!();

        let cairo_runner = cairo_runner!(program);
        let mut vm = vm!();
        vm.trace = Some(vec![]);

        assert_matches!(cairo_runner.get_perm_range_check_limits(&vm), Ok(None));
    }

    /// Test that get_perm_range_check_limits() works correctly when there are
    /// no builtins.
    #[test]
    #[cfg_attr(target_arch = "wasm32", wasm_bindgen_test)]
    fn get_perm_range_check_limits_no_builtins() {
        let program = program!();

        let cairo_runner = cairo_runner!(program);
        let mut vm = vm!();

        vm.trace = Some(vec![
            TraceEntry {
                pc: 0,
                ap: 0,
                fp: 0,
            },
            TraceEntry {
                pc: 1,
                ap: 0,
                fp: 0,
            },
            TraceEntry {
                pc: 2,
                ap: 0,
                fp: 0,
            },
        ]);
        vm.segments.memory.data = vec![vec![
            Some(MemoryCell::new(Felt252::new(0x80FF_8000_0530u64).into())),
            Some(MemoryCell::new(Felt252::new(0xBFFF_8000_0620u64).into())),
            Some(MemoryCell::new(Felt252::new(0x8FFF_8000_0750u64).into())),
        ]];

        assert_matches!(
            cairo_runner.get_perm_range_check_limits(&vm),
            Ok(Some((-31440, 16383)))
        );
    }

    /// Test that get_perm_range_check_limits() works correctly when there are
    /// builtins.
    #[test]
    #[cfg_attr(target_arch = "wasm32", wasm_bindgen_test)]
    fn get_perm_range_check_limits() {
        let program = program!();

        let cairo_runner = cairo_runner!(program);
        let mut vm = vm!();

        vm.trace = Some(vec![TraceEntry {
            pc: 0,
            ap: 0,
            fp: 0,
        }]);
        vm.segments.memory.data = vec![vec![Some(MemoryCell::new(mayberelocatable!(
            0x80FF_8000_0530u64
        )))]];
        vm.builtin_runners = vec![RangeCheckBuiltinRunner::new(12, 5, true).into()];

        assert_matches!(
            cairo_runner.get_perm_range_check_limits(&vm),
            Ok(Some((-31440, 1328)))
        );
    }

    /// Test that check_range_check_usage() returns successfully when trace is
    /// not enabled.
    #[test]
    #[cfg_attr(target_arch = "wasm32", wasm_bindgen_test)]
    fn check_range_check_usage_perm_range_limits_none() {
        let program = program!();

        let cairo_runner = cairo_runner!(program);
        let mut vm = vm!();
        vm.trace = Some(vec![]);

        assert_matches!(cairo_runner.check_range_check_usage(&vm), Ok(()));
    }

    /// Test that check_range_check_usage() returns successfully when all the
    /// conditions are met.
    #[test]
    #[cfg_attr(target_arch = "wasm32", wasm_bindgen_test)]
    fn check_range_check_usage_without_builtins() {
        let program = program!();

        let cairo_runner = cairo_runner!(program, "plain");
        let mut vm = vm!();
        vm.builtin_runners = vec![];
        vm.current_step = 10000;
        vm.segments.memory.data = vec![vec![Some(MemoryCell::new(mayberelocatable!(
            0x80FF_8000_0530u64
        )))]];
        vm.trace = Some(vec![TraceEntry {
            pc: 0,
            ap: 0,
            fp: 0,
        }]);

        assert_matches!(cairo_runner.check_range_check_usage(&vm), Ok(()));
    }

    /// Test that check_range_check_usage() returns an error if there are
    /// insufficient allocated cells.
    #[test]
    #[cfg_attr(target_arch = "wasm32", wasm_bindgen_test)]
    fn check_range_check_usage_insufficient_allocated_cells() {
        let program = program!();

        let cairo_runner = cairo_runner!(program);
        let mut vm = vm!();
        vm.builtin_runners = vec![RangeCheckBuiltinRunner::new(8, 8, true).into()];
        vm.segments.memory.data = vec![vec![Some(MemoryCell::new(mayberelocatable!(
            0x80FF_8000_0530u64
        )))]];
        vm.trace = Some(vec![TraceEntry {
            pc: 0,
            ap: 0,
            fp: 0,
        }]);

        assert_matches!(
            cairo_runner.check_range_check_usage(&vm),
            Err(VirtualMachineError::Memory(
                MemoryError::InsufficientAllocatedCells(_)
            ))
        );
    }

    #[test]
    #[cfg_attr(target_arch = "wasm32", wasm_bindgen_test)]
    fn get_initial_fp_is_none_without_initialization() {
        let program = program!();

        let runner = cairo_runner!(program);

        assert_eq!(None, runner.get_initial_fp());
    }

    #[test]
    #[cfg_attr(target_arch = "wasm32", wasm_bindgen_test)]
    fn get_initial_fp_can_be_obtained() {
        //This test works with basic Program definition, will later be updated to use Program::new() when fully defined
        let program = program![BuiltinName::output];
        let mut cairo_runner = cairo_runner!(program);
        let mut vm = vm!();
        for _ in 0..2 {
            vm.segments.add();
        }
        cairo_runner.program_base = Some(relocatable!(0, 0));
        cairo_runner.execution_base = Some(relocatable!(1, 0));
        let return_fp = Felt252::new(9_i32).into();
        cairo_runner
            .initialize_function_entrypoint(&mut vm, 0, vec![], return_fp)
            .unwrap();
        assert_eq!(Some(relocatable!(1, 2)), cairo_runner.get_initial_fp());
    }

    #[test]
    #[cfg_attr(target_arch = "wasm32", wasm_bindgen_test)]
    fn check_used_cells_valid_case() {
        let program = program![BuiltinName::range_check, BuiltinName::output];
        let mut cairo_runner = cairo_runner!(program);
        let mut vm = vm!();
        vm.segments.segment_used_sizes = Some(vec![4]);
        vm.trace = Some(vec![]);
        cairo_runner.layout.diluted_pool_instance_def = None;

        assert_matches!(cairo_runner.check_used_cells(&vm), Ok(()));
    }

    #[test]
    #[cfg_attr(target_arch = "wasm32", wasm_bindgen_test)]
    fn check_used_cells_get_used_cells_and_allocated_size_error() {
        let program = program!();

        let cairo_runner = cairo_runner!(program);
        let mut vm = vm!();
        vm.builtin_runners = vec![RangeCheckBuiltinRunner::new(8, 8, true).into()];
        vm.segments.memory.data = vec![vec![Some(MemoryCell::new(mayberelocatable!(
            0x80FF_8000_0530u64
        )))]];
        vm.trace = Some(vec![TraceEntry {
            pc: 0,
            ap: 0,
            fp: 0,
        }]);

        assert_matches!(
            cairo_runner.check_used_cells(&vm),
            Err(VirtualMachineError::Memory(
                MemoryError::InsufficientAllocatedCells(_)
            ))
        );
    }

    #[test]
    #[cfg_attr(target_arch = "wasm32", wasm_bindgen_test)]
    fn check_used_cells_check_memory_usage_error() {
        let program = program!();

        let cairo_runner = cairo_runner!(program);
        let mut vm = vm!();
        vm.segments.memory.mark_as_accessed((1, 0).into());
        vm.segments.memory.mark_as_accessed((1, 3).into());
        vm.builtin_runners = vec![{
            let mut builtin_runner: BuiltinRunner = OutputBuiltinRunner::new(true).into();
            builtin_runner.initialize_segments(&mut vm.segments);

            builtin_runner
        }];
        vm.segments.segment_used_sizes = Some(vec![4, 12]);
        vm.trace = Some(vec![]);

        assert_matches!(
            cairo_runner.check_used_cells(&vm),
            Err(VirtualMachineError::Memory(
                MemoryError::InsufficientAllocatedCells(_)
            ))
        );
    }

    #[test]
    #[cfg_attr(target_arch = "wasm32", wasm_bindgen_test)]
    fn check_used_cells_check_diluted_check_usage_error() {
        let program = program![BuiltinName::range_check, BuiltinName::output];
        let cairo_runner = cairo_runner!(program);
        let mut vm = vm!();
        vm.segments.segment_used_sizes = Some(vec![4]);
        vm.trace = Some(vec![]);

        assert_matches!(
            cairo_runner.check_used_cells(&vm),
            Err(VirtualMachineError::Memory(
                MemoryError::InsufficientAllocatedCells(_)
            ))
        );
    }

    #[test]
    #[cfg_attr(target_arch = "wasm32", wasm_bindgen_test)]
    fn initialize_all_builtins() {
        let program = program!();

        let cairo_runner = cairo_runner!(program);
        let mut vm = vm!();

        cairo_runner
            .initialize_all_builtins(&mut vm)
            .expect("Builtin initialization failed.");

        let given_output = vm.get_builtin_runners();

        assert_eq!(given_output[0].name(), HASH_BUILTIN_NAME);
        assert_eq!(given_output[1].name(), RANGE_CHECK_BUILTIN_NAME);
        assert_eq!(given_output[2].name(), OUTPUT_BUILTIN_NAME);
        assert_eq!(given_output[3].name(), SIGNATURE_BUILTIN_NAME);
        assert_eq!(given_output[4].name(), BITWISE_BUILTIN_NAME);
        assert_eq!(given_output[5].name(), EC_OP_BUILTIN_NAME);
        // FIXME: Uncomment once 0.11 Keccak fixes are merged
        // assert_eq!(given_output[6].name(), KECCAK_BUILTIN_NAME);
    }

    #[test]
    #[cfg_attr(target_arch = "wasm32", wasm_bindgen_test)]
    fn initialize_all_builtins_maintain_program_order() {
        let program = program![
            BuiltinName::pedersen,
            BuiltinName::range_check,
            BuiltinName::ecdsa
        ];

        let cairo_runner = cairo_runner!(program);
        let mut vm = vm!();

        cairo_runner
            .initialize_all_builtins(&mut vm)
            .expect("Builtin initialization failed.");

        let given_output = vm.get_builtin_runners();

        assert_eq!(given_output[0].name(), HASH_BUILTIN_NAME);
        assert_eq!(given_output[1].name(), RANGE_CHECK_BUILTIN_NAME);
        assert_eq!(given_output[2].name(), SIGNATURE_BUILTIN_NAME);
        assert_eq!(given_output[3].name(), OUTPUT_BUILTIN_NAME);
        assert_eq!(given_output[4].name(), BITWISE_BUILTIN_NAME);
        assert_eq!(given_output[5].name(), EC_OP_BUILTIN_NAME);
        // FIXME: Uncomment once 0.11 Keccak fixes are merged
        // assert_eq!(given_output[6].name(), KECCAK_BUILTIN_NAME);
    }

    #[test]
    #[cfg_attr(target_arch = "wasm32", wasm_bindgen_test)]
    fn initialize_function_runner() {
        let program = program!();

        let mut cairo_runner = cairo_runner!(program);
        let mut vm = vm!();

        cairo_runner
            .initialize_function_runner(&mut vm)
            .expect("initialize_function_runner failed.");

        let builtin_runners = vm.get_builtin_runners();

<<<<<<< HEAD
        assert_eq!(builtin_runners[0].0, HASH_BUILTIN_NAME);
        assert_eq!(builtin_runners[1].0, RANGE_CHECK_BUILTIN_NAME);
        assert_eq!(builtin_runners[2].0, OUTPUT_BUILTIN_NAME);
        assert_eq!(builtin_runners[3].0, SIGNATURE_BUILTIN_NAME);
        assert_eq!(builtin_runners[4].0, BITWISE_BUILTIN_NAME);
        assert_eq!(builtin_runners[5].0, EC_OP_BUILTIN_NAME);
        assert_eq!(builtin_runners[6].0, KECCAK_BUILTIN_NAME);
        assert_eq!(builtin_runners[7].0, POSEIDON_BUILTIN_NAME);
=======
        assert_eq!(builtin_runners[0].name(), HASH_BUILTIN_NAME);
        assert_eq!(builtin_runners[1].name(), RANGE_CHECK_BUILTIN_NAME);
        assert_eq!(builtin_runners[2].name(), OUTPUT_BUILTIN_NAME);
        assert_eq!(builtin_runners[3].name(), SIGNATURE_BUILTIN_NAME);
        assert_eq!(builtin_runners[4].name(), BITWISE_BUILTIN_NAME);
        assert_eq!(builtin_runners[5].name(), EC_OP_BUILTIN_NAME);
        // FIXME: Uncomment once 0.11 Keccak fixes are merged
        // assert_eq!(builtin_runners[6].name(), KECCAK_BUILTIN_NAME);
>>>>>>> 6e5340ac

        assert_eq!(
            cairo_runner.program_base,
            Some(Relocatable {
                segment_index: 0,
                offset: 0,
            })
        );
        assert_eq!(
            cairo_runner.execution_base,
            Some(Relocatable {
                segment_index: 1,
                offset: 0,
            })
        );
        assert_eq!(vm.segments.num_segments(), 10);
    }

    #[test]
    #[cfg_attr(target_arch = "wasm32", wasm_bindgen_test)]
    fn initialize_segments_incorrect_layout_plain_one_builtin() {
        let program = program![BuiltinName::output];
        let mut vm = vm!();
        let cairo_runner = cairo_runner!(program, "plain");
        assert_eq!(
            cairo_runner.initialize_builtins(&mut vm),
            Err(RunnerError::NoBuiltinForInstance(
                HashSet::from([BuiltinName::output.name()]),
                String::from("plain")
            ))
        );
    }

    #[test]
    #[cfg_attr(target_arch = "wasm32", wasm_bindgen_test)]
    fn initialize_segments_incorrect_layout_plain_two_builtins() {
        let program = program![BuiltinName::output, BuiltinName::pedersen];
        let mut vm = vm!();
        let cairo_runner = cairo_runner!(program, "plain");
        assert_eq!(
            cairo_runner.initialize_builtins(&mut vm),
            Err(RunnerError::NoBuiltinForInstance(
                HashSet::from([BuiltinName::output.name(), HASH_BUILTIN_NAME]),
                String::from("plain")
            ))
        );
    }

    #[test]
    #[cfg_attr(target_arch = "wasm32", wasm_bindgen_test)]
    fn initialize_segments_incorrect_layout_small_two_builtins() {
        let program = program![BuiltinName::output, BuiltinName::bitwise];
        let mut vm = vm!();
        let cairo_runner = cairo_runner!(program, "small");
        assert_eq!(
            cairo_runner.initialize_builtins(&mut vm),
            Err(RunnerError::NoBuiltinForInstance(
                HashSet::from([BuiltinName::bitwise.name()]),
                String::from("small")
            ))
        );
    }
    #[test]
    #[cfg_attr(target_arch = "wasm32", wasm_bindgen_test)]
    fn initialize_main_entrypoint_proof_mode_empty_program() {
        let program = program!(start = Some(0), end = Some(0), main = Some(8),);
        let mut runner = cairo_runner!(program);
        runner.proof_mode = true;
        let mut vm = vm!();
        runner.initialize_segments(&mut vm, None);
        assert_eq!(runner.execution_base, Some(Relocatable::from((1, 0))));
        assert_eq!(runner.program_base, Some(Relocatable::from((0, 0))));
        assert_eq!(
            runner.initialize_main_entrypoint(&mut vm),
            Ok(Relocatable::from((0, 0)))
        );
        assert_eq!(runner.initial_ap, Some(Relocatable::from((1, 2))));
        assert_eq!(runner.initial_fp, runner.initial_ap);
        assert_eq!(runner.execution_public_memory, Some(vec![0, 1]));
    }

    #[test]
    #[cfg_attr(target_arch = "wasm32", wasm_bindgen_test)]
    fn initialize_main_entrypoint_proof_mode_empty_program_two_builtins() {
        let program = program!(
            start = Some(0),
            end = Some(0),
            main = Some(8),
            builtins = vec![BuiltinName::output, BuiltinName::ec_op],
        );
        let mut runner = cairo_runner!(program);
        runner.proof_mode = true;
        let mut vm = vm!();
        runner.initialize_builtins(&mut vm).unwrap();
        runner.initialize_segments(&mut vm, None);
        assert_eq!(runner.execution_base, Some(Relocatable::from((1, 0))));
        assert_eq!(runner.program_base, Some(Relocatable::from((0, 0))));
        assert_eq!(
            runner.initialize_main_entrypoint(&mut vm),
            Ok(Relocatable::from((0, 0)))
        );
        assert_eq!(runner.initial_ap, Some(Relocatable::from((1, 2))));
        assert_eq!(runner.initial_fp, runner.initial_ap);
        assert_eq!(runner.execution_public_memory, Some(vec![0, 1, 2, 3]));
    }

    #[test]
    #[cfg_attr(target_arch = "wasm32", wasm_bindgen_test)]
    fn can_get_the_runner_program_builtins() {
        let program = program!(
            start = Some(0),
            end = Some(0),
            main = Some(8),
            builtins = vec![BuiltinName::output, BuiltinName::ec_op],
        );
        let runner = cairo_runner!(program);

        assert_eq!(&program.builtins, runner.get_program_builtins());
    }

    #[test]
    #[cfg_attr(target_arch = "wasm32", wasm_bindgen_test)]
    fn set_entrypoint_main_default() {
        let program = program!();
        let mut cairo_runner = cairo_runner!(program);

        cairo_runner.program.identifiers = [(
            "__main__.main",
            Identifier {
                pc: Some(0),
                type_: None,
                value: None,
                full_name: None,
                members: None,
                cairo_type: None,
            },
        )]
        .into_iter()
        .map(|(k, v)| (k.to_string(), v))
        .collect();

        cairo_runner
            .set_entrypoint(None)
            .expect("Call to `set_entrypoint()` failed.");
        assert_eq!(cairo_runner.program.main, Some(0));
    }

    #[test]
    #[cfg_attr(target_arch = "wasm32", wasm_bindgen_test)]
    fn set_entrypoint_main() {
        let program = program!();
        let mut cairo_runner = cairo_runner!(program);

        cairo_runner.program.identifiers = [
            (
                "__main__.main",
                Identifier {
                    pc: Some(0),
                    type_: None,
                    value: None,
                    full_name: None,
                    members: None,
                    cairo_type: None,
                },
            ),
            (
                "__main__.alternate_main",
                Identifier {
                    pc: Some(1),
                    type_: None,
                    value: None,
                    full_name: None,
                    members: None,
                    cairo_type: None,
                },
            ),
        ]
        .into_iter()
        .map(|(k, v)| (k.to_string(), v))
        .collect();

        cairo_runner
            .set_entrypoint(Some("alternate_main"))
            .expect("Call to `set_entrypoint()` failed.");
        assert_eq!(cairo_runner.program.main, Some(1));
    }

    /// Test that set_entrypoint() fails when the entrypoint doesn't exist.
    #[test]
    #[cfg_attr(target_arch = "wasm32", wasm_bindgen_test)]
    fn set_entrypoint_main_non_existent() {
        let program = program!();
        let mut cairo_runner = cairo_runner!(program);

        cairo_runner.program.identifiers = [(
            "__main__.main",
            Identifier {
                pc: Some(0),
                type_: None,
                value: None,
                full_name: None,
                members: None,
                cairo_type: None,
            },
        )]
        .into_iter()
        .map(|(k, v)| (k.to_string(), v))
        .collect();

        cairo_runner
            .set_entrypoint(Some("nonexistent_main"))
            .expect_err("Call to `set_entrypoint()` succeeded (should've failed).");
        assert_eq!(cairo_runner.program.main, None);
    }

    #[test]
    #[cfg_attr(target_arch = "wasm32", wasm_bindgen_test)]
    fn read_return_values_test() {
        let mut program = program!();
        program.data = vec_data![(1), (2), (3), (4), (5), (6), (7), (8)];
        //Program data len = 8
        let mut cairo_runner = cairo_runner!(program, "plain", true);
        cairo_runner.program_base = Some(Relocatable::from((0, 0)));
        cairo_runner.execution_base = Some(Relocatable::from((1, 0)));
        cairo_runner.run_ended = true;
        cairo_runner.segments_finalized = false;
        let mut vm = vm!();
        //Check values written by first call to segments.finalize()

        assert_eq!(cairo_runner.read_return_values(&mut vm), Ok(()));
        assert_eq!(
            cairo_runner
                .execution_public_memory
                .expect("missing execution public memory"),
            Vec::<usize>::new()
        );
    }

    #[test]
    #[cfg_attr(target_arch = "wasm32", wasm_bindgen_test)]
    fn read_return_values_test_with_run_not_ended() {
        let mut program = program!();
        program.data = vec_data![(1), (2), (3), (4), (5), (6), (7), (8)];
        //Program data len = 8
        let mut cairo_runner = cairo_runner!(program, "plain", true);
        cairo_runner.program_base = Some(Relocatable::from((0, 0)));
        cairo_runner.execution_base = Some(Relocatable::from((1, 0)));
        cairo_runner.run_ended = false;
        let mut vm = vm!();
        assert_eq!(
            cairo_runner.read_return_values(&mut vm),
            Err(RunnerError::ReadReturnValuesNoEndRun)
        );
    }

    #[test]
    #[cfg_attr(target_arch = "wasm32", wasm_bindgen_test)]
    fn read_return_values_test_with_segments_finalized() {
        let mut program = program!();
        program.data = vec_data![(1), (2), (3), (4), (5), (6), (7), (8)];
        //Program data len = 8
        let mut cairo_runner = cairo_runner!(program, "plain", true);
        cairo_runner.program_base = Some(Relocatable::from((0, 0)));
        cairo_runner.execution_base = Some(Relocatable::from((1, 0)));
        cairo_runner.run_ended = true;
        cairo_runner.segments_finalized = true;
        let mut vm = vm!();
        assert_eq!(
            cairo_runner.read_return_values(&mut vm),
            Err(RunnerError::FailedAddingReturnValues)
        );
    }

    #[test]
    #[cfg_attr(target_arch = "wasm32", wasm_bindgen_test)]
    fn read_return_values_updates_builtin_stop_ptr_one_builtin_empty() {
        let mut program = program![BuiltinName::output];
        program.data = vec_data![(1), (2), (3), (4), (5), (6), (7), (8)];
        //Program data len = 8
        let mut cairo_runner = cairo_runner!(program, "all_cairo", true);
        cairo_runner.program_base = Some(Relocatable::from((0, 0)));
        cairo_runner.execution_base = Some(Relocatable::from((1, 0)));
        cairo_runner.run_ended = true;
        cairo_runner.segments_finalized = false;
        let mut vm = vm!();
        let output_builtin = OutputBuiltinRunner::new(true);
        vm.builtin_runners.push(output_builtin.into());
        vm.segments.memory.data = vec![
            vec![],
            vec![Some(MemoryCell::new(MaybeRelocatable::from((0, 0))))],
            vec![],
        ];
        vm.set_ap(1);
        vm.segments.segment_used_sizes = Some(vec![0, 1, 0]);
        //Check values written by first call to segments.finalize()
        assert_eq!(cairo_runner.read_return_values(&mut vm), Ok(()));
        let output_builtin = match &vm.builtin_runners[0] {
            BuiltinRunner::Output(runner) => runner,
            _ => unreachable!(),
        };
        assert_eq!(output_builtin.stop_ptr, Some(0))
    }

    #[test]
    #[cfg_attr(target_arch = "wasm32", wasm_bindgen_test)]
    fn read_return_values_updates_builtin_stop_ptr_one_builtin_one_element() {
        let mut program = program![BuiltinName::output];
        program.data = vec_data![(1), (2), (3), (4), (5), (6), (7), (8)];
        //Program data len = 8
        let mut cairo_runner = cairo_runner!(program, "all_cairo", true);
        cairo_runner.program_base = Some(Relocatable::from((0, 0)));
        cairo_runner.execution_base = Some(Relocatable::from((1, 0)));
        cairo_runner.run_ended = true;
        cairo_runner.segments_finalized = false;
        let mut vm = vm!();
        let output_builtin = OutputBuiltinRunner::new(true);
        vm.builtin_runners.push(output_builtin.into());
        vm.segments.memory.data = vec![
            vec![Some(MemoryCell::new(MaybeRelocatable::from((0, 0))))],
            vec![Some(MemoryCell::new(MaybeRelocatable::from((0, 1))))],
            vec![],
        ];
        vm.set_ap(1);
        vm.segments.segment_used_sizes = Some(vec![1, 1, 0]);
        //Check values written by first call to segments.finalize()
        assert_eq!(cairo_runner.read_return_values(&mut vm), Ok(()));
        let output_builtin = match &vm.builtin_runners[0] {
            BuiltinRunner::Output(runner) => runner,
            _ => unreachable!(),
        };
        assert_eq!(output_builtin.stop_ptr, Some(1))
    }

    #[test]
    #[cfg_attr(target_arch = "wasm32", wasm_bindgen_test)]
    fn read_return_values_updates_builtin_stop_ptr_two_builtins() {
        let mut program = program![BuiltinName::output, BuiltinName::bitwise];
        program.data = vec_data![(1), (2), (3), (4), (5), (6), (7), (8)];
        //Program data len = 8
        let mut cairo_runner = cairo_runner!(program, "all_cairo", true);
        cairo_runner.program_base = Some(Relocatable::from((0, 0)));
        cairo_runner.execution_base = Some(Relocatable::from((1, 0)));
        cairo_runner.run_ended = true;
        cairo_runner.segments_finalized = false;
        let mut vm = vm!();
        let output_builtin = OutputBuiltinRunner::new(true);
        let bitwise_builtin = BitwiseBuiltinRunner::new(&BitwiseInstanceDef::default(), true);
        vm.builtin_runners.push(output_builtin.into());
        vm.builtin_runners.push(bitwise_builtin.into());
        cairo_runner.initialize_segments(&mut vm, None);
        vm.segments.memory.data = vec![
            vec![Some(MemoryCell::new(MaybeRelocatable::from((0, 0))))],
            vec![
                Some(MemoryCell::new(MaybeRelocatable::from((2, 0)))),
                Some(MemoryCell::new(MaybeRelocatable::from((3, 5)))),
            ],
            vec![],
        ];
        vm.set_ap(2);
        // We use 5 as bitwise builtin's segment size as a bitwise instance is 5 cells
        vm.segments.segment_used_sizes = Some(vec![0, 2, 0, 5]);
        //Check values written by first call to segments.finalize()
        assert_eq!(cairo_runner.read_return_values(&mut vm), Ok(()));
        let output_builtin = match &vm.builtin_runners[0] {
            BuiltinRunner::Output(runner) => runner,
            _ => unreachable!(),
        };
        assert_eq!(output_builtin.stop_ptr, Some(0));
        assert_eq!(cairo_runner.read_return_values(&mut vm), Ok(()));
        let bitwise_builtin = match &vm.builtin_runners[1] {
            BuiltinRunner::Bitwise(runner) => runner,
            _ => unreachable!(),
        };
        assert_eq!(bitwise_builtin.stop_ptr, Some(5));
    }

    /// Test that add_additional_hash_builtin() creates an additional builtin.
    #[test]
    #[cfg_attr(target_arch = "wasm32", wasm_bindgen_test)]
    fn add_additional_hash_builtin() {
        let program = program!();
        let cairo_runner = cairo_runner!(program);
        let mut vm = vm!();

        let num_builtins = vm.builtin_runners.len();
        cairo_runner.add_additional_hash_builtin(&mut vm);
        assert_eq!(vm.builtin_runners.len(), num_builtins + 1);

        let builtin = vm
            .builtin_runners
            .last()
            .expect("missing last builtin runner");
        match builtin {
            BuiltinRunner::Hash(builtin) => {
                assert_eq!(builtin.base(), 0);
                assert_eq!(builtin.ratio(), 32);
                assert!(builtin.included);
            }
            _ => unreachable!(),
        }
    }

    #[test]
    #[cfg_attr(target_arch = "wasm32", wasm_bindgen_test)]
    fn run_from_entrypoint_custom_program_test() {
        let program = Program::from_bytes(
            include_bytes!("../../../cairo_programs/example_program.json"),
            None,
        )
        .unwrap();
        let mut cairo_runner = cairo_runner!(program);
        let mut vm = vm!(true); //this true expression dictates that the trace is enabled
        let mut hint_processor = BuiltinHintProcessor::new_empty();

        //this entrypoint tells which function to run in the cairo program
        let main_entrypoint = program
            .identifiers
            .get("__main__.main")
            .unwrap()
            .pc
            .unwrap();

        cairo_runner.initialize_builtins(&mut vm).unwrap();
        cairo_runner.initialize_segments(&mut vm, None);
        assert_matches!(
            cairo_runner.run_from_entrypoint(
                main_entrypoint,
                &[
                    &mayberelocatable!(2).into(),
                    &MaybeRelocatable::from((2, 0)).into()
                ], //range_check_ptr
                true,
                &mut vm,
                &mut hint_processor,
            ),
            Ok(())
        );

        let mut new_cairo_runner = cairo_runner!(program);
        let mut new_vm = vm!(true); //this true expression dictates that the trace is enabled
        let mut hint_processor = BuiltinHintProcessor::new_empty();

        new_cairo_runner.initialize_builtins(&mut new_vm).unwrap();
        new_cairo_runner.initialize_segments(&mut new_vm, None);

        let fib_entrypoint = program
            .identifiers
            .get("__main__.evaluate_fib")
            .unwrap()
            .pc
            .unwrap();

        assert_matches!(
            new_cairo_runner.run_from_entrypoint(
                fib_entrypoint,
                &[
                    &mayberelocatable!(2).into(),
                    &MaybeRelocatable::from((2, 0)).into()
                ],
                true,
                &mut new_vm,
                &mut hint_processor,
            ),
            Ok(())
        );
    }

    #[test]
    #[cfg_attr(target_arch = "wasm32", wasm_bindgen_test)]
    fn cairo_arg_from_single() {
        let expected = CairoArg::Single(MaybeRelocatable::from((0, 0)));
        let value = MaybeRelocatable::from((0, 0));
        assert_eq!(expected, value.into())
    }

    #[test]
    #[cfg_attr(target_arch = "wasm32", wasm_bindgen_test)]
    fn cairo_arg_from_array() {
        let expected = CairoArg::Array(vec![MaybeRelocatable::from((0, 0))]);
        let value = vec![MaybeRelocatable::from((0, 0))];
        assert_eq!(expected, value.into())
    }

    fn setup_execution_resources() -> (ExecutionResources, ExecutionResources) {
        let mut builtin_instance_counter: HashMap<String, usize> = HashMap::new();
        builtin_instance_counter.insert(BuiltinName::output.name().to_string(), 8);

        let execution_resources_1 = ExecutionResources {
            n_steps: 100,
            n_memory_holes: 5,
            builtin_instance_counter: builtin_instance_counter.clone(),
        };

        //Test that the combined Execution Resources only contains the shared builtins
        builtin_instance_counter.insert(RANGE_CHECK_BUILTIN_NAME.to_string(), 8);

        let execution_resources_2 = ExecutionResources {
            n_steps: 100,
            n_memory_holes: 5,
            builtin_instance_counter,
        };

        (execution_resources_1, execution_resources_2)
    }

    #[test]
    #[cfg_attr(target_arch = "wasm32", wasm_bindgen_test)]
    fn execution_resources_add() {
        let (execution_resources_1, execution_resources_2) = setup_execution_resources();
        let combined_resources = &execution_resources_1 + &execution_resources_2;

        assert_eq!(combined_resources.n_steps, 200);
        assert_eq!(combined_resources.n_memory_holes, 10);
        assert_eq!(
            combined_resources
                .builtin_instance_counter
                .get(BuiltinName::output.name())
                .unwrap(),
            &16
        );
        assert!(combined_resources
            .builtin_instance_counter
            .contains_key(RANGE_CHECK_BUILTIN_NAME));
    }

    #[test]
    #[cfg_attr(target_arch = "wasm32", wasm_bindgen_test)]
    fn execution_resources_sub() {
        let (execution_resources_1, execution_resources_2) = setup_execution_resources();

        let combined_resources = &execution_resources_1 - &execution_resources_2;

        assert_eq!(combined_resources.n_steps, 0);
        assert_eq!(combined_resources.n_memory_holes, 0);
        assert_eq!(
            combined_resources
                .builtin_instance_counter
                .get(BuiltinName::output.name())
                .unwrap(),
            &0
        );
        assert!(combined_resources
            .builtin_instance_counter
            .contains_key(RANGE_CHECK_BUILTIN_NAME));
    }

    #[test]
    #[cfg_attr(target_arch = "wasm32", wasm_bindgen_test)]
    fn run_from_entrypoint_substitute_error_message_test() {
        let program = Program::from_bytes(
            include_bytes!("../../../cairo_programs/bad_programs/error_msg_function.json"),
            None,
        )
        .unwrap();
        let mut cairo_runner = cairo_runner!(program);
        let mut vm = vm!(true); //this true expression dictates that the trace is enabled
        let mut hint_processor = BuiltinHintProcessor::new_empty();

        //this entrypoint tells which function to run in the cairo program
        let main_entrypoint = program
            .identifiers
            .get("__main__.main")
            .unwrap()
            .pc
            .unwrap();

        cairo_runner.initialize_builtins(&mut vm).unwrap();
        cairo_runner.initialize_segments(&mut vm, None);

        let result = cairo_runner.run_from_entrypoint(
            main_entrypoint,
            &[],
            true,
            &mut vm,
            &mut hint_processor,
        );
        match result {
            Err(CairoRunError::VmException(exception)) => {
                assert_eq!(
                    exception.error_attr_value,
                    Some(String::from("Error message: Test error\n"))
                )
            }
            Err(_) => panic!("Wrong error returned, expected VmException"),
            Ok(_) => panic!("Expected run to fail"),
        }
    }

    #[test]
    #[cfg_attr(target_arch = "wasm32", wasm_bindgen_test)]
    fn get_builtins_final_stack_range_check_builtin() {
        let program = Program::from_bytes(
            include_bytes!("../../../cairo_programs/assert_le_felt_hint.json"),
            Some("main"),
        )
        .unwrap();
        let mut runner = cairo_runner!(program);
        let mut vm = vm!();
        let end = runner.initialize(&mut vm).unwrap();
        runner
            .run_until_pc(end, &mut vm, &mut BuiltinHintProcessor::new_empty())
            .unwrap();
        vm.segments.compute_effective_sizes();
        let initial_pointer = vm.get_ap();
        let expected_pointer = (vm.get_ap() - 1).unwrap();
        assert_eq!(
            runner.get_builtins_final_stack(&mut vm, initial_pointer),
            Ok(expected_pointer)
        );
    }

    #[test]
    #[cfg_attr(target_arch = "wasm32", wasm_bindgen_test)]
    fn get_builtins_final_stack_4_builtins() {
        let program = Program::from_bytes(
            include_bytes!("../../../cairo_programs/integration.json"),
            Some("main"),
        )
        .unwrap();
        let mut runner = cairo_runner!(program);
        let mut vm = vm!();
        let end = runner.initialize(&mut vm).unwrap();
        runner
            .run_until_pc(end, &mut vm, &mut BuiltinHintProcessor::new_empty())
            .unwrap();
        vm.segments.compute_effective_sizes();
        let initial_pointer = vm.get_ap();
        let expected_pointer = (vm.get_ap() - 4).unwrap();
        assert_eq!(
            runner.get_builtins_final_stack(&mut vm, initial_pointer),
            Ok(expected_pointer)
        );
    }

    #[test]
    #[cfg_attr(target_arch = "wasm32", wasm_bindgen_test)]
    fn get_builtins_final_stack_no_builtins() {
        let program = Program::from_bytes(
            include_bytes!("../../../cairo_programs/fibonacci.json"),
            Some("main"),
        )
        .unwrap();
        let mut runner = cairo_runner!(program);
        let mut vm = vm!();
        let end = runner.initialize(&mut vm).unwrap();
        runner
            .run_until_pc(end, &mut vm, &mut BuiltinHintProcessor::new_empty())
            .unwrap();
        vm.segments.compute_effective_sizes();
        let initial_pointer = vm.get_ap();
        let expected_pointer = vm.get_ap();
        assert_eq!(
            runner.get_builtins_final_stack(&mut vm, initial_pointer),
            Ok(expected_pointer)
        );
    }

    #[test]
    #[cfg_attr(target_arch = "wasm32", wasm_bindgen_test)]

    fn filter_unused_builtins_test() {
        let program = Program::from_bytes(
            include_bytes!("../../../cairo_programs/integration.json"),
            Some("main"),
        )
        .unwrap();
        let mut runner = cairo_runner!(program);
        let mut vm = vm!();
        let end = runner.initialize(&mut vm).unwrap();
        runner
            .run_until_pc(end, &mut vm, &mut BuiltinHintProcessor::new_empty())
            .unwrap();
        vm.segments.compute_effective_sizes();
        let mut exec = runner.get_execution_resources(&vm).unwrap();
        exec.builtin_instance_counter
            .insert("output_builtin".to_string(), 0);
        assert_eq!(exec.builtin_instance_counter.len(), 5);
        let rsc = exec.filter_unused_builtins();
        assert_eq!(rsc.builtin_instance_counter.len(), 4);
    }

    #[test]
    fn execution_resources_mul() {
        let execution_resources_1 = ExecutionResources {
            n_steps: 800,
            n_memory_holes: 0,
            builtin_instance_counter: HashMap::from([
                ("pedersen_builtin".to_string(), 7),
                ("range_check_builtin".to_string(), 16),
            ]),
        };

        assert_eq!(
            &execution_resources_1 * 2,
            ExecutionResources {
                n_steps: 1600,
                n_memory_holes: 0,
                builtin_instance_counter: HashMap::from([
                    ("pedersen_builtin".to_string(), 14),
                    ("range_check_builtin".to_string(), 32)
                ])
            }
        );

        let execution_resources_2 = ExecutionResources {
            n_steps: 545,
            n_memory_holes: 0,
            builtin_instance_counter: HashMap::from([("range_check_builtin".to_string(), 17)]),
        };

        assert_eq!(
            &execution_resources_2 * 8,
            ExecutionResources {
                n_steps: 4360,
                n_memory_holes: 0,
                builtin_instance_counter: HashMap::from([("range_check_builtin".to_string(), 136)])
            }
        );

        let execution_resources_3 = ExecutionResources {
            n_steps: 42,
            n_memory_holes: 0,
            builtin_instance_counter: HashMap::new(),
        };

        assert_eq!(
            &execution_resources_3 * 18,
            ExecutionResources {
                n_steps: 756,
                n_memory_holes: 0,
                builtin_instance_counter: HashMap::new()
            }
        );
    }
}<|MERGE_RESOLUTION|>--- conflicted
+++ resolved
@@ -1,8 +1,11 @@
-use crate::stdlib::{
-    any::Any,
-    collections::{HashMap, HashSet},
-    ops::{Add, AddAssign, Mul, MulAssign, Sub, SubAssign},
-    prelude::*,
+use crate::{
+    stdlib::{
+        any::Any,
+        collections::{HashMap, HashSet},
+        ops::{Add, AddAssign, Mul, MulAssign, Sub, SubAssign},
+        prelude::*,
+    },
+    types::instance_definitions::keccak_instance_def::KeccakInstanceDef,
 };
 
 use crate::{
@@ -204,32 +207,14 @@
             }
         }
 
-<<<<<<< HEAD
         if let Some(instance_def) = self.layout.builtins.poseidon.as_ref() {
-            let included = self.program.builtins.contains(&BuiltinName::poseidon);
+            let included = program_builtins.remove(&BuiltinName::poseidon);
             if included || self.proof_mode {
-                builtin_runners.push((
-                    BuiltinName::poseidon.name(),
-                    PoseidonBuiltinRunner::new(instance_def.ratio, included).into(),
-                ));
+                builtin_runners
+                    .push(PoseidonBuiltinRunner::new(instance_def.ratio, included).into());
             }
         }
-
-        let inserted_builtins = builtin_runners
-            .iter()
-            .map(|x| x.0)
-            .collect::<HashSet<&str>>();
-        let program_builtins = self
-            .program
-            .builtins
-            .iter()
-            .map(|builtin_name| builtin_name.name())
-            .collect::<HashSet<&str>>();
-        // Get the builtins that belong to the program but weren't inserted (those who dont belong to the instance)
-        if !program_builtins.is_subset(&inserted_builtins) {
-=======
         if !program_builtins.is_empty() {
->>>>>>> 6e5340ac
             return Err(RunnerError::NoBuiltinForInstance(
                 program_builtins.iter().map(|n| n.name()).collect(),
                 self.layout._name.clone(),
@@ -264,28 +249,6 @@
                     .push(RangeCheckBuiltinRunner::new(1, 8, true).into()),
                 BuiltinName::output => vm
                     .builtin_runners
-<<<<<<< HEAD
-                    .push((name.name(), OutputBuiltinRunner::new(true).into())),
-                BuiltinName::ecdsa => vm.builtin_runners.push((
-                    name.name(),
-                    SignatureBuiltinRunner::new(&EcdsaInstanceDef::new(1), true).into(),
-                )),
-                BuiltinName::bitwise => vm.builtin_runners.push((
-                    name.name(),
-                    BitwiseBuiltinRunner::new(&BitwiseInstanceDef::new(1), true).into(),
-                )),
-                BuiltinName::ec_op => vm.builtin_runners.push((
-                    name.name(),
-                    EcOpBuiltinRunner::new(&EcOpInstanceDef::new(1), true).into(),
-                )),
-                BuiltinName::keccak => vm.builtin_runners.push((
-                    name.name(),
-                    EcOpBuiltinRunner::new(&EcOpInstanceDef::new(1), true).into(),
-                )),
-                BuiltinName::poseidon => vm
-                    .builtin_runners
-                    .push((name.name(), PoseidonBuiltinRunner::new(1, true).into())),
-=======
                     .push(OutputBuiltinRunner::new(true).into()),
                 BuiltinName::ecdsa => vm
                     .builtin_runners
@@ -296,11 +259,12 @@
                 BuiltinName::ec_op => vm
                     .builtin_runners
                     .push(EcOpBuiltinRunner::new(&EcOpInstanceDef::new(1), true).into()),
-                // FIXME: Use keccak here once 0.11 Keccak fixes are merged
-                BuiltinName::keccak => vm
+                BuiltinName::keccak => vm.builtin_runners.push(
+                    KeccakBuiltinRunner::new(&KeccakInstanceDef::new(1, vec![200; 8]), true).into(),
+                ),
+                BuiltinName::poseidon => vm
                     .builtin_runners
-                    .push(EcOpBuiltinRunner::new(&EcOpInstanceDef::new(1), true).into()),
->>>>>>> 6e5340ac
+                    .push(PoseidonBuiltinRunner::new(1, true).into()),
             }
         }
 
@@ -1157,14 +1121,9 @@
     use super::*;
     use crate::stdlib::collections::{HashMap, HashSet};
     use crate::vm::runners::builtin_runner::{
-<<<<<<< HEAD
         BITWISE_BUILTIN_NAME, EC_OP_BUILTIN_NAME, HASH_BUILTIN_NAME, KECCAK_BUILTIN_NAME,
         OUTPUT_BUILTIN_NAME, POSEIDON_BUILTIN_NAME, RANGE_CHECK_BUILTIN_NAME,
         SIGNATURE_BUILTIN_NAME,
-=======
-        BITWISE_BUILTIN_NAME, EC_OP_BUILTIN_NAME, HASH_BUILTIN_NAME, OUTPUT_BUILTIN_NAME,
-        RANGE_CHECK_BUILTIN_NAME, SIGNATURE_BUILTIN_NAME,
->>>>>>> 6e5340ac
     };
     use crate::vm::vm_memory::memory::MemoryCell;
     use crate::vm::vm_memory::memory_segments::MemorySegmentManager;
@@ -3952,25 +3911,14 @@
 
         let builtin_runners = vm.get_builtin_runners();
 
-<<<<<<< HEAD
-        assert_eq!(builtin_runners[0].0, HASH_BUILTIN_NAME);
-        assert_eq!(builtin_runners[1].0, RANGE_CHECK_BUILTIN_NAME);
-        assert_eq!(builtin_runners[2].0, OUTPUT_BUILTIN_NAME);
-        assert_eq!(builtin_runners[3].0, SIGNATURE_BUILTIN_NAME);
-        assert_eq!(builtin_runners[4].0, BITWISE_BUILTIN_NAME);
-        assert_eq!(builtin_runners[5].0, EC_OP_BUILTIN_NAME);
-        assert_eq!(builtin_runners[6].0, KECCAK_BUILTIN_NAME);
-        assert_eq!(builtin_runners[7].0, POSEIDON_BUILTIN_NAME);
-=======
         assert_eq!(builtin_runners[0].name(), HASH_BUILTIN_NAME);
         assert_eq!(builtin_runners[1].name(), RANGE_CHECK_BUILTIN_NAME);
         assert_eq!(builtin_runners[2].name(), OUTPUT_BUILTIN_NAME);
         assert_eq!(builtin_runners[3].name(), SIGNATURE_BUILTIN_NAME);
         assert_eq!(builtin_runners[4].name(), BITWISE_BUILTIN_NAME);
         assert_eq!(builtin_runners[5].name(), EC_OP_BUILTIN_NAME);
-        // FIXME: Uncomment once 0.11 Keccak fixes are merged
-        // assert_eq!(builtin_runners[6].name(), KECCAK_BUILTIN_NAME);
->>>>>>> 6e5340ac
+        assert_eq!(builtin_runners[6].name(), KECCAK_BUILTIN_NAME);
+        assert_eq!(builtin_runners[7].name(), POSEIDON_BUILTIN_NAME);
 
         assert_eq!(
             cairo_runner.program_base,
