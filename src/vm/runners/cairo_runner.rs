use crate::{
    hint_processor::hint_processor_definition::{HintProcessor, HintReference},
    math_utils::safe_div_usize,
    serde::deserialize_program::OffsetValue,
    types::{
        errors::program_errors::ProgramError,
        exec_scope::ExecutionScopes,
        instance_definitions::{
            bitwise_instance_def::BitwiseInstanceDef, ec_op_instance_def::EcOpInstanceDef,
            ecdsa_instance_def::EcdsaInstanceDef,
        },
        instruction::Register,
        layout::CairoLayout,
        program::Program,
        relocatable::{relocate_address, relocate_value, MaybeRelocatable, Relocatable},
    },
    utils::is_subsequence,
    vm::{
        errors::{
            memory_errors::MemoryError, runner_errors::RunnerError, trace_errors::TraceError,
            vm_errors::VirtualMachineError,
        },
        security::verify_secure_runner,
        trace::get_perm_range_check_limits,
        vm_memory::memory::RelocateValue,
        {
            runners::builtin_runner::{
                BitwiseBuiltinRunner, BuiltinRunner, EcOpBuiltinRunner, HashBuiltinRunner,
                OutputBuiltinRunner, RangeCheckBuiltinRunner, SignatureBuiltinRunner,
            },
            trace::trace_entry::{relocate_trace_register, RelocatedTraceEntry},
            vm_core::VirtualMachine,
        },
    },
};
use felt::Felt;
use num_integer::div_rem;
use num_traits::{ToPrimitive, Zero};
use std::{
    any::Any,
    collections::{HashMap, HashSet},
    io,
};

use super::builtin_runner::KeccakBuiltinRunner;

#[derive(Clone, Debug, Eq, PartialEq)]
pub enum CairoArg {
    Single(MaybeRelocatable),
    Array(Vec<MaybeRelocatable>),
}

impl From<MaybeRelocatable> for CairoArg {
    fn from(other: MaybeRelocatable) -> Self {
        CairoArg::Single(other)
    }
}

impl From<Vec<MaybeRelocatable>> for CairoArg {
    fn from(other: Vec<MaybeRelocatable>) -> Self {
        CairoArg::Array(other)
    }
}

#[derive(Debug)]
pub struct CairoRunner {
    pub(crate) program: Program,
    layout: CairoLayout,
    final_pc: Option<Relocatable>,
    pub(crate) program_base: Option<Relocatable>,
    execution_base: Option<Relocatable>,
    initial_ap: Option<Relocatable>,
    initial_fp: Option<Relocatable>,
    initial_pc: Option<Relocatable>,
    run_ended: bool,
    segments_finalized: bool,
    execution_public_memory: Option<Vec<usize>>,
    proof_mode: bool,
    pub original_steps: Option<usize>,
    pub relocated_memory: Vec<Option<Felt>>,
    pub relocated_trace: Option<Vec<RelocatedTraceEntry>>,
    pub exec_scopes: ExecutionScopes,
}

impl CairoRunner {
    pub fn new(
        program: &Program,
        layout: &str,
        proof_mode: bool,
    ) -> Result<CairoRunner, RunnerError> {
        let cairo_layout = match layout {
            "plain" => CairoLayout::plain_instance(),
            "small" => CairoLayout::small_instance(),
            "dex" => CairoLayout::dex_instance(),
            "perpetual_with_bitwise" => CairoLayout::perpetual_with_bitwise_instance(),
            "bitwise" => CairoLayout::bitwise_instance(),
            "recursive" => CairoLayout::recursive_instance(),
            "all" => CairoLayout::all_instance(),
            name => return Err(RunnerError::InvalidLayoutName(name.to_string())),
        };
        Ok(CairoRunner {
            program: program.clone(),
            layout: cairo_layout,
            final_pc: None,
            program_base: None,
            execution_base: None,
            initial_ap: None,
            initial_fp: None,
            initial_pc: None,
            run_ended: false,
            segments_finalized: false,
            proof_mode,
            original_steps: None,
            relocated_memory: Vec::new(),
            relocated_trace: None,
            exec_scopes: ExecutionScopes::new(),
            execution_public_memory: if proof_mode { Some(Vec::new()) } else { None },
        })
    }

    pub fn initialize(&mut self, vm: &mut VirtualMachine) -> Result<Relocatable, RunnerError> {
        self.initialize_builtins(vm)?;
        self.initialize_segments(vm, None);
        let end = self.initialize_main_entrypoint(vm)?;
        self.initialize_vm(vm)?;
        Ok(end)
    }

    pub fn initialize_builtins(&self, vm: &mut VirtualMachine) -> Result<(), RunnerError> {
        let builtin_ordered_list = vec![
            String::from("output"),
            String::from("pedersen"),
            String::from("range_check"),
            String::from("ecdsa"),
            String::from("bitwise"),
            String::from("ec_op"),
            String::from("keccak"),
        ];
        if !is_subsequence(&self.program.builtins, &builtin_ordered_list) {
            return Err(RunnerError::DisorderedBuiltins);
        };
        let mut builtin_runners = Vec::<(String, BuiltinRunner)>::new();

        if self.layout.builtins._output {
            let included = self.program.builtins.contains(&"output".to_string());
            if included || self.proof_mode {
                builtin_runners.push((
                    "output".to_string(),
                    OutputBuiltinRunner::new(included).into(),
                ));
            }
        }

        if let Some(instance_def) = self.layout.builtins.pedersen.as_ref() {
            let included = self.program.builtins.contains(&"pedersen".to_string());
            if included || self.proof_mode {
                builtin_runners.push((
                    "pedersen".to_string(),
                    HashBuiltinRunner::new(instance_def.ratio, included).into(),
                ));
            }
        }

        if let Some(instance_def) = self.layout.builtins.range_check.as_ref() {
            let included = self.program.builtins.contains(&"range_check".to_string());
            if included || self.proof_mode {
                builtin_runners.push((
                    "range_check".to_string(),
                    RangeCheckBuiltinRunner::new(
                        instance_def.ratio,
                        instance_def.n_parts,
                        included,
                    )
                    .into(),
                ));
            }
        }

        if let Some(instance_def) = self.layout.builtins._ecdsa.as_ref() {
            let included = self.program.builtins.contains(&"ecdsa".to_string());
            if included || self.proof_mode {
                builtin_runners.push((
                    "ecdsa".to_string(),
                    SignatureBuiltinRunner::new(instance_def, included).into(),
                ));
            }
        }

        if let Some(instance_def) = self.layout.builtins.bitwise.as_ref() {
            let included = self.program.builtins.contains(&"bitwise".to_string());
            if included || self.proof_mode {
                builtin_runners.push((
                    "bitwise".to_string(),
                    BitwiseBuiltinRunner::new(instance_def, included).into(),
                ));
            }
        }

        if let Some(instance_def) = self.layout.builtins.ec_op.as_ref() {
            let included = self.program.builtins.contains(&"ec_op".to_string());
            if included || self.proof_mode {
                builtin_runners.push((
                    "ec_op".to_string(),
                    EcOpBuiltinRunner::new(instance_def, included).into(),
                ));
            }
        }

        if let Some(instance_def) = self.layout.builtins.keccak.as_ref() {
            let included = self.program.builtins.contains(&"keccak".to_string());
            if included || self.proof_mode {
                builtin_runners.push((
                    "keccak".to_string(),
                    KeccakBuiltinRunner::new(instance_def, included).into(),
                ));
            }
        }

        let inserted_builtins = builtin_runners
            .iter()
            .map(|x| &x.0)
            .collect::<HashSet<&String>>();
        let program_builtins: HashSet<&String> =
            self.program.builtins.iter().collect::<HashSet<&String>>();
        // Get the builtins that belong to the program but weren't inserted (those who dont belong to the instance)
        if !program_builtins.is_subset(&inserted_builtins) {
            return Err(RunnerError::NoBuiltinForInstance(
                program_builtins
                    .difference(&inserted_builtins)
                    .map(|x| (**x).clone())
                    .collect(),
                self.layout._name.clone(),
            ));
        }

        vm.builtin_runners = builtin_runners;
        Ok(())
    }

    // Initialize all the builtins. Values used are the original one from the CairoFunctionRunner
    // Values extracted from here: https://github.com/starkware-libs/cairo-lang/blob/4fb83010ab77aa7ead0c9df4b0c05e030bc70b87/src/starkware/cairo/common/cairo_function_runner.py#L28
    fn initialize_all_builtins(&self, vm: &mut VirtualMachine) -> Result<(), RunnerError> {
        let starknet_preset_builtins = vec![
            String::from("pedersen"),
            String::from("range_check"),
            String::from("output"),
            String::from("ecdsa"),
            String::from("bitwise"),
            String::from("ec_op"),
            String::from("keccak"),
        ];

        fn initialize_builtin(name: &str, vm: &mut VirtualMachine) {
            match name {
                "pedersen" => vm
                    .builtin_runners
                    .push((name.to_string(), HashBuiltinRunner::new(32, true).into())),
                "range_check" => vm.builtin_runners.push((
                    name.to_string(),
                    RangeCheckBuiltinRunner::new(1, 8, true).into(),
                )),
                "output" => vm
                    .builtin_runners
                    .push((name.to_string(), OutputBuiltinRunner::new(true).into())),
                "ecdsa" => vm.builtin_runners.push((
                    name.to_string(),
                    SignatureBuiltinRunner::new(&EcdsaInstanceDef::new(1), true).into(),
                )),
                "bitwise" => vm.builtin_runners.push((
                    name.to_string(),
                    BitwiseBuiltinRunner::new(&BitwiseInstanceDef::new(1), true).into(),
                )),
                "ec_op" => vm.builtin_runners.push((
                    name.to_string(),
                    EcOpBuiltinRunner::new(&EcOpInstanceDef::new(1), true).into(),
                )),
                "keccak" => vm.builtin_runners.push((
                    name.to_string(),
                    EcOpBuiltinRunner::new(&EcOpInstanceDef::new(1), true).into(),
                )),
                _ => {}
            }
        }

        for builtin_name in &self.program.builtins {
            initialize_builtin(builtin_name, vm);
        }
        for builtin_name in starknet_preset_builtins {
            if !self.program.builtins.contains(&builtin_name) {
                initialize_builtin(&builtin_name, vm)
            }
        }
        Ok(())
    }

    ///Creates the necessary segments for the program, execution, and each builtin on the MemorySegmentManager and stores the first adress of each of this new segments as each owner's base
    pub fn initialize_segments(
        &mut self,
        vm: &mut VirtualMachine,
        program_base: Option<Relocatable>,
    ) {
        self.program_base = match program_base {
            Some(base) => Some(base),
            None => Some(vm.segments.add(&mut vm.memory)),
        };
        self.execution_base = Some(vm.segments.add(&mut vm.memory));
        for (_key, builtin_runner) in vm.builtin_runners.iter_mut() {
            builtin_runner.initialize_segments(&mut vm.segments, &mut vm.memory);
        }
    }

    fn initialize_state(
        &mut self,
        vm: &mut VirtualMachine,
        entrypoint: usize,
        stack: Vec<MaybeRelocatable>,
    ) -> Result<(), RunnerError> {
        if let Some(prog_base) = self.program_base {
            let initial_pc = Relocatable {
                segment_index: prog_base.segment_index,
                offset: prog_base.offset + entrypoint,
            };
            self.initial_pc = Some(initial_pc);
            vm.segments
                .load_data(
                    &mut vm.memory,
                    &MaybeRelocatable::RelocatableValue(prog_base),
                    &self.program.data,
                )
                .map_err(RunnerError::MemoryInitializationError)?;
        }
        if let Some(exec_base) = self.execution_base {
            vm.segments
                .load_data(
                    &mut vm.memory,
                    &MaybeRelocatable::RelocatableValue(exec_base),
                    &stack,
                )
                .map_err(RunnerError::MemoryInitializationError)?;
        } else {
            return Err(RunnerError::NoProgBase);
        }
        Ok(())
    }

    pub fn initialize_function_entrypoint(
        &mut self,
        vm: &mut VirtualMachine,
        entrypoint: usize,
        mut stack: Vec<MaybeRelocatable>,
        return_fp: MaybeRelocatable,
    ) -> Result<Relocatable, RunnerError> {
        let end = vm.segments.add(&mut vm.memory);
        stack.append(&mut vec![
            return_fp,
            MaybeRelocatable::RelocatableValue(end),
        ]);
        if let Some(base) = &self.execution_base {
            println!(
                "base.offset + stack.len(): {} + {} = {}",
                base.offset,
                stack.len(),
                base.offset + stack.len()
            );
            self.initial_fp = Some(Relocatable {
                segment_index: base.segment_index,
                offset: base.offset + stack.len(),
            });
            println!("INITIAL FP == INITIAL AP: {}", self.initial_fp.unwrap());
            self.initial_ap = self.initial_fp;
        } else {
            return Err(RunnerError::NoExecBaseForEntrypoint);
        }
        self.initialize_state(vm, entrypoint, stack)?;
        self.final_pc = Some(end);
        Ok(end)
    }

    ///Initializes state for running a program from the main() entrypoint.
    ///If self.proof_mode == True, the execution starts from the start label rather then the main() function.
    ///Returns the value of the program counter after returning from main.
    fn initialize_main_entrypoint(
        &mut self,
        vm: &mut VirtualMachine,
    ) -> Result<Relocatable, RunnerError> {
        let mut stack = Vec::new();
        for (_name, builtin_runner) in vm.builtin_runners.iter() {
            stack.append(&mut builtin_runner.initial_stack());
        }
        //Different process if proof_mode is enabled
        if self.proof_mode {
            // Add the dummy last fp and pc to the public memory, so that the verifier can enforce [fp - 2] = fp.
            let mut stack_prefix = vec![
                Into::<MaybeRelocatable>::into(
                    self.execution_base
                        .as_ref()
                        .ok_or(RunnerError::NoExecBase)?
                        + 2,
                ),
                MaybeRelocatable::from(Felt::zero()),
            ];
            stack_prefix.extend(stack);
            self.execution_public_memory = Some(Vec::from_iter(0..stack_prefix.len()));
            self.initialize_state(
                vm,
                self.program.start.ok_or(RunnerError::NoProgramStart)?,
                stack_prefix,
            )?;
            self.initial_fp = Some(
                self.execution_base
                    .as_ref()
                    .ok_or(RunnerError::NoExecBase)?
                    + 2,
            );
            self.initial_ap = self.initial_fp;
            return Ok(self.program_base.as_ref().ok_or(RunnerError::NoProgBase)?
                + self.program.end.ok_or(RunnerError::NoProgramEnd)?);
        }
        let return_fp = vm.segments.add(&mut vm.memory);
        if let Some(main) = &self.program.main {
            let main_clone = *main;
            Ok(self.initialize_function_entrypoint(
                vm,
                main_clone,
                stack,
                MaybeRelocatable::RelocatableValue(return_fp),
            )?)
        } else {
            Err(RunnerError::MissingMain)
        }
    }

    pub fn initialize_vm(&mut self, vm: &mut VirtualMachine) -> Result<(), RunnerError> {
        vm.run_context.pc = *self.initial_pc.as_ref().ok_or(RunnerError::NoPC)?;
        vm.run_context.ap = self.initial_ap.as_ref().ok_or(RunnerError::NoAP)?.offset;
        vm.run_context.fp = self.initial_fp.as_ref().ok_or(RunnerError::NoFP)?.offset;
        vm._program_base = Some(MaybeRelocatable::from(
            self.program_base.as_ref().ok_or(RunnerError::NoProgBase)?,
        ));
        for (_, builtin) in vm.builtin_runners.iter() {
            builtin.add_validation_rule(&mut vm.memory)?;
        }

        // Mark all addresses from the program segment as accessed
        let prog_segment_index = self
            .program_base
            .as_ref()
            .unwrap_or(&Relocatable::from((0, 0)))
            .segment_index;

        let initial_accessed_addresses = (0..self.program.data.len())
            .map(|offset| Relocatable::from((prog_segment_index, offset)))
            .collect();

        vm.accessed_addresses = Some(initial_accessed_addresses);

        vm.memory
            .validate_existing_memory()
            .map_err(RunnerError::MemoryValidationError)
    }

    pub fn get_initial_fp(&self) -> Option<Relocatable> {
        self.initial_fp
    }

    pub fn get_reference_list(&self) -> HashMap<usize, HintReference> {
        let mut references = HashMap::<usize, HintReference>::new();

        for (i, reference) in self.program.reference_manager.references.iter().enumerate() {
            references.insert(
                i,
                HintReference {
                    offset1: reference.value_address.offset1.clone(),
                    offset2: reference.value_address.offset2.clone(),
                    dereference: reference.value_address.dereference,
                    // only store `ap` tracking data if the reference is referred to it
                    ap_tracking_data: match (
                        &reference.value_address.offset1,
                        &reference.value_address.offset2,
                    ) {
                        (OffsetValue::Reference(Register::AP, _, _), _)
                        | (_, OffsetValue::Reference(Register::AP, _, _)) => {
                            Some(reference.ap_tracking_data.clone())
                        }
                        _ => None,
                    },
                    cairo_type: Some(reference.value_address.value_type.clone()),
                },
            );
        }
        references
    }

    /// Gets the data used by the HintProcessor to execute each hint
    pub fn get_hint_data_dictionary(
        &self,
        references: &HashMap<usize, HintReference>,
        hint_executor: &mut dyn HintProcessor,
    ) -> Result<HashMap<usize, Vec<Box<dyn Any>>>, VirtualMachineError> {
        let mut hint_data_dictionary = HashMap::<usize, Vec<Box<dyn Any>>>::new();
        for (hint_index, hints) in self.program.hints.iter() {
            for hint in hints {
                let hint_data = hint_executor.compile_hint(
                    &hint.code,
                    &hint.flow_tracking_data.ap_tracking,
                    &hint.flow_tracking_data.reference_ids,
                    references,
                );
                hint_data_dictionary.entry(*hint_index).or_default().push(
                    hint_data
                        .map_err(|_| VirtualMachineError::CompileHintFail(hint.code.clone()))?,
                );
            }
        }
        Ok(hint_data_dictionary)
    }

    pub fn get_constants(&self) -> &HashMap<String, Felt> {
        &self.program.constants
    }

    pub fn get_program_builtins(&self) -> &Vec<String> {
        &self.program.builtins
    }

    pub fn run_until_pc(
        &mut self,
        address: Relocatable,
        vm: &mut VirtualMachine,
        hint_processor: &mut dyn HintProcessor,
    ) -> Result<(), VirtualMachineError> {
        let references = self.get_reference_list();
        let hint_data_dictionary = self.get_hint_data_dictionary(&references, hint_processor)?;
        while vm.run_context.pc != address {
            println!("\n\n\nstep: {:?}", vm.current_step);
            vm.step(
                hint_processor,
                &mut self.exec_scopes,
                &hint_data_dictionary,
                &self.program.constants,
            )?;
        }
        Ok(())
    }

    /// Execute an exact number of steps on the program from the actual position.
    pub fn run_for_steps(
        &mut self,
        steps: usize,
        vm: &mut VirtualMachine,
        hint_processor: &mut dyn HintProcessor,
    ) -> Result<(), VirtualMachineError> {
        let references = self.get_reference_list();
        let hint_data_dictionary = self.get_hint_data_dictionary(&references, hint_processor)?;

        for remaining_steps in (1..=steps).rev() {
            if self.final_pc.as_ref() == Some(&vm.run_context.pc) {
                return Err(VirtualMachineError::EndOfProgram(remaining_steps));
            }

            vm.step(
                hint_processor,
                &mut self.exec_scopes,
                &hint_data_dictionary,
                &self.program.constants,
            )?;
        }

        Ok(())
    }

    /// Execute steps until a number of steps since the start of the program is reached.
    pub fn run_until_steps(
        &mut self,
        steps: usize,
        vm: &mut VirtualMachine,
        hint_processor: &mut dyn HintProcessor,
    ) -> Result<(), VirtualMachineError> {
        self.run_for_steps(steps.saturating_sub(vm.current_step), vm, hint_processor)
    }

    /// Execute steps until the step counter reaches a power of two.
    pub fn run_until_next_power_of_2(
        &mut self,
        vm: &mut VirtualMachine,
        hint_processor: &mut dyn HintProcessor,
    ) -> Result<(), VirtualMachineError> {
        self.run_until_steps(vm.current_step.next_power_of_two(), vm, hint_processor)
    }

    pub fn get_perm_range_check_limits(
        &self,
        vm: &VirtualMachine,
    ) -> Result<Option<(isize, isize)>, VirtualMachineError> {
        let limits = get_perm_range_check_limits(
            vm.trace.as_ref().ok_or(VirtualMachineError::TracerError(
                TraceError::TraceNotEnabled,
            ))?,
            &vm.memory,
        )?;

        match limits {
            Some((mut rc_min, mut rc_max)) => {
                for (_, runner) in &vm.builtin_runners {
                    let (runner_min, runner_max) = match runner.get_range_check_usage(&vm.memory) {
                        Some(x) => x,
                        None => continue,
                    };

                    rc_min = rc_min.min(runner_min as isize);
                    rc_max = rc_max.max(runner_max as isize);
                }

                Ok(Some((rc_min, rc_max)))
            }
            None => Ok(None),
        }
    }

    /// Checks that there are enough trace cells to fill the entire range check
    /// range.
    pub fn check_range_check_usage(&self, vm: &VirtualMachine) -> Result<(), VirtualMachineError> {
        let (rc_min, rc_max) = match self.get_perm_range_check_limits(vm)? {
            Some(x) => x,
            None => return Ok(()),
        };

        let mut rc_units_used_by_builtins = 0;
        for (_, builtin_runner) in &vm.builtin_runners {
            rc_units_used_by_builtins += builtin_runner.get_used_perm_range_check_units(vm)?;
        }

        let unused_rc_units =
            (self.layout.rc_units as usize - 3) * vm.current_step - rc_units_used_by_builtins;
        if unused_rc_units < (rc_max - rc_min) as usize {
            return Err(MemoryError::InsufficientAllocatedCells.into());
        }

        Ok(())
    }

    /// Count the number of holes present in the segments.
    pub fn get_memory_holes(&self, vm: &VirtualMachine) -> Result<usize, MemoryError> {
        let program_addresses =
            (0..self.program.data.len()).map(|offset| Relocatable::from((0, offset)));

        let accessed_addresses = vm
            .accessed_addresses
            .as_ref()
            .ok_or(MemoryError::MissingAccessedAddresses)?
            .iter()
            .map(|addr| vm.memory.relocate_value(*addr));

        let builtin_addresses = vm
            .builtin_runners
            .iter()
            .map(|(_, runner)| runner.base())
            .collect::<Vec<_>>()
            .into_iter()
            .flat_map(|base| {
                let size = vm.segments.get_segment_size(base as usize).unwrap();
                (0..size).map(move |offset| Relocatable::from((base, offset)))
            });

        let addresses = program_addresses
            .chain(accessed_addresses)
            .chain(builtin_addresses);
        vm.segments.get_memory_holes(addresses)
    }

    /// Check if there are enough trace cells to fill the entire diluted checks.
    pub fn check_diluted_check_usage(
        &self,
        vm: &VirtualMachine,
    ) -> Result<(), VirtualMachineError> {
        let diluted_pool_instance = match &self.layout.diluted_pool_instance_def {
            Some(x) => x,
            None => return Ok(()),
        };

        let mut used_units_by_builtins = 0;
        for (_, builtin_runner) in &vm.builtin_runners {
            let used_units = builtin_runner.get_used_diluted_check_units(
                diluted_pool_instance.spacing,
                diluted_pool_instance.n_bits,
            );

            let multiplier = safe_div_usize(
                vm.current_step,
                builtin_runner.ratio().unwrap_or(1) as usize,
            )?;
            used_units_by_builtins += used_units * multiplier;
        }

        let diluted_units = diluted_pool_instance.units_per_step as usize * vm.current_step;
        let unused_diluted_units = diluted_units - used_units_by_builtins;

        let diluted_usage_upper_bound = 1usize << diluted_pool_instance.n_bits;
        if unused_diluted_units < diluted_usage_upper_bound {
            return Err(MemoryError::InsufficientAllocatedCells.into());
        }

        Ok(())
    }

    pub fn end_run(
        &mut self,
        disable_trace_padding: bool,
        disable_finalize_all: bool,
        vm: &mut VirtualMachine,
        hint_processor: &mut dyn HintProcessor,
    ) -> Result<(), VirtualMachineError> {
        if self.run_ended {
            return Err(RunnerError::RunAlreadyFinished.into());
        }

        vm.memory.relocate_memory()?;
        vm.end_run(&self.exec_scopes)?;

        if disable_finalize_all {
            return Ok(());
        }

        vm.segments.compute_effective_sizes(&vm.memory);
        if self.proof_mode && !disable_trace_padding {
            self.run_until_next_power_of_2(vm, hint_processor)?;
            loop {
                match self.check_used_cells(vm) {
                    Ok(_) => break,
                    Err(e) => match e {
                        VirtualMachineError::MemoryError(
                            MemoryError::InsufficientAllocatedCells,
                        ) => {}
                        e => return Err(e),
                    },
                }

                self.run_for_steps(1, vm, hint_processor)?;
                self.run_until_next_power_of_2(vm, hint_processor)?;
            }
        }

        self.run_ended = true;
        Ok(())
    }

    /// Relocates the VM's memory, turning bidimensional indexes into contiguous numbers, and values
    /// into Felts. Uses the relocation_table to asign each index a number according to the value
    /// on its segment number.
    fn relocate_memory(
        &mut self,
        vm: &mut VirtualMachine,
        relocation_table: &Vec<usize>,
    ) -> Result<(), MemoryError> {
        if !(self.relocated_memory.is_empty()) {
            return Err(MemoryError::Relocation);
        }
        //Relocated addresses start at 1
        self.relocated_memory.push(None);
        for (index, segment) in vm.memory.data.iter().enumerate() {
            for (seg_offset, element) in segment.iter().enumerate() {
                match element {
                    Some(elem) => {
                        let relocated_addr = relocate_address(
                            Relocatable::from((index as isize, seg_offset)),
                            relocation_table,
                        )?;
                        let value = relocate_value(elem.clone(), relocation_table)?;
                        if self.relocated_memory.len() <= relocated_addr {
                            self.relocated_memory.resize(relocated_addr + 1, None);
                        }
                        self.relocated_memory[relocated_addr] = Some(value);
                    }
                    None => self.relocated_memory.push(None),
                }
            }
        }
        Ok(())
    }

    ///Relocates the VM's trace, turning relocatable registers to numbered ones
    fn relocate_trace(
        &mut self,
        vm: &mut VirtualMachine,
        relocation_table: &Vec<usize>,
    ) -> Result<(), TraceError> {
        if self.relocated_trace.is_some() {
            return Err(TraceError::AlreadyRelocated);
        }

        let trace = vm.trace.as_ref().ok_or(TraceError::TraceNotEnabled)?.iter();
        let mut relocated_trace = Vec::<RelocatedTraceEntry>::with_capacity(trace.len());
        for entry in trace {
            relocated_trace.push(RelocatedTraceEntry {
                pc: relocate_trace_register(&entry.pc, relocation_table)?,
                ap: relocate_trace_register(&entry.ap, relocation_table)?,
                fp: relocate_trace_register(&entry.fp, relocation_table)?,
            })
        }
        self.relocated_trace = Some(relocated_trace);
        Ok(())
    }

    pub fn relocate(&mut self, vm: &mut VirtualMachine) -> Result<(), TraceError> {
        vm.segments.compute_effective_sizes(&vm.memory);
        // relocate_segments can fail if compute_effective_sizes is not called before.
        // The expect should be unreachable.
        let relocation_table = vm
            .segments
            .relocate_segments()
            .expect("compute_effective_sizes called but relocate_memory still returned error");
        if let Err(memory_error) = self.relocate_memory(vm, &relocation_table) {
            return Err(TraceError::MemoryError(memory_error));
        }
        if vm.trace.is_some() {
            self.relocate_trace(vm, &relocation_table)?;
        }
        Ok(())
    }

    // Returns a map from builtin base's segment index to stop_ptr offset
    // Aka the builtin's segment number and its maximum offset
    pub fn get_builtin_segments_info(
        &self,
        vm: &VirtualMachine,
    ) -> Result<Vec<(usize, usize)>, RunnerError> {
        let mut builtin_segment_info = Vec::new();

        for (_, builtin) in &vm.builtin_runners {
            let (index, stop_ptr) = builtin.get_memory_segment_addresses();

            builtin_segment_info.push((
                index.to_usize().ok_or(RunnerError::NegBuiltinBase)?,
                stop_ptr.ok_or(RunnerError::BaseNotFinished)?,
            ));
        }

        Ok(builtin_segment_info)
    }

    pub fn get_execution_resources(
        &self,
        vm: &VirtualMachine,
    ) -> Result<ExecutionResources, TraceError> {
        let n_steps = match self.original_steps {
            Some(x) => x,
            None => vm.trace.as_ref().map(|x| x.len()).unwrap_or(0),
        };
        let n_memory_holes = self.get_memory_holes(vm)?;

        let mut builtin_instance_counter = HashMap::new();
        for (builtin_name, builtin_runner) in &vm.builtin_runners {
            builtin_instance_counter.insert(
                builtin_name.to_string(),
                builtin_runner.get_used_instances(vm)?,
            );
        }

        Ok(ExecutionResources {
            n_steps,
            n_memory_holes,
            builtin_instance_counter,
        })
    }

    pub fn get_output(&mut self, vm: &mut VirtualMachine) -> Result<String, RunnerError> {
        let mut output = Vec::<u8>::new();
        self.write_output(vm, &mut output)?;
        let output = String::from_utf8(output).map_err(|_| RunnerError::FailedStringConversion)?;
        Ok(output)
    }

    /// Writes the values hosted in the output builtin's segment.
    /// Does nothing if the output builtin is not present in the program.
    pub fn write_output(
        &mut self,
        vm: &mut VirtualMachine,
        stdout: &mut dyn io::Write,
    ) -> Result<(), RunnerError> {
        let builtin = vm
            .builtin_runners
            .iter_mut()
            .find_map(|(k, v)| match k.as_str() {
                "output" => Some(v),
                _ => None,
            });
        let builtin = match builtin {
            Some(x) => x,
            _ => return Ok(()),
        };

        let segment_used_sizes = vm.segments.compute_effective_sizes(&vm.memory);
        let base = builtin.base();

        let segment_index: usize = base
            .try_into()
            .map_err(|_| RunnerError::RunnerInTemporarySegment(base))?;

        for i in 0..segment_used_sizes[segment_index] {
            let value = vm
                .memory
                .get_integer(&(base, i).into())
                .map_err(|_| RunnerError::MemoryGet((base, i).into()))?
                .to_bigint();
            writeln!(stdout, "{}", value).map_err(|_| RunnerError::WriteFail)?;
        }

        Ok(())
    }

    // Finalizes the segments.
    //     Note:
    //     1.  end_run() must precede a call to this method.
    //     2.  Call read_return_values() *before* finalize_segments(), otherwise the return values
    //         will not be included in the public memory.
    pub fn finalize_segments(&mut self, vm: &mut VirtualMachine) -> Result<(), RunnerError> {
        if self.segments_finalized {
            return Ok(());
        }
        if !self.run_ended {
            return Err(RunnerError::FinalizeNoEndRun);
        }
        let size = self.program.data.len();
        let mut public_memory = Vec::with_capacity(size);
        for i in 0..size {
            public_memory.push((i, 0_usize))
        }
        vm.segments.finalize(
            Some(size),
            self.program_base
                .as_ref()
                .ok_or(RunnerError::NoProgBase)?
                .segment_index as usize,
            Some(&public_memory),
        );
        let mut public_memory = Vec::with_capacity(size);
        let exec_base = self
            .execution_base
            .as_ref()
            .ok_or(RunnerError::NoExecBase)?;
        for elem in self
            .execution_public_memory
            .as_ref()
            .ok_or(RunnerError::FinalizeSegmentsNoProofMode)?
            .iter()
        {
            public_memory.push((elem + exec_base.offset, 0))
        }
        vm.segments
            .finalize(None, exec_base.segment_index as usize, Some(&public_memory));
        for (_, builtin_runner) in vm.builtin_runners.iter() {
            let (_, size) = builtin_runner
                .get_used_cells_and_allocated_size(vm)
                .map_err(RunnerError::FinalizeSegements)?;
            vm.segments
                .finalize(Some(size), builtin_runner.base() as usize, None)
        }
        self.segments_finalized = true;
        Ok(())
    }

    #[allow(clippy::too_many_arguments)]
    pub fn run_from_entrypoint(
        &mut self,
        entrypoint: usize,
        args: &[&CairoArg],
        verify_secure: bool,
        vm: &mut VirtualMachine,
        hint_processor: &mut dyn HintProcessor,
    ) -> Result<(), VirtualMachineError> {
        let stack = args
            .iter()
            .map(|arg| vm.segments.gen_cairo_arg(arg, &mut vm.memory))
            .collect::<Result<Vec<MaybeRelocatable>, VirtualMachineError>>()?;

        let return_fp = vm.segments.add(&mut vm.memory);

        // HERE THE AP AND FP ARE BAD SETTED.
        let end = self.initialize_function_entrypoint(vm, entrypoint, stack, return_fp.into())?;

        // ERROR HERE
        self.initialize_vm(vm)?;
        self.run_until_pc(end, vm, hint_processor)?;

        self.end_run(true, false, vm, hint_processor)?;

        if verify_secure {
            verify_secure_runner(self, false, vm)?;
        }

        Ok(())
    }

    // Returns Ok(()) if there are enough allocated cells for the builtins.
    // If not, the number of steps should be increased or a different layout should be used.
    pub fn check_used_cells(&self, vm: &VirtualMachine) -> Result<(), VirtualMachineError> {
        vm.builtin_runners
            .iter()
            .map(|(_builtin_runner_name, builtin_runner)| {
                builtin_runner.get_used_cells_and_allocated_size(vm)
            })
            .collect::<Result<Vec<(usize, usize)>, MemoryError>>()?;
        self.check_range_check_usage(vm)?;
        self.check_memory_usage(vm)?;
        self.check_diluted_check_usage(vm)?;
        Ok(())
    }

    // Checks that there are enough trace cells to fill the entire memory range.
    pub fn check_memory_usage(&self, vm: &VirtualMachine) -> Result<(), VirtualMachineError> {
        let instance = &self.layout;

        let builtins_memory_units: usize = vm
            .builtin_runners
            .iter()
            .map(|(_builtin_runner_name, builtin_runner)| {
                builtin_runner.get_allocated_memory_units(vm)
            })
            .collect::<Result<Vec<usize>, MemoryError>>()?
            .iter()
            .sum();

        let builtins_memory_units = builtins_memory_units as u32;

        let vm_current_step_u32 = vm.current_step as u32;

        // Out of the memory units available per step, a fraction is used for public memory, and
        // four are used for the instruction.
        let total_memory_units = instance._memory_units_per_step * vm_current_step_u32;
        let (public_memory_units, rem) =
            div_rem(total_memory_units, instance._public_memory_fraction);
        if rem != 0 {
            return Err(VirtualMachineError::SafeDivFailU32(
                total_memory_units,
                instance._public_memory_fraction,
            ));
        }

        let instruction_memory_units = 4 * vm_current_step_u32;

        let unused_memory_units = total_memory_units
            - (public_memory_units + instruction_memory_units + builtins_memory_units);
        let memory_address_holes = self.get_memory_holes(vm)?;
        if unused_memory_units < memory_address_holes as u32 {
            Err(MemoryError::InsufficientAllocatedCells)?
        }
        Ok(())
    }

    pub fn initialize_function_runner(
        &mut self,
        vm: &mut VirtualMachine,
    ) -> Result<(), RunnerError> {
        self.initialize_all_builtins(vm)?;
        self.initialize_segments(vm, self.program_base);
        Ok(())
    }

    /// Overrides the previous entrypoint with a custom one, or "main" if none
    /// is specified.
    pub fn set_entrypoint(&mut self, new_entrypoint: Option<&str>) -> Result<(), ProgramError> {
        let new_entrypoint = new_entrypoint.unwrap_or("main");
        self.program.main = Some(
            self.program
                .identifiers
                .get(&format!("__main__.{new_entrypoint}"))
                .and_then(|x| x.pc)
                .ok_or_else(|| ProgramError::EntrypointNotFound(new_entrypoint.to_string()))?,
        );

        Ok(())
    }

    pub fn read_return_values(&mut self, vm: &mut VirtualMachine) -> Result<(), RunnerError> {
        if !self.run_ended {
            return Err(RunnerError::ReadReturnValuesNoEndRun);
        }
        let mut stop_pointers = vec![];
        let mut pointer = vm.get_ap();
        for builtin_name in self.program.builtins.iter().rev() {
            let builtin_runner = vm
                .builtin_runners
                .iter()
                .find(|(name, _builtin)| builtin_name == name);

            match builtin_runner {
                None => return Err(RunnerError::MissingBuiltin(builtin_name.to_string())),
                Some((_, builtin)) => {
                    let (new_pointer, stop_ptr) = builtin.final_stack(vm, pointer)?;
                    stop_pointers.push(stop_ptr);
                    pointer = new_pointer;
                }
            }
        }
        //FIXME: Update stop_ptr in BuilrinRunner::final_stack, instead of doing it here
        // Quick and ugly solution to bypass mutability restrictions
        for (index, builtin_name) in self.program.builtins.iter().rev().enumerate() {
            let builtin_runner = vm
                .builtin_runners
                .iter_mut()
                .find(|(name, _builtin)| builtin_name == name);
            // We checked this before so this unwrap is safe
            // We can safely index into stop_pointers as it was built using the same iteration
            builtin_runner.unwrap().1.set_stop_ptr(stop_pointers[index]);
        }
        if self.segments_finalized {
            return Err(RunnerError::FailedAddingReturnValues);
        }
        if self.proof_mode {
            let exec_base = *self
                .execution_base
                .as_ref()
                .ok_or(RunnerError::NoExecBase)?;
            let begin = pointer.offset - exec_base.offset;
            let ap = vm.get_ap();
            let end = ap.offset - exec_base.offset;
            self.execution_public_memory
                .as_mut()
                .ok_or(RunnerError::NoExecPublicMemory)?
                .extend(begin..end);
        }
        Ok(())
    }

    /// Add (or replace if already present) a custom hash builtin. Returns a Relocatable
    /// with the new builtin base as the segment index.
    pub fn add_additional_hash_builtin(&self, vm: &mut VirtualMachine) -> Relocatable {
        // Remove the custom hash runner if it was already present.
        vm.builtin_runners
            .retain(|(name, _)| name != "hash_builtin");

        // Create, initialize and insert the new custom hash runner.
        let mut builtin: BuiltinRunner = HashBuiltinRunner::new(32, true).into();
        builtin.initialize_segments(&mut vm.segments, &mut vm.memory);
        let segment_index = builtin.base();
        vm.builtin_runners
            .push(("hash_builtin".to_string(), builtin));

        Relocatable {
            segment_index,
            offset: 0,
        }
    }
}

#[derive(Clone, Debug, Eq, PartialEq)]
pub struct SegmentInfo {
    pub index: isize,
    pub size: usize,
}

#[derive(Clone, Debug, Eq, PartialEq, Default)]
pub struct ExecutionResources {
    pub n_steps: usize,
    pub n_memory_holes: usize,
    pub builtin_instance_counter: HashMap<String, usize>,
}

#[cfg(test)]
mod tests {
    use super::*;
    use crate::{
        hint_processor::builtin_hint_processor::builtin_hint_processor_definition::BuiltinHintProcessor,
        relocatable,
        serde::deserialize_program::{Identifier, ReferenceManager},
        types::instance_definitions::bitwise_instance_def::BitwiseInstanceDef,
        utils::test_utils::*,
        vm::{trace::trace_entry::TraceEntry, vm_memory::memory::Memory},
    };
<<<<<<< HEAD
    use felt::{felt_str, NewFelt};
    use num_traits::{Num, One};
=======
    use felt::felt_str;
    use num_traits::One;
>>>>>>> 3fb2bdc6
    use std::{
        collections::{HashMap, HashSet},
        path::Path,
    };

    #[test]
    fn check_memory_usage_ok_case() {
        //This test works with basic Program definition, will later be updated to use Program::new() when fully defined
        let program = program!["range_check", "output"];
        let cairo_runner = cairo_runner!(program);
        let mut vm = vm!();
        vm.segments.segment_used_sizes = Some(vec![4]);

        assert_eq!(cairo_runner.check_memory_usage(&vm), Ok(()));
    }

    #[test]
    fn check_memory_usage_err_case() {
        let program = program!();

        let cairo_runner = cairo_runner!(program);
        let mut vm = vm!();

        vm.accessed_addresses = Some(vec![(1, 0).into(), (1, 3).into()]);
        vm.builtin_runners = vec![{
            let mut builtin_runner: BuiltinRunner = OutputBuiltinRunner::new(true).into();
            builtin_runner.initialize_segments(&mut vm.segments, &mut vm.memory);

            ("output".to_string(), builtin_runner)
        }];
        vm.segments.segment_used_sizes = Some(vec![4, 12]);
        assert_eq!(
            cairo_runner.check_memory_usage(&vm),
            Err(VirtualMachineError::MemoryError(
                MemoryError::InsufficientAllocatedCells
            ))
        );
    }

    #[test]
    fn initialize_builtins_with_disordered_builtins() {
        //This test works with basic Program definition, will later be updated to use Program::new() when fully defined
        let program = program!["range_check", "output"];
        let cairo_runner = cairo_runner!(program);
        let mut vm = vm!();
        assert!(cairo_runner.initialize_builtins(&mut vm).is_err());
    }

    #[test]
    fn create_cairo_runner_with_ordered_but_missing_builtins() {
        //This test works with basic Program definition, will later be updated to use Program::new() when fully defined
        let program = program!["output", "ecdsa"];
        //We only check that the creation doesnt panic
        let _cairo_runner = cairo_runner!(program);
    }

    #[test]
    fn initialize_segments_with_base() {
        //This test works with basic Program definition, will later be updated to use Program::new() when fully defined
        let program = program!["output"];
        let mut cairo_runner = cairo_runner!(program);
        let mut vm = vm!();
        let program_base = Some(Relocatable {
            segment_index: 5,
            offset: 9,
        });
        vm.segments.num_segments = 6;
        cairo_runner.initialize_builtins(&mut vm).unwrap();
        cairo_runner.initialize_segments(&mut vm, program_base);
        assert_eq!(
            cairo_runner.program_base,
            Some(Relocatable {
                segment_index: 5,
                offset: 9,
            })
        );
        assert_eq!(
            cairo_runner.execution_base,
            Some(Relocatable {
                segment_index: 6,
                offset: 0,
            })
        );
        assert_eq!(vm.builtin_runners[0].0, String::from("output"));
        assert_eq!(vm.builtin_runners[0].1.base(), 7);

        assert_eq!(vm.segments.num_segments, 8);
    }

    #[test]
    fn initialize_segments_no_base() {
        //This test works with basic Program definition, will later be updated to use Program::new() when fully defined
        let program = program!["output"];
        let mut cairo_runner = cairo_runner!(program);
        let mut vm = vm!();
        cairo_runner.initialize_builtins(&mut vm).unwrap();
        cairo_runner.initialize_segments(&mut vm, None);
        assert_eq!(
            cairo_runner.program_base,
            Some(Relocatable {
                segment_index: 0,
                offset: 0
            })
        );
        assert_eq!(
            cairo_runner.execution_base,
            Some(Relocatable {
                segment_index: 1,
                offset: 0
            })
        );
        assert_eq!(vm.builtin_runners[0].0, String::from("output"));
        assert_eq!(vm.builtin_runners[0].1.base(), 2);

        assert_eq!(vm.segments.num_segments, 3);
    }

    #[test]
    fn initialize_state_empty_data_and_stack() {
        //This test works with basic Program definition, will later be updated to use Program::new() when fully defined
        let program = program!["output"];
        let mut cairo_runner = cairo_runner!(program);
        let mut vm = vm!();
        cairo_runner.program_base = Some(relocatable!(1, 0));
        cairo_runner.execution_base = Some(relocatable!(2, 0));
        let stack = Vec::new();
        cairo_runner.initialize_builtins(&mut vm).unwrap();
        cairo_runner.initialize_state(&mut vm, 1, stack).unwrap();
        assert_eq!(
            cairo_runner.initial_pc,
            Some(Relocatable {
                segment_index: 1,
                offset: 1
            })
        );
    }

    #[test]
    fn initialize_state_some_data_empty_stack() {
        //This test works with basic Program definition, will later be updated to use Program::new() when fully defined
        let program = program!(
            builtins = vec![String::from("output")],
            data = vec_data!((4), (6)),
        );
        let mut cairo_runner = cairo_runner!(program);
        let mut vm = vm!();
        for _ in 0..2 {
            vm.segments.add(&mut vm.memory);
        }
        cairo_runner.program_base = Some(Relocatable {
            segment_index: 1,
            offset: 0,
        });
        cairo_runner.execution_base = Some(relocatable!(2, 0));
        let stack = Vec::new();
        cairo_runner.initialize_state(&mut vm, 1, stack).unwrap();
        check_memory!(vm.memory, ((1, 0), 4), ((1, 1), 6));
    }

    #[test]
    fn initialize_state_empty_data_some_stack() {
        //This test works with basic Program definition, will later be updated to use Program::new() when fully defined
        let program = program!["output"];
        let mut cairo_runner = cairo_runner!(program);
        let mut vm = vm!();
        for _ in 0..3 {
            vm.segments.add(&mut vm.memory);
        }
        cairo_runner.program_base = Some(relocatable!(1, 0));
        cairo_runner.execution_base = Some(relocatable!(2, 0));
        let stack = vec![mayberelocatable!(4), mayberelocatable!(6)];
        cairo_runner.initialize_state(&mut vm, 1, stack).unwrap();
        check_memory!(vm.memory, ((2, 0), 4), ((2, 1), 6));
    }

    #[test]
    fn initialize_state_no_program_base() {
        //This test works with basic Program definition, will later be updated to use Program::new() when fully defined
        let program = program!["output"];
        let mut cairo_runner = cairo_runner!(program);
        let mut vm = vm!();
        for _ in 0..2 {
            vm.segments.add(&mut vm.memory);
        }
        cairo_runner.execution_base = Some(Relocatable {
            segment_index: 2,
            offset: 0,
        });
        let stack = vec![
            MaybeRelocatable::from(Felt::new(4_i32)),
            MaybeRelocatable::from(Felt::new(6_i32)),
        ];
        assert!(cairo_runner.initialize_state(&mut vm, 1, stack).is_err());
    }

    #[test]
    #[should_panic]
    fn initialize_state_no_execution_base() {
        //This test works with basic Program definition, will later be updated to use Program::new() when fully defined
        let program = program!["output"];
        let mut cairo_runner = cairo_runner!(program);
        let mut vm = vm!();
        for _ in 0..2 {
            vm.segments.add(&mut vm.memory);
        }
        cairo_runner.program_base = Some(relocatable!(1, 0));
        let stack = vec![
            MaybeRelocatable::from(Felt::new(4_i32)),
            MaybeRelocatable::from(Felt::new(6_i32)),
        ];
        cairo_runner.initialize_state(&mut vm, 1, stack).unwrap();
    }

    #[test]
    fn initialize_function_entrypoint_empty_stack() {
        //This test works with basic Program definition, will later be updated to use Program::new() when fully defined
        let program = program!["output"];
        let mut cairo_runner = cairo_runner!(program);
        let mut vm = vm!();
        for _ in 0..2 {
            vm.segments.add(&mut vm.memory);
        }
        cairo_runner.program_base = Some(relocatable!(0, 0));
        cairo_runner.execution_base = Some(relocatable!(1, 0));
        let stack = Vec::new();
        let return_fp = MaybeRelocatable::from(Felt::new(9_i32));
        cairo_runner
            .initialize_function_entrypoint(&mut vm, 0, stack, return_fp)
            .unwrap();
        assert_eq!(cairo_runner.initial_fp, cairo_runner.initial_ap);
        assert_eq!(cairo_runner.initial_fp, Some(relocatable!(1, 2)));
        check_memory!(vm.memory, ((1, 0), 9), ((1, 1), (2, 0)));
    }

    #[test]
    fn initialize_function_entrypoint_some_stack() {
        //This test works with basic Program definition, will later be updated to use Program::new() when fully defined
        let program = program!["output"];
        let mut cairo_runner = cairo_runner!(program);
        let mut vm = vm!();
        for _ in 0..2 {
            vm.segments.add(&mut vm.memory);
        }
        cairo_runner.program_base = Some(relocatable!(0, 0));
        cairo_runner.execution_base = Some(relocatable!(1, 0));
        let stack = vec![MaybeRelocatable::from(Felt::new(7_i32))];
        let return_fp = MaybeRelocatable::from(Felt::new(9_i32));
        cairo_runner
            .initialize_function_entrypoint(&mut vm, 1, stack, return_fp)
            .unwrap();
        assert_eq!(cairo_runner.initial_fp, cairo_runner.initial_ap);
        assert_eq!(cairo_runner.initial_fp, Some(relocatable!(1, 3)));
        check_memory!(vm.memory, ((1, 0), 7), ((1, 1), 9), ((1, 2), (2, 0)));
    }

    #[test]
    #[should_panic]
    fn initialize_function_entrypoint_no_execution_base() {
        //This test works with basic Program definition, will later be updated to use Program::new() when fully defined
        let program = program!["output"];
        let mut cairo_runner = cairo_runner!(program);
        let mut vm = vm!();
        let stack = vec![MaybeRelocatable::from(Felt::new(7_i32))];
        let return_fp = MaybeRelocatable::from(Felt::new(9_i32));
        cairo_runner
            .initialize_function_entrypoint(&mut vm, 1, stack, return_fp)
            .unwrap();
    }

    #[test]
    #[should_panic]
    fn initialize_main_entrypoint_no_main() {
        //This test works with basic Program definition, will later be updated to use Program::new() when fully defined
        let program = program!["output"];
        let mut cairo_runner = cairo_runner!(program);
        let mut vm = vm!();
        cairo_runner.initialize_main_entrypoint(&mut vm).unwrap();
    }

    #[test]
    fn initialize_main_entrypoint() {
        //This test works with basic Program definition, will later be updated to use Program::new() when fully defined
        let program = program!(main = Some(1),);
        let mut cairo_runner = cairo_runner!(program);
        let mut vm = vm!();
        cairo_runner.program_base = Some(relocatable!(0, 0));
        cairo_runner.execution_base = Some(relocatable!(0, 0));
        let return_pc = cairo_runner.initialize_main_entrypoint(&mut vm).unwrap();
        assert_eq!(return_pc, Relocatable::from((1, 0)));
    }

    #[test]
    fn initialize_vm_program_segment_accessed_addrs() {
        // This test checks that all addresses from the program segment are marked as accessed at VM initialization.
        // The fibonacci program has 24 instructions, so there should be 24 accessed addresses,
        // from (0, 0) to (0, 23).
        let program = Program::from_file(Path::new("cairo_programs/fibonacci.json"), Some("main"))
            .expect("Call to `Program::from_file()` failed.");

        let mut cairo_runner = cairo_runner!(program);
        cairo_runner.program_base = Some(relocatable!(0, 0));
        cairo_runner.initial_pc = Some(relocatable!(0, 1));
        cairo_runner.initial_ap = Some(relocatable!(1, 2));
        cairo_runner.initial_fp = Some(relocatable!(1, 2));

        let mut vm = vm!();

        // Add some arbitrary values to the VM's memory to check they are not being accessed
        vm.memory = memory![((1, 0), 1)];

        let expected_accessed_addresses: Vec<Relocatable> = (0..24)
            .map(|offset| Relocatable::from((0, offset)))
            .collect();

        cairo_runner.initialize_vm(&mut vm).unwrap();

        assert_eq!(
            vm.accessed_addresses.as_ref().unwrap(),
            &expected_accessed_addresses
        );
        assert!(!vm
            .accessed_addresses
            .unwrap()
            .contains(&Relocatable::from((1, 0))));
    }

    #[test]
    fn initialize_vm_no_builtins() {
        //This test works with basic Program definition, will later be updated to use Program::new() when fully defined
        let program = program!(main = Some(1),);
        let mut cairo_runner = cairo_runner!(program);
        let mut vm = vm!();
        cairo_runner.program_base = Some(relocatable!(0, 0));
        cairo_runner.initial_pc = Some(relocatable!(0, 1));
        cairo_runner.initial_ap = Some(relocatable!(1, 2));
        cairo_runner.initial_fp = Some(relocatable!(1, 2));
        cairo_runner.initialize_vm(&mut vm).unwrap();
        assert_eq!(vm.run_context.pc, relocatable!(0, 1));
        assert_eq!(vm.run_context.ap, 2);
        assert_eq!(vm.run_context.fp, 2);
        assert_eq!(vm._program_base, Some(MaybeRelocatable::from((0, 0))));
    }

    #[test]
    fn initialize_vm_with_range_check_valid() {
        //This test works with basic Program definition, will later be updated to use Program::new() when fully defined
        let program = program!(builtins = vec![String::from("range_check")], main = Some(1),);
        let mut cairo_runner = cairo_runner!(program);
        let mut vm = vm!();
        cairo_runner.initial_pc = Some(relocatable!(0, 1));
        cairo_runner.initial_ap = Some(relocatable!(1, 2));
        cairo_runner.initial_fp = Some(relocatable!(1, 2));
        cairo_runner.initialize_builtins(&mut vm).unwrap();
        cairo_runner.initialize_segments(&mut vm, None);
        vm.memory = memory![((2, 0), 23), ((2, 1), 233)];
        assert_eq!(vm.builtin_runners[0].0, String::from("range_check"));
        assert_eq!(vm.builtin_runners[0].1.base(), 2);
        cairo_runner.initialize_vm(&mut vm).unwrap();
        assert!(vm
            .memory
            .validated_addresses
            .contains(&MaybeRelocatable::from((2, 0))));
        assert!(vm
            .memory
            .validated_addresses
            .contains(&MaybeRelocatable::from((2, 1))));
        assert_eq!(vm.memory.validated_addresses.len(), 2);
    }

    #[test]
    fn initialize_vm_with_range_check_invalid() {
        //This test works with basic Program definition, will later be updated to use Program::new() when fully defined
        let program = program!(builtins = vec![String::from("range_check")], main = Some(1),);
        let mut cairo_runner = cairo_runner!(program);
        let mut vm = vm!();
        cairo_runner.initial_pc = Some(relocatable!(0, 1));
        cairo_runner.initial_ap = Some(relocatable!(1, 2));
        cairo_runner.initial_fp = Some(relocatable!(1, 2));
        cairo_runner.initialize_builtins(&mut vm).unwrap();
        cairo_runner.initialize_segments(&mut vm, None);
        vm.memory = memory![((2, 1), 23), ((2, 4), (-1))];

        assert_eq!(
            cairo_runner.initialize_vm(&mut vm),
            Err(RunnerError::MemoryValidationError(MemoryError::FoundNonInt))
        );
    }

    //Integration tests for initialization phase

    #[test]
    /* Program used:
    func myfunc(a: felt) -> (r: felt):
        let b = a * 2
        return(b)
    end

    func main():
        let a = 1
        let b = myfunc(a)
        return()
    end

    main = 3
    data = [5207990763031199744, 2, 2345108766317314046, 5189976364521848832, 1, 1226245742482522112, 3618502788666131213697322783095070105623107215331596699973092056135872020476, 2345108766317314046]
    */
    fn initialization_phase_no_builtins() {
        let program = program!(
            data = vec_data!(
                (5207990763031199744_u64),
                (2),
                (2345108766317314046_u64),
                (5189976364521848832_u64),
                (1),
                (1226245742482522112_u64),
                ((
                    "3618502788666131213697322783095070105623107215331596699973092056135872020476",
                    10
                )),
                (2345108766317314046_i64)
            ),
            main = Some(3),
        );
        let mut cairo_runner = cairo_runner!(program);
        let mut vm = vm!();
        cairo_runner.initialize_segments(&mut vm, None);
        cairo_runner.initialize_main_entrypoint(&mut vm).unwrap();
        cairo_runner.initialize_vm(&mut vm).unwrap();

        assert_eq!(cairo_runner.program_base, Some(relocatable!(0, 0)));
        assert_eq!(cairo_runner.execution_base, Some(relocatable!(1, 0)));
        assert_eq!(cairo_runner.final_pc, Some(relocatable!(3, 0)));

        //RunContext check
        //Registers
        assert_eq!(vm.run_context.pc, relocatable!(0, 3));
        assert_eq!(vm.run_context.ap, 2);
        assert_eq!(vm.run_context.fp, 2);
        //Memory
        check_memory!(
            vm.memory,
            ((0, 0), 5207990763031199744_u64),
            ((0, 1), 2),
            ((0, 2), 2345108766317314046_u64),
            ((0, 3), 5189976364521848832_u64),
            ((0, 4), 1),
            ((0, 5), 1226245742482522112_u64),
            (
                (0, 6),
                (
                    "3618502788666131213697322783095070105623107215331596699973092056135872020476",
                    10
                )
            ),
            ((0, 7), 2345108766317314046_u64),
            ((1, 0), (2, 0)),
            ((1, 1), (3, 0))
        );
    }

    #[test]
    /*Program used:
    %builtins output

    from starkware.cairo.common.serialize import serialize_word

    func main{output_ptr: felt*}():
        let a = 1
        serialize_word(a)
        return()
    end

    main = 4
    data = [4612671182993129469, 5198983563776393216, 1, 2345108766317314046, 5191102247248822272, 5189976364521848832, 1, 1226245742482522112, 3618502788666131213697322783095070105623107215331596699973092056135872020474, 2345108766317314046]
    */
    fn initialization_phase_output_builtin() {
        let program = program!(
            builtins = vec![String::from("output")],
            data = vec_data!(
                (4612671182993129469_u64),
                (5198983563776393216_u64),
                (1),
                (2345108766317314046_u64),
                (5191102247248822272_u64),
                (5189976364521848832_u64),
                (1),
                (1226245742482522112_u64),
                ((
                    "3618502788666131213697322783095070105623107215331596699973092056135872020474",
                    10
                )),
                (2345108766317314046_u64)
            ),
            main = Some(4),
        );
        let mut cairo_runner = cairo_runner!(program);
        let mut vm = vm!();

        cairo_runner.initialize_builtins(&mut vm).unwrap();
        cairo_runner.initialize_segments(&mut vm, None);
        cairo_runner.initialize_main_entrypoint(&mut vm).unwrap();
        cairo_runner.initialize_vm(&mut vm).unwrap();

        assert_eq!(cairo_runner.program_base, Some(relocatable!(0, 0)));
        assert_eq!(cairo_runner.execution_base, Some(relocatable!(1, 0)));
        assert_eq!(cairo_runner.final_pc, Some(relocatable!(4, 0)));

        //RunContext check
        //Registers
        assert_eq!(vm.run_context.pc, relocatable!(0, 4));
        assert_eq!(vm.run_context.ap, 3);
        assert_eq!(vm.run_context.fp, 3);
        //Memory
        check_memory!(
            vm.memory,
            ((0, 0), 4612671182993129469_u64),
            ((0, 1), 5198983563776393216_u64),
            ((0, 2), 1),
            ((0, 3), 2345108766317314046_u64),
            ((0, 4), 5191102247248822272_u64),
            ((0, 5), 5189976364521848832_u64),
            ((0, 6), 1),
            ((0, 7), 1226245742482522112_u64),
            (
                (0, 8),
                (
                    "3618502788666131213697322783095070105623107215331596699973092056135872020474",
                    10
                )
            ),
            ((0, 9), 2345108766317314046_u64),
            ((1, 0), (2, 0)),
            ((1, 1), (3, 0)),
            ((1, 2), (4, 0))
        );
    }

    #[test]
    /*Program used:
    %builtins range_check

    func check_range{range_check_ptr}(num):

        # Check that 0 <= num < 2**64.
        [range_check_ptr] = num
        assert [range_check_ptr + 1] = 2 ** 64 - 1 - num
        let range_check_ptr = range_check_ptr + 2
        return()
    end

    func main{range_check_ptr}():
        check_range(7)
        return()
    end

    main = 8
    data = [4612671182993129469, 5189976364521848832, 18446744073709551615, 5199546496550207487, 4612389712311386111, 5198983563776393216, 2, 2345108766317314046, 5191102247248822272, 5189976364521848832, 7, 1226245742482522112, 3618502788666131213697322783095070105623107215331596699973092056135872020470, 2345108766317314046]
    */
    fn initialization_phase_range_check_builtin() {
        let program = program!(
            builtins = vec![String::from("range_check")],
            data = vec_data!(
                (4612671182993129469_u64),
                (5189976364521848832_u64),
                (18446744073709551615_u128),
                (5199546496550207487_u64),
                (4612389712311386111_u64),
                (5198983563776393216_u64),
                (2),
                (2345108766317314046_u64),
                (5191102247248822272_u64),
                (5189976364521848832_u64),
                (7),
                (1226245742482522112_u64),
                ((
                    "3618502788666131213697322783095070105623107215331596699973092056135872020474",
                    10
                )),
                (2345108766317314046_u64)
            ),
            main = Some(8),
        );

        let mut cairo_runner = cairo_runner!(program);
        let mut vm = vm!();

        cairo_runner.initialize_builtins(&mut vm).unwrap();
        cairo_runner.initialize_segments(&mut vm, None);
        cairo_runner.initialize_main_entrypoint(&mut vm).unwrap();
        cairo_runner.initialize_vm(&mut vm).unwrap();

        assert_eq!(cairo_runner.program_base, Some(relocatable!(0, 0)));
        assert_eq!(cairo_runner.execution_base, Some(relocatable!(1, 0)));
        assert_eq!(cairo_runner.final_pc, Some(relocatable!(4, 0)));

        //RunContext check
        //Registers
        assert_eq!(vm.run_context.pc, relocatable!(0, 8));
        assert_eq!(vm.run_context.ap, 3);
        assert_eq!(vm.run_context.fp, 3);
        //Memory
        check_memory!(
            vm.memory,
            ((0, 0), 4612671182993129469_u64),
            ((0, 1), 5189976364521848832_u64),
            ((0, 2), 18446744073709551615_u128),
            ((0, 3), 5199546496550207487_u64),
            ((0, 4), 4612389712311386111_u64),
            ((0, 5), 5198983563776393216_u64),
            ((0, 6), 2),
            ((0, 7), 2345108766317314046_u64),
            ((0, 8), 5191102247248822272_u64),
            ((0, 9), 5189976364521848832_u64),
            ((0, 10), 7),
            ((0, 11), 1226245742482522112_u64),
            (
                (0, 12),
                (
                    "3618502788666131213697322783095070105623107215331596699973092056135872020474",
                    10
                )
            ),
            ((0, 13), 2345108766317314046_u64),
            ((1, 0), (2, 0)),
            ((1, 1), (3, 0)),
            ((1, 2), (4, 0))
        );
    }

    //Integration tests for initialization + execution phase

    #[test]
    /*Program used:
    func myfunc(a: felt) -> (r: felt):
        let b = a * 2
        return(b)
    end

    func main():
        let a = 1
        let b = myfunc(a)
        return()
    end

    main = 3
    data = [5207990763031199744, 2, 2345108766317314046, 5189976364521848832, 1, 1226245742482522112, 3618502788666131213697322783095070105623107215331596699973092056135872020476, 2345108766317314046]
    */
    fn initialize_and_run_function_call() {
        //Initialization Phase
        let program = program!(
            data = vec_data!(
                (5207990763031199744_i64),
                (2),
                (2345108766317314046_i64),
                (5189976364521848832_i64),
                (1),
                (1226245742482522112_i64),
                ((
                    "3618502788666131213697322783095070105623107215331596699973092056135872020476",
                    10
                )),
                (2345108766317314046_i64)
            ),
            main = Some(3),
        );
        let mut hint_processor = BuiltinHintProcessor::new_empty();
        let mut cairo_runner = cairo_runner!(program);
        let mut vm = vm!(true);
        cairo_runner.initialize_segments(&mut vm, None);
        let end = cairo_runner.initialize_main_entrypoint(&mut vm).unwrap();
        assert_eq!(end, Relocatable::from((3, 0)));
        cairo_runner.initialize_vm(&mut vm).unwrap();
        //Execution Phase
        assert_eq!(
            cairo_runner.run_until_pc(end, &mut vm, &mut hint_processor),
            Ok(())
        );
        //Check final values against Python VM
        //Check final register values
        assert_eq!(vm.run_context.pc, Relocatable::from((3, 0)));

        assert_eq!(vm.run_context.ap, 6);

        assert_eq!(vm.run_context.fp, 0);

        //Check each TraceEntry in trace
        let trace = vm.trace.unwrap();
        assert_eq!(trace.len(), 5);
        trace_check!(
            trace,
            [
                ((0, 3), (1, 2), (1, 2)),
                ((0, 5), (1, 3), (1, 2)),
                ((0, 0), (1, 5), (1, 5)),
                ((0, 2), (1, 6), (1, 5)),
                ((0, 7), (1, 6), (1, 2))
            ]
        );
    }

    #[test]
    /*Program used:
    %builtins range_check

    func check_range{range_check_ptr}(num):

        # Check that 0 <= num < 2**64.
        [range_check_ptr] = num
        assert [range_check_ptr + 1] = 2 ** 64 - 1 - num
        let range_check_ptr = range_check_ptr + 2
        return()
    end

    func main{range_check_ptr}():
        check_range(7)
        return()
    end

    main = 8
    data = [4612671182993129469, 5189976364521848832, 18446744073709551615, 5199546496550207487, 4612389712311386111, 5198983563776393216, 2, 2345108766317314046, 5191102247248822272, 5189976364521848832, 7, 1226245742482522112, 3618502788666131213697322783095070105623107215331596699973092056135872020470, 2345108766317314046]
    */
    fn initialize_and_run_range_check_builtin() {
        //Initialization Phase
        let program = program!(
            builtins = vec![String::from("range_check")],
            data = vec_data!(
                (4612671182993129469_i64),
                (5189976364521848832_i64),
                (18446744073709551615_i128),
                (5199546496550207487_i64),
                (4612389712311386111_i64),
                (5198983563776393216_i64),
                (2),
                (2345108766317314046_i64),
                (5191102247248822272_i64),
                (5189976364521848832_i64),
                (7),
                (1226245742482522112_i64),
                ((
                    "3618502788666131213697322783095070105623107215331596699973092056135872020470",
                    10
                )),
                (2345108766317314046_i64)
            ),
            main = Some(8),
        );
        let mut hint_processor = BuiltinHintProcessor::new_empty();
        let mut cairo_runner = cairo_runner!(program);
        let mut vm = vm!(true);
        cairo_runner.initialize_builtins(&mut vm).unwrap();
        cairo_runner.initialize_segments(&mut vm, None);
        let end = cairo_runner.initialize_main_entrypoint(&mut vm).unwrap();
        cairo_runner.initialize_vm(&mut vm).unwrap();
        //Execution Phase
        assert_eq!(
            cairo_runner.run_until_pc(end, &mut vm, &mut hint_processor),
            Ok(())
        );
        //Check final values against Python VM
        //Check final register values
        assert_eq!(vm.run_context.pc, Relocatable::from((4, 0)));

        assert_eq!(vm.run_context.ap, 10);

        assert_eq!(vm.run_context.fp, 0);

        //Check each TraceEntry in trace
        let trace = vm.trace.unwrap();
        assert_eq!(trace.len(), 10);
        trace_check!(
            trace,
            [
                ((0, 8), (1, 3), (1, 3)),
                ((0, 9), (1, 4), (1, 3)),
                ((0, 11), (1, 5), (1, 3)),
                ((0, 0), (1, 7), (1, 7)),
                ((0, 1), (1, 7), (1, 7)),
                ((0, 3), (1, 8), (1, 7)),
                ((0, 4), (1, 9), (1, 7)),
                ((0, 5), (1, 9), (1, 7)),
                ((0, 7), (1, 10), (1, 7)),
                ((0, 13), (1, 10), (1, 3))
            ]
        );
        //Check the range_check builtin segment
        assert_eq!(vm.builtin_runners[0].0, String::from("range_check"));
        assert_eq!(vm.builtin_runners[0].1.base(), 2);

        check_memory!(vm.memory, ((2, 0), 7), ((2, 1), 18446744073709551608_i128));
        assert_eq!(vm.memory.get(&MaybeRelocatable::from((2, 2))), Ok(None));
    }

    #[test]
    /*Program used:
    %builtins output

    from starkware.cairo.common.serialize import serialize_word

    func main{output_ptr: felt*}():
        let a = 1
        serialize_word(a)
        let b = 17 * a
        serialize_word(b)
        return()
    end

    main = 4
    data = [
    4612671182993129469,
    5198983563776393216,
    1,
    2345108766317314046,
    5191102247248822272,
    5189976364521848832,
    1,
    1226245742482522112,
    3618502788666131213697322783095070105623107215331596699973092056135872020474,
    5189976364521848832,
    17,
    1226245742482522112,
    3618502788666131213697322783095070105623107215331596699973092056135872020470,
    2345108766317314046
    ]
    */
    fn initialize_and_run_output_builtin() {
        //Initialization Phase
        let program = program!(
            builtins = vec![String::from("output")],
            data = vec_data!(
                (4612671182993129469_i64),
                (5198983563776393216_i64),
                (1),
                (2345108766317314046_i64),
                (5191102247248822272_i64),
                (5189976364521848832_i64),
                (1),
                (1226245742482522112_i64),
                ((
                    "3618502788666131213697322783095070105623107215331596699973092056135872020474",
                    10
                )),
                (5189976364521848832_i64),
                (17),
                (1226245742482522112_i64),
                ((
                    "3618502788666131213697322783095070105623107215331596699973092056135872020470",
                    10
                )),
                (2345108766317314046_i64)
            ),
            main = Some(4),
        );
        let mut hint_processor = BuiltinHintProcessor::new_empty();
        let mut cairo_runner = cairo_runner!(program);
        let mut vm = vm!(true);
        cairo_runner.initialize_builtins(&mut vm).unwrap();
        cairo_runner.initialize_segments(&mut vm, None);
        let end = cairo_runner.initialize_main_entrypoint(&mut vm).unwrap();
        cairo_runner.initialize_vm(&mut vm).unwrap();
        //Execution Phase
        assert_eq!(
            cairo_runner.run_until_pc(end, &mut vm, &mut hint_processor),
            Ok(())
        );
        //Check final values against Python VM
        //Check final register values
        //todo
        assert_eq!(vm.run_context.pc, Relocatable::from((4, 0)));

        assert_eq!(vm.run_context.ap, 12);

        assert_eq!(vm.run_context.fp, 0);

        //Check each TraceEntry in trace
        let trace = vm.trace.unwrap();
        assert_eq!(trace.len(), 12);
        trace_check!(
            trace,
            [
                ((0, 4), (1, 3), (1, 3)),
                ((0, 5), (1, 4), (1, 3)),
                ((0, 7), (1, 5), (1, 3)),
                ((0, 0), (1, 7), (1, 7)),
                ((0, 1), (1, 7), (1, 7)),
                ((0, 3), (1, 8), (1, 7)),
                ((0, 9), (1, 8), (1, 3)),
                ((0, 11), (1, 9), (1, 3)),
                ((0, 0), (1, 11), (1, 11)),
                ((0, 1), (1, 11), (1, 11)),
                ((0, 3), (1, 12), (1, 11)),
                ((0, 13), (1, 12), (1, 3))
            ]
        );
        //Check that the output to be printed is correct
        assert_eq!(vm.builtin_runners[0].0, String::from("output"));
        assert_eq!(vm.builtin_runners[0].1.base(), 2);
        check_memory!(vm.memory, ((2, 0), 1), ((2, 1), 17));
        assert_eq!(vm.memory.get(&MaybeRelocatable::from((2, 2))), Ok(None));
    }

    #[test]
    /*Program used:
    %builtins output range_check

    from starkware.cairo.common.serialize import serialize_word

    func check_range{range_check_ptr}(num) -> (num : felt):

        # Check that 0 <= num < 2**64.
        [range_check_ptr] = num
        assert [range_check_ptr + 1] = 2 ** 64 - 1 - num
        let range_check_ptr = range_check_ptr + 2
        return(num)
    end

    func main{output_ptr: felt*, range_check_ptr: felt}():
        let num: felt = check_range(7)
        serialize_word(num)
        return()
    end

    main = 13
    data = [
    4612671182993129469,
    5198983563776393216,
    1,
    2345108766317314046,
    4612671182993129469,
    5189976364521848832,
    18446744073709551615,
    5199546496550207487,
    4612389712311386111,
    5198983563776393216,
    2,
    5191102247248822272,
    2345108766317314046,
    5191102247248822272,
    5189976364521848832,
    7,
    1226245742482522112,
    3618502788666131213697322783095070105623107215331596699973092056135872020469,
    5191102242953854976,
    5193354051357474816,
    1226245742482522112,
    3618502788666131213697322783095070105623107215331596699973092056135872020461,
    5193354029882638336,
    2345108766317314046]
    */
    fn initialize_and_run_output_range_check_builtin() {
        //Initialization Phase
        let program = program!(
            builtins = vec![String::from("output"), String::from("range_check")],
            data = vec_data!(
                (4612671182993129469_i64),
                (5198983563776393216_i64),
                (1),
                (2345108766317314046_i64),
                (4612671182993129469_i64),
                (5189976364521848832_i64),
                (18446744073709551615_i128),
                (5199546496550207487_i64),
                (4612389712311386111_i64),
                (5198983563776393216_i64),
                (2),
                (5191102247248822272_i64),
                (2345108766317314046_i64),
                (5191102247248822272_i64),
                (5189976364521848832_i64),
                (7),
                (1226245742482522112_i64),
                ((
                    "3618502788666131213697322783095070105623107215331596699973092056135872020469",
                    10
                )),
                (5191102242953854976_i64),
                (5193354051357474816_i64),
                (1226245742482522112_i64),
                ((
                    "3618502788666131213697322783095070105623107215331596699973092056135872020461",
                    10
                )),
                (5193354029882638336_i64),
                (2345108766317314046_i64)
            ),
            main = Some(13),
        );
        let mut hint_processor = BuiltinHintProcessor::new_empty();
        let mut cairo_runner = cairo_runner!(program);
        let mut vm = vm!(true);
        cairo_runner.initialize_builtins(&mut vm).unwrap();
        cairo_runner.initialize_segments(&mut vm, None);
        let end = cairo_runner.initialize_main_entrypoint(&mut vm).unwrap();
        cairo_runner.initialize_vm(&mut vm).unwrap();
        //Execution Phase
        assert_eq!(
            cairo_runner.run_until_pc(end, &mut vm, &mut hint_processor),
            Ok(())
        );
        //Check final values against Python VM
        //Check final register values
        assert_eq!(vm.run_context.pc, Relocatable::from((5, 0)));

        assert_eq!(vm.run_context.ap, 18);

        assert_eq!(vm.run_context.fp, 0);

        //Check each TraceEntry in trace
        let trace = vm.trace.unwrap();
        assert_eq!(trace.len(), 18);
        trace_check!(
            trace,
            [
                ((0, 13), (1, 4), (1, 4)),
                ((0, 14), (1, 5), (1, 4)),
                ((0, 16), (1, 6), (1, 4)),
                ((0, 4), (1, 8), (1, 8)),
                ((0, 5), (1, 8), (1, 8)),
                ((0, 7), (1, 9), (1, 8)),
                ((0, 8), (1, 10), (1, 8)),
                ((0, 9), (1, 10), (1, 8)),
                ((0, 11), (1, 11), (1, 8)),
                ((0, 12), (1, 12), (1, 8)),
                ((0, 18), (1, 12), (1, 4)),
                ((0, 19), (1, 13), (1, 4)),
                ((0, 20), (1, 14), (1, 4)),
                ((0, 0), (1, 16), (1, 16)),
                ((0, 1), (1, 16), (1, 16)),
                ((0, 3), (1, 17), (1, 16)),
                ((0, 22), (1, 17), (1, 4)),
                ((0, 23), (1, 18), (1, 4))
            ]
        );
        //Check the range_check builtin segment
        assert_eq!(vm.builtin_runners[1].0, String::from("range_check"));
        assert_eq!(vm.builtin_runners[1].1.base(), 3);

        check_memory!(vm.memory, ((3, 0), 7), ((3, 1), 18446744073709551608_i128));
        assert_eq!(
            vm.memory.get(&MaybeRelocatable::from((2, 2))).unwrap(),
            None
        );

        //Check the output segment
        assert_eq!(vm.builtin_runners[0].0, String::from("output"));
        assert_eq!(vm.builtin_runners[0].1.base(), 2);

        check_memory!(vm.memory, ((2, 0), 7));
        assert_eq!(
            vm.memory.get(&(MaybeRelocatable::from((2, 1)))).unwrap(),
            None
        );
    }

    #[test]
    /*Memory from this test is taken from a cairo program execution
    Program used:
        func main():
        let a = 1
        [ap + 3] = 5
        return()

    end
    Final Memory:
    {RelocatableValue(segment_index=0, offset=0): 4613515612218425347,
     RelocatableValue(segment_index=0, offset=1): 5,
     RelocatableValue(segment_index=0, offset=2): 2345108766317314046,
     RelocatableValue(segment_index=1, offset=0): RelocatableValue(segment_index=2, offset=0),
     RelocatableValue(segment_index=1, offset=1): RelocatableValue(segment_index=3, offset=0),
     RelocatableValue(segment_index=1, offset=5): 5}
    Relocated Memory:
        1     4613515612218425347
        2     5
        3     2345108766317314046
        4     10
        5     10
        ⋮
        9     5
    */
    fn relocate_memory_with_gap() {
        let program = program!();
        let mut cairo_runner = cairo_runner!(program);
        let mut vm = vm!(true);
        for _ in 0..4 {
            vm.segments.add(&mut vm.memory);
        }
        // Memory initialization without macro
        vm.memory
            .insert(
                &MaybeRelocatable::from((0, 0)),
                &MaybeRelocatable::from(Felt::new(4613515612218425347_i64)),
            )
            .unwrap();
        vm.memory
            .insert(
                &MaybeRelocatable::from((0, 1)),
                &MaybeRelocatable::from(Felt::new(5)),
            )
            .unwrap();
        vm.memory
            .insert(
                &MaybeRelocatable::from((0, 2)),
                &MaybeRelocatable::from(Felt::new(2345108766317314046_i64)),
            )
            .unwrap();
        vm.memory
            .insert(
                &MaybeRelocatable::from((1, 0)),
                &MaybeRelocatable::from((2, 0)),
            )
            .unwrap();
        vm.memory
            .insert(
                &MaybeRelocatable::from((1, 1)),
                &MaybeRelocatable::from((3, 0)),
            )
            .unwrap();
        vm.memory
            .insert(
                &MaybeRelocatable::from((1, 5)),
                &MaybeRelocatable::from(Felt::new(5)),
            )
            .unwrap();
        vm.segments.compute_effective_sizes(&vm.memory);
        let rel_table = vm
            .segments
            .relocate_segments()
            .expect("Couldn't relocate after compute effective sizes");
        assert_eq!(cairo_runner.relocate_memory(&mut vm, &rel_table), Ok(()));
        assert_eq!(cairo_runner.relocated_memory[0], None);
        assert_eq!(
            cairo_runner.relocated_memory[1],
            Some(Felt::new(4613515612218425347_i64))
        );
        assert_eq!(cairo_runner.relocated_memory[2], Some(Felt::new(5)));
        assert_eq!(
            cairo_runner.relocated_memory[3],
            Some(Felt::new(2345108766317314046_i64))
        );
        assert_eq!(cairo_runner.relocated_memory[4], Some(Felt::new(10)));
        assert_eq!(cairo_runner.relocated_memory[5], Some(Felt::new(10)));
        assert_eq!(cairo_runner.relocated_memory[6], None);
        assert_eq!(cairo_runner.relocated_memory[7], None);
        assert_eq!(cairo_runner.relocated_memory[8], None);
        assert_eq!(cairo_runner.relocated_memory[9], Some(Felt::new(5)));
    }

    #[test]
    /* Program used:
    %builtins output

    from starkware.cairo.common.serialize import serialize_word

    func main{output_ptr: felt*}():
        let a = 1
        serialize_word(a)
        let b = 17 * a
        serialize_word(b)
        return()
    end
    Relocated Memory:
        1     4612671182993129469
        2     5198983563776393216
        3     1
        4     2345108766317314046
        5     5191102247248822272
        6     5189976364521848832
        7     1
        8     1226245742482522112
        9     -7
        10    5189976364521848832
        11    17
        12    1226245742482522112
        13    -11
        14    2345108766317314046
        15    27
        16    29
        17    29
        18    27
        19    1
        20    18
        21    10
        22    28
        23    17
        24    18
        25    14
        26    29
        27    1
        28    17
     */
    fn initialize_run_and_relocate_output_builtin() {
        let program = program!(
            builtins = vec![String::from("output")],
            data = vec_data!(
                (4612671182993129469_i64),
                (5198983563776393216_i64),
                (1),
                (2345108766317314046_i64),
                (5191102247248822272_i64),
                (5189976364521848832_i64),
                (1),
                (1226245742482522112_i64),
                ((
                    "3618502788666131213697322783095070105623107215331596699973092056135872020474",
                    10
                )),
                (5189976364521848832_i64),
                (17),
                (1226245742482522112_i64),
                ((
                    "3618502788666131213697322783095070105623107215331596699973092056135872020470",
                    10
                )),
                (2345108766317314046_i64)
            ),
            main = Some(4),
        );
        let mut hint_processor = BuiltinHintProcessor::new_empty();
        let mut cairo_runner = cairo_runner!(program);
        let mut vm = vm!(true);
        cairo_runner.initialize_builtins(&mut vm).unwrap();
        cairo_runner.initialize_segments(&mut vm, None);
        let end = cairo_runner.initialize_main_entrypoint(&mut vm).unwrap();
        cairo_runner.initialize_vm(&mut vm).unwrap();
        assert_eq!(
            cairo_runner.run_until_pc(end, &mut vm, &mut hint_processor),
            Ok(())
        );
        vm.segments.compute_effective_sizes(&vm.memory);
        let rel_table = vm
            .segments
            .relocate_segments()
            .expect("Couldn't relocate after compute effective sizes");
        assert_eq!(cairo_runner.relocate_memory(&mut vm, &rel_table), Ok(()));
        assert_eq!(cairo_runner.relocated_memory[0], None);
        assert_eq!(
            cairo_runner.relocated_memory[1],
            Some(Felt::new(4612671182993129469_i64))
        );
        assert_eq!(
            cairo_runner.relocated_memory[2],
            Some(Felt::new(5198983563776393216_i64))
        );
        assert_eq!(cairo_runner.relocated_memory[3], Some(Felt::one()));
        assert_eq!(
            cairo_runner.relocated_memory[4],
            Some(Felt::new(2345108766317314046_i64))
        );
        assert_eq!(
            cairo_runner.relocated_memory[5],
            Some(Felt::new(5191102247248822272_i64))
        );
        assert_eq!(
            cairo_runner.relocated_memory[6],
            Some(Felt::new(5189976364521848832_i64))
        );
        assert_eq!(cairo_runner.relocated_memory[7], Some(Felt::one()));
        assert_eq!(
            cairo_runner.relocated_memory[8],
            Some(Felt::new(1226245742482522112_i64))
        );
        assert_eq!(
            cairo_runner.relocated_memory[9],
            Some(felt_str!(
                "3618502788666131213697322783095070105623107215331596699973092056135872020474"
            ))
        );
        assert_eq!(
            cairo_runner.relocated_memory[10],
            Some(Felt::new(5189976364521848832_i64))
        );
        assert_eq!(cairo_runner.relocated_memory[11], Some(Felt::new(17)));
        assert_eq!(
            cairo_runner.relocated_memory[12],
            Some(Felt::new(1226245742482522112_i64))
        );
        assert_eq!(
            cairo_runner.relocated_memory[13],
            Some(felt_str!(
                "3618502788666131213697322783095070105623107215331596699973092056135872020470"
            ))
        );
        assert_eq!(
            cairo_runner.relocated_memory[14],
            Some(Felt::new(2345108766317314046_i64))
        );
        assert_eq!(cairo_runner.relocated_memory[15], Some(Felt::new(27_i32)));
        assert_eq!(cairo_runner.relocated_memory[16], Some(Felt::new(29)));
        assert_eq!(cairo_runner.relocated_memory[17], Some(Felt::new(29)));
        assert_eq!(cairo_runner.relocated_memory[18], Some(Felt::new(27)));
        assert_eq!(cairo_runner.relocated_memory[19], Some(Felt::one()));
        assert_eq!(cairo_runner.relocated_memory[20], Some(Felt::new(18)));
        assert_eq!(cairo_runner.relocated_memory[21], Some(Felt::new(10)));
        assert_eq!(cairo_runner.relocated_memory[22], Some(Felt::new(28)));
        assert_eq!(cairo_runner.relocated_memory[23], Some(Felt::new(17)));
        assert_eq!(cairo_runner.relocated_memory[24], Some(Felt::new(18)));
        assert_eq!(cairo_runner.relocated_memory[25], Some(Felt::new(14)));
        assert_eq!(cairo_runner.relocated_memory[26], Some(Felt::new(29)));
        assert_eq!(cairo_runner.relocated_memory[27], Some(Felt::one()));
        assert_eq!(cairo_runner.relocated_memory[28], Some(Felt::new(17)));
    }

    #[test]
    /* Program used:
    %builtins output

    from starkware.cairo.common.serialize import serialize_word

    func main{output_ptr: felt*}():
        let a = 1
        serialize_word(a)
        let b = 17 * a
        serialize_word(b)
        return()
    end

    Relocated Trace:
    [TraceEntry(pc=5, ap=18, fp=18),
     TraceEntry(pc=6, ap=19, fp=18),
     TraceEntry(pc=8, ap=20, fp=18),
     TraceEntry(pc=1, ap=22, fp=22),
     TraceEntry(pc=2, ap=22, fp=22),
     TraceEntry(pc=4, ap=23, fp=22),
     TraceEntry(pc=10, ap=23, fp=18),
    */
    fn relocate_trace_output_builtin() {
        let program = program!(
            builtins = vec![String::from("output")],
            data = vec_data!(
                (4612671182993129469_i64),
                (5198983563776393216_i64),
                (1),
                (2345108766317314046_i64),
                (5191102247248822272_i64),
                (5189976364521848832_i64),
                (1),
                (1226245742482522112_i64),
                ((
                    "3618502788666131213697322783095070105623107215331596699973092056135872020474",
                    10
                )),
                (5189976364521848832_i64),
                (17),
                (1226245742482522112_i64),
                ((
                    "3618502788666131213697322783095070105623107215331596699973092056135872020470",
                    10
                )),
                (2345108766317314046_i64)
            ),
            main = Some(4),
        );
        let mut hint_processor = BuiltinHintProcessor::new_empty();
        let mut cairo_runner = cairo_runner!(program);
        let mut vm = vm!(true);
        cairo_runner.initialize_builtins(&mut vm).unwrap();
        cairo_runner.initialize_segments(&mut vm, None);
        let end = cairo_runner.initialize_main_entrypoint(&mut vm).unwrap();
        cairo_runner.initialize_vm(&mut vm).unwrap();
        assert_eq!(
            cairo_runner.run_until_pc(end, &mut vm, &mut hint_processor),
            Ok(())
        );
        vm.segments.compute_effective_sizes(&vm.memory);
        let rel_table = vm
            .segments
            .relocate_segments()
            .expect("Couldn't relocate after compute effective sizes");
        cairo_runner.relocate_trace(&mut vm, &rel_table).unwrap();
        let relocated_trace = cairo_runner.relocated_trace.unwrap();
        assert_eq!(relocated_trace.len(), 12);
        assert_eq!(
            relocated_trace[0],
            RelocatedTraceEntry {
                pc: 5,
                ap: 18,
                fp: 18
            }
        );
        assert_eq!(
            relocated_trace[1],
            RelocatedTraceEntry {
                pc: 6,
                ap: 19,
                fp: 18
            }
        );
        assert_eq!(
            relocated_trace[2],
            RelocatedTraceEntry {
                pc: 8,
                ap: 20,
                fp: 18
            }
        );
        assert_eq!(
            relocated_trace[3],
            RelocatedTraceEntry {
                pc: 1,
                ap: 22,
                fp: 22
            }
        );
        assert_eq!(
            relocated_trace[4],
            RelocatedTraceEntry {
                pc: 2,
                ap: 22,
                fp: 22
            }
        );
        assert_eq!(
            relocated_trace[5],
            RelocatedTraceEntry {
                pc: 4,
                ap: 23,
                fp: 22
            }
        );
        assert_eq!(
            relocated_trace[6],
            RelocatedTraceEntry {
                pc: 10,
                ap: 23,
                fp: 18
            }
        );
        assert_eq!(
            relocated_trace[7],
            RelocatedTraceEntry {
                pc: 12,
                ap: 24,
                fp: 18
            }
        );
        assert_eq!(
            relocated_trace[8],
            RelocatedTraceEntry {
                pc: 1,
                ap: 26,
                fp: 26
            }
        );
        assert_eq!(
            relocated_trace[9],
            RelocatedTraceEntry {
                pc: 2,
                ap: 26,
                fp: 26
            }
        );
        assert_eq!(
            relocated_trace[10],
            RelocatedTraceEntry {
                pc: 4,
                ap: 27,
                fp: 26
            }
        );
        assert_eq!(
            relocated_trace[11],
            RelocatedTraceEntry {
                pc: 14,
                ap: 27,
                fp: 18
            }
        );
    }

    #[test]
    fn write_output_from_preset_memory() {
        let program = program!["output"];
        let mut cairo_runner = cairo_runner!(program);
        let mut vm = vm!();
        cairo_runner.initialize_builtins(&mut vm).unwrap();
        cairo_runner.initialize_segments(&mut vm, None);
        assert_eq!(vm.builtin_runners[0].0, String::from("output"));
        assert_eq!(vm.builtin_runners[0].1.base(), 2);

        vm.memory = memory![((2, 0), 1), ((2, 1), 2)];
        vm.segments.segment_used_sizes = Some(vec![0, 0, 2]);
        let mut stdout = Vec::<u8>::new();
        cairo_runner.write_output(&mut vm, &mut stdout).unwrap();
        assert_eq!(String::from_utf8(stdout), Ok(String::from("1\n2\n")));
    }

    #[test]
    /*Program used:
    %builtins output

    from starkware.cairo.common.serialize import serialize_word

    func main{output_ptr: felt*}():
        let a = 1
        serialize_word(a)
        return()
    end */
    fn write_output_from_program() {
        //Initialization Phase
        let program = program!(
            builtins = vec![String::from("output")],
            data = vec_data!(
                (4612671182993129469_i64),
                (5198983563776393216_i64),
                (1),
                (2345108766317314046_i64),
                (5191102247248822272_i64),
                (5189976364521848832_i64),
                (1),
                (1226245742482522112_i64),
                ((
                    "3618502788666131213697322783095070105623107215331596699973092056135872020474",
                    10
                )),
                (5189976364521848832_i64),
                (17),
                (1226245742482522112_i64),
                ((
                    "3618502788666131213697322783095070105623107215331596699973092056135872020470",
                    10
                )),
                (2345108766317314046_i64)
            ),
            main = Some(4),
        );
        let mut cairo_runner = cairo_runner!(program);
        let mut vm = vm!();
        cairo_runner.initialize_builtins(&mut vm).unwrap();
        cairo_runner.initialize_segments(&mut vm, None);
        let end = cairo_runner.initialize_main_entrypoint(&mut vm).unwrap();
        cairo_runner.initialize_vm(&mut vm).unwrap();
        //Execution Phase
        let mut hint_processor = BuiltinHintProcessor::new_empty();
        assert_eq!(
            cairo_runner.run_until_pc(end, &mut vm, &mut hint_processor),
            Ok(())
        );

        let mut stdout = Vec::<u8>::new();
        cairo_runner.write_output(&mut vm, &mut stdout).unwrap();
        assert_eq!(String::from_utf8(stdout), Ok(String::from("1\n17\n")));
    }

    #[test]
    fn write_output_from_preset_memory_neg_output() {
        let program = program!["output"];
        let mut cairo_runner = cairo_runner!(program);
        let mut vm = vm!();
        cairo_runner.initialize_builtins(&mut vm).unwrap();
        cairo_runner.initialize_segments(&mut vm, None);
        assert_eq!(vm.builtin_runners[0].0, String::from("output"));
        assert_eq!(vm.builtin_runners[0].1.base(), 2);
        vm.memory = memory![(
            (2, 0),
            (
                "800000000000011000000000000000000000000000000000000000000000000",
                16
            )
        )];
        vm.segments.segment_used_sizes = Some(vec![0, 0, 1]);
        let mut stdout = Vec::<u8>::new();
        cairo_runner.write_output(&mut vm, &mut stdout).unwrap();
        assert_eq!(String::from_utf8(stdout), Ok(String::from("-1\n")));
    }

    /// Test that `write_output()` works when the `output` builtin is not the first one.
    #[test]
    fn write_output_unordered_builtins() {
        //Initialization Phase
        let program = program!(
            builtins = vec!["output".to_string(), "bitwise".to_string()],
            data = vec_data!(
                (4612671182993129469_i64),
                (5198983563776393216_i64),
                (1),
                (2345108766317314046_i64),
                (5191102247248822272_i64),
                (5189976364521848832_i64),
                (1),
                (1226245742482522112_i64),
                ((
                    "3618502788666131213697322783095070105623107215331596699973092056135872020474",
                    10
                )),
                (5189976364521848832_i64),
                (17),
                (1226245742482522112_i64),
                ((
                    "3618502788666131213697322783095070105623107215331596699973092056135872020470",
                    10
                )),
                (2345108766317314046_i64)
            ),
            main = Some(4),
        );

        let mut cairo_runner = cairo_runner!(program);
        let mut vm = vm!();

        cairo_runner
            .initialize_builtins(&mut vm)
            .expect("Couldn't initialize builtins.");

        // Swap the first and second builtins (first should be `output`).
        vm.builtin_runners.swap(0, 1);

        cairo_runner.initialize_segments(&mut vm, None);

        let end = cairo_runner
            .initialize_main_entrypoint(&mut vm)
            .expect("Couldn't initialize the main entrypoint.");
        cairo_runner
            .initialize_vm(&mut vm)
            .expect("Couldn't initialize the VM.");

        let mut hint_processor = BuiltinHintProcessor::new_empty();
        assert_eq!(
            cairo_runner.run_until_pc(end, &mut vm, &mut hint_processor),
            Ok(())
        );

        let mut stdout = Vec::<u8>::new();
        cairo_runner
            .write_output(&mut vm, &mut stdout)
            .expect("Call to `write_output()` failed.");
        assert_eq!(String::from_utf8(stdout), Ok(String::from("1\n17\n")));
    }

    #[test]
    fn insert_all_builtins_in_order() {
        let program = program!["output", "pedersen", "range_check", "bitwise", "ec_op"];
        let cairo_runner = cairo_runner!(program);
        let mut vm = vm!();
        cairo_runner.initialize_builtins(&mut vm).unwrap();
        assert_eq!(vm.builtin_runners[0].0, String::from("output"));
        assert_eq!(vm.builtin_runners[1].0, String::from("pedersen"));
        assert_eq!(vm.builtin_runners[2].0, String::from("range_check"));
        assert_eq!(vm.builtin_runners[3].0, String::from("bitwise"));
        assert_eq!(vm.builtin_runners[4].0, String::from("ec_op"));
    }

    #[test]
    /*Program used:
    %builtins range_check

    func check_range{range_check_ptr}(num):
        # Check that 0 <= num < 2**64.
        [range_check_ptr] = num
        assert [range_check_ptr + 1] = 2 ** 64 - 1 - num
        let range_check_ptr = range_check_ptr + 2
        return()
    end

    func main{range_check_ptr}():
        check_range(7)
        return()
    end

    main = 8
    data = [4612671182993129469, 5189976364521848832, 18446744073709551615, 5199546496550207487, 4612389712311386111, 5198983563776393216, 2, 2345108766317314046, 5191102247248822272, 5189976364521848832, 7, 1226245742482522112, 3618502788666131213697322783095070105623107215331596699973092056135872020470, 2345108766317314046]
    */
    fn run_for_steps() {
        let program = program!(
            builtins = vec![String::from("range_check")],
            data = vec_data!(
                (4612671182993129469_i64),
                (5189976364521848832_i64),
                (18446744073709551615_i128),
                (5199546496550207487_i64),
                (4612389712311386111_i64),
                (5198983563776393216_i64),
                (2),
                (2345108766317314046_i64),
                (5191102247248822272_i64),
                (5189976364521848832_i64),
                (7),
                (1226245742482522112_i64),
                ((
                    "3618502788666131213697322783095070105623107215331596699973092056135872020470",
                    10
                )),
                (2345108766317314046_i64)
            ),
            main = Some(8),
        );

        let mut hint_processor = BuiltinHintProcessor::new_empty();
        let mut cairo_runner = cairo_runner!(&program);

        let mut vm = vm!(true);
        cairo_runner.initialize_builtins(&mut vm).unwrap();
        cairo_runner.initialize_segments(&mut vm, None);

        cairo_runner.initialize_main_entrypoint(&mut vm).unwrap();
        cairo_runner.initialize_vm(&mut vm).unwrap();

        // Full takes 10 steps.
        assert_eq!(
            cairo_runner.run_for_steps(8, &mut vm, &mut hint_processor),
            Ok(())
        );
        assert_eq!(
            cairo_runner.run_for_steps(8, &mut vm, &mut hint_processor),
            Err(VirtualMachineError::EndOfProgram(8 - 2))
        );
    }

    #[test]
    /*Program used:
    %builtins range_check

    func check_range{range_check_ptr}(num):
        # Check that 0 <= num < 2**64.
        [range_check_ptr] = num
        assert [range_check_ptr + 1] = 2 ** 64 - 1 - num
        let range_check_ptr = range_check_ptr + 2
        return()
    end

    func main{range_check_ptr}():
        check_range(7)
        return()
    end

    main = 8
    data = [4612671182993129469, 5189976364521848832, 18446744073709551615, 5199546496550207487, 4612389712311386111, 5198983563776393216, 2, 2345108766317314046, 5191102247248822272, 5189976364521848832, 7, 1226245742482522112, 3618502788666131213697322783095070105623107215331596699973092056135872020470, 2345108766317314046]
    */
    fn run_until_steps() {
        let program = program!(
            builtins = vec![String::from("range_check")],
            data = vec_data!(
                (4612671182993129469_i64),
                (5189976364521848832_i64),
                (18446744073709551615_i128),
                (5199546496550207487_i64),
                (4612389712311386111_i64),
                (5198983563776393216_i64),
                (2),
                (2345108766317314046_i64),
                (5191102247248822272_i64),
                (5189976364521848832_i64),
                (7),
                (1226245742482522112_i64),
                ((
                    "3618502788666131213697322783095070105623107215331596699973092056135872020470",
                    10
                )),
                (2345108766317314046_i64)
            ),
            main = Some(8),
        );

        let mut hint_processor = BuiltinHintProcessor::new_empty();
        let mut cairo_runner = cairo_runner!(&program);

        let mut vm = vm!(true);
        cairo_runner.initialize_builtins(&mut vm).unwrap();
        cairo_runner.initialize_segments(&mut vm, None);

        cairo_runner.initialize_main_entrypoint(&mut vm).unwrap();
        cairo_runner.initialize_vm(&mut vm).unwrap();

        // Full takes 10 steps.
        assert_eq!(
            cairo_runner.run_until_steps(8, &mut vm, &mut hint_processor),
            Ok(())
        );
        assert_eq!(
            cairo_runner.run_until_steps(10, &mut vm, &mut hint_processor),
            Ok(())
        );
        assert_eq!(
            cairo_runner.run_until_steps(11, &mut vm, &mut hint_processor),
            Err(VirtualMachineError::EndOfProgram(1)),
        );
    }

    #[test]
    /*Program used:
    %builtins range_check

    func check_range{range_check_ptr}(num):
        # Check that 0 <= num < 2**64.
        [range_check_ptr] = num
        assert [range_check_ptr + 1] = 2 ** 64 - 1 - num
        let range_check_ptr = range_check_ptr + 2
        return()
    end

    func main{range_check_ptr}():
        check_range(7)
        return()
    end

    main = 8
    data = [4612671182993129469, 5189976364521848832, 18446744073709551615, 5199546496550207487, 4612389712311386111, 5198983563776393216, 2, 2345108766317314046, 5191102247248822272, 5189976364521848832, 7, 1226245742482522112, 3618502788666131213697322783095070105623107215331596699973092056135872020470, 2345108766317314046]
    */
    /// Verify that run_until_next_power_2() executes steps until the current
    /// step reaches a power of two, or an error occurs.
    fn run_until_next_power_of_2() {
        let program = program!(
            builtins = vec![String::from("range_check")],
            data = vec_data!(
                (4612671182993129469_i64),
                (5189976364521848832_i64),
                (18446744073709551615_i128),
                (5199546496550207487_i64),
                (4612389712311386111_i64),
                (5198983563776393216_i64),
                (2),
                (2345108766317314046_i64),
                (5191102247248822272_i64),
                (5189976364521848832_i64),
                (7),
                (1226245742482522112_i64),
                ((
                    "3618502788666131213697322783095070105623107215331596699973092056135872020470",
                    10
                )),
                (2345108766317314046_i64)
            ),
            main = Some(8),
        );

        let mut hint_processor = BuiltinHintProcessor::new_empty();
        let mut cairo_runner = cairo_runner!(&program);

        let mut vm = vm!(true);
        cairo_runner.initialize_builtins(&mut vm).unwrap();
        cairo_runner.initialize_segments(&mut vm, None);

        cairo_runner.initialize_main_entrypoint(&mut vm).unwrap();
        cairo_runner.initialize_vm(&mut vm).unwrap();

        // Full takes 10 steps.
        assert_eq!(
            cairo_runner.run_for_steps(1, &mut vm, &mut hint_processor),
            Ok(()),
        );
        assert_eq!(
            cairo_runner.run_until_next_power_of_2(&mut vm, &mut hint_processor),
            Ok(())
        );
        assert_eq!(vm.current_step, 1);

        assert_eq!(
            cairo_runner.run_for_steps(1, &mut vm, &mut hint_processor),
            Ok(()),
        );
        assert_eq!(
            cairo_runner.run_until_next_power_of_2(&mut vm, &mut hint_processor),
            Ok(())
        );
        assert_eq!(vm.current_step, 2);

        assert_eq!(
            cairo_runner.run_for_steps(1, &mut vm, &mut hint_processor),
            Ok(()),
        );
        assert_eq!(
            cairo_runner.run_until_next_power_of_2(&mut vm, &mut hint_processor),
            Ok(())
        );
        assert_eq!(vm.current_step, 4);

        assert_eq!(
            cairo_runner.run_for_steps(1, &mut vm, &mut hint_processor),
            Ok(()),
        );
        assert_eq!(
            cairo_runner.run_until_next_power_of_2(&mut vm, &mut hint_processor),
            Ok(())
        );
        assert_eq!(vm.current_step, 8);

        assert_eq!(
            cairo_runner.run_for_steps(1, &mut vm, &mut hint_processor),
            Ok(()),
        );
        assert_eq!(
            cairo_runner.run_until_next_power_of_2(&mut vm, &mut hint_processor),
            Err(VirtualMachineError::EndOfProgram(6)),
        );
        assert_eq!(vm.current_step, 10);
    }

    #[test]
    fn get_constants() {
        let program_constants = HashMap::from([
            ("MAX".to_string(), Felt::new(300)),
            ("MIN".to_string(), Felt::new(20)),
        ]);
        let program = program!(constants = program_constants.clone(),);
        let cairo_runner = cairo_runner!(program);
        assert_eq!(cairo_runner.get_constants(), &program_constants);
    }

    #[test]
    fn get_memory_holes_missing_accessed_addresses() {
        let program = program!();

        let cairo_runner = cairo_runner!(program);
        let mut vm = vm!();
        vm.accessed_addresses = None;

        assert_eq!(
            cairo_runner.get_memory_holes(&vm),
            Err(MemoryError::MissingAccessedAddresses),
        );
    }

    #[test]
    fn get_memory_holes_missing_segment_used_sizes() {
        let program = program!();

        let cairo_runner = cairo_runner!(program);
        let mut vm = vm!();

        vm.builtin_runners = Vec::new();
        assert_eq!(
            cairo_runner.get_memory_holes(&vm),
            Err(MemoryError::MissingSegmentUsedSizes),
        );
    }

    #[test]
    fn get_memory_holes_empty() {
        let program = program!();

        let cairo_runner = cairo_runner!(program);
        let mut vm = vm!();

        vm.builtin_runners = Vec::new();
        vm.segments.segment_used_sizes = Some(Vec::new());
        assert_eq!(cairo_runner.get_memory_holes(&vm), Ok(0));
    }

    #[test]
    fn get_memory_holes_empty_builtins() {
        let program = program!();

        let cairo_runner = cairo_runner!(program);
        let mut vm = vm!();

        vm.accessed_addresses = Some(vec![(0, 0).into(), (0, 2).into()]);
        vm.builtin_runners = Vec::new();
        vm.segments.segment_used_sizes = Some(vec![4]);
        assert_eq!(cairo_runner.get_memory_holes(&vm), Ok(2));
    }

    #[test]
    fn get_memory_holes_empty_accesses() {
        let program = program!();

        let cairo_runner = cairo_runner!(program);
        let mut vm = vm!();

        vm.builtin_runners = vec![{
            let mut builtin_runner: BuiltinRunner = OutputBuiltinRunner::new(true).into();
            builtin_runner.initialize_segments(&mut vm.segments, &mut vm.memory);

            ("output".to_string(), builtin_runner)
        }];
        vm.segments.segment_used_sizes = Some(vec![4]);
        assert_eq!(cairo_runner.get_memory_holes(&vm), Ok(0));
    }

    #[test]
    fn get_memory_holes() {
        let program = program!();

        let cairo_runner = cairo_runner!(program);
        let mut vm = vm!();

        vm.accessed_addresses = Some(vec![(1, 0).into(), (1, 2).into()]);
        vm.builtin_runners = vec![{
            let mut builtin_runner: BuiltinRunner = OutputBuiltinRunner::new(true).into();
            builtin_runner.initialize_segments(&mut vm.segments, &mut vm.memory);

            ("output".to_string(), builtin_runner)
        }];
        vm.segments.segment_used_sizes = Some(vec![4, 4]);
        assert_eq!(cairo_runner.get_memory_holes(&vm), Ok(2));
    }

    /// Test that check_diluted_check_usage() works without a diluted pool
    /// instance.
    #[test]
    fn check_diluted_check_usage_without_pool_instance() {
        let program = program!();

        let mut cairo_runner = cairo_runner!(program);
        let vm = vm!();

        cairo_runner.layout.diluted_pool_instance_def = None;
        assert_eq!(cairo_runner.check_diluted_check_usage(&vm), Ok(()));
    }

    /// Test that check_diluted_check_usage() works without builtin runners.
    #[test]
    fn check_diluted_check_usage_without_builtin_runners() {
        let program = program!();

        let cairo_runner = cairo_runner!(program);
        let mut vm = vm!();

        vm.current_step = 10000;
        vm.builtin_runners = vec![];
        assert_eq!(cairo_runner.check_diluted_check_usage(&vm), Ok(()));
    }

    /// Test that check_diluted_check_usage() fails when there aren't enough
    /// allocated units.
    #[test]
    fn check_diluted_check_usage_insufficient_allocated_cells() {
        let program = program!();

        let cairo_runner = cairo_runner!(program);
        let mut vm = vm!();

        vm.current_step = 100;
        vm.builtin_runners = vec![];
        assert_eq!(
            cairo_runner.check_diluted_check_usage(&vm),
            Err(MemoryError::InsufficientAllocatedCells.into()),
        );
    }

    /// Test that check_diluted_check_usage() succeeds when all the conditions
    /// are met.
    #[test]
    fn check_diluted_check_usage() {
        let program = program!();

        let cairo_runner = cairo_runner!(program);
        let mut vm = vm!();

        vm.current_step = 8192;
        vm.builtin_runners = vec![(
            "bitwise".to_string(),
            BitwiseBuiltinRunner::new(&BitwiseInstanceDef::default(), true).into(),
        )];
        assert_eq!(cairo_runner.check_diluted_check_usage(&vm), Ok(()),);
    }

    #[test]
    fn end_run_run_already_finished() {
        let program = program!();

        let mut hint_processor = BuiltinHintProcessor::new_empty();
        let mut cairo_runner = cairo_runner!(program);
        let mut vm = vm!();

        cairo_runner.run_ended = true;
        assert_eq!(
            cairo_runner.end_run(true, false, &mut vm, &mut hint_processor),
            Err(RunnerError::RunAlreadyFinished.into()),
        );
    }

    #[test]
    fn end_run() {
        let program = program!();

        let mut hint_processor = BuiltinHintProcessor::new_empty();
        let mut cairo_runner = cairo_runner!(program);
        let mut vm = vm!();

        vm.accessed_addresses = Some(Vec::new());
        assert_eq!(
            cairo_runner.end_run(true, false, &mut vm, &mut hint_processor),
            Ok(()),
        );

        cairo_runner.run_ended = false;
        cairo_runner.relocated_memory.clear();
        assert_eq!(
            cairo_runner.end_run(true, true, &mut vm, &mut hint_processor),
            Ok(()),
        );
        assert!(!cairo_runner.run_ended);
    }

    #[test]
    fn end_run_proof_mode_insufficient_allocated_cells() {
        let program = Program::from_file(
            Path::new("cairo_programs/proof_programs/fibonacci.json"),
            Some("main"),
        )
        .expect("Call to `Program::from_file()` failed.");

        let mut hint_processor = BuiltinHintProcessor::new_empty();
        let mut cairo_runner = cairo_runner!(program, "all", true);
        let mut vm = vm!(true);

        let end = cairo_runner.initialize(&mut vm).unwrap();
        cairo_runner
            .run_until_pc(end, &mut vm, &mut hint_processor)
            .expect("Call to `CairoRunner::run_until_pc()` failed.");
        assert_eq!(
            cairo_runner.end_run(false, false, &mut vm, &mut hint_processor),
            Ok(()),
        );
    }

    #[test]
    fn get_builtin_segments_info_empty() {
        let program = program!();

        let cairo_runner = cairo_runner!(program);
        let vm = vm!();

        assert_eq!(cairo_runner.get_builtin_segments_info(&vm), Ok(Vec::new()),);
    }

    #[test]
    fn get_builtin_segments_info_base_not_finished() {
        let program = program!();

        let cairo_runner = cairo_runner!(program);
        let mut vm = vm!();

        vm.builtin_runners = vec![(
            "output".to_string(),
            BuiltinRunner::Output(OutputBuiltinRunner::new(true)),
        )];
        assert_eq!(
            cairo_runner.get_builtin_segments_info(&vm),
            Err(RunnerError::BaseNotFinished),
        );
    }

    #[test]
    fn get_execution_resources_trace_not_enabled() {
        let program = program!();

        let cairo_runner = cairo_runner!(program);
        let mut vm = vm!();

        vm.segments.segment_used_sizes = Some(vec![4]);
        assert_eq!(
            cairo_runner.get_execution_resources(&vm),
            Ok(ExecutionResources {
                n_steps: 0,
                n_memory_holes: 0,
                builtin_instance_counter: HashMap::new(),
            }),
        );
    }

    #[test]
    fn get_execution_resources_empty_builtins() {
        let program = program!();

        let mut cairo_runner = cairo_runner!(program);
        let mut vm = vm!();

        cairo_runner.original_steps = Some(10);
        vm.segments.segment_used_sizes = Some(vec![4]);
        assert_eq!(
            cairo_runner.get_execution_resources(&vm),
            Ok(ExecutionResources {
                n_steps: 10,
                n_memory_holes: 0,
                builtin_instance_counter: HashMap::new(),
            }),
        );
    }

    #[test]
    fn get_execution_resources() {
        let program = program!();

        let mut cairo_runner = cairo_runner!(program);
        let mut vm = vm!();

        cairo_runner.original_steps = Some(10);
        vm.segments.segment_used_sizes = Some(vec![4]);
        vm.builtin_runners = vec![{
            let mut builtin = OutputBuiltinRunner::new(true);
            builtin.initialize_segments(&mut vm.segments, &mut vm.memory);

            ("output".to_string(), BuiltinRunner::Output(builtin))
        }];
        assert_eq!(
            cairo_runner.get_execution_resources(&vm),
            Ok(ExecutionResources {
                n_steps: 10,
                n_memory_holes: 0,
                builtin_instance_counter: HashMap::from([("output".to_string(), 4)]),
            }),
        );
    }

    #[test]
    fn finalize_segments_run_not_ended() {
        let program = program!();
        let mut cairo_runner = cairo_runner!(program);
        let mut vm = vm!();
        assert_eq!(
            cairo_runner.finalize_segments(&mut vm),
            Err(RunnerError::FinalizeNoEndRun)
        )
    }

    #[test]
    fn finalize_segments_run_ended_empty_no_prog_base() {
        let program = program!();
        let mut cairo_runner = cairo_runner!(program);
        cairo_runner.execution_base = Some(Relocatable::from((1, 0)));
        cairo_runner.run_ended = true;
        let mut vm = vm!();
        assert_eq!(
            cairo_runner.finalize_segments(&mut vm),
            Err(RunnerError::NoProgBase)
        )
    }

    #[test]
    fn finalize_segments_run_ended_empty_no_exec_base() {
        let program = program!();
        let mut cairo_runner = cairo_runner!(program);
        cairo_runner.proof_mode = true;
        cairo_runner.program_base = Some(Relocatable::from((0, 0)));
        cairo_runner.run_ended = true;
        let mut vm = vm!();
        assert_eq!(
            cairo_runner.finalize_segments(&mut vm),
            Err(RunnerError::NoExecBase)
        )
    }

    #[test]
    fn finalize_segments_run_ended_empty_noproof_mode() {
        let program = program!();
        let mut cairo_runner = cairo_runner!(program);
        cairo_runner.program_base = Some(Relocatable::from((0, 0)));
        cairo_runner.execution_base = Some(Relocatable::from((1, 0)));
        cairo_runner.run_ended = true;
        let mut vm = vm!();
        assert_eq!(
            cairo_runner.finalize_segments(&mut vm),
            Err(RunnerError::FinalizeSegmentsNoProofMode)
        )
    }

    #[test]
    fn finalize_segments_run_ended_emptyproof_mode() {
        let program = program!();
        let mut cairo_runner = cairo_runner!(program, "plain", true);
        cairo_runner.program_base = Some(Relocatable::from((0, 0)));
        cairo_runner.execution_base = Some(Relocatable::from((1, 0)));
        cairo_runner.run_ended = true;
        let mut vm = vm!();
        assert_eq!(cairo_runner.finalize_segments(&mut vm), Ok(()));
        assert!(cairo_runner.segments_finalized);
        assert!(cairo_runner.execution_public_memory.unwrap().is_empty())
    }

    #[test]
    fn finalize_segments_run_ended_not_emptyproof_mode_empty_execution_public_memory() {
        let mut program = program!();
        program.data = vec_data![(1), (2), (3), (4), (5), (6), (7), (8)];
        //Program data len = 8
        let mut cairo_runner = cairo_runner!(program, "plain", true);
        cairo_runner.program_base = Some(Relocatable::from((0, 0)));
        cairo_runner.execution_base = Some(Relocatable::from((1, 0)));
        cairo_runner.run_ended = true;
        let mut vm = vm!();
        assert_eq!(cairo_runner.finalize_segments(&mut vm), Ok(()));
        assert!(cairo_runner.segments_finalized);
        //Check values written by first call to segments.finalize()
        assert_eq!(vm.segments.segment_sizes.get(&0), Some(&8_usize));
        assert_eq!(
            vm.segments.public_memory_offsets.get(&0),
            Some(&vec![
                (0_usize, 0_usize),
                (1_usize, 0_usize),
                (2_usize, 0_usize),
                (3_usize, 0_usize),
                (4_usize, 0_usize),
                (5_usize, 0_usize),
                (6_usize, 0_usize),
                (7_usize, 0_usize)
            ])
        );
        //Check values written by second call to segments.finalize()
        assert_eq!(vm.segments.segment_sizes.get(&1), None);
        assert_eq!(vm.segments.public_memory_offsets.get(&1), Some(&vec![]));
    }

    #[test]
    fn finalize_segments_run_ended_not_emptyproof_mode_with_execution_public_memory() {
        let mut program = program!();
        program.data = vec_data![(1), (2), (3), (4)];
        //Program data len = 4
        let mut cairo_runner = cairo_runner!(program, "plain", true);
        cairo_runner.program_base = Some(Relocatable::from((0, 0)));
        cairo_runner.execution_base = Some(Relocatable::from((1, 1)));
        cairo_runner.execution_public_memory = Some(vec![1_usize, 3_usize, 5_usize, 4_usize]);
        cairo_runner.run_ended = true;
        let mut vm = vm!();
        assert_eq!(cairo_runner.finalize_segments(&mut vm), Ok(()));
        assert!(cairo_runner.segments_finalized);
        //Check values written by first call to segments.finalize()
        assert_eq!(vm.segments.segment_sizes.get(&0), Some(&4_usize));
        assert_eq!(
            vm.segments.public_memory_offsets.get(&0),
            Some(&vec![
                (0_usize, 0_usize),
                (1_usize, 0_usize),
                (2_usize, 0_usize),
                (3_usize, 0_usize)
            ])
        );
        //Check values written by second call to segments.finalize()
        assert_eq!(vm.segments.segment_sizes.get(&1), None);
        assert_eq!(
            vm.segments.public_memory_offsets.get(&1),
            Some(&vec![
                (2_usize, 0_usize),
                (4_usize, 0_usize),
                (6_usize, 0_usize),
                (5_usize, 0_usize)
            ])
        );
    }

    /// Test that ensures get_perm_range_check_limits() returns an error when
    /// trace is not enabled.
    #[test]
    fn get_perm_range_check_limits_trace_not_enabled() {
        let program = program!();

        let cairo_runner = cairo_runner!(program);
        let vm = vm!();

        assert_eq!(
            cairo_runner.get_perm_range_check_limits(&vm),
            Err(TraceError::TraceNotEnabled.into()),
        );
    }

    /// Test that ensures get_perm_range_check_limits() returns None when the
    /// trace is empty (get_perm_range_check_limits returns None).
    #[test]
    fn get_perm_range_check_limits_empty() {
        let program = program!();

        let cairo_runner = cairo_runner!(program);
        let mut vm = vm!();
        vm.trace = Some(vec![]);

        assert_eq!(cairo_runner.get_perm_range_check_limits(&vm), Ok(None));
    }

    /// Test that get_perm_range_check_limits() works correctly when there are
    /// no builtins.
    #[test]
    fn get_perm_range_check_limits_no_builtins() {
        let program = program!();

        let cairo_runner = cairo_runner!(program);
        let mut vm = vm!();

        vm.trace = Some(vec![
            TraceEntry {
                pc: (0, 0).into(),
                ap: (0, 0).into(),
                fp: (0, 0).into(),
            },
            TraceEntry {
                pc: (0, 1).into(),
                ap: (0, 0).into(),
                fp: (0, 0).into(),
            },
            TraceEntry {
                pc: (0, 2).into(),
                ap: (0, 0).into(),
                fp: (0, 0).into(),
            },
        ]);
        vm.memory.data = vec![vec![
            Some(Felt::new(0x80FF_8000_0530u64).into()),
            Some(Felt::new(0xBFFF_8000_0620u64).into()),
            Some(Felt::new(0x8FFF_8000_0750u64).into()),
        ]];

        assert_eq!(
            cairo_runner.get_perm_range_check_limits(&vm),
            Ok(Some((-31440, 16383))),
        );
    }

    /// Test that get_perm_range_check_limits() works correctly when there are
    /// builtins.
    #[test]
    fn get_perm_range_check_limits() {
        let program = program!();

        let cairo_runner = cairo_runner!(program);
        let mut vm = vm!();

        vm.trace = Some(vec![TraceEntry {
            pc: (0, 0).into(),
            ap: (0, 0).into(),
            fp: (0, 0).into(),
        }]);
        vm.memory.data = vec![vec![mayberelocatable!(0x80FF_8000_0530u64).into()]];
        vm.builtin_runners = vec![(
            "range_check".to_string(),
            RangeCheckBuiltinRunner::new(12, 5, true).into(),
        )];

        assert_eq!(
            cairo_runner.get_perm_range_check_limits(&vm),
            Ok(Some((-31440, 1328))),
        );
    }

    /// Test that check_range_check_usage() returns successfully when trace is
    /// not enabled.
    #[test]
    fn check_range_check_usage_perm_range_limits_none() {
        let program = program!();

        let cairo_runner = cairo_runner!(program);
        let mut vm = vm!();
        vm.trace = Some(vec![]);

        assert_eq!(cairo_runner.check_range_check_usage(&vm), Ok(()));
    }

    /// Test that check_range_check_usage() returns successfully when all the
    /// conditions are met.
    #[test]
    fn check_range_check_usage_without_builtins() {
        let program = program!();

        let cairo_runner = cairo_runner!(program);
        let mut vm = vm!();
        vm.builtin_runners = vec![];
        vm.current_step = 10000;
        vm.memory.data = vec![vec![Some(mayberelocatable!(0x80FF_8000_0530u64))]];
        vm.trace = Some(vec![TraceEntry {
            pc: (0, 0).into(),
            ap: (0, 0).into(),
            fp: (0, 0).into(),
        }]);

        assert_eq!(cairo_runner.check_range_check_usage(&vm), Ok(()),);
    }

    /// Test that check_range_check_usage() returns an error if there are
    /// insufficient allocated cells.
    #[test]
    fn check_range_check_usage_insufficient_allocated_cells() {
        let program = program!();

        let cairo_runner = cairo_runner!(program);
        let mut vm = vm!();
        vm.builtin_runners = vec![(
            "range_check".to_string(),
            RangeCheckBuiltinRunner::new(8, 8, true).into(),
        )];
        vm.memory.data = vec![vec![Some(mayberelocatable!(0x80FF_8000_0530u64))]];
        vm.trace = Some(vec![TraceEntry {
            pc: (0, 0).into(),
            ap: (0, 0).into(),
            fp: (0, 0).into(),
        }]);

        assert_eq!(
            cairo_runner.check_range_check_usage(&vm),
            Err(MemoryError::InsufficientAllocatedCells.into()),
        );
    }

    #[test]
    fn get_initial_fp_is_none_without_initialization() {
        let program = program!();

        let runner = cairo_runner!(program);

        assert_eq!(None, runner.get_initial_fp());
    }

    #[test]
    fn get_initial_fp_can_be_obtained() {
        //This test works with basic Program definition, will later be updated to use Program::new() when fully defined
        let program = program!["output"];
        let mut cairo_runner = cairo_runner!(program);
        let mut vm = vm!();
        for _ in 0..2 {
            vm.segments.add(&mut vm.memory);
        }
        cairo_runner.program_base = Some(relocatable!(0, 0));
        cairo_runner.execution_base = Some(relocatable!(1, 0));
        let return_fp = Felt::new(9_i32).into();
        cairo_runner
            .initialize_function_entrypoint(&mut vm, 0, vec![], return_fp)
            .unwrap();
        assert_eq!(Some(relocatable!(1, 2)), cairo_runner.get_initial_fp());
    }

    #[test]
    fn check_used_cells_valid_case() {
        let program = program!["range_check", "output"];
        let mut cairo_runner = cairo_runner!(program);
        let mut vm = vm!();
        vm.segments.segment_used_sizes = Some(vec![4]);
        vm.trace = Some(vec![]);
        cairo_runner.layout.diluted_pool_instance_def = None;

        assert_eq!(cairo_runner.check_used_cells(&vm), Ok(()));
    }

    #[test]
    fn check_used_cells_get_used_cells_and_allocated_size_error() {
        let program = program!();

        let cairo_runner = cairo_runner!(program);
        let mut vm = vm!();
        vm.builtin_runners = vec![(
            "range_check".to_string(),
            RangeCheckBuiltinRunner::new(8, 8, true).into(),
        )];
        vm.memory.data = vec![vec![Some(mayberelocatable!(0x80FF_8000_0530u64))]];
        vm.trace = Some(vec![TraceEntry {
            pc: (0, 0).into(),
            ap: (0, 0).into(),
            fp: (0, 0).into(),
        }]);

        assert_eq!(
            cairo_runner.check_used_cells(&vm),
            Err(VirtualMachineError::MemoryError(
                MemoryError::InsufficientAllocatedCells
            ))
        );
    }

    #[test]
    fn check_used_cells_check_memory_usage_error() {
        let program = program!();

        let cairo_runner = cairo_runner!(program);
        let mut vm = vm!();

        vm.accessed_addresses = Some(vec![(1, 0).into(), (1, 3).into()]);
        vm.builtin_runners = vec![{
            let mut builtin_runner: BuiltinRunner = OutputBuiltinRunner::new(true).into();
            builtin_runner.initialize_segments(&mut vm.segments, &mut vm.memory);

            ("output".to_string(), builtin_runner)
        }];
        vm.segments.segment_used_sizes = Some(vec![4, 12]);
        vm.trace = Some(vec![]);

        assert_eq!(
            cairo_runner.check_used_cells(&vm),
            Err(VirtualMachineError::MemoryError(
                MemoryError::InsufficientAllocatedCells
            ))
        );
    }

    #[test]
    fn check_used_cells_check_diluted_check_usage_error() {
        let program = program!["range_check", "output"];
        let cairo_runner = cairo_runner!(program);
        let mut vm = vm!();
        vm.segments.segment_used_sizes = Some(vec![4]);
        vm.trace = Some(vec![]);

        assert_eq!(
            cairo_runner.check_used_cells(&vm),
            Err(VirtualMachineError::MemoryError(
                MemoryError::InsufficientAllocatedCells
            ))
        );
    }

    #[test]
    fn initialize_all_builtins() {
        let program = program!();

        let cairo_runner = cairo_runner!(program);
        let mut vm = vm!();

        cairo_runner
            .initialize_all_builtins(&mut vm)
            .expect("Builtin initialization failed.");

        let given_output = vm.get_builtin_runners();

        assert_eq!(given_output[0].0, "pedersen");
        assert_eq!(given_output[1].0, "range_check");
        assert_eq!(given_output[2].0, "output");
        assert_eq!(given_output[3].0, "ecdsa");
        assert_eq!(given_output[4].0, "bitwise");
        assert_eq!(given_output[5].0, "ec_op");
        assert_eq!(given_output[6].0, "keccak");
    }

    #[test]
    fn initialize_all_builtins_maintain_program_order() {
        let program = program!["pedersen", "range_check", "ecdsa"];

        let cairo_runner = cairo_runner!(program);
        let mut vm = vm!();

        cairo_runner
            .initialize_all_builtins(&mut vm)
            .expect("Builtin initialization failed.");

        let given_output = vm.get_builtin_runners();

        assert_eq!(given_output[0].0, "pedersen");
        assert_eq!(given_output[1].0, "range_check");
        assert_eq!(given_output[2].0, "ecdsa");
        assert_eq!(given_output[3].0, "output");
        assert_eq!(given_output[4].0, "bitwise");
        assert_eq!(given_output[5].0, "ec_op");
        assert_eq!(given_output[6].0, "keccak");
    }

    #[test]
    fn initialize_function_runner() {
        let program = program!();

        let mut cairo_runner = cairo_runner!(program);
        let mut vm = vm!();

        cairo_runner
            .initialize_function_runner(&mut vm)
            .expect("initialize_function_runner failed.");

        let builtin_runners = vm.get_builtin_runners();

        assert_eq!(builtin_runners[0].0, "pedersen");
        assert_eq!(builtin_runners[1].0, "range_check");
        assert_eq!(builtin_runners[2].0, "output");
        assert_eq!(builtin_runners[3].0, "ecdsa");
        assert_eq!(builtin_runners[4].0, "bitwise");
        assert_eq!(builtin_runners[5].0, "ec_op");
        assert_eq!(builtin_runners[6].0, "keccak");

        assert_eq!(
            cairo_runner.program_base,
            Some(Relocatable {
                segment_index: 0,
                offset: 0,
            })
        );
        assert_eq!(
            cairo_runner.execution_base,
            Some(Relocatable {
                segment_index: 1,
                offset: 0,
            })
        );
        assert_eq!(vm.segments.num_segments, 9);
    }

    #[test]
    fn initialize_segments_incorrect_layout_plain_one_builtin() {
        let program = program!["output"];
        let mut vm = vm!();
        let cairo_runner = cairo_runner!(program, "plain");
        assert_eq!(
            cairo_runner.initialize_builtins(&mut vm),
            Err(RunnerError::NoBuiltinForInstance(
                HashSet::from([String::from("output")]),
                String::from("plain")
            ))
        );
    }

    #[test]
    fn initialize_segments_incorrect_layout_plain_two_builtins() {
        let program = program!["output", "pedersen"];
        let mut vm = vm!();
        let cairo_runner = cairo_runner!(program, "plain");
        assert_eq!(
            cairo_runner.initialize_builtins(&mut vm),
            Err(RunnerError::NoBuiltinForInstance(
                HashSet::from([String::from("output"), String::from("pedersen")]),
                String::from("plain")
            ))
        );
    }

    #[test]
    fn initialize_segments_incorrect_layout_small_two_builtins() {
        let program = program!["output", "bitwise"];
        let mut vm = vm!();
        let cairo_runner = cairo_runner!(program, "small");
        assert_eq!(
            cairo_runner.initialize_builtins(&mut vm),
            Err(RunnerError::NoBuiltinForInstance(
                HashSet::from([String::from("bitwise")]),
                String::from("small")
            ))
        );
    }
    #[test]
    fn initialize_main_entrypoint_proof_mode_empty_program() {
        let program = program!(start = Some(0), end = Some(0), main = Some(8),);
        let mut runner = cairo_runner!(program);
        runner.proof_mode = true;
        let mut vm = vm!();
        runner.initialize_segments(&mut vm, None);
        assert_eq!(runner.execution_base, Some(Relocatable::from((1, 0))));
        assert_eq!(runner.program_base, Some(Relocatable::from((0, 0))));
        assert_eq!(
            runner.initialize_main_entrypoint(&mut vm),
            Ok(Relocatable::from((0, 0)))
        );
        assert_eq!(runner.initial_ap, Some(Relocatable::from((1, 2))));
        assert_eq!(runner.initial_fp, runner.initial_ap);
        assert_eq!(runner.execution_public_memory, Some(vec![0, 1]));
    }

    #[test]
    fn initialize_main_entrypoint_proof_mode_empty_program_two_builtins() {
        let program = program!(
            start = Some(0),
            end = Some(0),
            main = Some(8),
            builtins = vec!["output".to_string(), "ec_op".to_string()],
        );
        let mut runner = cairo_runner!(program);
        runner.proof_mode = true;
        let mut vm = vm!();
        runner.initialize_builtins(&mut vm).unwrap();
        runner.initialize_segments(&mut vm, None);
        assert_eq!(runner.execution_base, Some(Relocatable::from((1, 0))));
        assert_eq!(runner.program_base, Some(Relocatable::from((0, 0))));
        assert_eq!(
            runner.initialize_main_entrypoint(&mut vm),
            Ok(Relocatable::from((0, 0)))
        );
        assert_eq!(runner.initial_ap, Some(Relocatable::from((1, 2))));
        assert_eq!(runner.initial_fp, runner.initial_ap);
        assert_eq!(runner.execution_public_memory, Some(vec![0, 1, 2, 3]));
    }

    #[test]
    fn can_get_the_runner_program_builtins() {
        let program = program!(
            start = Some(0),
            end = Some(0),
            main = Some(8),
            builtins = vec!["output".to_string(), "ec_op".to_string()],
        );
        let runner = cairo_runner!(program);

        assert_eq!(&program.builtins, runner.get_program_builtins());
    }

    #[test]
    fn set_entrypoint_main_default() {
        let program = program!();
        let mut cairo_runner = cairo_runner!(program);

        cairo_runner.program.identifiers = [(
            "__main__.main",
            Identifier {
                pc: Some(0),
                type_: None,
                value: None,
                full_name: None,
                members: None,
            },
        )]
        .into_iter()
        .map(|(k, v)| (k.to_string(), v))
        .collect();

        cairo_runner
            .set_entrypoint(None)
            .expect("Call to `set_entrypoint()` failed.");
        assert_eq!(cairo_runner.program.main, Some(0));
    }

    #[test]
    fn set_entrypoint_main() {
        let program = program!();
        let mut cairo_runner = cairo_runner!(program);

        cairo_runner.program.identifiers = [
            (
                "__main__.main",
                Identifier {
                    pc: Some(0),
                    type_: None,
                    value: None,
                    full_name: None,
                    members: None,
                },
            ),
            (
                "__main__.alternate_main",
                Identifier {
                    pc: Some(1),
                    type_: None,
                    value: None,
                    full_name: None,
                    members: None,
                },
            ),
        ]
        .into_iter()
        .map(|(k, v)| (k.to_string(), v))
        .collect();

        cairo_runner
            .set_entrypoint(Some("alternate_main"))
            .expect("Call to `set_entrypoint()` failed.");
        assert_eq!(cairo_runner.program.main, Some(1));
    }

    /// Test that set_entrypoint() fails when the entrypoint doesn't exist.
    #[test]
    fn set_entrypoint_main_non_existent() {
        let program = program!();
        let mut cairo_runner = cairo_runner!(program);

        cairo_runner.program.identifiers = [(
            "__main__.main",
            Identifier {
                pc: Some(0),
                type_: None,
                value: None,
                full_name: None,
                members: None,
            },
        )]
        .into_iter()
        .map(|(k, v)| (k.to_string(), v))
        .collect();

        cairo_runner
            .set_entrypoint(Some("nonexistent_main"))
            .expect_err("Call to `set_entrypoint()` succeeded (should've failed).");
        assert_eq!(cairo_runner.program.main, None);
    }

    #[test]
    fn read_return_values_test() {
        let mut program = program!();
        program.data = vec_data![(1), (2), (3), (4), (5), (6), (7), (8)];
        //Program data len = 8
        let mut cairo_runner = cairo_runner!(program, "plain", true);
        cairo_runner.program_base = Some(Relocatable::from((0, 0)));
        cairo_runner.execution_base = Some(Relocatable::from((1, 0)));
        cairo_runner.run_ended = true;
        cairo_runner.segments_finalized = false;
        let mut vm = vm!();
        //Check values written by first call to segments.finalize()

        assert_eq!(cairo_runner.read_return_values(&mut vm), Ok(()));
        assert_eq!(
            cairo_runner
                .execution_public_memory
                .expect("missing execution public memory"),
            Vec::<usize>::new()
        );
    }

    #[test]
    fn read_return_values_test_with_run_not_ended() {
        let mut program = program!();
        program.data = vec_data![(1), (2), (3), (4), (5), (6), (7), (8)];
        //Program data len = 8
        let mut cairo_runner = cairo_runner!(program, "plain", true);
        cairo_runner.program_base = Some(Relocatable::from((0, 0)));
        cairo_runner.execution_base = Some(Relocatable::from((1, 0)));
        cairo_runner.run_ended = false;
        let mut vm = vm!();
        assert_eq!(
            cairo_runner.read_return_values(&mut vm),
            Err(RunnerError::ReadReturnValuesNoEndRun)
        );
    }

    #[test]
    fn read_return_values_test_with_segments_finalized() {
        let mut program = program!();
        program.data = vec_data![(1), (2), (3), (4), (5), (6), (7), (8)];
        //Program data len = 8
        let mut cairo_runner = cairo_runner!(program, "plain", true);
        cairo_runner.program_base = Some(Relocatable::from((0, 0)));
        cairo_runner.execution_base = Some(Relocatable::from((1, 0)));
        cairo_runner.run_ended = true;
        cairo_runner.segments_finalized = true;
        let mut vm = vm!();
        assert_eq!(
            cairo_runner.read_return_values(&mut vm),
            Err(RunnerError::FailedAddingReturnValues)
        );
    }

    #[test]
    fn read_return_values_updates_builtin_stop_ptr_one_builtin_empty() {
        let mut program = program!["output"];
        program.data = vec_data![(1), (2), (3), (4), (5), (6), (7), (8)];
        //Program data len = 8
        let mut cairo_runner = cairo_runner!(program, "all", true);
        cairo_runner.program_base = Some(Relocatable::from((0, 0)));
        cairo_runner.execution_base = Some(Relocatable::from((1, 0)));
        cairo_runner.run_ended = true;
        cairo_runner.segments_finalized = false;
        let mut vm = vm!();
        let output_builtin = OutputBuiltinRunner::new(true);
        vm.builtin_runners
            .push((String::from("output"), output_builtin.into()));
        vm.memory.data = vec![vec![], vec![Some(MaybeRelocatable::from((0, 0)))], vec![]];
        vm.set_ap(1);
        vm.segments.segment_used_sizes = Some(vec![0, 1, 0]);
        //Check values written by first call to segments.finalize()
        assert_eq!(cairo_runner.read_return_values(&mut vm), Ok(()));
        let output_builtin = match &vm.builtin_runners[0].1 {
            BuiltinRunner::Output(runner) => runner,
            _ => unreachable!(),
        };
        assert_eq!(output_builtin.stop_ptr, Some(0))
    }

    #[test]
    fn read_return_values_updates_builtin_stop_ptr_one_builtin_one_element() {
        let mut program = program!["output"];
        program.data = vec_data![(1), (2), (3), (4), (5), (6), (7), (8)];
        //Program data len = 8
        let mut cairo_runner = cairo_runner!(program, "all", true);
        cairo_runner.program_base = Some(Relocatable::from((0, 0)));
        cairo_runner.execution_base = Some(Relocatable::from((1, 0)));
        cairo_runner.run_ended = true;
        cairo_runner.segments_finalized = false;
        let mut vm = vm!();
        let output_builtin = OutputBuiltinRunner::new(true);
        vm.builtin_runners
            .push((String::from("output"), output_builtin.into()));
        vm.memory.data = vec![
            vec![Some(MaybeRelocatable::from((0, 0)))],
            vec![Some(MaybeRelocatable::from((0, 1)))],
            vec![],
        ];
        vm.set_ap(1);
        vm.segments.segment_used_sizes = Some(vec![1, 1, 0]);
        //Check values written by first call to segments.finalize()
        assert_eq!(cairo_runner.read_return_values(&mut vm), Ok(()));
        let output_builtin = match &vm.builtin_runners[0].1 {
            BuiltinRunner::Output(runner) => runner,
            _ => unreachable!(),
        };
        assert_eq!(output_builtin.stop_ptr, Some(1))
    }

    #[test]
    fn read_return_values_updates_builtin_stop_ptr_two_builtins() {
        let mut program = program!["output", "bitwise"];
        program.data = vec_data![(1), (2), (3), (4), (5), (6), (7), (8)];
        //Program data len = 8
        let mut cairo_runner = cairo_runner!(program, "all", true);
        cairo_runner.program_base = Some(Relocatable::from((0, 0)));
        cairo_runner.execution_base = Some(Relocatable::from((1, 0)));
        cairo_runner.run_ended = true;
        cairo_runner.segments_finalized = false;
        let mut vm = vm!();
        let output_builtin = OutputBuiltinRunner::new(true);
        let bitwise_builtin = BitwiseBuiltinRunner::new(&BitwiseInstanceDef::default(), true);
        vm.builtin_runners
            .push((String::from("output"), output_builtin.into()));
        vm.builtin_runners
            .push((String::from("bitwise"), bitwise_builtin.into()));
        cairo_runner.initialize_segments(&mut vm, None);
        vm.memory.data = vec![
            vec![Some(MaybeRelocatable::from((0, 0)))],
            vec![
                Some(MaybeRelocatable::from((2, 0))),
                Some(MaybeRelocatable::from((3, 5))),
            ],
            vec![],
        ];
        vm.set_ap(2);
        // We use 5 as bitwise builtin's segment size as a bitwise instance is 5 cells
        vm.segments.segment_used_sizes = Some(vec![0, 2, 0, 5]);
        //Check values written by first call to segments.finalize()
        assert_eq!(cairo_runner.read_return_values(&mut vm), Ok(()));
        let output_builtin = match &vm.builtin_runners[0].1 {
            BuiltinRunner::Output(runner) => runner,
            _ => unreachable!(),
        };
        assert_eq!(output_builtin.stop_ptr, Some(0));
        assert_eq!(cairo_runner.read_return_values(&mut vm), Ok(()));
        let bitwise_builtin = match &vm.builtin_runners[1].1 {
            BuiltinRunner::Bitwise(runner) => runner,
            _ => unreachable!(),
        };
        assert_eq!(bitwise_builtin.stop_ptr, Some(5));
    }

    /// Test that add_additional_hash_builtin() creates an additional builtin.
    #[test]
    fn add_additional_hash_builtin() {
        let program = program!();
        let cairo_runner = cairo_runner!(program);
        let mut vm = vm!();

        let num_builtins = vm.builtin_runners.len();
        cairo_runner.add_additional_hash_builtin(&mut vm);
        assert_eq!(vm.builtin_runners.len(), num_builtins + 1);

        let (key, value) = vm
            .builtin_runners
            .last()
            .expect("missing last builtin runner");
        assert_eq!(key, "hash_builtin");
        match value {
            BuiltinRunner::Hash(builtin) => {
                assert_eq!(builtin.base(), 0);
                assert_eq!(builtin.ratio(), 32);
                assert!(builtin._included);
            }
            _ => unreachable!(),
        }
    }

    /// Test that add_additional_hash_builtin() replaces the created runner if called multiple
    /// times.
    #[test]
    fn add_additional_hash_builtin_replace() {
        let program = program!();
        let cairo_runner = cairo_runner!(program);
        let mut vm = vm!();

        let num_builtins = vm.builtin_runners.len();
        cairo_runner.add_additional_hash_builtin(&mut vm);
        cairo_runner.add_additional_hash_builtin(&mut vm);
        assert_eq!(vm.builtin_runners.len(), num_builtins + 1);

        let (key, value) = vm
            .builtin_runners
            .last()
            .expect("missing last builtin runner");
        assert_eq!(key, "hash_builtin");
        match value {
            BuiltinRunner::Hash(builtin) => {
                assert_eq!(builtin.base(), 1);
                assert_eq!(builtin.ratio(), 32);
                assert!(builtin._included);
            }
            _ => unreachable!(),
        }
    }

    #[test]
    fn run_from_entrypoint_custom_program_test() {
        let program =
            Program::from_file(Path::new("cairo_programs/example_program.json"), None).unwrap();
        let mut cairo_runner = cairo_runner!(program);
        let mut vm = vm!(true); //this true expression dictates that the trace is enabled
        let mut hint_processor = BuiltinHintProcessor::new_empty();

        //this entrypoint tells which function to run in the cairo program
        let main_entrypoint = program
            .identifiers
            .get("__main__.main")
            .unwrap()
            .pc
            .unwrap();

        vm.accessed_addresses = Some(Vec::new());
        cairo_runner.initialize_builtins(&mut vm).unwrap();
        cairo_runner.initialize_segments(&mut vm, None);
        assert_eq!(
            cairo_runner.run_from_entrypoint(
                main_entrypoint,
                &[
                    &mayberelocatable!(2).into(),
                    &MaybeRelocatable::from((2, 0)).into()
                ], //range_check_ptr
                true,
                &mut vm,
                &mut hint_processor,
            ),
            Ok(()),
        );

        let mut new_cairo_runner = cairo_runner!(program);
        let mut new_vm = vm!(true); //this true expression dictates that the trace is enabled
        let mut hint_processor = BuiltinHintProcessor::new_empty();

        new_vm.accessed_addresses = Some(Vec::new());
        new_cairo_runner.initialize_builtins(&mut new_vm).unwrap();
        new_cairo_runner.initialize_segments(&mut new_vm, None);

        let fib_entrypoint = program
            .identifiers
            .get("__main__.evaluate_fib")
            .unwrap()
            .pc
            .unwrap();

        assert_eq!(
            new_cairo_runner.run_from_entrypoint(
                fib_entrypoint,
                &[
                    &mayberelocatable!(2).into(),
                    &MaybeRelocatable::from((2, 0)).into()
                ],
                true,
                &mut new_vm,
                &mut hint_processor,
            ),
            Ok(()),
        );
    }

    #[test]
    fn cairo_arg_from_single() {
        let expected = CairoArg::Single(MaybeRelocatable::from((0, 0)));
        let value = MaybeRelocatable::from((0, 0));
        assert_eq!(expected, value.into())
    }

    #[test]
    fn cairo_arg_from_array() {
        let expected = CairoArg::Array(vec![MaybeRelocatable::from((0, 0))]);
        let value = vec![MaybeRelocatable::from((0, 0))];
        assert_eq!(expected, value.into())
    }

    fn load_program() -> Program {
        Program::from_file(Path::new("contracts.json"), None).unwrap()
    }

    #[test]
    fn run_from_entrypoint_custom_program_test_2() {
        let program = load_program();
        let contract_class_struct = &CairoArg::Array(vec![
            0.into(),
            10.into(),
            Felt::from_str_radix(
                "137636834395142521439974390246934444158497382963818362372636785333080991733",
                10,
            )
            .unwrap()
            .into(),
            225.into(),
            Felt::from_str_radix(
                "223073387533222656570259866248846119614935945090875514313304946388317809648",
                10,
            )
            .unwrap()
            .into(),
            524.into(),
            Felt::from_str_radix(
                "272547646101932702050837557607866569747080568856514530412143380231110494803",
                10,
            )
            .unwrap()
            .into(),
            278.into(),
            Felt::from_str_radix(
                "534785824142200601245013455311045026160892595632531008997417547412587689910",
                10,
            )
            .unwrap()
            .into(),
            303.into(),
            Felt::from_str_radix(
                "602567087010105997647291300019464391112420940852956004981629738951219627459",
                10,
            )
            .unwrap()
            .into(),
            197.into(),
            Felt::from_str_radix(
                "839032466977615968880809175976317154898207966926108873657997509252285248173",
                10,
            )
            .unwrap()
            .into(),
            466.into(),
            Felt::from_str_radix(
                "1088514629534027837943348492744869453336870381453867699032131389309368223152",
                10,
            )
            .unwrap()
            .into(),
            168.into(),
            Felt::from_str_radix(
                "1289231560193789196934849717478963316455866692184935041936076805665741146326",
                10,
            )
            .unwrap()
            .into(),
            419.into(),
            Felt::from_str_radix(
                "1362661536741591554083545143663822333062308872852907318603202667400929584208",
                10,
            )
            .unwrap()
            .into(),
            135.into(),
            Felt::from_str_radix(
                "1491744022207005396288730059240262668913703410573221185665028296721563330706",
                10,
            )
            .unwrap()
            .into(),
            110.into(),
            1.into(),
            Felt::from_str_radix(
                "352040181584456735608515580760888541466059565068553383579463728554843487745",
                10,
            )
            .unwrap()
            .into(),
            335.into(),
            0.into(),
            2.into(),
            8098989891770344814.into(),
            Felt::from_str_radix("138277649577220228665140075", 10)
                .unwrap()
                .into(),
            Felt::from_str_radix(
                "1028072037190852143502223872915663261478886133968664857950098093502632668875",
                10,
            )
            .unwrap()
            .into(),
            552.into(),
            290341444919459839.into(),
            1.into(),
            2345108766317314046.into(),
            146226256843603965.into(),
            3.into(),
            2345108766317314046.into(),
            5191102238658887680.into(),
            5191102242953854976.into(),
            5188287510366617600.into(),
            4611826758063063039.into(),
            5198420613823037441.into(),
            1.into(),
            5198420613823037441.into(),
            1.into(),
            722405534170316798.into(),
            Felt::from_str_radix(
                "3618502788666131213697322783095070105623107215331596699973092056135872020475",
                10,
            )
            .unwrap()
            .into(),
            4623648689905041407.into(),
            2345108766317314046.into(),
            2345108766317314046.into(),
            5189976364521848832.into(),
            Felt::from_str_radix("20853273475220472486191784820", 10)
                .unwrap()
                .into(),
            4612389708016222207.into(),
            4612671187287900154.into(),
            4612671191582867451.into(),
            4612671195877834748.into(),
            4612671200172802045.into(),
            5198983563776196608.into(),
            7.into(),
            5188850481794482176.into(),
            5188850486089449472.into(),
            2345108766317314046.into(),
            5189976364521848832.into(),
            Felt::from_str_radix("94901967781393078444254803017658102643", 10)
                .unwrap()
                .into(),
            4612389708016484351.into(),
            5198983563776458752.into(),
            2.into(),
            5188850464614875136.into(),
            2345108766317314046.into(),
            5189976364521848832.into(),
            Felt::from_str_radix("100890693370601760042082660", 10)
                .unwrap()
                .into(),
            4612389708016418815.into(),
            4612671187288096765.into(),
            5198983563776393216.into(),
            3.into(),
            5188850468909776896.into(),
            2345108766317314046.into(),
            5189976364521848832.into(),
            Felt::from_str_radix("25828017502874050592466629733", 10)
                .unwrap()
                .into(),
            4612389708016353279.into(),
            4612671187288031228.into(),
            4612671191582998525.into(),
            5198983563776327680.into(),
            3.into(),
            2345108766317314046.into(),
            5189976364521848832.into(),
            Felt::from_str_radix("1280709301550335749748", 10)
                .unwrap()
                .into(),
            4612389708016222207.into(),
            4612671187287900154.into(),
            4612671191582867451.into(),
            4612671195877834748.into(),
            4612671200172802045.into(),
            5198983563776196608.into(),
            5.into(),
            2345108766317314046.into(),
            5189976364521848832.into(),
            Felt::from_str_radix("1317029390204112103023", 10)
                .unwrap()
                .into(),
            4612389708016484351.into(),
            5198983563776458752.into(),
            2.into(),
            5188850464614875136.into(),
            2345108766317314046.into(),
            5189976364521848832.into(),
            Felt::from_str_radix("433017908768303439907196859243777073", 10)
                .unwrap()
                .into(),
            4612389708016287743.into(),
            4612671187287965691.into(),
            4612671191582932988.into(),
            4612671195877900285.into(),
            5198983563776262144.into(),
            4.into(),
            2345108766317314046.into(),
            290341444919459839.into(),
            1.into(),
            1226245742482522112.into(),
            Felt::from_str_radix(
                "3618502788666131213697322783095070105623107215331596699973092056135872020399",
                10,
            )
            .unwrap()
            .into(),
            4617174778325729280.into(),
            4612671182993391612.into(),
            4612671187288358909.into(),
            5198983563776655360.into(),
            2.into(),
            5191102230068953088.into(),
            5191102238658887680.into(),
            5189976364521848832.into(),
            Felt::from_str_radix(
                "1491744022207005396288730059240262668913703410573221185665028296721563330706",
                10,
            )
            .unwrap()
            .into(),
            5199546509435109372.into(),
            5191102260133724160.into(),
            1226245742482522112.into(),
            Felt::from_str_radix(
                "3618502788666131213697322783095070105623107215331596699973092056135872020405",
                10,
            )
            .unwrap()
            .into(),
            5193354047062507520.into(),
            5191102234363920384.into(),
            2345108766317314046.into(),
            5191102238658887680.into(),
            5191102242953854976.into(),
            1226245742482522112.into(),
            Felt::from_str_radix(
                "3618502788666131213697322783095070105623107215331596699973092056135872020417",
                10,
            )
            .unwrap()
            .into(),
            5193354051357474816.into(),
            5191102242953854976.into(),
            5199546496550010880.into(),
            1226245742482522112.into(),
            Felt::from_str_radix(
                "3618502788666131213697322783095070105623107215331596699973092056135872020420",
                10,
            )
            .unwrap()
            .into(),
            2345108766317314046.into(),
            5198983563776458752.into(),
            2.into(),
            4623648694199943167.into(),
            5188850460319776768.into(),
            5188850460319907840.into(),
            5188850464614875136.into(),
            1226245742482522112.into(),
            Felt::from_str_radix(
                "3618502788666131213697322783095070105623107215331596699973092056135872020465",
                10,
            )
            .unwrap()
            .into(),
            290341444919459839.into(),
            1.into(),
            5193354051357474816.into(),
            5188850464614744064.into(),
            5188850468909711360.into(),
            5189976364521848832.into(),
            0.into(),
            5193354038472572928.into(),
            2345108766317314046.into(),
            5191102230068953088.into(),
            5191102234363920384.into(),
            5191102238658887680.into(),
            5191102242953854976.into(),
            5191102247248822272.into(),
            1226245742482522112.into(),
            Felt::from_str_radix(
                "3618502788666131213697322783095070105623107215331596699973092056135872020429",
                10,
            )
            .unwrap()
            .into(),
            2345108766317314046.into(),
            5198983563776458752.into(),
            3.into(),
            4623648694199943167.into(),
            5188850460319776768.into(),
            5188850468909711360.into(),
            5188850460319907840.into(),
            5188850464614875136.into(),
            5188850468909842432.into(),
            1226245742482522112.into(),
            Felt::from_str_radix(
                "3618502788666131213697322783095070105623107215331596699973092056135872020465",
                20,
            )
            .unwrap()
            .into(),
            290341444919459839.into(),
            1.into(),
            5193354047062507520.into(),
            5188850464614744064.into(),
            5193354042767540224.into(),
            5189976364521848832.into(),
            0.into(),
            5193354038472572928.into(),
            2345108766317314046.into(),
            5191102242953854976.into(),
            5191102247248822272.into(),
            1226245742482522112.into(),
            Felt::from_str_radix(
                "3618502788666131213697322783095070105623107215331596699973092056135872020363",
                20,
            )
            .unwrap()
            .into(),
            2345108766317314046.into(),
            290341444919459839.into(),
            1.into(),
            4612671182993391612.into(),
            5198983563776655360.into(),
            1.into(),
            5191102247248822272.into(),
            5199546509435109374.into(),
            5191102260133724160.into(),
            2345108766317314046.into(),
            5198983563776458752.into(),
            1.into(),
            4623648694199943167.into(),
            5188850460319776768.into(),
            5188850460319907840.into(),
            1226245742482522112.into(),
            Felt::from_str_radix(
                "3618502788666131213697322783095070105623107215331596699973092056135872020462",
                20,
            )
            .unwrap()
            .into(),
            5188850468909711360.into(),
            1226245742482522112.into(),
            Felt::from_str_radix(
                "3618502788666131213697322783095070105623107215331596699973092056135872020464",
                20,
            )
            .unwrap()
            .into(),
            5193354016997736448.into(),
            5188850464614744064.into(),
            5193354038472572928.into(),
            5193354038472572928.into(),
            5193354038472572928.into(),
            2345108766317314046.into(),
            5191102247248822272.into(),
            1226245742482522112.into(),
            Felt::from_str_radix(
                "3618502788666131213697322783095070105623107215331596699973092056135872020327",
                20,
            )
            .unwrap()
            .into(),
            2345108766317314046.into(),
            290341444919459839.into(),
            1.into(),
            4612671182993391612.into(),
            5198983563776655360.into(),
            1.into(),
            5191102247248822272.into(),
            5199546509435109374.into(),
            5191102260133724160.into(),
            2345108766317314046.into(),
            4623930169176653821.into(),
            5188850460319776768.into(),
            1226245742482522112.into(),
            Felt::from_str_radix(
                "3618502788666131213697322783095070105623107215331596699973092056135872020466",
                20,
            )
            .unwrap()
            .into(),
            5188850468909711360.into(),
            1226245742482522112.into(),
            Felt::from_str_radix(
                "3618502788666131213697322783095070105623107215331596699973092056135872020467",
                20,
            )
            .unwrap()
            .into(),
            5193354016997736448.into(),
            5188850464614744064.into(),
            5193354038472572928.into(),
            5193354038472572928.into(),
            5193354038472572928.into(),
            2345108766317314046.into(),
            5188850460319907840.into(),
            5202361254906986496.into(),
            5188850464614875136.into(),
            5191102238658887680.into(),
            5201798300658663424.into(),
            2345108766317314046.into(),
            290341444919459839.into(),
            1.into(),
            4612671182993391612.into(),
            5198983563776655360.into(),
            1.into(),
            5191102247248822272.into(),
            5199546509435109374.into(),
            5191102260133724160.into(),
            2345108766317314046.into(),
            5188850468909711360.into(),
            5188850460319907840.into(),
            4611826758063128575.into(),
            5198983563776458752.into(),
            1.into(),
            5188850460319907840.into(),
            5201798304953696256.into(),
            4623648694199943167.into(),
            5188850460319776768.into(),
            5188850460319907840.into(),
            5198983563776458752.into(),
            1.into(),
            1226245742482522112.into(),
            Felt::from_str_radix(
                "3618502788666131213697322783095070105623107215331596699973092056135872020454",
                20,
            )
            .unwrap()
            .into(),
            5188850468909711360.into(),
            5193354051357474816.into(),
            5198420613823102976.into(),
            1.into(),
            1226245742482522112.into(),
            Felt::from_str_radix(
                "3618502788666131213697322783095070105623107215331596699973092056135872020454",
                20,
            )
            .unwrap()
            .into(),
            5193354008407801856.into(),
            5188850464614744064.into(),
            5193354038472572928.into(),
            5193354038472572928.into(),
            5193354038472572928.into(),
            2345108766317314046.into(),
            5191102242953854976.into(),
            1226245742482522112.into(),
            Felt::from_str_radix(
                "3618502788666131213697322783095070105623107215331596699973092056135872020293",
                20,
            )
            .unwrap()
            .into(),
            5193354051357474816.into(),
            5191102247248822272.into(),
            5188287523251388416.into(),
            5188287527546290176.into(),
            2345108766317314046.into(),
            290341444919459839.into(),
            3.into(),
            4612671182993391611.into(),
            4612671182993195003.into(),
            4622804286449745921.into(),
            1.into(),
            5198983563776655360.into(),
            1.into(),
            4623367210633494530.into(),
            5198983563776655360.into(),
            1.into(),
            5191102242953854976.into(),
            5191102238658887680.into(),
            1226245742482522112.into(),
            Felt::from_str_radix(
                "3618502788666131213697322783095070105623107215331596699973092056135872020212",
                20,
            )
            .unwrap()
            .into(),
            5191102264428691456.into(),
            5199827984411820034.into(),
            5191102260133724160.into(),
            2345108766317314046.into(),
            290341444919459839.into(),
            2.into(),
            4623930169176653821.into(),
            5188850460319776768.into(),
            5188850464614744064.into(),
            1226245742482522112.into(),
            Felt::from_str_radix(
                "3618502788666131213697322783095070105623107215331596699973092056135872020449",
                20,
            )
            .unwrap()
            .into(),
            4617174765440827392.into(),
            4617174769735794689.into(),
            5188850468909711360.into(),
            1226245742482522112.into(),
            Felt::from_str_radix(
                "3618502788666131213697322783095070105623107215331596699973092056135872020452",
                20,
            )
            .unwrap()
            .into(),
            5191102260133724160.into(),
            5191102264428691456.into(),
            5193354038472572928.into(),
            5193354038472572928.into(),
            5193354038472572928.into(),
            2345108766317314046.into(),
            5191102234363920384.into(),
            5191102238658887680.into(),
            5191102242953854976.into(),
            5191102247248822272.into(),
            1226245742482522112.into(),
            Felt::from_str_radix(
                "3618502788666131213697322783095070105623107215331596699973092056135872020252",
                20,
            )
            .unwrap()
            .into(),
            2345108766317314046.into(),
            5188850468909711360.into(),
            5188850464614875136.into(),
            4611826758063128575.into(),
            5198983563776458752.into(),
            2.into(),
            5188850464614875136.into(),
            5201798304953696256.into(),
            4623648694199943167.into(),
            5188850460319776768.into(),
            5188850460319907840.into(),
            5188850464614875136.into(),
            5198983563776458752.into(),
            2.into(),
            1226245742482522112.into(),
            Felt::from_str_radix(
                "3618502788666131213697322783095070105623107215331596699973092056135872020461",
                20,
            )
            .unwrap()
            .into(),
            290341444919459839.into(),
            1.into(),
            5188850468909711360.into(),
            5193354047062507520.into(),
            5188850464614744064.into(),
            5198420613823037440.into(),
            1.into(),
            5189976364521848832.into(),
            0.into(),
            5193354034177605632.into(),
            2345108766317314046.into(),
            5191102234363920384.into(),
            5191102242953854976.into(),
            5191102247248822272.into(),
            1226245742482522112.into(),
            Felt::from_str_radix(
                "3618502788666131213697322783095070105623107215331596699973092056135872020249",
                20,
            )
            .unwrap()
            .into(),
            2345108766317314046.into(),
            5198983563776458752.into(),
            3.into(),
            4623648694199943167.into(),
            5188850460319776768.into(),
            5188850460319907840.into(),
            5188850464614875136.into(),
            5188850468909842432.into(),
            1226245742482522112.into(),
            Felt::from_str_radix(
                "3618502788666131213697322783095070105623107215331596699973092056135872020468",
                20,
            )
            .unwrap()
            .into(),
            290341444919459839.into(),
            1.into(),
            5193354051357474816.into(),
            5188850464614744064.into(),
            5188850468909711360.into(),
            5189976364521848832.into(),
            0.into(),
            5193354038472572928.into(),
            2345108766317314046.into(),
            290341444919459839.into(),
            4.into(),
            1226245742482522112.into(),
            Felt::from_str_radix(
                "3618502788666131213697322783095070105623107215331596699973092056135872020126",
                20,
            )
            .unwrap()
            .into(),
            4617174778325729280.into(),
            5189976364521848832.into(),
            Felt::from_str_radix(
                "1729595618049900059455521374280119989647905302243059801437071736686833018530",
                20,
            )
            .unwrap()
            .into(),
            4612389708016680959.into(),
            1226245742482522112.into(),
            Felt::from_str_radix(
                "3618502788666131213697322783095070105623107215331596699973092056135872020120",
                20,
            )
            .unwrap()
            .into(),
            4617174778325729281.into(),
            4612671182993457146.into(),
            4612671182992932858.into(),
            4622804286449483778.into(),
            1.into(),
            5198983563776720896.into(),
            1.into(),
            5207990763031003136.into(),
            2.into(),
            4625619027626983427.into(),
            5198983563776720896.into(),
            1.into(),
            5191102238658887680.into(),
            5207990763031003136.into(),
            2.into(),
            1226245742482522112.into(),
            Felt::from_str_radix(
                "3618502788666131213697322783095070105623107215331596699973092056135872020106",
                20,
            )
            .unwrap()
            .into(),
            4612671182993588220.into(),
            4612671187288555517.into(),
            5198983563776851968.into(),
            2.into(),
            5191102225773985792.into(),
            5189976364521848832.into(),
            1.into(),
            5191102260133724160.into(),
            5199546513730076668.into(),
            5191102264428691456.into(),
            1226245742482522112.into(),
            Felt::from_str_radix(
                "3618502788666131213697322783095070105623107215331596699973092056135872020145",
                10,
            )
            .unwrap()
            .into(),
            5191102268723658752.into(),
            2345108766317314046.into(),
            1226245742482522112.into(),
            Felt::from_str_radix(
                "3618502788666131213697322783095070105623107215331596699973092056135872020105",
                10,
            )
            .unwrap()
            .into(),
            5191102225773985792.into(),
            5191102230068953088.into(),
            5189976364521848832.into(),
            2.into(),
            5198420613822906368.into(),
            Felt::from_str_radix(
                "3618502788666131213697322783095070105623107215331596699973092056135872020475",
                10,
            )
            .unwrap()
            .into(),
            5200109442208268288.into(),
            5200109446503301120.into(),
            1226245742482522112.into(),
            Felt::from_str_radix(
                "3618502788666131213697322783095070105623107215331596699973092056135872020430",
                10,
            )
            .unwrap()
            .into(),
            5200109442208268288.into(),
            5200109446503301120.into(),
            2345108766317314046.into(),
            290341444919459839.into(),
            1.into(),
            4612671182993391611.into(),
            4612671187288358908.into(),
            5198983563776655360.into(),
            2.into(),
            5191102247248822272.into(),
            5199546509435109374.into(),
            5191102260133724160.into(),
            2345108766317314046.into(),
            5198983563776458752.into(),
            4.into(),
            4623648694199943167.into(),
            5188850460319776768.into(),
            5188850468909711360.into(),
            5188850460319907840.into(),
            5188850464614875136.into(),
            5188850468909842432.into(),
            5188850473204809728.into(),
            1226245742482522112.into(),
            Felt::from_str_radix(
                "3618502788666131213697322783095070105623107215331596699973092056135872020447",
                10,
            )
            .unwrap()
            .into(),
            5193354047062507520.into(),
            1226245742482522112.into(),
            Felt::from_str_radix(
                "3618502788666131213697322783095070105623107215331596699973092056135872020459",
                10,
            )
            .unwrap()
            .into(),
            5193354008407801856.into(),
            5188850464614744064.into(),
            5193354038472572928.into(),
            5193354038472572928.into(),
            5193354038472572928.into(),
            2345108766317314046.into(),
            5191102225773985792.into(),
            5191102230068953088.into(),
            5191102234363920384.into(),
            5191102238658887680.into(),
            5191102242953854976.into(),
            5191102247248822272.into(),
            1226245742482522112.into(),
            Felt::from_str_radix(
                "3618502788666131213697322783095070105623107215331596699973092056135872020430",
                10,
            )
            .unwrap()
            .into(),
            5209116641463009280.into(),
            5209116645758042112.into(),
            5193354034177605632.into(),
            5193354034177605632.into(),
            5193354034177605632.into(),
            5193354034177605632.into(),
            5201798287773564928.into(),
            2345108766317314046.into(),
            290341444919459839.into(),
            1.into(),
            4612671182993391610.into(),
            4612671187288358907.into(),
            4612671191583326204.into(),
            5198983563776655360.into(),
            3.into(),
            5191102247248822272.into(),
            5199546509435109374.into(),
            5191102260133724160.into(),
            2345108766317314046.into(),
            5198983563776458752.into(),
            4.into(),
            4623648694199943167.into(),
            5188850460319776768.into(),
            5188850468909711360.into(),
            5188850460319907840.into(),
            5188850464614875136.into(),
            5188850468909842432.into(),
            5188850473204809728.into(),
            1226245742482522112.into(),
            Felt::from_str_radix(
                "3618502788666131213697322783095070105623107215331596699973092056135872020445",
                10,
            )
            .unwrap()
            .into(),
            5193354042767540224.into(),
            1226245742482522112.into(),
            Felt::from_str_radix(
                "3618502788666131213697322783095070105623107215331596699973092056135872020458",
                10,
            )
            .unwrap()
            .into(),
            5193354004112834560.into(),
            5188850464614744064.into(),
            5193354038472572928.into(),
            5193354038472572928.into(),
            5193354038472572928.into(),
            2345108766317314046.into(),
            4613797087195135996.into(),
            2.into(),
            1226245742482522112.into(),
            Felt::from_str_radix(
                "3618502788666131213697322783095070105623107215331596699973092056135872019993",
                10,
            )
            .unwrap()
            .into(),
            5188850460319907840.into(),
            4611826758063128575.into(),
            5188850468909842432.into(),
            4611826762358030335.into(),
            5188850464614875136.into(),
            4611826766652932095.into(),
            5188850473204809728.into(),
            4611826770947833855.into(),
            5189976364521848832.into(),
            2.into(),
            5193354034177605632.into(),
            2345108766317314046.into(),
            290341444919459839.into(),
            3.into(),
            4612671182993391611.into(),
            4612671182993195003.into(),
            4622804286449745921.into(),
            1.into(),
            5198983563776655360.into(),
            1.into(),
            5207990763031068672.into(),
            2.into(),
            4625619027626983426.into(),
            5198983563776655360.into(),
            1.into(),
            5191102242953854976.into(),
            5207990763031068672.into(),
            2.into(),
            1226245742482522112.into(),
            Felt::from_str_radix(
                "3618502788666131213697322783095070105623107215331596699973092056135872019966",
                10,
            )
            .unwrap()
            .into(),
            5191102264428691456.into(),
            5199827984411820034.into(),
            5191102260133724160.into(),
            2345108766317314046.into(),
            5188850468909711360.into(),
            5188850460319907840.into(),
            4611826758063128575.into(),
            5198983563776458752.into(),
            1.into(),
            5188850460319907840.into(),
            5207427813077909504.into(),
            2.into(),
            5201798304953630720.into(),
            4623648694199943167.into(),
            5188850460319907840.into(),
            5198983563776458752.into(),
            1.into(),
            1226245742482522112.into(),
            Felt::from_str_radix(
                "3618502788666131213697322783095070105623107215331596699973092056135872020430",
                10,
            )
            .unwrap()
            .into(),
            5188850468909711360.into(),
            5193354047062507520.into(),
            5193354047062507520.into(),
            5198420613823037440.into(),
            1.into(),
            1226245742482522112.into(),
            Felt::from_str_radix(
                "3618502788666131213697322783095070105623107215331596699973092056135872020439",
                10,
            )
            .unwrap()
            .into(),
            5188850460319776768.into(),
            5188850464614744064.into(),
            5193354038472572928.into(),
            5193354038472572928.into(),
            5193354038472572928.into(),
            2345108766317314046.into(),
        ]);

        let mut vm = VirtualMachine::new(false);
        println!("vm context before start: {:#?}", vm.run_context);
        let mut runner = CairoRunner::new(&program, "all", false).unwrap();
        runner.initialize_function_runner(&mut vm).unwrap();
        println!(
            "vm context after initializing function runner: {:#?}",
            vm.run_context
        );
        let mut hint_processor = BuiltinHintProcessor::new_empty();
        println!(
            "runner ap y fp: {:#?} {:#?}",
            runner.initial_ap, runner.initial_fp
        );

        println!("Runner: {:#?}", runner);
        let hash_base: MaybeRelocatable = runner.add_additional_hash_builtin(&mut vm).into();

        runner
            .run_from_entrypoint(
                188,
                &vec![contract_class_struct, &hash_base.into()],
                true,
                &mut vm,
                &mut hint_processor,
            )
            .unwrap();

        println!("ACA LLEGA\n\n");
        println!("vm PC: {:#?}", vm.get_pc());
        println!("vm AP: {:#?}", vm.get_ap());
        println!("vm FP: {:#?}", vm.get_fp());
        // // Ok(vm
        // //     .get_return_values(2)
        // //     .map_err(|err| ContractAddressError::Memory(err.to_string()))?
        // //     .get(1)
        // //     .ok_or(ContractAddressError::IndexOutOfRange)?
        // //     .get_int_ref()
        // //     .map_err(|_| ContractAddressError::ExpectedInteger)?
        // //     .clone())
    }
}<|MERGE_RESOLUTION|>--- conflicted
+++ resolved
@@ -1167,13 +1167,8 @@
         utils::test_utils::*,
         vm::{trace::trace_entry::TraceEntry, vm_memory::memory::Memory},
     };
-<<<<<<< HEAD
-    use felt::{felt_str, NewFelt};
+    use felt::felt_str;
     use num_traits::{Num, One};
-=======
-    use felt::felt_str;
-    use num_traits::One;
->>>>>>> 3fb2bdc6
     use std::{
         collections::{HashMap, HashSet},
         path::Path,
