use crate::{
    hint_processor::hint_processor_definition::{HintProcessor, HintReference},
    types::{
        exec_scope::ExecutionScopes,
        instruction::Register,
        layout::CairoLayout,
        program::Program,
        relocatable::{relocate_value, MaybeRelocatable, Relocatable},
    },
    utils::{is_subsequence, to_field_element},
    vm::{
        errors::{
            memory_errors::MemoryError, runner_errors::RunnerError, trace_errors::TraceError,
            vm_errors::VirtualMachineError,
        },
<<<<<<< HEAD
        trace::get_perm_range_check_limits,
=======
        security::verify_secure_runner,
>>>>>>> 861557a5
        {
            runners::builtin_runner::{
                BitwiseBuiltinRunner, BuiltinRunner, EcOpBuiltinRunner, HashBuiltinRunner,
                OutputBuiltinRunner, RangeCheckBuiltinRunner,
            },
            trace::trace_entry::{relocate_trace_register, RelocatedTraceEntry},
            vm_core::VirtualMachine,
        },
    },
};
use num_bigint::BigInt;
use std::{
    any::Any,
    collections::{HashMap, HashSet},
    io,
};

pub struct CairoRunner {
    pub(crate) program: Program,
    layout: CairoLayout,
    final_pc: Option<Relocatable>,
    pub(crate) program_base: Option<Relocatable>,
    execution_base: Option<Relocatable>,
    initial_ap: Option<Relocatable>,
    initial_fp: Option<Relocatable>,
    initial_pc: Option<Relocatable>,
    accessed_addresses: Option<HashSet<Relocatable>>,
    run_ended: bool,
    pub original_steps: Option<usize>,
    pub relocated_memory: Vec<Option<BigInt>>,
    pub relocated_trace: Option<Vec<RelocatedTraceEntry>>,
    pub exec_scopes: ExecutionScopes,
}

impl CairoRunner {
    pub fn new(program: &Program, layout: &str) -> Result<CairoRunner, RunnerError> {
        let cairo_layout = match layout {
            "plain" => CairoLayout::plain_instance(),
            "small" => CairoLayout::small_instance(),
            "dex" => CairoLayout::dex_instance(),
            "perpetual_with_bitwise" => CairoLayout::perpetual_with_bitwise_instance(),
            "bitwise" => CairoLayout::bitwise_instance(),
            "recursive" => CairoLayout::recursive_instance(),
            "all" => CairoLayout::all_instance(),
            name => return Err(RunnerError::InvalidLayoutName(name.to_string())),
        };
        Ok(CairoRunner {
            program: program.clone(),
            layout: cairo_layout,
            final_pc: None,
            program_base: None,
            execution_base: None,
            initial_ap: None,
            initial_fp: None,
            initial_pc: None,
            accessed_addresses: None,
            run_ended: false,
            original_steps: None,
            relocated_memory: Vec::new(),
            relocated_trace: None,
            exec_scopes: ExecutionScopes::new(),
        })
    }

    pub fn initialize(&mut self, vm: &mut VirtualMachine) -> Result<Relocatable, RunnerError> {
        self.initialize_builtins(vm)?;
        self.initialize_segments(vm, None);
        let end = self.initialize_main_entrypoint(vm)?;
        self.initialize_vm(vm)?;
        Ok(end)
    }

    fn initialize_builtins(&self, vm: &mut VirtualMachine) -> Result<(), RunnerError> {
        let builtin_ordered_list = vec![
            String::from("output"),
            String::from("pedersen"),
            String::from("range_check"),
            String::from("ecdsa"),
            String::from("bitwise"),
            String::from("ec_op"),
        ];
        if !is_subsequence(&self.program.builtins, &builtin_ordered_list) {
            return Err(RunnerError::DisorderedBuiltins);
        };
        let no_builtin_error = |builtin_name: &str| {
            RunnerError::NoBuiltinForInstance(builtin_name.to_string(), self.layout.name.clone())
        };
        let mut builtin_runners = Vec::<(String, BuiltinRunner)>::new();
        for builtin_name in self.program.builtins.iter() {
            if builtin_name == "output" {
                builtin_runners.push((builtin_name.clone(), OutputBuiltinRunner::new().into()));
            }

            if builtin_name == "pedersen" {
                builtin_runners.push((
                    builtin_name.clone(),
                    HashBuiltinRunner::new(
                        self.layout
                            .builtins
                            .pedersen
                            .as_ref()
                            .ok_or_else(|| no_builtin_error(builtin_name))?
                            .ratio
                            .to_owned(),
                    )
                    .into(),
                ));
            }

            if builtin_name == "range_check" {
                let range_check_instance = self
                    .layout
                    .builtins
                    .range_check
                    .as_ref()
                    .ok_or_else(|| no_builtin_error(builtin_name))?;
                builtin_runners.push((
                    builtin_name.clone(),
                    RangeCheckBuiltinRunner::new(
                        range_check_instance.ratio,
                        range_check_instance.n_parts,
                    )
                    .into(),
                ));
            }
            if builtin_name == "bitwise" {
                builtin_runners.push((
                    builtin_name.clone(),
                    BitwiseBuiltinRunner::new(
                        self.layout
                            .builtins
                            .bitwise
                            .as_ref()
                            .ok_or_else(|| no_builtin_error(builtin_name))?,
                    )
                    .into(),
                ));
            }
            if builtin_name == "ec_op" {
                builtin_runners.push((
                    builtin_name.clone(),
                    EcOpBuiltinRunner::new(
                        self.layout
                            .builtins
                            .ec_op
                            .as_ref()
                            .ok_or_else(|| no_builtin_error(builtin_name))?,
                    )
                    .into(),
                ));
            }
        }
        vm.builtin_runners = builtin_runners;
        Ok(())
    }
    ///Creates the necessary segments for the program, execution, and each builtin on the MemorySegmentManager and stores the first adress of each of this new segments as each owner's base
    fn initialize_segments(&mut self, vm: &mut VirtualMachine, program_base: Option<Relocatable>) {
        self.program_base = match program_base {
            Some(base) => Some(base),
            None => Some(vm.segments.add(&mut vm.memory)),
        };
        self.execution_base = Some(vm.segments.add(&mut vm.memory));
        for (_key, builtin_runner) in vm.builtin_runners.iter_mut() {
            builtin_runner.initialize_segments(&mut vm.segments, &mut vm.memory);
        }
    }

    fn initialize_state(
        &mut self,
        vm: &mut VirtualMachine,
        entrypoint: usize,
        stack: Vec<MaybeRelocatable>,
    ) -> Result<(), RunnerError> {
        if let Some(prog_base) = self.program_base.clone() {
            let initial_pc = Relocatable {
                segment_index: prog_base.segment_index,
                offset: prog_base.offset + entrypoint,
            };
            self.initial_pc = Some(initial_pc);
            vm.segments
                .load_data(
                    &mut vm.memory,
                    &MaybeRelocatable::RelocatableValue(prog_base),
                    self.program.data.clone(),
                )
                .map_err(RunnerError::MemoryInitializationError)?;
        }
        if let Some(exec_base) = &self.execution_base {
            vm.segments
                .load_data(
                    &mut vm.memory,
                    &MaybeRelocatable::RelocatableValue(exec_base.clone()),
                    stack,
                )
                .map_err(RunnerError::MemoryInitializationError)?;
        } else {
            return Err(RunnerError::NoProgBase);
        }
        Ok(())
    }

    fn initialize_function_entrypoint(
        &mut self,
        vm: &mut VirtualMachine,
        entrypoint: usize,
        mut stack: Vec<MaybeRelocatable>,
        return_fp: MaybeRelocatable,
    ) -> Result<Relocatable, RunnerError> {
        let end = vm.segments.add(&mut vm.memory);
        stack.append(&mut vec![
            return_fp,
            MaybeRelocatable::RelocatableValue(end.clone()),
        ]);
        if let Some(base) = &self.execution_base {
            self.initial_fp = Some(Relocatable {
                segment_index: base.segment_index,
                offset: base.offset + stack.len(),
            });
            self.initial_ap = self.initial_fp.clone();
        } else {
            return Err(RunnerError::NoExecBaseForEntrypoint);
        }
        self.initialize_state(vm, entrypoint, stack)?;
        self.final_pc = Some(end.clone());
        Ok(end)
    }

    ///Initializes state for running a program from the main() entrypoint.
    ///If self.proof_mode == True, the execution starts from the start label rather then the main() function.
    ///Returns the value of the program counter after returning from main.
    fn initialize_main_entrypoint(
        &mut self,
        vm: &mut VirtualMachine,
    ) -> Result<Relocatable, RunnerError> {
        //self.execution_public_memory = Vec::new() -> Not used now
        let mut stack = Vec::new();
        for (_name, builtin_runner) in vm.builtin_runners.iter() {
            stack.append(&mut builtin_runner.initial_stack());
        }
        //Different process if proof_mode is enabled
        let return_fp = vm.segments.add(&mut vm.memory);
        if let Some(main) = &self.program.main {
            let main_clone = *main;
            Ok(self.initialize_function_entrypoint(
                vm,
                main_clone,
                stack,
                MaybeRelocatable::RelocatableValue(return_fp),
            )?)
        } else {
            Err(RunnerError::MissingMain)
        }
    }

    fn initialize_vm(&mut self, vm: &mut VirtualMachine) -> Result<(), RunnerError> {
        vm.run_context.pc = self.initial_pc.as_ref().ok_or(RunnerError::NoPC)?.clone();
        vm.run_context.ap = self.initial_ap.as_ref().ok_or(RunnerError::NoAP)?.offset;
        vm.run_context.fp = self.initial_fp.as_ref().ok_or(RunnerError::NoFP)?.offset;
        vm._program_base = Some(MaybeRelocatable::from(
            self.program_base.as_ref().ok_or(RunnerError::NoProgBase)?,
        ));
        for (_, builtin) in vm.builtin_runners.iter() {
            builtin.add_validation_rule(&mut vm.memory)?;
        }
        vm.memory
            .validate_existing_memory()
            .map_err(RunnerError::MemoryValidationError)
    }

    pub fn get_reference_list(&self) -> HashMap<usize, HintReference> {
        let mut references = HashMap::<usize, HintReference>::new();

        for (i, reference) in self.program.reference_manager.references.iter().enumerate() {
            references.insert(
                i,
                HintReference {
                    register: reference.value_address.register.clone(),
                    offset1: reference.value_address.offset1,
                    offset2: reference.value_address.offset2,
                    inner_dereference: reference.value_address.inner_dereference,
                    dereference: reference.value_address.dereference,
                    immediate: reference.value_address.immediate.clone(),
                    // only store `ap` tracking data if the reference is referred to it
                    ap_tracking_data: if reference.value_address.register == Some(Register::FP) {
                        None
                    } else {
                        Some(reference.ap_tracking_data.clone())
                    },
                    cairo_type: Some(reference.value_address.value_type.clone()),
                },
            );
        }
        references
    }

    /// Gets the data used by the HintProcessor to execute each hint
    pub fn get_hint_data_dictionary(
        &self,
        references: &HashMap<usize, HintReference>,
        hint_executor: &dyn HintProcessor,
    ) -> Result<HashMap<usize, Vec<Box<dyn Any>>>, VirtualMachineError> {
        let mut hint_data_dictionary = HashMap::<usize, Vec<Box<dyn Any>>>::new();
        for (hint_index, hints) in self.program.hints.iter() {
            for hint in hints {
                let hint_data = hint_executor.compile_hint(
                    &hint.code,
                    &hint.flow_tracking_data.ap_tracking,
                    &hint.flow_tracking_data.reference_ids,
                    references,
                );
                hint_data_dictionary
                    .entry(*hint_index)
                    .or_insert(vec![])
                    .push(
                        hint_data
                            .map_err(|_| VirtualMachineError::CompileHintFail(hint.code.clone()))?,
                    );
            }
        }
        Ok(hint_data_dictionary)
    }

    pub fn get_constants(&self) -> &HashMap<String, BigInt> {
        &self.program.constants
    }

    pub fn run_until_pc(
        &mut self,
        address: Relocatable,
        vm: &mut VirtualMachine,
        hint_processor: &dyn HintProcessor,
    ) -> Result<(), VirtualMachineError> {
        let references = self.get_reference_list();
        let hint_data_dictionary = self.get_hint_data_dictionary(&references, hint_processor)?;
        while vm.run_context.pc != address {
            vm.step(
                hint_processor,
                &mut self.exec_scopes,
                &hint_data_dictionary,
                &self.program.constants,
            )?;
        }
        Ok(())
    }

    /// Execute an exact number of steps on the program from the actual position.
    pub fn run_for_steps(
        &mut self,
        steps: usize,
        vm: &mut VirtualMachine,
        hint_processor: &dyn HintProcessor,
    ) -> Result<(), VirtualMachineError> {
        let references = self.get_reference_list();
        let hint_data_dictionary = self.get_hint_data_dictionary(&references, hint_processor)?;

        for remaining_steps in (1..=steps).rev() {
            if self.final_pc.as_ref() == Some(&vm.run_context.pc) {
                return Err(VirtualMachineError::EndOfProgram(remaining_steps));
            }

            vm.step(
                hint_processor,
                &mut self.exec_scopes,
                &hint_data_dictionary,
                &self.program.constants,
            )?;
        }

        Ok(())
    }

    /// Execute steps until a number of steps since the start of the program is reached.
    pub fn run_until_steps(
        &mut self,
        steps: usize,
        vm: &mut VirtualMachine,
        hint_processor: &dyn HintProcessor,
    ) -> Result<(), VirtualMachineError> {
        self.run_for_steps(steps.saturating_sub(vm.current_step), vm, hint_processor)
    }

    /// Mark a memory address as accesed.
    pub fn mark_as_accessed(
        &mut self,
        address: Relocatable,
        size: usize,
    ) -> Result<(), VirtualMachineError> {
        let accessed_addressess = self
            .accessed_addresses
            .as_mut()
            .ok_or(VirtualMachineError::RunNotFinished)?;

        accessed_addressess.extend((0..size).map(|i| &address + i));
        Ok(())
    }

    pub fn get_perm_range_check_limits(
        &self,
        vm: &VirtualMachine,
    ) -> Result<Option<(isize, isize)>, VirtualMachineError> {
        let limits = get_perm_range_check_limits(
            vm.trace.as_ref().ok_or(VirtualMachineError::TracerError(
                TraceError::TraceNotEnabled,
            ))?,
            &vm.memory,
        )?;

        match limits {
            Some((mut rc_min, mut rc_max)) => {
                for (_, runner) in &vm.builtin_runners {
                    let (runner_min, runner_max) = match runner.get_range_check_usage(&vm.memory) {
                        Some(x) => x,
                        None => continue,
                    };

                    rc_min = rc_min.min(runner_min);
                    rc_max = rc_max.max(runner_max);
                }

                Ok(Some((rc_min, rc_max)))
            }
            None => Ok(None),
        }
    }

    /// Count the number of holes present in the segments.
    pub fn get_memory_holes(&self, vm: &VirtualMachine) -> Result<usize, MemoryError> {
        let accessed_addresses = self
            .accessed_addresses
            .as_ref()
            .ok_or(MemoryError::MissingAccessedAddresses)?;

        let mut builtin_accessed_addresses = HashSet::new();
        for (_, builtin_runner) in &vm.builtin_runners {
            builtin_accessed_addresses.extend(builtin_runner.get_memory_accesses(vm)?.into_iter());
        }

        builtin_accessed_addresses.extend(accessed_addresses.iter().cloned());
        vm.segments.get_memory_holes(&builtin_accessed_addresses)
    }

    pub fn end_run(
        &mut self,
        _disable_trace_padding: bool,
        disable_finalize_all: bool,
        vm: &mut VirtualMachine,
    ) -> Result<(), VirtualMachineError> {
        if self.run_ended {
            return Err(RunnerError::RunAlreadyFinished.into());
        }

        // Process accessed_addresses.
        self.accessed_addresses = Some({
            let accessed_addresses = vm
                .accessed_addresses
                .as_ref()
                .ok_or_else::<VirtualMachineError, _>(|| {
                    MemoryError::MissingAccessedAddresses.into()
                })?;
            let mut new_accessed_addresses = HashSet::with_capacity(accessed_addresses.len());

            for addr in accessed_addresses {
                let relocated_addr = vm.memory.relocate_value(&addr.into())?.into_owned();

                new_accessed_addresses.insert(relocated_addr.try_into().unwrap());
            }

            new_accessed_addresses
        });

        self.relocate(vm)
            .map_err(VirtualMachineError::TracerError)?;
        vm.end_run(&self.exec_scopes)?;

        if !disable_finalize_all {
            vm.segments.compute_effective_sizes(&vm.memory);
            self.run_ended = true;
        }

        Ok(())
    }

    ///Relocates the VM's memory, turning bidimensional indexes into contiguous numbers, and values into BigInts
    /// Uses the relocation_table to asign each index a number according to the value on its segment number
    fn relocate_memory(
        &mut self,
        vm: &mut VirtualMachine,
        relocation_table: &Vec<usize>,
    ) -> Result<(), MemoryError> {
        if !(self.relocated_memory.is_empty()) {
            return Err(MemoryError::Relocation);
        }
        //Relocated addresses start at 1
        self.relocated_memory.push(None);
        for (index, segment) in vm.memory.data.iter().enumerate() {
            if self.relocated_memory.len() != relocation_table[index] {
                return Err(MemoryError::Relocation);
            }

            for element in segment {
                match element {
                    Some(elem) => self
                        .relocated_memory
                        .push(Some(relocate_value(elem.clone(), relocation_table)?)),
                    None => self.relocated_memory.push(None),
                }
            }
        }
        Ok(())
    }

    ///Relocates the VM's trace, turning relocatable registers to numbered ones
    fn relocate_trace(
        &mut self,
        vm: &mut VirtualMachine,
        relocation_table: &Vec<usize>,
    ) -> Result<(), TraceError> {
        if self.relocated_trace.is_some() {
            return Err(TraceError::AlreadyRelocated);
        }

        let trace = vm.trace.as_ref().ok_or(TraceError::TraceNotEnabled)?.iter();
        let mut relocated_trace = Vec::<RelocatedTraceEntry>::with_capacity(trace.len());
        for entry in trace {
            relocated_trace.push(RelocatedTraceEntry {
                pc: relocate_trace_register(&entry.pc, relocation_table)?,
                ap: relocate_trace_register(&entry.ap, relocation_table)?,
                fp: relocate_trace_register(&entry.fp, relocation_table)?,
            })
        }
        self.relocated_trace = Some(relocated_trace);
        Ok(())
    }

    pub fn relocate(&mut self, vm: &mut VirtualMachine) -> Result<(), TraceError> {
        vm.segments.compute_effective_sizes(&vm.memory);
        // relocate_segments can fail if compute_effective_sizes is not called before.
        // The expect should be unreachable.
        let relocation_table = vm
            .segments
            .relocate_segments()
            .expect("compute_effective_sizes called but relocate_memory still returned error");
        if let Err(memory_error) = self.relocate_memory(vm, &relocation_table) {
            return Err(TraceError::MemoryError(memory_error));
        }
        if vm.trace.is_some() {
            self.relocate_trace(vm, &relocation_table)?;
        }
        Ok(())
    }

    pub fn get_builtin_segments_info(
        &self,
        vm: &VirtualMachine,
    ) -> Result<HashMap<&'static str, SegmentInfo>, RunnerError> {
        let mut builtin_segments = HashMap::new();

        for (_, builtin) in &vm.builtin_runners {
            let (name, segment_address) = builtin.get_memory_segment_addresses();
            if builtin_segments.contains_key(&name) {
                return Err(RunnerError::BuiltinSegmentNameCollision(name));
            }

            let index = segment_address.0;
            let size = segment_address.1.ok_or(RunnerError::BaseNotFinished)?;

            builtin_segments.insert(name, SegmentInfo { index, size });
        }

        Ok(builtin_segments)
    }

    pub fn get_execution_resources(
        &self,
        vm: &VirtualMachine,
    ) -> Result<ExecutionResources, TraceError> {
        let n_steps = match self.original_steps {
            Some(x) => x,
            None => vm.trace.as_ref().map(|x| x.len()).unwrap_or(0),
        };
        let n_memory_holes = self.get_memory_holes(vm)?;

        let mut builtin_instance_counter = Vec::with_capacity(vm.builtin_runners.len());
        for (key, builtin_runner) in &vm.builtin_runners {
            builtin_instance_counter
                .push((key.to_string(), builtin_runner.get_used_instances(vm)?));
        }

        Ok(ExecutionResources {
            n_steps,
            n_memory_holes,
            builtin_instance_counter,
        })
    }

    pub fn get_output(&mut self, vm: &mut VirtualMachine) -> Result<String, RunnerError> {
        let mut output = Vec::<u8>::new();
        self.write_output(vm, &mut output)?;
        let output = String::from_utf8(output).map_err(|_| RunnerError::FailedStringConversion)?;
        Ok(output)
    }

    ///Writes the values hosted in the output builtin's segment
    /// Does nothing if the output builtin is not present in the program
    pub fn write_output(
        &mut self,
        vm: &mut VirtualMachine,
        stdout: &mut dyn io::Write,
    ) -> Result<(), RunnerError> {
        //If the output builtin is present it will always be the first one
        if !vm.builtin_runners.is_empty() && vm.builtin_runners[0].0 == *"output" {
            let builtin = &vm.builtin_runners[0].1;
            vm.segments.compute_effective_sizes(&vm.memory);

            let base = builtin.base();

            // After this if block,
            // segment_used_sizes is always Some(_)
            if vm.segments.segment_used_sizes == None {
                vm.segments.compute_effective_sizes(&vm.memory);
            }

            let segment_index: usize = base
                .try_into()
                .map_err(|_| RunnerError::RunnerInTemporarySegment(base))?;
            // See previous comment, the unwrap below is safe.
            for i in 0..vm.segments.segment_used_sizes.as_ref().unwrap()[segment_index] {
                let value = vm
                    .memory
                    .get_integer(&(base, i).into())
                    .map_err(|_| RunnerError::MemoryGet((base, i).into()))?;
                writeln!(
                    stdout,
                    "{}",
                    to_field_element(value.into_owned(), vm.prime.clone())
                )
                .map_err(|_| RunnerError::WriteFail)?;
            }
        }
        Ok(())
    }

    #[allow(clippy::too_many_arguments)]
    pub fn run_from_entrypoint(
        &mut self,
        entrypoint: usize,
        args: Vec<&dyn Any>,
        typed_args: bool,
        verify_secure: bool,
        apply_modulo_to_args: bool,
        vm: &mut VirtualMachine,
        hint_processor: &dyn HintProcessor,
    ) -> Result<(), VirtualMachineError> {
        let stack = if typed_args {
            if args.len() != 1 {
                return Err(VirtualMachineError::InvalidArgCount(1, args.len()));
            }

            vm.segments.gen_typed_args(args, vm)?
        } else {
            let mut stack = Vec::new();
            for arg in args {
                let prime = match apply_modulo_to_args {
                    true => Some(&vm.prime),
                    false => None,
                };

                stack.push(vm.segments.gen_arg(arg, prime, &mut vm.memory)?);
            }

            stack
        };

        let return_fp = vm.segments.add(&mut vm.memory);
        let end = self.initialize_function_entrypoint(vm, entrypoint, stack, return_fp.into())?;
        self.initialize_vm(vm)?;

        self.run_until_pc(end, vm, hint_processor)?;
        self.end_run(true, false, vm)?;

        if verify_secure {
            verify_secure_runner(self, false, vm)?;
        }

        Ok(())
    }
}

#[derive(Clone, Debug, Eq, PartialEq)]
pub struct SegmentInfo {
    pub index: isize,
    pub size: usize,
}

#[derive(Clone, Debug, Eq, PartialEq)]
pub struct ExecutionResources {
    pub n_steps: usize,
    pub n_memory_holes: usize,
    pub builtin_instance_counter: Vec<(String, usize)>,
}

#[cfg(test)]
mod tests {
    use super::*;
    use crate::{
        bigint, bigint_str,
        hint_processor::builtin_hint_processor::builtin_hint_processor_definition::BuiltinHintProcessor,
        relocatable,
        serde::deserialize_program::ReferenceManager,
        utils::test_utils::*,
        vm::{trace::trace_entry::TraceEntry, vm_memory::memory::Memory},
    };
    use num_bigint::Sign;
    use std::{
        collections::{HashMap, HashSet},
        path::Path,
    };

    #[test]
    fn initialize_builtins_with_disordered_builtins() {
        //This test works with basic Program definition, will later be updated to use Program::new() when fully defined
        let program = Program {
            builtins: vec![String::from("range_check"), String::from("output")],
            prime: bigint!(17),
            data: Vec::new(),
            constants: HashMap::new(),
            main: None,
            hints: HashMap::new(),
            reference_manager: ReferenceManager {
                references: Vec::new(),
            },
            identifiers: HashMap::new(),
        };
        let cairo_runner = cairo_runner!(program);
        let mut vm = vm!();
        assert!(cairo_runner.initialize_builtins(&mut vm).is_err());
    }

    #[test]
    fn create_cairo_runner_with_ordered_but_missing_builtins() {
        //This test works with basic Program definition, will later be updated to use Program::new() when fully defined
        let program = Program {
            builtins: vec![String::from("output"), String::from("ecdsa")],
            prime: bigint!(17),
            data: Vec::new(),
            constants: HashMap::new(),
            main: None,
            hints: HashMap::new(),
            reference_manager: ReferenceManager {
                references: Vec::new(),
            },
            identifiers: HashMap::new(),
        };
        //We only check that the creation doesnt panic
        let _cairo_runner = cairo_runner!(program);
    }

    #[test]
    fn initialize_segments_with_base() {
        //This test works with basic Program definition, will later be updated to use Program::new() when fully defined
        let program = Program {
            builtins: vec![String::from("output")],
            prime: bigint!(17),
            data: Vec::new(),
            constants: HashMap::new(),
            main: None,
            hints: HashMap::new(),
            reference_manager: ReferenceManager {
                references: Vec::new(),
            },
            identifiers: HashMap::new(),
        };
        let mut cairo_runner = cairo_runner!(program);
        let mut vm = vm!();
        let program_base = Some(Relocatable {
            segment_index: 5,
            offset: 9,
        });
        vm.segments.num_segments = 6;
        cairo_runner.initialize_builtins(&mut vm).unwrap();
        cairo_runner.initialize_segments(&mut vm, program_base);
        assert_eq!(
            cairo_runner.program_base,
            Some(Relocatable {
                segment_index: 5,
                offset: 9,
            })
        );
        assert_eq!(
            cairo_runner.execution_base,
            Some(Relocatable {
                segment_index: 6,
                offset: 0,
            })
        );
        assert_eq!(vm.builtin_runners[0].0, String::from("output"));
        assert_eq!(vm.builtin_runners[0].1.base(), 7);

        assert_eq!(vm.segments.num_segments, 8);
    }

    #[test]
    fn initialize_segments_no_base() {
        //This test works with basic Program definition, will later be updated to use Program::new() when fully defined
        let program = Program {
            builtins: vec![String::from("output")],
            prime: bigint!(17),
            data: Vec::new(),
            constants: HashMap::new(),
            main: None,
            hints: HashMap::new(),
            reference_manager: ReferenceManager {
                references: Vec::new(),
            },
            identifiers: HashMap::new(),
        };
        let mut cairo_runner = cairo_runner!(program);
        let mut vm = vm!();
        cairo_runner.initialize_builtins(&mut vm).unwrap();
        cairo_runner.initialize_segments(&mut vm, None);
        assert_eq!(
            cairo_runner.program_base,
            Some(Relocatable {
                segment_index: 0,
                offset: 0
            })
        );
        assert_eq!(
            cairo_runner.execution_base,
            Some(Relocatable {
                segment_index: 1,
                offset: 0
            })
        );
        assert_eq!(vm.builtin_runners[0].0, String::from("output"));
        assert_eq!(vm.builtin_runners[0].1.base(), 2);

        assert_eq!(vm.segments.num_segments, 3);
    }

    #[test]
    fn initialize_state_empty_data_and_stack() {
        //This test works with basic Program definition, will later be updated to use Program::new() when fully defined
        let program = Program {
            builtins: vec![String::from("output")],
            prime: bigint!(17),
            data: Vec::new(),
            constants: HashMap::new(),
            main: None,
            hints: HashMap::new(),
            reference_manager: ReferenceManager {
                references: Vec::new(),
            },
            identifiers: HashMap::new(),
        };
        let mut cairo_runner = cairo_runner!(program);
        let mut vm = vm!();
        cairo_runner.program_base = Some(relocatable!(1, 0));
        cairo_runner.execution_base = Some(relocatable!(2, 0));
        let stack = Vec::new();
        cairo_runner.initialize_builtins(&mut vm).unwrap();
        cairo_runner.initialize_state(&mut vm, 1, stack).unwrap();
        assert_eq!(
            cairo_runner.initial_pc,
            Some(Relocatable {
                segment_index: 1,
                offset: 1
            })
        );
    }

    #[test]
    fn initialize_state_some_data_empty_stack() {
        //This test works with basic Program definition, will later be updated to use Program::new() when fully defined
        let program = Program {
            builtins: vec![String::from("output")],
            prime: bigint!(17),
            data: vec_data!((4), (6)),
            constants: HashMap::new(),
            main: None,
            hints: HashMap::new(),
            reference_manager: ReferenceManager {
                references: Vec::new(),
            },
            identifiers: HashMap::new(),
        };
        let mut cairo_runner = cairo_runner!(program);
        let mut vm = vm!();
        for _ in 0..2 {
            vm.segments.add(&mut vm.memory);
        }
        cairo_runner.program_base = Some(Relocatable {
            segment_index: 1,
            offset: 0,
        });
        cairo_runner.execution_base = Some(relocatable!(2, 0));
        let stack = Vec::new();
        cairo_runner.initialize_state(&mut vm, 1, stack).unwrap();
        check_memory!(vm.memory, ((1, 0), 4), ((1, 1), 6));
    }

    #[test]
    fn initialize_state_empty_data_some_stack() {
        //This test works with basic Program definition, will later be updated to use Program::new() when fully defined
        let program = Program {
            builtins: vec![String::from("output")],
            prime: bigint!(17),
            data: Vec::new(),
            constants: HashMap::new(),
            main: None,
            hints: HashMap::new(),
            reference_manager: ReferenceManager {
                references: Vec::new(),
            },
            identifiers: HashMap::new(),
        };
        let mut cairo_runner = cairo_runner!(program);
        let mut vm = vm!();
        for _ in 0..3 {
            vm.segments.add(&mut vm.memory);
        }
        cairo_runner.program_base = Some(relocatable!(1, 0));
        cairo_runner.execution_base = Some(relocatable!(2, 0));
        let stack = vec![mayberelocatable!(4), mayberelocatable!(6)];
        cairo_runner.initialize_state(&mut vm, 1, stack).unwrap();
        check_memory!(vm.memory, ((2, 0), 4), ((2, 1), 6));
    }

    #[test]
    fn initialize_state_no_program_base() {
        //This test works with basic Program definition, will later be updated to use Program::new() when fully defined
        let program = Program {
            builtins: vec![String::from("output")],
            prime: bigint!(17),
            data: Vec::new(),
            constants: HashMap::new(),
            main: None,
            hints: HashMap::new(),
            reference_manager: ReferenceManager {
                references: Vec::new(),
            },
            identifiers: HashMap::new(),
        };
        let mut cairo_runner = cairo_runner!(program);
        let mut vm = vm!();
        for _ in 0..2 {
            vm.segments.add(&mut vm.memory);
        }
        cairo_runner.execution_base = Some(Relocatable {
            segment_index: 2,
            offset: 0,
        });
        let stack = vec![
            MaybeRelocatable::from(bigint!(4)),
            MaybeRelocatable::from(bigint!(6)),
        ];
        assert!(cairo_runner.initialize_state(&mut vm, 1, stack).is_err());
    }

    #[test]
    #[should_panic]
    fn initialize_state_no_execution_base() {
        //This test works with basic Program definition, will later be updated to use Program::new() when fully defined
        let program = Program {
            builtins: vec![String::from("output")],
            prime: bigint!(17),
            data: Vec::new(),
            constants: HashMap::new(),
            main: None,
            hints: HashMap::new(),
            reference_manager: ReferenceManager {
                references: Vec::new(),
            },
            identifiers: HashMap::new(),
        };
        let mut cairo_runner = cairo_runner!(program);
        let mut vm = vm!();
        for _ in 0..2 {
            vm.segments.add(&mut vm.memory);
        }
        cairo_runner.program_base = Some(relocatable!(1, 0));
        let stack = vec![
            MaybeRelocatable::from(bigint!(4)),
            MaybeRelocatable::from(bigint!(6)),
        ];
        cairo_runner.initialize_state(&mut vm, 1, stack).unwrap();
    }

    #[test]
    fn initialize_function_entrypoint_empty_stack() {
        //This test works with basic Program definition, will later be updated to use Program::new() when fully defined
        let program = Program {
            builtins: vec![String::from("output")],
            prime: bigint!(17),
            data: Vec::new(),
            constants: HashMap::new(),
            main: None,
            hints: HashMap::new(),
            reference_manager: ReferenceManager {
                references: Vec::new(),
            },
            identifiers: HashMap::new(),
        };
        let mut cairo_runner = cairo_runner!(program);
        let mut vm = vm!();
        for _ in 0..2 {
            vm.segments.add(&mut vm.memory);
        }
        cairo_runner.program_base = Some(relocatable!(0, 0));
        cairo_runner.execution_base = Some(relocatable!(1, 0));
        let stack = Vec::new();
        let return_fp = MaybeRelocatable::from(bigint!(9));
        cairo_runner
            .initialize_function_entrypoint(&mut vm, 0, stack, return_fp)
            .unwrap();
        assert_eq!(cairo_runner.initial_fp, cairo_runner.initial_ap);
        assert_eq!(cairo_runner.initial_fp, Some(relocatable!(1, 2)));
        check_memory!(vm.memory, ((1, 0), 9), ((1, 1), (2, 0)));
    }

    #[test]
    fn initialize_function_entrypoint_some_stack() {
        //This test works with basic Program definition, will later be updated to use Program::new() when fully defined
        let program = Program {
            builtins: vec![String::from("output")],
            prime: bigint!(17),
            data: Vec::new(),
            constants: HashMap::new(),
            main: None,
            hints: HashMap::new(),
            reference_manager: ReferenceManager {
                references: Vec::new(),
            },
            identifiers: HashMap::new(),
        };
        let mut cairo_runner = cairo_runner!(program);
        let mut vm = vm!();
        for _ in 0..2 {
            vm.segments.add(&mut vm.memory);
        }
        cairo_runner.program_base = Some(relocatable!(0, 0));
        cairo_runner.execution_base = Some(relocatable!(1, 0));
        let stack = vec![MaybeRelocatable::from(bigint!(7))];
        let return_fp = MaybeRelocatable::from(bigint!(9));
        cairo_runner
            .initialize_function_entrypoint(&mut vm, 1, stack, return_fp)
            .unwrap();
        assert_eq!(cairo_runner.initial_fp, cairo_runner.initial_ap);
        assert_eq!(cairo_runner.initial_fp, Some(relocatable!(1, 3)));
        check_memory!(vm.memory, ((1, 0), 7), ((1, 1), 9), ((1, 2), (2, 0)));
    }

    #[test]
    #[should_panic]
    fn initialize_function_entrypoint_no_execution_base() {
        //This test works with basic Program definition, will later be updated to use Program::new() when fully defined
        let program = Program {
            builtins: vec![String::from("output")],
            prime: bigint!(17),
            data: Vec::new(),
            constants: HashMap::new(),
            main: None,
            hints: HashMap::new(),
            reference_manager: ReferenceManager {
                references: Vec::new(),
            },
            identifiers: HashMap::new(),
        };
        let mut cairo_runner = cairo_runner!(program);
        let mut vm = vm!();
        let stack = vec![MaybeRelocatable::from(bigint!(7))];
        let return_fp = MaybeRelocatable::from(bigint!(9));
        cairo_runner
            .initialize_function_entrypoint(&mut vm, 1, stack, return_fp)
            .unwrap();
    }

    #[test]
    #[should_panic]
    fn initialize_main_entrypoint_no_main() {
        //This test works with basic Program definition, will later be updated to use Program::new() when fully defined
        let program = Program {
            builtins: vec![String::from("output")],
            prime: bigint!(17),
            data: Vec::new(),
            constants: HashMap::new(),
            main: None,
            hints: HashMap::new(),
            reference_manager: ReferenceManager {
                references: Vec::new(),
            },
            identifiers: HashMap::new(),
        };
        let mut cairo_runner = cairo_runner!(program);
        let mut vm = vm!();
        cairo_runner.initialize_main_entrypoint(&mut vm).unwrap();
    }

    #[test]
    fn initialize_main_entrypoint() {
        //This test works with basic Program definition, will later be updated to use Program::new() when fully defined
        let program = Program {
            builtins: Vec::new(),
            prime: bigint!(17),
            data: Vec::new(),
            constants: HashMap::new(),
            main: Some(1),
            hints: HashMap::new(),
            reference_manager: ReferenceManager {
                references: Vec::new(),
            },
            identifiers: HashMap::new(),
        };
        let mut cairo_runner = cairo_runner!(program);
        let mut vm = vm!();
        cairo_runner.program_base = Some(relocatable!(0, 0));
        cairo_runner.execution_base = Some(relocatable!(0, 0));
        let return_pc = cairo_runner.initialize_main_entrypoint(&mut vm).unwrap();
        assert_eq!(return_pc, Relocatable::from((1, 0)));
    }

    #[test]
    fn initialize_vm_no_builtins() {
        //This test works with basic Program definition, will later be updated to use Program::new() when fully defined
        let program = Program {
            builtins: Vec::new(),
            prime: bigint!(17),
            data: Vec::new(),
            constants: HashMap::new(),
            main: Some(1),
            hints: HashMap::new(),
            reference_manager: ReferenceManager {
                references: Vec::new(),
            },
            identifiers: HashMap::new(),
        };
        let mut cairo_runner = cairo_runner!(program);
        let mut vm = vm!();
        cairo_runner.program_base = Some(relocatable!(0, 0));
        cairo_runner.initial_pc = Some(relocatable!(0, 1));
        cairo_runner.initial_ap = Some(relocatable!(1, 2));
        cairo_runner.initial_fp = Some(relocatable!(1, 2));
        cairo_runner.initialize_vm(&mut vm).unwrap();
        assert_eq!(vm.run_context.pc, relocatable!(0, 1));
        assert_eq!(vm.run_context.ap, 2);
        assert_eq!(vm.run_context.fp, 2);
        assert_eq!(vm._program_base, Some(MaybeRelocatable::from((0, 0))));
    }

    #[test]
    fn initialize_vm_with_range_check_valid() {
        //This test works with basic Program definition, will later be updated to use Program::new() when fully defined
        let program = Program {
            builtins: vec![String::from("range_check")],
            prime: bigint!(17),
            data: Vec::new(),
            constants: HashMap::new(),
            main: Some(1),
            hints: HashMap::new(),
            reference_manager: ReferenceManager {
                references: Vec::new(),
            },
            identifiers: HashMap::new(),
        };
        let mut cairo_runner = cairo_runner!(program);
        let mut vm = vm!();
        cairo_runner.initial_pc = Some(relocatable!(0, 1));
        cairo_runner.initial_ap = Some(relocatable!(1, 2));
        cairo_runner.initial_fp = Some(relocatable!(1, 2));
        cairo_runner.initialize_builtins(&mut vm).unwrap();
        cairo_runner.initialize_segments(&mut vm, None);
        vm.memory = memory![((2, 0), 23), ((2, 1), 233)];
        assert_eq!(vm.builtin_runners[0].0, String::from("range_check"));
        assert_eq!(vm.builtin_runners[0].1.base(), 2);
        cairo_runner.initialize_vm(&mut vm).unwrap();
        assert!(vm
            .memory
            .validated_addresses
            .contains(&MaybeRelocatable::from((2, 0))));
        assert!(vm
            .memory
            .validated_addresses
            .contains(&MaybeRelocatable::from((2, 1))));
        assert_eq!(vm.memory.validated_addresses.len(), 2);
    }

    #[test]
    fn initialize_vm_with_range_check_invalid() {
        //This test works with basic Program definition, will later be updated to use Program::new() when fully defined
        let program = Program {
            builtins: vec![String::from("range_check")],
            prime: bigint!(17),
            data: Vec::new(),
            constants: HashMap::new(),
            main: Some(1),
            hints: HashMap::new(),
            reference_manager: ReferenceManager {
                references: Vec::new(),
            },
            identifiers: HashMap::new(),
        };
        let mut cairo_runner = cairo_runner!(program);
        let mut vm = vm!();
        cairo_runner.initial_pc = Some(relocatable!(0, 1));
        cairo_runner.initial_ap = Some(relocatable!(1, 2));
        cairo_runner.initial_fp = Some(relocatable!(1, 2));
        cairo_runner.initialize_builtins(&mut vm).unwrap();
        cairo_runner.initialize_segments(&mut vm, None);
        vm.memory = memory![((2, 1), 23), ((2, 4), (-1))];

        assert_eq!(
            cairo_runner.initialize_vm(&mut vm),
            Err(RunnerError::MemoryValidationError(MemoryError::FoundNonInt))
        );
    }

    //Integration tests for initialization phase

    #[test]
    /* Program used:
    func myfunc(a: felt) -> (r: felt):
        let b = a * 2
        return(b)
    end

    func main():
        let a = 1
        let b = myfunc(a)
        return()
    end

    main = 3
    data = [5207990763031199744, 2, 2345108766317314046, 5189976364521848832, 1, 1226245742482522112, 3618502788666131213697322783095070105623107215331596699973092056135872020476, 2345108766317314046]
    */
    fn initialization_phase_no_builtins() {
        let program = Program {
            builtins: vec![],
            prime: bigint!(17),
            data: vec_data!(
                (5207990763031199744_i64),
                (2),
                (2345108766317314046_i64),
                (5189976364521848832_i64),
                (1),
                (1226245742482522112_i64),
                ((
                    b"3618502788666131213697322783095070105623107215331596699973092056135872020476",
                    10
                )),
                (2345108766317314046_i64)
            ),
            constants: HashMap::new(),
            main: Some(3),
            hints: HashMap::new(),
            reference_manager: ReferenceManager {
                references: Vec::new(),
            },
            identifiers: HashMap::new(),
        };
        let mut cairo_runner = cairo_runner!(program);
        let mut vm = vm!();
        cairo_runner.initialize_segments(&mut vm, None);
        cairo_runner.initialize_main_entrypoint(&mut vm).unwrap();
        cairo_runner.initialize_vm(&mut vm).unwrap();

        assert_eq!(cairo_runner.program_base, Some(relocatable!(0, 0)));
        assert_eq!(cairo_runner.execution_base, Some(relocatable!(1, 0)));
        assert_eq!(cairo_runner.final_pc, Some(relocatable!(3, 0)));

        //RunContext check
        //Registers
        assert_eq!(vm.run_context.pc, relocatable!(0, 3));
        assert_eq!(vm.run_context.ap, 2);
        assert_eq!(vm.run_context.fp, 2);
        //Memory
        check_memory!(
            vm.memory,
            ((0, 0), 5207990763031199744_i64),
            ((0, 1), 2),
            ((0, 2), 2345108766317314046_i64),
            ((0, 3), 5189976364521848832_i64),
            ((0, 4), 1),
            ((0, 5), 1226245742482522112_i64),
            (
                (0, 6),
                (
                    b"3618502788666131213697322783095070105623107215331596699973092056135872020476",
                    10
                )
            ),
            ((0, 7), 2345108766317314046_i64),
            ((1, 0), (2, 0)),
            ((1, 1), (3, 0))
        );
    }

    #[test]
    /*Program used:
    %builtins output

    from starkware.cairo.common.serialize import serialize_word

    func main{output_ptr: felt*}():
        let a = 1
        serialize_word(a)
        return()
    end

    main = 4
    data = [4612671182993129469, 5198983563776393216, 1, 2345108766317314046, 5191102247248822272, 5189976364521848832, 1, 1226245742482522112, 3618502788666131213697322783095070105623107215331596699973092056135872020474, 2345108766317314046]
    */
    fn initialization_phase_output_builtin() {
        let program = Program {
            builtins: vec![String::from("output")],
            prime: bigint!(17),
            data: vec_data!(
                (4612671182993129469_i64),
                (5198983563776393216_i64),
                (1),
                (2345108766317314046_i64),
                (5191102247248822272_i64),
                (5189976364521848832_i64),
                (1),
                (1226245742482522112_i64),
                ((
                    b"3618502788666131213697322783095070105623107215331596699973092056135872020474",
                    10
                )),
                (2345108766317314046_i64)
            ),
            constants: HashMap::new(),
            main: Some(4),
            hints: HashMap::new(),
            reference_manager: ReferenceManager {
                references: Vec::new(),
            },
            identifiers: HashMap::new(),
        };
        let mut cairo_runner = cairo_runner!(program);
        let mut vm = vm!();

        cairo_runner.initialize_builtins(&mut vm).unwrap();
        cairo_runner.initialize_segments(&mut vm, None);
        cairo_runner.initialize_main_entrypoint(&mut vm).unwrap();
        cairo_runner.initialize_vm(&mut vm).unwrap();

        assert_eq!(cairo_runner.program_base, Some(relocatable!(0, 0)));
        assert_eq!(cairo_runner.execution_base, Some(relocatable!(1, 0)));
        assert_eq!(cairo_runner.final_pc, Some(relocatable!(4, 0)));

        //RunContext check
        //Registers
        assert_eq!(vm.run_context.pc, relocatable!(0, 4));
        assert_eq!(vm.run_context.ap, 3);
        assert_eq!(vm.run_context.fp, 3);
        //Memory
        check_memory!(
            vm.memory,
            ((0, 0), 4612671182993129469_i64),
            ((0, 1), 5198983563776393216_i64),
            ((0, 2), 1),
            ((0, 3), 2345108766317314046_i64),
            ((0, 4), 5191102247248822272_i64),
            ((0, 5), 5189976364521848832_i64),
            ((0, 6), 1),
            ((0, 7), 1226245742482522112_i64),
            (
                (0, 8),
                (
                    b"3618502788666131213697322783095070105623107215331596699973092056135872020474",
                    10
                )
            ),
            ((0, 9), 2345108766317314046_i64),
            ((1, 0), (2, 0)),
            ((1, 1), (3, 0)),
            ((1, 2), (4, 0))
        );
    }

    #[test]
    /*Program used:
    %builtins range_check

    func check_range{range_check_ptr}(num):

        # Check that 0 <= num < 2**64.
        [range_check_ptr] = num
        assert [range_check_ptr + 1] = 2 ** 64 - 1 - num
        let range_check_ptr = range_check_ptr + 2
        return()
    end

    func main{range_check_ptr}():
        check_range(7)
        return()
    end

    main = 8
    data = [4612671182993129469, 5189976364521848832, 18446744073709551615, 5199546496550207487, 4612389712311386111, 5198983563776393216, 2, 2345108766317314046, 5191102247248822272, 5189976364521848832, 7, 1226245742482522112, 3618502788666131213697322783095070105623107215331596699973092056135872020470, 2345108766317314046]
    */
    fn initialization_phase_range_check_builtin() {
        let program = Program {
            builtins: vec![String::from("range_check")],
            prime: bigint!(17),
            data: vec_data!(
                (4612671182993129469_i64),
                (5189976364521848832_i64),
                (18446744073709551615_i128),
                (5199546496550207487_i64),
                (4612389712311386111_i64),
                (5198983563776393216_i64),
                (2),
                (2345108766317314046_i64),
                (5191102247248822272_i64),
                (5189976364521848832_i64),
                (7),
                (1226245742482522112_i64),
                ((
                    b"3618502788666131213697322783095070105623107215331596699973092056135872020474",
                    10
                )),
                (2345108766317314046_i64)
            ),
            constants: HashMap::new(),
            main: Some(8),
            hints: HashMap::new(),
            reference_manager: ReferenceManager {
                references: Vec::new(),
            },
            identifiers: HashMap::new(),
        };

        let mut cairo_runner = cairo_runner!(program);
        let mut vm = vm!();

        cairo_runner.initialize_builtins(&mut vm).unwrap();
        cairo_runner.initialize_segments(&mut vm, None);
        cairo_runner.initialize_main_entrypoint(&mut vm).unwrap();
        cairo_runner.initialize_vm(&mut vm).unwrap();

        assert_eq!(cairo_runner.program_base, Some(relocatable!(0, 0)));
        assert_eq!(cairo_runner.execution_base, Some(relocatable!(1, 0)));
        assert_eq!(cairo_runner.final_pc, Some(relocatable!(4, 0)));

        //RunContext check
        //Registers
        assert_eq!(vm.run_context.pc, relocatable!(0, 8));
        assert_eq!(vm.run_context.ap, 3);
        assert_eq!(vm.run_context.fp, 3);
        //Memory
        check_memory!(
            vm.memory,
            ((0, 0), 4612671182993129469_i64),
            ((0, 1), 5189976364521848832_i64),
            ((0, 2), 18446744073709551615_i128),
            ((0, 3), 5199546496550207487_i64),
            ((0, 4), 4612389712311386111_i64),
            ((0, 5), 5198983563776393216_i64),
            ((0, 6), 2),
            ((0, 7), 2345108766317314046_i64),
            ((0, 8), 5191102247248822272_i64),
            ((0, 9), 5189976364521848832_i64),
            ((0, 10), 7),
            ((0, 11), 1226245742482522112_i64),
            (
                (0, 12),
                (
                    b"3618502788666131213697322783095070105623107215331596699973092056135872020474",
                    10
                )
            ),
            ((0, 13), 2345108766317314046_i64),
            ((1, 0), (2, 0)),
            ((1, 1), (3, 0)),
            ((1, 2), (4, 0))
        );
    }

    //Integration tests for initialization + execution phase

    #[test]
    /*Program used:
    func myfunc(a: felt) -> (r: felt):
        let b = a * 2
        return(b)
    end

    func main():
        let a = 1
        let b = myfunc(a)
        return()
    end

    main = 3
    data = [5207990763031199744, 2, 2345108766317314046, 5189976364521848832, 1, 1226245742482522112, 3618502788666131213697322783095070105623107215331596699973092056135872020476, 2345108766317314046]
    */
    fn initialize_and_run_function_call() {
        //Initialization Phase
        let program = Program {
            builtins: vec![],
            prime: BigInt::new(Sign::Plus, vec![1, 0, 0, 0, 0, 0, 17, 134217728]),
            data: vec_data!(
                (5207990763031199744_i64),
                (2),
                (2345108766317314046_i64),
                (5189976364521848832_i64),
                (1),
                (1226245742482522112_i64),
                ((
                    b"3618502788666131213697322783095070105623107215331596699973092056135872020476",
                    10
                )),
                (2345108766317314046_i64)
            ),
            constants: HashMap::new(),
            main: Some(3),
            hints: HashMap::new(),
            reference_manager: ReferenceManager {
                references: Vec::new(),
            },
            identifiers: HashMap::new(),
        };
        let hint_processor = BuiltinHintProcessor::new_empty();
        let mut cairo_runner = cairo_runner!(program);
        let mut vm = vm!(true);
        cairo_runner.initialize_segments(&mut vm, None);
        let end = cairo_runner.initialize_main_entrypoint(&mut vm).unwrap();
        assert_eq!(end, Relocatable::from((3, 0)));
        cairo_runner.initialize_vm(&mut vm).unwrap();
        //Execution Phase
        assert_eq!(
            cairo_runner.run_until_pc(end, &mut vm, &hint_processor),
            Ok(())
        );
        //Check final values against Python VM
        //Check final register values
        assert_eq!(vm.run_context.pc, Relocatable::from((3, 0)));

        assert_eq!(vm.run_context.ap, 6);

        assert_eq!(vm.run_context.fp, 0);

        //Check each TraceEntry in trace
        let trace = vm.trace.unwrap();
        assert_eq!(trace.len(), 5);
        trace_check!(
            trace,
            [
                ((0, 3), (1, 2), (1, 2)),
                ((0, 5), (1, 3), (1, 2)),
                ((0, 0), (1, 5), (1, 5)),
                ((0, 2), (1, 6), (1, 5)),
                ((0, 7), (1, 6), (1, 2))
            ]
        );
    }

    #[test]
    /*Program used:
    %builtins range_check

    func check_range{range_check_ptr}(num):

        # Check that 0 <= num < 2**64.
        [range_check_ptr] = num
        assert [range_check_ptr + 1] = 2 ** 64 - 1 - num
        let range_check_ptr = range_check_ptr + 2
        return()
    end

    func main{range_check_ptr}():
        check_range(7)
        return()
    end

    main = 8
    data = [4612671182993129469, 5189976364521848832, 18446744073709551615, 5199546496550207487, 4612389712311386111, 5198983563776393216, 2, 2345108766317314046, 5191102247248822272, 5189976364521848832, 7, 1226245742482522112, 3618502788666131213697322783095070105623107215331596699973092056135872020470, 2345108766317314046]
    */
    fn initialize_and_run_range_check_builtin() {
        //Initialization Phase
        let program = Program {
            builtins: vec![String::from("range_check")],
            prime: BigInt::new(Sign::Plus, vec![1, 0, 0, 0, 0, 0, 17, 134217728]),
            data: vec_data!(
                (4612671182993129469_i64),
                (5189976364521848832_i64),
                (18446744073709551615_i128),
                (5199546496550207487_i64),
                (4612389712311386111_i64),
                (5198983563776393216_i64),
                (2),
                (2345108766317314046_i64),
                (5191102247248822272_i64),
                (5189976364521848832_i64),
                (7),
                (1226245742482522112_i64),
                ((
                    b"3618502788666131213697322783095070105623107215331596699973092056135872020470",
                    10
                )),
                (2345108766317314046_i64)
            ),
            constants: HashMap::new(),
            main: Some(8),
            hints: HashMap::new(),
            reference_manager: ReferenceManager {
                references: Vec::new(),
            },
            identifiers: HashMap::new(),
        };
        let hint_processor = BuiltinHintProcessor::new_empty();
        let mut cairo_runner = cairo_runner!(program);
        let mut vm = vm!(true);
        cairo_runner.initialize_builtins(&mut vm).unwrap();
        cairo_runner.initialize_segments(&mut vm, None);
        let end = cairo_runner.initialize_main_entrypoint(&mut vm).unwrap();
        cairo_runner.initialize_vm(&mut vm).unwrap();
        //Execution Phase
        assert_eq!(
            cairo_runner.run_until_pc(end, &mut vm, &hint_processor),
            Ok(())
        );
        //Check final values against Python VM
        //Check final register values
        assert_eq!(vm.run_context.pc, Relocatable::from((4, 0)));

        assert_eq!(vm.run_context.ap, 10);

        assert_eq!(vm.run_context.fp, 0);

        //Check each TraceEntry in trace
        let trace = vm.trace.unwrap();
        assert_eq!(trace.len(), 10);
        trace_check!(
            trace,
            [
                ((0, 8), (1, 3), (1, 3)),
                ((0, 9), (1, 4), (1, 3)),
                ((0, 11), (1, 5), (1, 3)),
                ((0, 0), (1, 7), (1, 7)),
                ((0, 1), (1, 7), (1, 7)),
                ((0, 3), (1, 8), (1, 7)),
                ((0, 4), (1, 9), (1, 7)),
                ((0, 5), (1, 9), (1, 7)),
                ((0, 7), (1, 10), (1, 7)),
                ((0, 13), (1, 10), (1, 3))
            ]
        );
        //Check the range_check builtin segment
        assert_eq!(vm.builtin_runners[0].0, String::from("range_check"));
        assert_eq!(vm.builtin_runners[0].1.base(), 2);

        check_memory!(vm.memory, ((2, 0), 7), ((2, 1), 18446744073709551608_i128));
        assert_eq!(vm.memory.get(&MaybeRelocatable::from((2, 2))), Ok(None));
    }

    #[test]
    /*Program used:
    %builtins output

    from starkware.cairo.common.serialize import serialize_word

    func main{output_ptr: felt*}():
        let a = 1
        serialize_word(a)
        let b = 17 * a
        serialize_word(b)
        return()
    end

    main = 4
    data = [
    4612671182993129469,
    5198983563776393216,
    1,
    2345108766317314046,
    5191102247248822272,
    5189976364521848832,
    1,
    1226245742482522112,
    3618502788666131213697322783095070105623107215331596699973092056135872020474,
    5189976364521848832,
    17,
    1226245742482522112,
    3618502788666131213697322783095070105623107215331596699973092056135872020470,
    2345108766317314046
    ]
    */
    fn initialize_and_run_output_builtin() {
        //Initialization Phase
        let program = Program {
            builtins: vec![String::from("output")],
            prime: BigInt::new(Sign::Plus, vec![1, 0, 0, 0, 0, 0, 17, 134217728]),
            data: vec_data!(
                (4612671182993129469_i64),
                (5198983563776393216_i64),
                (1),
                (2345108766317314046_i64),
                (5191102247248822272_i64),
                (5189976364521848832_i64),
                (1),
                (1226245742482522112_i64),
                ((
                    b"3618502788666131213697322783095070105623107215331596699973092056135872020474",
                    10
                )),
                (5189976364521848832_i64),
                (17),
                (1226245742482522112_i64),
                ((
                    b"3618502788666131213697322783095070105623107215331596699973092056135872020470",
                    10
                )),
                (2345108766317314046_i64)
            ),
            constants: HashMap::new(),
            main: Some(4),
            hints: HashMap::new(),
            reference_manager: ReferenceManager {
                references: Vec::new(),
            },
            identifiers: HashMap::new(),
        };
        let hint_processor = BuiltinHintProcessor::new_empty();
        let mut cairo_runner = cairo_runner!(program);
        let mut vm = vm!(true);
        cairo_runner.initialize_builtins(&mut vm).unwrap();
        cairo_runner.initialize_segments(&mut vm, None);
        let end = cairo_runner.initialize_main_entrypoint(&mut vm).unwrap();
        cairo_runner.initialize_vm(&mut vm).unwrap();
        //Execution Phase
        assert_eq!(
            cairo_runner.run_until_pc(end, &mut vm, &hint_processor),
            Ok(())
        );
        //Check final values against Python VM
        //Check final register values
        //todo
        assert_eq!(vm.run_context.pc, Relocatable::from((4, 0)));

        assert_eq!(vm.run_context.ap, 12);

        assert_eq!(vm.run_context.fp, 0);

        //Check each TraceEntry in trace
        let trace = vm.trace.unwrap();
        assert_eq!(trace.len(), 12);
        trace_check!(
            trace,
            [
                ((0, 4), (1, 3), (1, 3)),
                ((0, 5), (1, 4), (1, 3)),
                ((0, 7), (1, 5), (1, 3)),
                ((0, 0), (1, 7), (1, 7)),
                ((0, 1), (1, 7), (1, 7)),
                ((0, 3), (1, 8), (1, 7)),
                ((0, 9), (1, 8), (1, 3)),
                ((0, 11), (1, 9), (1, 3)),
                ((0, 0), (1, 11), (1, 11)),
                ((0, 1), (1, 11), (1, 11)),
                ((0, 3), (1, 12), (1, 11)),
                ((0, 13), (1, 12), (1, 3))
            ]
        );
        //Check that the output to be printed is correct
        assert_eq!(vm.builtin_runners[0].0, String::from("output"));
        assert_eq!(vm.builtin_runners[0].1.base(), 2);
        check_memory!(vm.memory, ((2, 0), 1), ((2, 1), 17));
        assert_eq!(vm.memory.get(&MaybeRelocatable::from((2, 2))), Ok(None));
    }

    #[test]
    /*Program used:
    %builtins output range_check

    from starkware.cairo.common.serialize import serialize_word

    func check_range{range_check_ptr}(num) -> (num : felt):

        # Check that 0 <= num < 2**64.
        [range_check_ptr] = num
        assert [range_check_ptr + 1] = 2 ** 64 - 1 - num
        let range_check_ptr = range_check_ptr + 2
        return(num)
    end

    func main{output_ptr: felt*, range_check_ptr: felt}():
        let num: felt = check_range(7)
        serialize_word(num)
        return()
    end

    main = 13
    data = [
    4612671182993129469,
    5198983563776393216,
    1,
    2345108766317314046,
    4612671182993129469,
    5189976364521848832,
    18446744073709551615,
    5199546496550207487,
    4612389712311386111,
    5198983563776393216,
    2,
    5191102247248822272,
    2345108766317314046,
    5191102247248822272,
    5189976364521848832,
    7,
    1226245742482522112,
    3618502788666131213697322783095070105623107215331596699973092056135872020469,
    5191102242953854976,
    5193354051357474816,
    1226245742482522112,
    3618502788666131213697322783095070105623107215331596699973092056135872020461,
    5193354029882638336,
    2345108766317314046]
    */
    fn initialize_and_run_output_range_check_builtin() {
        //Initialization Phase
        let program = Program {
            builtins: vec![String::from("output"), String::from("range_check")],
            prime: BigInt::new(Sign::Plus, vec![1, 0, 0, 0, 0, 0, 17, 134217728]),
            data: vec_data!(
                (4612671182993129469_i64),
                (5198983563776393216_i64),
                (1),
                (2345108766317314046_i64),
                (4612671182993129469_i64),
                (5189976364521848832_i64),
                (18446744073709551615_i128),
                (5199546496550207487_i64),
                (4612389712311386111_i64),
                (5198983563776393216_i64),
                (2),
                (5191102247248822272_i64),
                (2345108766317314046_i64),
                (5191102247248822272_i64),
                (5189976364521848832_i64),
                (7),
                (1226245742482522112_i64),
                ((
                    b"3618502788666131213697322783095070105623107215331596699973092056135872020469",
                    10
                )),
                (5191102242953854976_i64),
                (5193354051357474816_i64),
                (1226245742482522112_i64),
                ((
                    b"3618502788666131213697322783095070105623107215331596699973092056135872020461",
                    10
                )),
                (5193354029882638336_i64),
                (2345108766317314046_i64)
            ),
            constants: HashMap::new(),
            main: Some(13),
            hints: HashMap::new(),
            reference_manager: ReferenceManager {
                references: Vec::new(),
            },
            identifiers: HashMap::new(),
        };
        let hint_processor = BuiltinHintProcessor::new_empty();
        let mut cairo_runner = cairo_runner!(program);
        let mut vm = vm!(true);
        cairo_runner.initialize_builtins(&mut vm).unwrap();
        cairo_runner.initialize_segments(&mut vm, None);
        let end = cairo_runner.initialize_main_entrypoint(&mut vm).unwrap();
        cairo_runner.initialize_vm(&mut vm).unwrap();
        //Execution Phase
        assert_eq!(
            cairo_runner.run_until_pc(end, &mut vm, &hint_processor),
            Ok(())
        );
        //Check final values against Python VM
        //Check final register values
        assert_eq!(vm.run_context.pc, Relocatable::from((5, 0)));

        assert_eq!(vm.run_context.ap, 18);

        assert_eq!(vm.run_context.fp, 0);

        //Check each TraceEntry in trace
        let trace = vm.trace.unwrap();
        assert_eq!(trace.len(), 18);
        trace_check!(
            trace,
            [
                ((0, 13), (1, 4), (1, 4)),
                ((0, 14), (1, 5), (1, 4)),
                ((0, 16), (1, 6), (1, 4)),
                ((0, 4), (1, 8), (1, 8)),
                ((0, 5), (1, 8), (1, 8)),
                ((0, 7), (1, 9), (1, 8)),
                ((0, 8), (1, 10), (1, 8)),
                ((0, 9), (1, 10), (1, 8)),
                ((0, 11), (1, 11), (1, 8)),
                ((0, 12), (1, 12), (1, 8)),
                ((0, 18), (1, 12), (1, 4)),
                ((0, 19), (1, 13), (1, 4)),
                ((0, 20), (1, 14), (1, 4)),
                ((0, 0), (1, 16), (1, 16)),
                ((0, 1), (1, 16), (1, 16)),
                ((0, 3), (1, 17), (1, 16)),
                ((0, 22), (1, 17), (1, 4)),
                ((0, 23), (1, 18), (1, 4))
            ]
        );
        //Check the range_check builtin segment
        assert_eq!(vm.builtin_runners[1].0, String::from("range_check"));
        assert_eq!(vm.builtin_runners[1].1.base(), 3);

        check_memory!(vm.memory, ((3, 0), 7), ((3, 1), 18446744073709551608_i128));
        assert_eq!(
            vm.memory.get(&MaybeRelocatable::from((2, 2))).unwrap(),
            None
        );

        //Check the output segment
        assert_eq!(vm.builtin_runners[0].0, String::from("output"));
        assert_eq!(vm.builtin_runners[0].1.base(), 2);

        check_memory!(vm.memory, ((2, 0), 7));
        assert_eq!(
            vm.memory.get(&(MaybeRelocatable::from((2, 1)))).unwrap(),
            None
        );
    }

    #[test]
    /*Memory from this test is taken from a cairo program execution
    Program used:
        func main():
        let a = 1
        [ap + 3] = 5
        return()

    end
    Final Memory:
    {RelocatableValue(segment_index=0, offset=0): 4613515612218425347,
     RelocatableValue(segment_index=0, offset=1): 5,
     RelocatableValue(segment_index=0, offset=2): 2345108766317314046,
     RelocatableValue(segment_index=1, offset=0): RelocatableValue(segment_index=2, offset=0),
     RelocatableValue(segment_index=1, offset=1): RelocatableValue(segment_index=3, offset=0),
     RelocatableValue(segment_index=1, offset=5): 5}
    Relocated Memory:
        1     4613515612218425347
        2     5
        3     2345108766317314046
        4     10
        5     10
        ⋮
        9     5
    */
    fn relocate_memory_with_gap() {
        let program = Program {
            builtins: Vec::new(),
            prime: bigint!(17),
            data: Vec::new(),
            constants: HashMap::new(),
            main: None,
            hints: HashMap::new(),
            reference_manager: ReferenceManager {
                references: Vec::new(),
            },
            identifiers: HashMap::new(),
        };
        let mut cairo_runner = cairo_runner!(program);
        let mut vm = vm!(true);
        for _ in 0..4 {
            vm.segments.add(&mut vm.memory);
        }
        // Memory initialization without macro
        vm.memory
            .insert(
                &MaybeRelocatable::from((0, 0)),
                &MaybeRelocatable::from(bigint!(4613515612218425347_i64)),
            )
            .unwrap();
        vm.memory
            .insert(
                &MaybeRelocatable::from((0, 1)),
                &MaybeRelocatable::from(bigint!(5)),
            )
            .unwrap();
        vm.memory
            .insert(
                &MaybeRelocatable::from((0, 2)),
                &MaybeRelocatable::from(bigint!(2345108766317314046_i64)),
            )
            .unwrap();
        vm.memory
            .insert(
                &MaybeRelocatable::from((1, 0)),
                &MaybeRelocatable::from((2, 0)),
            )
            .unwrap();
        vm.memory
            .insert(
                &MaybeRelocatable::from((1, 1)),
                &MaybeRelocatable::from((3, 0)),
            )
            .unwrap();
        vm.memory
            .insert(
                &MaybeRelocatable::from((1, 5)),
                &MaybeRelocatable::from(bigint!(5)),
            )
            .unwrap();
        vm.segments.compute_effective_sizes(&vm.memory);
        let rel_table = vm
            .segments
            .relocate_segments()
            .expect("Couldn't relocate after compute effective sizes");
        assert_eq!(cairo_runner.relocate_memory(&mut vm, &rel_table), Ok(()));
        assert_eq!(cairo_runner.relocated_memory[0], None);
        assert_eq!(
            cairo_runner.relocated_memory[1],
            Some(bigint!(4613515612218425347_i64))
        );
        assert_eq!(cairo_runner.relocated_memory[2], Some(bigint!(5)));
        assert_eq!(
            cairo_runner.relocated_memory[3],
            Some(bigint!(2345108766317314046_i64))
        );
        assert_eq!(cairo_runner.relocated_memory[4], Some(bigint!(10)));
        assert_eq!(cairo_runner.relocated_memory[5], Some(bigint!(10)));
        assert_eq!(cairo_runner.relocated_memory[6], None);
        assert_eq!(cairo_runner.relocated_memory[7], None);
        assert_eq!(cairo_runner.relocated_memory[8], None);
        assert_eq!(cairo_runner.relocated_memory[9], Some(bigint!(5)));
    }

    #[test]
    /* Program used:
    %builtins output

    from starkware.cairo.common.serialize import serialize_word

    func main{output_ptr: felt*}():
        let a = 1
        serialize_word(a)
        let b = 17 * a
        serialize_word(b)
        return()
    end
    Relocated Memory:
        1     4612671182993129469
        2     5198983563776393216
        3     1
        4     2345108766317314046
        5     5191102247248822272
        6     5189976364521848832
        7     1
        8     1226245742482522112
        9     -7
        10    5189976364521848832
        11    17
        12    1226245742482522112
        13    -11
        14    2345108766317314046
        15    27
        16    29
        17    29
        18    27
        19    1
        20    18
        21    10
        22    28
        23    17
        24    18
        25    14
        26    29
        27    1
        28    17
     */
    fn initialize_run_and_relocate_output_builtin() {
        let program = Program {
            builtins: vec![String::from("output")],
            prime: BigInt::new(Sign::Plus, vec![1, 0, 0, 0, 0, 0, 17, 134217728]),
            data: vec_data!(
                (4612671182993129469_i64),
                (5198983563776393216_i64),
                (1),
                (2345108766317314046_i64),
                (5191102247248822272_i64),
                (5189976364521848832_i64),
                (1),
                (1226245742482522112_i64),
                ((
                    b"3618502788666131213697322783095070105623107215331596699973092056135872020474",
                    10
                )),
                (5189976364521848832_i64),
                (17),
                (1226245742482522112_i64),
                ((
                    b"3618502788666131213697322783095070105623107215331596699973092056135872020470",
                    10
                )),
                (2345108766317314046_i64)
            ),
            constants: HashMap::new(),
            main: Some(4),
            hints: HashMap::new(),
            reference_manager: ReferenceManager {
                references: Vec::new(),
            },
            identifiers: HashMap::new(),
        };
        let hint_processor = BuiltinHintProcessor::new_empty();
        let mut cairo_runner = cairo_runner!(program);
        let mut vm = vm!(true);
        cairo_runner.initialize_builtins(&mut vm).unwrap();
        cairo_runner.initialize_segments(&mut vm, None);
        let end = cairo_runner.initialize_main_entrypoint(&mut vm).unwrap();
        cairo_runner.initialize_vm(&mut vm).unwrap();
        assert_eq!(
            cairo_runner.run_until_pc(end, &mut vm, &hint_processor),
            Ok(())
        );
        vm.segments.compute_effective_sizes(&vm.memory);
        let rel_table = vm
            .segments
            .relocate_segments()
            .expect("Couldn't relocate after compute effective sizes");
        assert_eq!(cairo_runner.relocate_memory(&mut vm, &rel_table), Ok(()));
        assert_eq!(cairo_runner.relocated_memory[0], None);
        assert_eq!(
            cairo_runner.relocated_memory[1],
            Some(bigint!(4612671182993129469_i64))
        );
        assert_eq!(
            cairo_runner.relocated_memory[2],
            Some(bigint!(5198983563776393216_i64))
        );
        assert_eq!(cairo_runner.relocated_memory[3], Some(bigint!(1)));
        assert_eq!(
            cairo_runner.relocated_memory[4],
            Some(bigint!(2345108766317314046_i64))
        );
        assert_eq!(
            cairo_runner.relocated_memory[5],
            Some(bigint!(5191102247248822272_i64))
        );
        assert_eq!(
            cairo_runner.relocated_memory[6],
            Some(bigint!(5189976364521848832_i64))
        );
        assert_eq!(cairo_runner.relocated_memory[7], Some(bigint!(1)));
        assert_eq!(
            cairo_runner.relocated_memory[8],
            Some(bigint!(1226245742482522112_i64))
        );
        assert_eq!(
            cairo_runner.relocated_memory[9],
            Some(bigint_str!(
                b"3618502788666131213697322783095070105623107215331596699973092056135872020474"
            ))
        );
        assert_eq!(
            cairo_runner.relocated_memory[10],
            Some(bigint!(5189976364521848832_i64))
        );
        assert_eq!(cairo_runner.relocated_memory[11], Some(bigint!(17)));
        assert_eq!(
            cairo_runner.relocated_memory[12],
            Some(bigint!(1226245742482522112_i64))
        );
        assert_eq!(
            cairo_runner.relocated_memory[13],
            Some(bigint_str!(
                b"3618502788666131213697322783095070105623107215331596699973092056135872020470"
            ))
        );
        assert_eq!(
            cairo_runner.relocated_memory[14],
            Some(bigint!(2345108766317314046_i64))
        );
        assert_eq!(cairo_runner.relocated_memory[15], Some(bigint!(27)));
        assert_eq!(cairo_runner.relocated_memory[16], Some(bigint!(29)));
        assert_eq!(cairo_runner.relocated_memory[17], Some(bigint!(29)));
        assert_eq!(cairo_runner.relocated_memory[18], Some(bigint!(27)));
        assert_eq!(cairo_runner.relocated_memory[19], Some(bigint!(1)));
        assert_eq!(cairo_runner.relocated_memory[20], Some(bigint!(18)));
        assert_eq!(cairo_runner.relocated_memory[21], Some(bigint!(10)));
        assert_eq!(cairo_runner.relocated_memory[22], Some(bigint!(28)));
        assert_eq!(cairo_runner.relocated_memory[23], Some(bigint!(17)));
        assert_eq!(cairo_runner.relocated_memory[24], Some(bigint!(18)));
        assert_eq!(cairo_runner.relocated_memory[25], Some(bigint!(14)));
        assert_eq!(cairo_runner.relocated_memory[26], Some(bigint!(29)));
        assert_eq!(cairo_runner.relocated_memory[27], Some(bigint!(1)));
        assert_eq!(cairo_runner.relocated_memory[28], Some(bigint!(17)));
    }

    #[test]
    /* Program used:
    %builtins output

    from starkware.cairo.common.serialize import serialize_word

    func main{output_ptr: felt*}():
        let a = 1
        serialize_word(a)
        let b = 17 * a
        serialize_word(b)
        return()
    end

    Relocated Trace:
    [TraceEntry(pc=5, ap=18, fp=18),
     TraceEntry(pc=6, ap=19, fp=18),
     TraceEntry(pc=8, ap=20, fp=18),
     TraceEntry(pc=1, ap=22, fp=22),
     TraceEntry(pc=2, ap=22, fp=22),
     TraceEntry(pc=4, ap=23, fp=22),
     TraceEntry(pc=10, ap=23, fp=18),
    */
    fn relocate_trace_output_builtin() {
        let program = Program {
            builtins: vec![String::from("output")],
            prime: BigInt::new(Sign::Plus, vec![1, 0, 0, 0, 0, 0, 17, 134217728]),
            data: vec_data!(
                (4612671182993129469_i64),
                (5198983563776393216_i64),
                (1),
                (2345108766317314046_i64),
                (5191102247248822272_i64),
                (5189976364521848832_i64),
                (1),
                (1226245742482522112_i64),
                ((
                    b"3618502788666131213697322783095070105623107215331596699973092056135872020474",
                    10
                )),
                (5189976364521848832_i64),
                (17),
                (1226245742482522112_i64),
                ((
                    b"3618502788666131213697322783095070105623107215331596699973092056135872020470",
                    10
                )),
                (2345108766317314046_i64)
            ),
            constants: HashMap::new(),
            main: Some(4),
            hints: HashMap::new(),
            reference_manager: ReferenceManager {
                references: Vec::new(),
            },
            identifiers: HashMap::new(),
        };
        let hint_processor = BuiltinHintProcessor::new_empty();
        let mut cairo_runner = cairo_runner!(program);
        let mut vm = vm!(true);
        cairo_runner.initialize_builtins(&mut vm).unwrap();
        cairo_runner.initialize_segments(&mut vm, None);
        let end = cairo_runner.initialize_main_entrypoint(&mut vm).unwrap();
        cairo_runner.initialize_vm(&mut vm).unwrap();
        assert_eq!(
            cairo_runner.run_until_pc(end, &mut vm, &hint_processor),
            Ok(())
        );
        vm.segments.compute_effective_sizes(&vm.memory);
        let rel_table = vm
            .segments
            .relocate_segments()
            .expect("Couldn't relocate after compute effective sizes");
        cairo_runner.relocate_trace(&mut vm, &rel_table).unwrap();
        let relocated_trace = cairo_runner.relocated_trace.unwrap();
        assert_eq!(relocated_trace.len(), 12);
        assert_eq!(
            relocated_trace[0],
            RelocatedTraceEntry {
                pc: 5,
                ap: 18,
                fp: 18
            }
        );
        assert_eq!(
            relocated_trace[1],
            RelocatedTraceEntry {
                pc: 6,
                ap: 19,
                fp: 18
            }
        );
        assert_eq!(
            relocated_trace[2],
            RelocatedTraceEntry {
                pc: 8,
                ap: 20,
                fp: 18
            }
        );
        assert_eq!(
            relocated_trace[3],
            RelocatedTraceEntry {
                pc: 1,
                ap: 22,
                fp: 22
            }
        );
        assert_eq!(
            relocated_trace[4],
            RelocatedTraceEntry {
                pc: 2,
                ap: 22,
                fp: 22
            }
        );
        assert_eq!(
            relocated_trace[5],
            RelocatedTraceEntry {
                pc: 4,
                ap: 23,
                fp: 22
            }
        );
        assert_eq!(
            relocated_trace[6],
            RelocatedTraceEntry {
                pc: 10,
                ap: 23,
                fp: 18
            }
        );
        assert_eq!(
            relocated_trace[7],
            RelocatedTraceEntry {
                pc: 12,
                ap: 24,
                fp: 18
            }
        );
        assert_eq!(
            relocated_trace[8],
            RelocatedTraceEntry {
                pc: 1,
                ap: 26,
                fp: 26
            }
        );
        assert_eq!(
            relocated_trace[9],
            RelocatedTraceEntry {
                pc: 2,
                ap: 26,
                fp: 26
            }
        );
        assert_eq!(
            relocated_trace[10],
            RelocatedTraceEntry {
                pc: 4,
                ap: 27,
                fp: 26
            }
        );
        assert_eq!(
            relocated_trace[11],
            RelocatedTraceEntry {
                pc: 14,
                ap: 27,
                fp: 18
            }
        );
    }

    #[test]
    fn write_output_from_preset_memory() {
        let program = Program {
            builtins: vec![String::from("output")],
            prime: bigint!(17),
            data: Vec::new(),
            constants: HashMap::new(),
            main: None,
            hints: HashMap::new(),
            reference_manager: ReferenceManager {
                references: Vec::new(),
            },
            identifiers: HashMap::new(),
        };
        let mut cairo_runner = cairo_runner!(program);
        let mut vm = vm!();
        cairo_runner.initialize_builtins(&mut vm).unwrap();
        cairo_runner.initialize_segments(&mut vm, None);
        assert_eq!(vm.builtin_runners[0].0, String::from("output"));
        assert_eq!(vm.builtin_runners[0].1.base(), 2);

        vm.memory = memory![((2, 0), 1), ((2, 1), 2)];
        vm.segments.segment_used_sizes = Some(vec![0, 0, 2]);
        let mut stdout = Vec::<u8>::new();
        cairo_runner.write_output(&mut vm, &mut stdout).unwrap();
        assert_eq!(String::from_utf8(stdout), Ok(String::from("1\n2\n")));
    }

    #[test]
    /*Program used:
    %builtins output

    from starkware.cairo.common.serialize import serialize_word

    func main{output_ptr: felt*}():
        let a = 1
        serialize_word(a)
        return()
    end */
    fn write_output_from_program() {
        //Initialization Phase
        let program = Program {
            builtins: vec![String::from("output")],
            prime: BigInt::new(Sign::Plus, vec![1, 0, 0, 0, 0, 0, 17, 134217728]),
            data: vec_data!(
                (4612671182993129469_i64),
                (5198983563776393216_i64),
                (1),
                (2345108766317314046_i64),
                (5191102247248822272_i64),
                (5189976364521848832_i64),
                (1),
                (1226245742482522112_i64),
                ((
                    b"3618502788666131213697322783095070105623107215331596699973092056135872020474",
                    10
                )),
                (5189976364521848832_i64),
                (17),
                (1226245742482522112_i64),
                ((
                    b"3618502788666131213697322783095070105623107215331596699973092056135872020470",
                    10
                )),
                (2345108766317314046_i64)
            ),
            constants: HashMap::new(),
            main: Some(4),
            hints: HashMap::new(),
            reference_manager: ReferenceManager {
                references: Vec::new(),
            },
            identifiers: HashMap::new(),
        };
        let mut cairo_runner = cairo_runner!(program);
        let mut vm = vm!();
        cairo_runner.initialize_builtins(&mut vm).unwrap();
        cairo_runner.initialize_segments(&mut vm, None);
        let end = cairo_runner.initialize_main_entrypoint(&mut vm).unwrap();
        cairo_runner.initialize_vm(&mut vm).unwrap();
        //Execution Phase
        let hint_processor = BuiltinHintProcessor::new_empty();
        assert_eq!(
            cairo_runner.run_until_pc(end, &mut vm, &hint_processor),
            Ok(())
        );
        let mut stdout = Vec::<u8>::new();
        cairo_runner.write_output(&mut vm, &mut stdout).unwrap();
        assert_eq!(String::from_utf8(stdout), Ok(String::from("1\n17\n")));
    }

    #[test]
    fn write_output_from_preset_memory_neg_output() {
        let program = Program {
            builtins: vec![String::from("output")],
            prime: bigint_str!(
                b"3618502788666131213697322783095070105623107215331596699973092056135872020481"
            ),
            data: Vec::new(),
            constants: HashMap::new(),
            main: None,
            hints: HashMap::new(),
            reference_manager: ReferenceManager {
                references: Vec::new(),
            },
            identifiers: HashMap::new(),
        };
        let mut cairo_runner = cairo_runner!(program);
        let mut vm = vm!();
        cairo_runner.initialize_builtins(&mut vm).unwrap();
        cairo_runner.initialize_segments(&mut vm, None);
        assert_eq!(vm.builtin_runners[0].0, String::from("output"));
        assert_eq!(vm.builtin_runners[0].1.base(), 2);
        vm.memory = memory![(
            (2, 0),
            (
                b"3270867057177188607814717243084834301278723532952411121381966378910183338911",
                10
            )
        )];
        vm.segments.segment_used_sizes = Some(vec![0, 0, 1]);
        let mut stdout = Vec::<u8>::new();
        cairo_runner.write_output(&mut vm, &mut stdout).unwrap();
        assert_eq!(
            String::from_utf8(stdout),
            Ok(String::from(
                "-347635731488942605882605540010235804344383682379185578591125677225688681570\n"
            ))
        );
    }

    #[test]
    fn insert_all_builtins_in_order() {
        let program = Program {
            builtins: vec![
                String::from("output"),
                String::from("pedersen"),
                String::from("range_check"),
                String::from("bitwise"),
                String::from("ec_op"),
            ],
            prime: bigint_str!(
                b"3618502788666131213697322783095070105623107215331596699973092056135872020481"
            ),
            data: Vec::new(),
            constants: HashMap::new(),
            main: None,
            hints: HashMap::new(),
            reference_manager: ReferenceManager {
                references: Vec::new(),
            },
            identifiers: HashMap::new(),
        };
        let cairo_runner = cairo_runner!(program);
        let mut vm = vm!();
        cairo_runner.initialize_builtins(&mut vm).unwrap();
        assert_eq!(vm.builtin_runners[0].0, String::from("output"));
        assert_eq!(vm.builtin_runners[1].0, String::from("pedersen"));
        assert_eq!(vm.builtin_runners[2].0, String::from("range_check"));
        assert_eq!(vm.builtin_runners[3].0, String::from("bitwise"));
        assert_eq!(vm.builtin_runners[4].0, String::from("ec_op"));
    }

    #[test]
    /*Program used:
    %builtins range_check

    func check_range{range_check_ptr}(num):
        # Check that 0 <= num < 2**64.
        [range_check_ptr] = num
        assert [range_check_ptr + 1] = 2 ** 64 - 1 - num
        let range_check_ptr = range_check_ptr + 2
        return()
    end

    func main{range_check_ptr}():
        check_range(7)
        return()
    end

    main = 8
    data = [4612671182993129469, 5189976364521848832, 18446744073709551615, 5199546496550207487, 4612389712311386111, 5198983563776393216, 2, 2345108766317314046, 5191102247248822272, 5189976364521848832, 7, 1226245742482522112, 3618502788666131213697322783095070105623107215331596699973092056135872020470, 2345108766317314046]
    */
    fn run_for_steps() {
        let program = Program {
            builtins: vec![String::from("range_check")],
            prime: BigInt::new(Sign::Plus, vec![1, 0, 0, 0, 0, 0, 17, 134217728]),
            data: vec_data!(
                (4612671182993129469_i64),
                (5189976364521848832_i64),
                (18446744073709551615_i128),
                (5199546496550207487_i64),
                (4612389712311386111_i64),
                (5198983563776393216_i64),
                (2),
                (2345108766317314046_i64),
                (5191102247248822272_i64),
                (5189976364521848832_i64),
                (7),
                (1226245742482522112_i64),
                ((
                    b"3618502788666131213697322783095070105623107215331596699973092056135872020470",
                    10
                )),
                (2345108766317314046_i64)
            ),
            main: Some(8),
            hints: HashMap::new(),
            reference_manager: ReferenceManager {
                references: Vec::new(),
            },
            identifiers: HashMap::new(),
            constants: HashMap::new(),
        };

        let hint_processor = BuiltinHintProcessor::new_empty();
        let mut cairo_runner = cairo_runner!(&program);

        let mut vm = vm!(true);
        cairo_runner.initialize_builtins(&mut vm).unwrap();
        cairo_runner.initialize_segments(&mut vm, None);

        cairo_runner.initialize_main_entrypoint(&mut vm).unwrap();
        cairo_runner.initialize_vm(&mut vm).unwrap();

        // Full takes 10 steps.
        assert_eq!(
            cairo_runner.run_for_steps(8, &mut vm, &hint_processor),
            Ok(())
        );
        assert_eq!(
            cairo_runner.run_for_steps(8, &mut vm, &hint_processor),
            Err(VirtualMachineError::EndOfProgram(8 - 2))
        );
    }

    #[test]
    /*Program used:
    %builtins range_check

    func check_range{range_check_ptr}(num):
        # Check that 0 <= num < 2**64.
        [range_check_ptr] = num
        assert [range_check_ptr + 1] = 2 ** 64 - 1 - num
        let range_check_ptr = range_check_ptr + 2
        return()
    end

    func main{range_check_ptr}():
        check_range(7)
        return()
    end

    main = 8
    data = [4612671182993129469, 5189976364521848832, 18446744073709551615, 5199546496550207487, 4612389712311386111, 5198983563776393216, 2, 2345108766317314046, 5191102247248822272, 5189976364521848832, 7, 1226245742482522112, 3618502788666131213697322783095070105623107215331596699973092056135872020470, 2345108766317314046]
    */
    fn run_until_steps() {
        let program = Program {
            builtins: vec![String::from("range_check")],
            prime: BigInt::new(Sign::Plus, vec![1, 0, 0, 0, 0, 0, 17, 134217728]),
            data: vec_data!(
                (4612671182993129469_i64),
                (5189976364521848832_i64),
                (18446744073709551615_i128),
                (5199546496550207487_i64),
                (4612389712311386111_i64),
                (5198983563776393216_i64),
                (2),
                (2345108766317314046_i64),
                (5191102247248822272_i64),
                (5189976364521848832_i64),
                (7),
                (1226245742482522112_i64),
                ((
                    b"3618502788666131213697322783095070105623107215331596699973092056135872020470",
                    10
                )),
                (2345108766317314046_i64)
            ),
            constants: HashMap::new(),
            main: Some(8),
            hints: HashMap::new(),
            reference_manager: ReferenceManager {
                references: Vec::new(),
            },
            identifiers: HashMap::new(),
        };

        let hint_processor = BuiltinHintProcessor::new_empty();
        let mut cairo_runner = cairo_runner!(&program);

        let mut vm = vm!(true);
        cairo_runner.initialize_builtins(&mut vm).unwrap();
        cairo_runner.initialize_segments(&mut vm, None);

        cairo_runner.initialize_main_entrypoint(&mut vm).unwrap();
        cairo_runner.initialize_vm(&mut vm).unwrap();

        // Full takes 10 steps.
        assert_eq!(
            cairo_runner.run_until_steps(8, &mut vm, &hint_processor),
            Ok(())
        );
        assert_eq!(
            cairo_runner.run_until_steps(10, &mut vm, &hint_processor),
            Ok(())
        );
        assert_eq!(
            cairo_runner.run_until_steps(11, &mut vm, &hint_processor),
            Err(VirtualMachineError::EndOfProgram(1)),
        );
    }

    #[test]
    fn get_constants() {
        let program_constants = HashMap::from([
            ("MAX".to_string(), bigint!(300)),
            ("MIN".to_string(), bigint!(20)),
        ]);
        let program = Program {
            builtins: Vec::new(),
            prime: bigint_str!(
                b"3618502788666131213697322783095070105623107215331596699973092056135872020481"
            ),
            data: Vec::new(),
            constants: program_constants.clone(),
            main: None,
            hints: HashMap::new(),
            reference_manager: ReferenceManager {
                references: Vec::new(),
            },
            identifiers: HashMap::new(),
        };
        let cairo_runner = cairo_runner!(program);
        assert_eq!(cairo_runner.get_constants(), &program_constants);
    }

    #[test]
    fn mark_as_accessed() {
        let program = Program {
            builtins: Vec::new(),
            prime: bigint_str!(
                b"3618502788666131213697322783095070105623107215331596699973092056135872020481"
            ),
            data: Vec::new(),
            constants: HashMap::new(),
            main: None,
            hints: HashMap::new(),
            reference_manager: ReferenceManager {
                references: Vec::new(),
            },
            identifiers: HashMap::new(),
        };

        let mut cairo_runner = cairo_runner!(program);

        assert_eq!(
            cairo_runner.mark_as_accessed((0, 0).into(), 3),
            Err(VirtualMachineError::RunNotFinished),
        );
    }

    #[test]
    fn mark_as_accessed_missing_accessed_addresses() {
        let program = Program {
            builtins: Vec::new(),
            prime: bigint_str!(
                b"3618502788666131213697322783095070105623107215331596699973092056135872020481"
            ),
            data: Vec::new(),
            constants: HashMap::new(),
            main: None,
            hints: HashMap::new(),
            reference_manager: ReferenceManager {
                references: Vec::new(),
            },
            identifiers: HashMap::new(),
        };

        let mut cairo_runner = cairo_runner!(program);

        cairo_runner.accessed_addresses = Some(HashSet::new());
        cairo_runner.mark_as_accessed((0, 0).into(), 3).unwrap();
        cairo_runner.mark_as_accessed((0, 10).into(), 2).unwrap();
        cairo_runner.mark_as_accessed((1, 1).into(), 1).unwrap();
        assert_eq!(
            cairo_runner.accessed_addresses.unwrap(),
            [
                (0, 0).into(),
                (0, 1).into(),
                (0, 2).into(),
                (0, 10).into(),
                (0, 11).into(),
                (1, 1).into(),
            ]
            .into_iter()
            .collect(),
        );
    }

    #[test]
    fn get_memory_holes_missing_accessed_addresses() {
        let program = Program {
            builtins: Vec::new(),
            prime: bigint_str!(
                b"3618502788666131213697322783095070105623107215331596699973092056135872020481"
            ),
            data: Vec::new(),
            constants: HashMap::new(),
            main: None,
            hints: HashMap::new(),
            reference_manager: ReferenceManager {
                references: Vec::new(),
            },
            identifiers: HashMap::new(),
        };

        let cairo_runner = cairo_runner!(program);
        let vm = vm!();

        assert_eq!(
            cairo_runner.get_memory_holes(&vm),
            Err(MemoryError::MissingAccessedAddresses),
        );
    }

    #[test]
    fn get_memory_holes_missing_segment_used_sizes() {
        let program = Program {
            builtins: Vec::new(),
            prime: bigint_str!(
                b"3618502788666131213697322783095070105623107215331596699973092056135872020481"
            ),
            data: Vec::new(),
            constants: HashMap::new(),
            main: None,
            hints: HashMap::new(),
            reference_manager: ReferenceManager {
                references: Vec::new(),
            },
            identifiers: HashMap::new(),
        };

        let mut cairo_runner = cairo_runner!(program);
        let mut vm = vm!();

        cairo_runner.accessed_addresses = Some(HashSet::new());
        vm.builtin_runners = Vec::new();
        assert_eq!(
            cairo_runner.get_memory_holes(&vm),
            Err(MemoryError::MissingSegmentUsedSizes),
        );
    }

    #[test]
    fn get_memory_holes_empty() {
        let program = Program {
            builtins: Vec::new(),
            prime: bigint_str!(
                b"3618502788666131213697322783095070105623107215331596699973092056135872020481"
            ),
            data: Vec::new(),
            constants: HashMap::new(),
            main: None,
            hints: HashMap::new(),
            reference_manager: ReferenceManager {
                references: Vec::new(),
            },
            identifiers: HashMap::new(),
        };

        let mut cairo_runner = cairo_runner!(program);
        let mut vm = vm!();

        cairo_runner.accessed_addresses = Some(HashSet::new());
        vm.builtin_runners = Vec::new();
        vm.segments.segment_used_sizes = Some(Vec::new());
        assert_eq!(cairo_runner.get_memory_holes(&vm), Ok(0));
    }

    #[test]
    fn get_memory_holes_empty_builtins() {
        let program = Program {
            builtins: Vec::new(),
            prime: bigint_str!(
                b"3618502788666131213697322783095070105623107215331596699973092056135872020481"
            ),
            data: Vec::new(),
            constants: HashMap::new(),
            main: None,
            hints: HashMap::new(),
            reference_manager: ReferenceManager {
                references: Vec::new(),
            },
            identifiers: HashMap::new(),
        };

        let mut cairo_runner = cairo_runner!(program);
        let mut vm = vm!();

        cairo_runner.accessed_addresses =
            Some([(0, 0).into(), (0, 2).into()].into_iter().collect());
        vm.builtin_runners = Vec::new();
        vm.segments.segment_used_sizes = Some(vec![4]);
        assert_eq!(cairo_runner.get_memory_holes(&vm), Ok(2));
    }

    #[test]
    fn get_memory_holes_empty_accesses() {
        let program = Program {
            builtins: Vec::new(),
            prime: bigint_str!(
                b"3618502788666131213697322783095070105623107215331596699973092056135872020481"
            ),
            data: Vec::new(),
            constants: HashMap::new(),
            main: None,
            hints: HashMap::new(),
            reference_manager: ReferenceManager {
                references: Vec::new(),
            },
            identifiers: HashMap::new(),
        };

        let mut cairo_runner = cairo_runner!(program);
        let mut vm = vm!();

        cairo_runner.accessed_addresses = Some(HashSet::new());
        vm.builtin_runners = vec![{
            let mut builtin_runner: BuiltinRunner = OutputBuiltinRunner::new().into();
            builtin_runner.initialize_segments(&mut vm.segments, &mut vm.memory);

            ("output".to_string(), builtin_runner)
        }];
        vm.segments.segment_used_sizes = Some(vec![4]);
        assert_eq!(cairo_runner.get_memory_holes(&vm), Ok(0));
    }

    #[test]
    fn get_memory_holes() {
        let program = Program {
            builtins: Vec::new(),
            prime: bigint_str!(
                b"3618502788666131213697322783095070105623107215331596699973092056135872020481"
            ),
            data: Vec::new(),
            constants: HashMap::new(),
            main: None,
            hints: HashMap::new(),
            reference_manager: ReferenceManager {
                references: Vec::new(),
            },
            identifiers: HashMap::new(),
        };

        let mut cairo_runner = cairo_runner!(program);
        let mut vm = vm!();

        cairo_runner.accessed_addresses =
            Some([(1, 0).into(), (1, 2).into()].into_iter().collect());
        vm.builtin_runners = vec![{
            let mut builtin_runner: BuiltinRunner = OutputBuiltinRunner::new().into();
            builtin_runner.initialize_segments(&mut vm.segments, &mut vm.memory);

            ("output".to_string(), builtin_runner)
        }];
        vm.segments.segment_used_sizes = Some(vec![4, 4]);
        assert_eq!(cairo_runner.get_memory_holes(&vm), Ok(2));
    }

    #[test]
    fn end_run_missing_accessed_addresses() {
        let program = Program {
            builtins: Vec::new(),
            prime: bigint_str!(
                b"3618502788666131213697322783095070105623107215331596699973092056135872020481"
            ),
            data: Vec::new(),
            constants: HashMap::new(),
            main: None,
            hints: HashMap::new(),
            reference_manager: ReferenceManager {
                references: Vec::new(),
            },
            identifiers: HashMap::new(),
        };

        let mut cairo_runner = cairo_runner!(program);
        let mut vm = vm!();

        assert_eq!(
            cairo_runner.end_run(true, false, &mut vm),
            Err(MemoryError::MissingAccessedAddresses.into()),
        );
    }

    #[test]
    fn end_run_run_already_finished() {
        let program = Program {
            builtins: Vec::new(),
            prime: bigint_str!(
                b"3618502788666131213697322783095070105623107215331596699973092056135872020481"
            ),
            data: Vec::new(),
            constants: HashMap::new(),
            main: None,
            hints: HashMap::new(),
            reference_manager: ReferenceManager {
                references: Vec::new(),
            },
            identifiers: HashMap::new(),
        };

        let mut cairo_runner = cairo_runner!(program);
        let mut vm = vm!();

        cairo_runner.run_ended = true;
        assert_eq!(
            cairo_runner.end_run(true, false, &mut vm),
            Err(RunnerError::RunAlreadyFinished.into()),
        );
    }

    #[test]
    fn end_run() {
        let program = Program {
            builtins: Vec::new(),
            prime: bigint_str!(
                b"3618502788666131213697322783095070105623107215331596699973092056135872020481"
            ),
            data: Vec::new(),
            constants: HashMap::new(),
            main: None,
            hints: HashMap::new(),
            reference_manager: ReferenceManager {
                references: Vec::new(),
            },
            identifiers: HashMap::new(),
        };

        let mut cairo_runner = cairo_runner!(program);
        let mut vm = vm!();

        vm.accessed_addresses = Some(Vec::new());
        assert_eq!(cairo_runner.end_run(true, false, &mut vm), Ok(()));

        cairo_runner.run_ended = false;
        cairo_runner.relocated_memory.clear();
        assert_eq!(cairo_runner.end_run(true, true, &mut vm), Ok(()));
        assert!(!cairo_runner.run_ended);
    }

    #[test]
    fn get_builtin_segments_info_empty() {
        let program = Program {
            builtins: Vec::new(),
            prime: bigint_str!(
                b"3618502788666131213697322783095070105623107215331596699973092056135872020481"
            ),
            data: Vec::new(),
            constants: HashMap::new(),
            main: None,
            hints: HashMap::new(),
            reference_manager: ReferenceManager {
                references: Vec::new(),
            },
            identifiers: HashMap::new(),
        };

        let cairo_runner = CairoRunner::new(&program, "all").unwrap();
        let vm = vm!();

        assert_eq!(
            cairo_runner.get_builtin_segments_info(&vm),
            Ok(HashMap::new()),
        );
    }

    #[test]
    fn get_builtin_segments_info_base_not_finished() {
        let program = Program {
            builtins: Vec::new(),
            prime: bigint_str!(
                b"3618502788666131213697322783095070105623107215331596699973092056135872020481"
            ),
            data: Vec::new(),
            constants: HashMap::new(),
            main: None,
            hints: HashMap::new(),
            reference_manager: ReferenceManager {
                references: Vec::new(),
            },
            identifiers: HashMap::new(),
        };

        let cairo_runner = CairoRunner::new(&program, "all").unwrap();
        let mut vm = vm!();

        vm.builtin_runners = vec![(
            "output".to_string(),
            BuiltinRunner::Output(OutputBuiltinRunner::new()),
        )];
        assert_eq!(
            cairo_runner.get_builtin_segments_info(&vm),
            Err(RunnerError::BaseNotFinished),
        );
    }

    #[test]
    fn get_execution_resources_trace_not_enabled() {
        let program = Program {
            builtins: Vec::new(),
            prime: bigint_str!(
                b"3618502788666131213697322783095070105623107215331596699973092056135872020481"
            ),
            data: Vec::new(),
            constants: HashMap::new(),
            main: None,
            hints: HashMap::new(),
            reference_manager: ReferenceManager {
                references: Vec::new(),
            },
            identifiers: HashMap::new(),
        };

        let mut cairo_runner = cairo_runner!(program);
        let mut vm = vm!();

        cairo_runner.accessed_addresses = Some(HashSet::new());
        vm.segments.segment_used_sizes = Some(vec![4]);
        assert_eq!(
            cairo_runner.get_execution_resources(&vm),
            Ok(ExecutionResources {
                n_steps: 0,
                n_memory_holes: 0,
                builtin_instance_counter: Vec::new(),
            }),
        );
    }

    #[test]
    fn get_execution_resources_empty_builtins() {
        let program = Program {
            builtins: Vec::new(),
            prime: bigint_str!(
                b"3618502788666131213697322783095070105623107215331596699973092056135872020481"
            ),
            data: Vec::new(),
            constants: HashMap::new(),
            main: None,
            hints: HashMap::new(),
            reference_manager: ReferenceManager {
                references: Vec::new(),
            },
            identifiers: HashMap::new(),
        };

        let mut cairo_runner = cairo_runner!(program);
        let mut vm = vm!();

        cairo_runner.original_steps = Some(10);
        cairo_runner.accessed_addresses = Some(HashSet::new());
        vm.segments.segment_used_sizes = Some(vec![4]);
        assert_eq!(
            cairo_runner.get_execution_resources(&vm),
            Ok(ExecutionResources {
                n_steps: 10,
                n_memory_holes: 0,
                builtin_instance_counter: Vec::new(),
            }),
        );
    }

    #[test]
    fn get_execution_resources() {
        let program = Program {
            builtins: Vec::new(),
            prime: bigint_str!(
                b"3618502788666131213697322783095070105623107215331596699973092056135872020481"
            ),
            data: Vec::new(),
            constants: HashMap::new(),
            main: None,
            hints: HashMap::new(),
            reference_manager: ReferenceManager {
                references: Vec::new(),
            },
            identifiers: HashMap::new(),
        };

        let mut cairo_runner = cairo_runner!(program);
        let mut vm = vm!();

        cairo_runner.original_steps = Some(10);
        cairo_runner.accessed_addresses = Some(HashSet::new());
        vm.segments.segment_used_sizes = Some(vec![4]);
        vm.builtin_runners = vec![{
            let mut builtin = OutputBuiltinRunner::new();
            builtin.initialize_segments(&mut vm.segments, &mut vm.memory);

            ("output".to_string(), BuiltinRunner::Output(builtin))
        }];
        assert_eq!(
            cairo_runner.get_execution_resources(&vm),
            Ok(ExecutionResources {
                n_steps: 10,
                n_memory_holes: 0,
                builtin_instance_counter: vec![("output".to_string(), 4)],
            }),
        );
    }

<<<<<<< HEAD
    /// Test that ensures get_perm_range_check_limits() returns an error when
    /// trace is not enabled.
    #[test]
    fn get_perm_range_check_limits_trace_not_enabled() {
        let program = Program {
            builtins: Vec::new(),
            prime: bigint_str!(
                b"3618502788666131213697322783095070105623107215331596699973092056135872020481"
            ),
            data: Vec::new(),
            constants: HashMap::new(),
            main: None,
            hints: HashMap::new(),
            reference_manager: ReferenceManager {
                references: Vec::new(),
            },
            identifiers: HashMap::new(),
        };

        let cairo_runner = cairo_runner!(program);
        let vm = vm!();

        assert_eq!(
            cairo_runner.get_perm_range_check_limits(&vm),
            Err(TraceError::TraceNotEnabled.into()),
        );
    }

    /// Test that ensures get_perm_range_check_limits() returns None when the
    /// trace is empty (get_perm_range_check_limits returns None).
    #[test]
    fn get_perm_range_check_limits_empty() {
        let program = Program {
            builtins: Vec::new(),
            prime: bigint_str!(
                b"3618502788666131213697322783095070105623107215331596699973092056135872020481"
            ),
            data: Vec::new(),
            constants: HashMap::new(),
            main: None,
            hints: HashMap::new(),
            reference_manager: ReferenceManager {
                references: Vec::new(),
            },
            identifiers: HashMap::new(),
        };

        let cairo_runner = cairo_runner!(program);
        let mut vm = vm!();
        vm.trace = Some(vec![]);

        assert_eq!(cairo_runner.get_perm_range_check_limits(&vm), Ok(None));
    }

    /// Test that get_perm_range_check_limits() works correctly when there are
    /// no builtins.
    #[test]
    fn get_perm_range_check_limits_no_builtins() {
        let program = Program {
            builtins: Vec::new(),
            prime: bigint_str!(
                b"3618502788666131213697322783095070105623107215331596699973092056135872020481"
            ),
            data: Vec::new(),
            constants: HashMap::new(),
            main: None,
            hints: HashMap::new(),
            reference_manager: ReferenceManager {
                references: Vec::new(),
            },
            identifiers: HashMap::new(),
        };

        let cairo_runner = cairo_runner!(program);
        let mut vm = vm!();

        vm.trace = Some(vec![
            TraceEntry {
                pc: (0, 0).into(),
                ap: (0, 0).into(),
                fp: (0, 0).into(),
            },
            TraceEntry {
                pc: (0, 1).into(),
                ap: (0, 0).into(),
                fp: (0, 0).into(),
            },
            TraceEntry {
                pc: (0, 2).into(),
                ap: (0, 0).into(),
                fp: (0, 0).into(),
            },
        ]);
        vm.memory.data = vec![vec![
            Some(bigint!(0x80FF_8000_0530u64).into()),
            Some(bigint!(0xBFFF_8000_0620u64).into()),
            Some(bigint!(0x8FFF_8000_0750u64).into()),
        ]];

        assert_eq!(
            cairo_runner.get_perm_range_check_limits(&vm),
            Ok(Some((-31440, 16383))),
        );
    }

    /// Test that get_perm_range_check_limits() works correctly when there are
    /// builtins.
    #[test]
    fn get_perm_range_check_limits() {
        let program = Program {
            builtins: Vec::new(),
            prime: bigint_str!(
                b"3618502788666131213697322783095070105623107215331596699973092056135872020481"
            ),
            data: Vec::new(),
            constants: HashMap::new(),
            main: None,
            hints: HashMap::new(),
            reference_manager: ReferenceManager {
                references: Vec::new(),
            },
            identifiers: HashMap::new(),
        };

        let cairo_runner = cairo_runner!(program);
        let mut vm = vm!();

        vm.trace = Some(vec![TraceEntry {
            pc: (0, 0).into(),
            ap: (0, 0).into(),
            fp: (0, 0).into(),
        }]);
        vm.memory.data = vec![vec![mayberelocatable!(0x80FF_8000_0530u64).into()]];
        vm.builtin_runners = vec![(
            "range_check".to_string(),
            RangeCheckBuiltinRunner::new(12, 5).into(),
        )];

        assert_eq!(
            cairo_runner.get_perm_range_check_limits(&vm),
            Ok(Some((-31440, 1328))),
=======
    /// Test that the call to .run_from_entrypoint() with args.count() != 1 when
    /// typed_args is true fails.
    #[test]
    fn run_from_entrypoint_typed_args_invalid_arg_count() {
        let program =
            Program::from_file(Path::new("cairo_programs/not_main.json"), "main").unwrap();
        let mut cairo_runner = cairo_runner!(program);
        let mut vm = vm!();
        let hint_processor = BuiltinHintProcessor::new_empty();

        let entrypoint = program
            .identifiers
            .get("__main__.not_main")
            .unwrap()
            .pc
            .unwrap();
        assert_eq!(
            cairo_runner.run_from_entrypoint(
                entrypoint,
                vec![],
                true,
                true,
                true,
                &mut vm,
                &hint_processor,
            ),
            Err(VirtualMachineError::InvalidArgCount(1, 0)),
        );
        assert_eq!(
            cairo_runner.run_from_entrypoint(
                entrypoint,
                vec![&mayberelocatable!(0), &mayberelocatable!(1)],
                true,
                true,
                true,
                &mut vm,
                &hint_processor,
            ),
            Err(VirtualMachineError::InvalidArgCount(1, 2)),
        );
    }

    /// Test that the call to .run_from_entrypoint() with args.count() == 1 when
    /// typed_args is true succeeds.
    #[test]
    fn run_from_entrypoint_typed_args() {
        let program =
            Program::from_file(Path::new("cairo_programs/not_main.json"), "main").unwrap();
        let mut cairo_runner = cairo_runner!(program);
        let mut vm = vm!();
        let hint_processor = BuiltinHintProcessor::new_empty();

        let entrypoint = program
            .identifiers
            .get("__main__.not_main")
            .unwrap()
            .pc
            .unwrap();

        vm.accessed_addresses = Some(Vec::new());
        cairo_runner.initialize_builtins(&mut vm).unwrap();
        cairo_runner.initialize_segments(&mut vm, None);
        assert_eq!(
            cairo_runner.run_from_entrypoint(
                entrypoint,
                vec![&mayberelocatable!(0)],
                true,
                true,
                true,
                &mut vm,
                &hint_processor,
            ),
            Ok(()),
        );
    }

    /// Test that the call to .run_from_entrypoint() when typed_args is false
    /// succeeds.
    #[test]
    fn run_from_entrypoint_untyped_args() {
        let program =
            Program::from_file(Path::new("cairo_programs/not_main.json"), "main").unwrap();
        let mut cairo_runner = cairo_runner!(program);
        let mut vm = vm!();
        let hint_processor = BuiltinHintProcessor::new_empty();

        let entrypoint = program
            .identifiers
            .get("__main__.not_main")
            .unwrap()
            .pc
            .unwrap();

        vm.accessed_addresses = Some(Vec::new());
        cairo_runner.initialize_builtins(&mut vm).unwrap();
        cairo_runner.initialize_segments(&mut vm, None);
        assert_eq!(
            cairo_runner.run_from_entrypoint(
                entrypoint,
                vec![],
                false,
                true,
                true,
                &mut vm,
                &hint_processor,
            ),
            Ok(()),
>>>>>>> 861557a5
        );
    }
}<|MERGE_RESOLUTION|>--- conflicted
+++ resolved
@@ -13,11 +13,8 @@
             memory_errors::MemoryError, runner_errors::RunnerError, trace_errors::TraceError,
             vm_errors::VirtualMachineError,
         },
-<<<<<<< HEAD
+        security::verify_secure_runner,
         trace::get_perm_range_check_limits,
-=======
-        security::verify_secure_runner,
->>>>>>> 861557a5
         {
             runners::builtin_runner::{
                 BitwiseBuiltinRunner, BuiltinRunner, EcOpBuiltinRunner, HashBuiltinRunner,
@@ -3202,7 +3199,116 @@
         );
     }
 
-<<<<<<< HEAD
+    /// Test that the call to .run_from_entrypoint() with args.count() != 1 when
+    /// typed_args is true fails.
+    #[test]
+    fn run_from_entrypoint_typed_args_invalid_arg_count() {
+        let program =
+            Program::from_file(Path::new("cairo_programs/not_main.json"), "main").unwrap();
+        let mut cairo_runner = cairo_runner!(program);
+        let mut vm = vm!();
+        let hint_processor = BuiltinHintProcessor::new_empty();
+
+        let entrypoint = program
+            .identifiers
+            .get("__main__.not_main")
+            .unwrap()
+            .pc
+            .unwrap();
+        assert_eq!(
+            cairo_runner.run_from_entrypoint(
+                entrypoint,
+                vec![],
+                true,
+                true,
+                true,
+                &mut vm,
+                &hint_processor,
+            ),
+            Err(VirtualMachineError::InvalidArgCount(1, 0)),
+        );
+        assert_eq!(
+            cairo_runner.run_from_entrypoint(
+                entrypoint,
+                vec![&mayberelocatable!(0), &mayberelocatable!(1)],
+                true,
+                true,
+                true,
+                &mut vm,
+                &hint_processor,
+            ),
+            Err(VirtualMachineError::InvalidArgCount(1, 2)),
+        );
+    }
+
+    /// Test that the call to .run_from_entrypoint() with args.count() == 1 when
+    /// typed_args is true succeeds.
+    #[test]
+    fn run_from_entrypoint_typed_args() {
+        let program =
+            Program::from_file(Path::new("cairo_programs/not_main.json"), "main").unwrap();
+        let mut cairo_runner = cairo_runner!(program);
+        let mut vm = vm!();
+        let hint_processor = BuiltinHintProcessor::new_empty();
+
+        let entrypoint = program
+            .identifiers
+            .get("__main__.not_main")
+            .unwrap()
+            .pc
+            .unwrap();
+
+        vm.accessed_addresses = Some(Vec::new());
+        cairo_runner.initialize_builtins(&mut vm).unwrap();
+        cairo_runner.initialize_segments(&mut vm, None);
+        assert_eq!(
+            cairo_runner.run_from_entrypoint(
+                entrypoint,
+                vec![&mayberelocatable!(0)],
+                true,
+                true,
+                true,
+                &mut vm,
+                &hint_processor,
+            ),
+            Ok(()),
+        );
+    }
+
+    /// Test that the call to .run_from_entrypoint() when typed_args is false
+    /// succeeds.
+    #[test]
+    fn run_from_entrypoint_untyped_args() {
+        let program =
+            Program::from_file(Path::new("cairo_programs/not_main.json"), "main").unwrap();
+        let mut cairo_runner = cairo_runner!(program);
+        let mut vm = vm!();
+        let hint_processor = BuiltinHintProcessor::new_empty();
+
+        let entrypoint = program
+            .identifiers
+            .get("__main__.not_main")
+            .unwrap()
+            .pc
+            .unwrap();
+
+        vm.accessed_addresses = Some(Vec::new());
+        cairo_runner.initialize_builtins(&mut vm).unwrap();
+        cairo_runner.initialize_segments(&mut vm, None);
+        assert_eq!(
+            cairo_runner.run_from_entrypoint(
+                entrypoint,
+                vec![],
+                false,
+                true,
+                true,
+                &mut vm,
+                &hint_processor,
+            ),
+            Ok(()),
+        );
+    }
+
     /// Test that ensures get_perm_range_check_limits() returns an error when
     /// trace is not enabled.
     #[test]
@@ -3344,115 +3450,6 @@
         assert_eq!(
             cairo_runner.get_perm_range_check_limits(&vm),
             Ok(Some((-31440, 1328))),
-=======
-    /// Test that the call to .run_from_entrypoint() with args.count() != 1 when
-    /// typed_args is true fails.
-    #[test]
-    fn run_from_entrypoint_typed_args_invalid_arg_count() {
-        let program =
-            Program::from_file(Path::new("cairo_programs/not_main.json"), "main").unwrap();
-        let mut cairo_runner = cairo_runner!(program);
-        let mut vm = vm!();
-        let hint_processor = BuiltinHintProcessor::new_empty();
-
-        let entrypoint = program
-            .identifiers
-            .get("__main__.not_main")
-            .unwrap()
-            .pc
-            .unwrap();
-        assert_eq!(
-            cairo_runner.run_from_entrypoint(
-                entrypoint,
-                vec![],
-                true,
-                true,
-                true,
-                &mut vm,
-                &hint_processor,
-            ),
-            Err(VirtualMachineError::InvalidArgCount(1, 0)),
-        );
-        assert_eq!(
-            cairo_runner.run_from_entrypoint(
-                entrypoint,
-                vec![&mayberelocatable!(0), &mayberelocatable!(1)],
-                true,
-                true,
-                true,
-                &mut vm,
-                &hint_processor,
-            ),
-            Err(VirtualMachineError::InvalidArgCount(1, 2)),
-        );
-    }
-
-    /// Test that the call to .run_from_entrypoint() with args.count() == 1 when
-    /// typed_args is true succeeds.
-    #[test]
-    fn run_from_entrypoint_typed_args() {
-        let program =
-            Program::from_file(Path::new("cairo_programs/not_main.json"), "main").unwrap();
-        let mut cairo_runner = cairo_runner!(program);
-        let mut vm = vm!();
-        let hint_processor = BuiltinHintProcessor::new_empty();
-
-        let entrypoint = program
-            .identifiers
-            .get("__main__.not_main")
-            .unwrap()
-            .pc
-            .unwrap();
-
-        vm.accessed_addresses = Some(Vec::new());
-        cairo_runner.initialize_builtins(&mut vm).unwrap();
-        cairo_runner.initialize_segments(&mut vm, None);
-        assert_eq!(
-            cairo_runner.run_from_entrypoint(
-                entrypoint,
-                vec![&mayberelocatable!(0)],
-                true,
-                true,
-                true,
-                &mut vm,
-                &hint_processor,
-            ),
-            Ok(()),
-        );
-    }
-
-    /// Test that the call to .run_from_entrypoint() when typed_args is false
-    /// succeeds.
-    #[test]
-    fn run_from_entrypoint_untyped_args() {
-        let program =
-            Program::from_file(Path::new("cairo_programs/not_main.json"), "main").unwrap();
-        let mut cairo_runner = cairo_runner!(program);
-        let mut vm = vm!();
-        let hint_processor = BuiltinHintProcessor::new_empty();
-
-        let entrypoint = program
-            .identifiers
-            .get("__main__.not_main")
-            .unwrap()
-            .pc
-            .unwrap();
-
-        vm.accessed_addresses = Some(Vec::new());
-        cairo_runner.initialize_builtins(&mut vm).unwrap();
-        cairo_runner.initialize_segments(&mut vm, None);
-        assert_eq!(
-            cairo_runner.run_from_entrypoint(
-                entrypoint,
-                vec![],
-                false,
-                true,
-                true,
-                &mut vm,
-                &hint_processor,
-            ),
-            Ok(()),
->>>>>>> 861557a5
         );
     }
 }