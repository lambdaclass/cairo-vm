use crate::{
    hint_processor::hint_processor_definition::{HintProcessor, HintReference},
    math_utils::safe_div_usize,
    types::{
        exec_scope::ExecutionScopes,
        instruction::Register,
        layout::CairoLayout,
        program::Program,
        relocatable::{relocate_value, MaybeRelocatable, Relocatable},
    },
    utils::{is_subsequence, to_field_element},
    vm::{
        errors::{
            memory_errors::MemoryError, runner_errors::RunnerError, trace_errors::TraceError,
            vm_errors::VirtualMachineError,
        },
        security::verify_secure_runner,
        trace::get_perm_range_check_limits,
        {
            runners::builtin_runner::{
                BitwiseBuiltinRunner, BuiltinRunner, EcOpBuiltinRunner, HashBuiltinRunner,
                OutputBuiltinRunner, RangeCheckBuiltinRunner,
            },
            trace::trace_entry::{relocate_trace_register, RelocatedTraceEntry},
            vm_core::VirtualMachine,
        },
    },
};
use num_bigint::BigInt;
use std::{
    any::Any,
    collections::{HashMap, HashSet},
    io,
};

pub struct CairoRunner {
    pub(crate) program: Program,
    layout: CairoLayout,
    final_pc: Option<Relocatable>,
    pub(crate) program_base: Option<Relocatable>,
    execution_base: Option<Relocatable>,
    initial_ap: Option<Relocatable>,
    initial_fp: Option<Relocatable>,
    initial_pc: Option<Relocatable>,
    accessed_addresses: Option<HashSet<Relocatable>>,
    run_ended: bool,
<<<<<<< HEAD
    segments_finalized: bool,
    execution_public_memory: Option<Vec<usize>>,
=======
>>>>>>> 0db86c02
    _proof_mode: bool,
    pub original_steps: Option<usize>,
    pub relocated_memory: Vec<Option<BigInt>>,
    pub relocated_trace: Option<Vec<RelocatedTraceEntry>>,
    pub exec_scopes: ExecutionScopes,
}

impl CairoRunner {
    pub fn new(
        program: &Program,
        layout: &str,
        proof_mode: bool,
    ) -> Result<CairoRunner, RunnerError> {
        let cairo_layout = match layout {
            "plain" => CairoLayout::plain_instance(),
            "small" => CairoLayout::small_instance(),
            "dex" => CairoLayout::dex_instance(),
            "perpetual_with_bitwise" => CairoLayout::perpetual_with_bitwise_instance(),
            "bitwise" => CairoLayout::bitwise_instance(),
            "recursive" => CairoLayout::recursive_instance(),
            "all" => CairoLayout::all_instance(),
            name => return Err(RunnerError::InvalidLayoutName(name.to_string())),
        };
        Ok(CairoRunner {
            program: program.clone(),
            layout: cairo_layout,
            final_pc: None,
            program_base: None,
            execution_base: None,
            initial_ap: None,
            initial_fp: None,
            initial_pc: None,
            accessed_addresses: None,
            run_ended: false,
<<<<<<< HEAD
            segments_finalized: false,
=======
>>>>>>> 0db86c02
            _proof_mode: proof_mode,
            original_steps: None,
            relocated_memory: Vec::new(),
            relocated_trace: None,
            exec_scopes: ExecutionScopes::new(),
            execution_public_memory: if proof_mode { Some(Vec::new()) } else { None },
        })
    }

    pub fn initialize(&mut self, vm: &mut VirtualMachine) -> Result<Relocatable, RunnerError> {
        self.initialize_builtins(vm)?;
        self.initialize_segments(vm, None);
        let end = self.initialize_main_entrypoint(vm)?;
        self.initialize_vm(vm)?;
        Ok(end)
    }

    fn initialize_builtins(&self, vm: &mut VirtualMachine) -> Result<(), RunnerError> {
        let builtin_ordered_list = vec![
            String::from("output"),
            String::from("pedersen"),
            String::from("range_check"),
            String::from("ecdsa"),
            String::from("bitwise"),
            String::from("ec_op"),
        ];
        if !is_subsequence(&self.program.builtins, &builtin_ordered_list) {
            return Err(RunnerError::DisorderedBuiltins);
        };
        let mut builtin_runners = Vec::<(String, BuiltinRunner)>::new();

        if self.layout.builtins._output {
            let included = self.program.builtins.contains(&"output".to_string());
            if included || self._proof_mode {
                builtin_runners.push((
                    "output".to_string(),
                    OutputBuiltinRunner::new(included).into(),
                ));
            }
        }

        if let Some(instance_def) = self.layout.builtins.pedersen.as_ref() {
            let included = self.program.builtins.contains(&"pedersen".to_string());
            if included || self._proof_mode {
                builtin_runners.push((
                    "pedersen".to_string(),
                    HashBuiltinRunner::new(instance_def.ratio, included).into(),
                ));
            }
        }

        if let Some(instance_def) = self.layout.builtins.range_check.as_ref() {
            let included = self.program.builtins.contains(&"range_check".to_string());
            if included || self._proof_mode {
                builtin_runners.push((
                    "range_check".to_string(),
                    RangeCheckBuiltinRunner::new(
                        instance_def.ratio,
                        instance_def.n_parts,
                        included,
                    )
                    .into(),
                ));
            }
        }

        if let Some(instance_def) = self.layout.builtins.bitwise.as_ref() {
            let included = self.program.builtins.contains(&"bitwise".to_string());
            if included || self._proof_mode {
                builtin_runners.push((
                    "bitwise".to_string(),
                    BitwiseBuiltinRunner::new(instance_def, included).into(),
                ));
            }
        }

        if let Some(instance_def) = self.layout.builtins.ec_op.as_ref() {
            let included = self.program.builtins.contains(&"ec_op".to_string());
            if included || self._proof_mode {
                builtin_runners.push((
                    "ec_op".to_string(),
                    EcOpBuiltinRunner::new(instance_def, included).into(),
                ));
            }
        }

        vm.builtin_runners = builtin_runners;
        Ok(())
    }
    ///Creates the necessary segments for the program, execution, and each builtin on the MemorySegmentManager and stores the first adress of each of this new segments as each owner's base
    fn initialize_segments(&mut self, vm: &mut VirtualMachine, program_base: Option<Relocatable>) {
        self.program_base = match program_base {
            Some(base) => Some(base),
            None => Some(vm.segments.add(&mut vm.memory)),
        };
        self.execution_base = Some(vm.segments.add(&mut vm.memory));
        for (_key, builtin_runner) in vm.builtin_runners.iter_mut() {
            builtin_runner.initialize_segments(&mut vm.segments, &mut vm.memory);
        }
    }

    fn initialize_state(
        &mut self,
        vm: &mut VirtualMachine,
        entrypoint: usize,
        stack: Vec<MaybeRelocatable>,
    ) -> Result<(), RunnerError> {
        if let Some(prog_base) = self.program_base.clone() {
            let initial_pc = Relocatable {
                segment_index: prog_base.segment_index,
                offset: prog_base.offset + entrypoint,
            };
            self.initial_pc = Some(initial_pc);
            vm.segments
                .load_data(
                    &mut vm.memory,
                    &MaybeRelocatable::RelocatableValue(prog_base),
                    self.program.data.clone(),
                )
                .map_err(RunnerError::MemoryInitializationError)?;
        }
        if let Some(exec_base) = &self.execution_base {
            vm.segments
                .load_data(
                    &mut vm.memory,
                    &MaybeRelocatable::RelocatableValue(exec_base.clone()),
                    stack,
                )
                .map_err(RunnerError::MemoryInitializationError)?;
        } else {
            return Err(RunnerError::NoProgBase);
        }
        Ok(())
    }

    fn initialize_function_entrypoint(
        &mut self,
        vm: &mut VirtualMachine,
        entrypoint: usize,
        mut stack: Vec<MaybeRelocatable>,
        return_fp: MaybeRelocatable,
    ) -> Result<Relocatable, RunnerError> {
        let end = vm.segments.add(&mut vm.memory);
        stack.append(&mut vec![
            return_fp,
            MaybeRelocatable::RelocatableValue(end.clone()),
        ]);
        if let Some(base) = &self.execution_base {
            self.initial_fp = Some(Relocatable {
                segment_index: base.segment_index,
                offset: base.offset + stack.len(),
            });
            self.initial_ap = self.initial_fp.clone();
        } else {
            return Err(RunnerError::NoExecBaseForEntrypoint);
        }
        self.initialize_state(vm, entrypoint, stack)?;
        self.final_pc = Some(end.clone());
        Ok(end)
    }

    ///Initializes state for running a program from the main() entrypoint.
    ///If self._proof_mode == True, the execution starts from the start label rather then the main() function.
    ///Returns the value of the program counter after returning from main.
    fn initialize_main_entrypoint(
        &mut self,
        vm: &mut VirtualMachine,
    ) -> Result<Relocatable, RunnerError> {
        //self.execution_public_memory = Vec::new() -> Not used now
        let mut stack = Vec::new();
        for (_name, builtin_runner) in vm.builtin_runners.iter() {
            stack.append(&mut builtin_runner.initial_stack());
        }
        //Different process if _proof_mode is enabled
        let return_fp = vm.segments.add(&mut vm.memory);
        if let Some(main) = &self.program.main {
            let main_clone = *main;
            Ok(self.initialize_function_entrypoint(
                vm,
                main_clone,
                stack,
                MaybeRelocatable::RelocatableValue(return_fp),
            )?)
        } else {
            Err(RunnerError::MissingMain)
        }
    }

    fn initialize_vm(&mut self, vm: &mut VirtualMachine) -> Result<(), RunnerError> {
        vm.run_context.pc = self.initial_pc.as_ref().ok_or(RunnerError::NoPC)?.clone();
        vm.run_context.ap = self.initial_ap.as_ref().ok_or(RunnerError::NoAP)?.offset;
        vm.run_context.fp = self.initial_fp.as_ref().ok_or(RunnerError::NoFP)?.offset;
        vm._program_base = Some(MaybeRelocatable::from(
            self.program_base.as_ref().ok_or(RunnerError::NoProgBase)?,
        ));
        for (_, builtin) in vm.builtin_runners.iter() {
            builtin.add_validation_rule(&mut vm.memory)?;
        }
        vm.memory
            .validate_existing_memory()
            .map_err(RunnerError::MemoryValidationError)
    }

    pub fn get_initial_fp(&self) -> Option<Relocatable> {
        self.initial_fp.clone()
    }

    pub fn get_reference_list(&self) -> HashMap<usize, HintReference> {
        let mut references = HashMap::<usize, HintReference>::new();

        for (i, reference) in self.program.reference_manager.references.iter().enumerate() {
            references.insert(
                i,
                HintReference {
                    register: reference.value_address.register.clone(),
                    offset1: reference.value_address.offset1,
                    offset2: reference.value_address.offset2,
                    inner_dereference: reference.value_address.inner_dereference,
                    dereference: reference.value_address.dereference,
                    immediate: reference.value_address.immediate.clone(),
                    // only store `ap` tracking data if the reference is referred to it
                    ap_tracking_data: if reference.value_address.register == Some(Register::FP) {
                        None
                    } else {
                        Some(reference.ap_tracking_data.clone())
                    },
                    cairo_type: Some(reference.value_address.value_type.clone()),
                },
            );
        }
        references
    }

    /// Gets the data used by the HintProcessor to execute each hint
    pub fn get_hint_data_dictionary(
        &self,
        references: &HashMap<usize, HintReference>,
        hint_executor: &dyn HintProcessor,
    ) -> Result<HashMap<usize, Vec<Box<dyn Any>>>, VirtualMachineError> {
        let mut hint_data_dictionary = HashMap::<usize, Vec<Box<dyn Any>>>::new();
        for (hint_index, hints) in self.program.hints.iter() {
            for hint in hints {
                let hint_data = hint_executor.compile_hint(
                    &hint.code,
                    &hint.flow_tracking_data.ap_tracking,
                    &hint.flow_tracking_data.reference_ids,
                    references,
                );
                hint_data_dictionary
                    .entry(*hint_index)
                    .or_insert(vec![])
                    .push(
                        hint_data
                            .map_err(|_| VirtualMachineError::CompileHintFail(hint.code.clone()))?,
                    );
            }
        }
        Ok(hint_data_dictionary)
    }

    pub fn get_constants(&self) -> &HashMap<String, BigInt> {
        &self.program.constants
    }

    pub fn run_until_pc(
        &mut self,
        address: Relocatable,
        vm: &mut VirtualMachine,
        hint_processor: &dyn HintProcessor,
    ) -> Result<(), VirtualMachineError> {
        let references = self.get_reference_list();
        let hint_data_dictionary = self.get_hint_data_dictionary(&references, hint_processor)?;
        while vm.run_context.pc != address {
            vm.step(
                hint_processor,
                &mut self.exec_scopes,
                &hint_data_dictionary,
                &self.program.constants,
            )?;
        }
        Ok(())
    }

    /// Execute an exact number of steps on the program from the actual position.
    pub fn run_for_steps(
        &mut self,
        steps: usize,
        vm: &mut VirtualMachine,
        hint_processor: &dyn HintProcessor,
    ) -> Result<(), VirtualMachineError> {
        let references = self.get_reference_list();
        let hint_data_dictionary = self.get_hint_data_dictionary(&references, hint_processor)?;

        for remaining_steps in (1..=steps).rev() {
            if self.final_pc.as_ref() == Some(&vm.run_context.pc) {
                return Err(VirtualMachineError::EndOfProgram(remaining_steps));
            }

            vm.step(
                hint_processor,
                &mut self.exec_scopes,
                &hint_data_dictionary,
                &self.program.constants,
            )?;
        }

        Ok(())
    }

    /// Execute steps until a number of steps since the start of the program is reached.
    pub fn run_until_steps(
        &mut self,
        steps: usize,
        vm: &mut VirtualMachine,
        hint_processor: &dyn HintProcessor,
    ) -> Result<(), VirtualMachineError> {
        self.run_for_steps(steps.saturating_sub(vm.current_step), vm, hint_processor)
    }

    /// Execute steps until the step counter reaches a power of two.
    pub fn run_until_next_power_of_2(
        &mut self,
        vm: &mut VirtualMachine,
        hint_processor: &dyn HintProcessor,
    ) -> Result<(), VirtualMachineError> {
        self.run_until_steps(vm.current_step.next_power_of_two(), vm, hint_processor)
    }

    /// Mark a memory address as accesed.
    pub fn mark_as_accessed(
        &mut self,
        address: Relocatable,
        size: usize,
    ) -> Result<(), VirtualMachineError> {
        let accessed_addressess = self
            .accessed_addresses
            .as_mut()
            .ok_or(VirtualMachineError::RunNotFinished)?;

        accessed_addressess.extend((0..size).map(|i| &address + i));
        Ok(())
    }

    pub fn get_perm_range_check_limits(
        &self,
        vm: &VirtualMachine,
    ) -> Result<Option<(isize, isize)>, VirtualMachineError> {
        let limits = get_perm_range_check_limits(
            vm.trace.as_ref().ok_or(VirtualMachineError::TracerError(
                TraceError::TraceNotEnabled,
            ))?,
            &vm.memory,
        )?;

        match limits {
            Some((mut rc_min, mut rc_max)) => {
                for (_, runner) in &vm.builtin_runners {
                    let (runner_min, runner_max) = match runner.get_range_check_usage(&vm.memory) {
                        Some(x) => x,
                        None => continue,
                    };

                    rc_min = rc_min.min(runner_min as isize);
                    rc_max = rc_max.max(runner_max as isize);
                }

                Ok(Some((rc_min, rc_max)))
            }
            None => Ok(None),
        }
    }

    /// Checks that there are enough trace cells to fill the entire range check
    /// range.
    pub fn check_range_check_usage(&self, vm: &VirtualMachine) -> Result<(), VirtualMachineError> {
        let (rc_min, rc_max) = match self.get_perm_range_check_limits(vm)? {
            Some(x) => x,
            None => return Ok(()),
        };

        let mut rc_units_used_by_builtins = 0;
        for (_, builtin_runner) in &vm.builtin_runners {
            rc_units_used_by_builtins += builtin_runner.get_used_perm_range_check_units(vm)?;
        }

        let unused_rc_units =
            (self.layout.rc_units as usize - 3) * vm.current_step - rc_units_used_by_builtins;
        if unused_rc_units < (rc_max - rc_min) as usize {
            return Err(MemoryError::InsufficientAllocatedCells.into());
        }

        Ok(())
    }

    /// Count the number of holes present in the segments.
    pub fn get_memory_holes(&self, vm: &VirtualMachine) -> Result<usize, MemoryError> {
        let accessed_addresses = self
            .accessed_addresses
            .as_ref()
            .ok_or(MemoryError::MissingAccessedAddresses)?;

        let mut builtin_accessed_addresses = HashSet::new();
        for (_, builtin_runner) in &vm.builtin_runners {
            builtin_accessed_addresses.extend(builtin_runner.get_memory_accesses(vm)?.into_iter());
        }

        builtin_accessed_addresses.extend(accessed_addresses.iter().cloned());
        vm.segments.get_memory_holes(&builtin_accessed_addresses)
    }

    /// Check if there are enough trace cells to fill the entire diluted checks.
    pub fn check_diluted_check_usage(
        &self,
        vm: &VirtualMachine,
    ) -> Result<(), VirtualMachineError> {
        let diluted_pool_instance = match &self.layout.diluted_pool_instance_def {
            Some(x) => x,
            None => return Ok(()),
        };

        let mut used_units_by_builtins = 0;
        for (_, builtin_runner) in &vm.builtin_runners {
            let used_units = builtin_runner.get_used_diluted_check_units(
                diluted_pool_instance.spacing,
                diluted_pool_instance.n_bits,
            );

            let multiplier = safe_div_usize(
                vm.current_step,
                builtin_runner.ratio().unwrap_or(1) as usize,
            )?;
            used_units_by_builtins += used_units * multiplier;
        }

        let diluted_units = diluted_pool_instance.units_per_step as usize * vm.current_step;
        let unused_diluted_units = diluted_units - used_units_by_builtins;

        let diluted_usage_upper_bound = 1usize << diluted_pool_instance.n_bits;
        if unused_diluted_units < diluted_usage_upper_bound {
            return Err(MemoryError::InsufficientAllocatedCells.into());
        }

        Ok(())
    }

    pub fn end_run(
        &mut self,
        _disable_trace_padding: bool,
        disable_finalize_all: bool,
        vm: &mut VirtualMachine,
    ) -> Result<(), VirtualMachineError> {
        if self.run_ended {
            return Err(RunnerError::RunAlreadyFinished.into());
        }

        // Process accessed_addresses.
        self.accessed_addresses = Some({
            let accessed_addresses = vm
                .accessed_addresses
                .as_ref()
                .ok_or_else::<VirtualMachineError, _>(|| {
                    MemoryError::MissingAccessedAddresses.into()
                })?;
            let mut new_accessed_addresses = HashSet::with_capacity(accessed_addresses.len());

            for addr in accessed_addresses {
                let relocated_addr = vm.memory.relocate_value(&addr.into())?.into_owned();

                new_accessed_addresses.insert(relocated_addr.try_into().unwrap());
            }

            new_accessed_addresses
        });

        self.relocate(vm)
            .map_err(VirtualMachineError::TracerError)?;
        vm.end_run(&self.exec_scopes)?;

        if !disable_finalize_all {
            vm.segments.compute_effective_sizes(&vm.memory);
            self.run_ended = true;
        }

        Ok(())
    }

    ///Relocates the VM's memory, turning bidimensional indexes into contiguous numbers, and values into BigInts
    /// Uses the relocation_table to asign each index a number according to the value on its segment number
    fn relocate_memory(
        &mut self,
        vm: &mut VirtualMachine,
        relocation_table: &Vec<usize>,
    ) -> Result<(), MemoryError> {
        if !(self.relocated_memory.is_empty()) {
            return Err(MemoryError::Relocation);
        }
        //Relocated addresses start at 1
        self.relocated_memory.push(None);
        for (index, segment) in vm.memory.data.iter().enumerate() {
            if self.relocated_memory.len() != relocation_table[index] {
                return Err(MemoryError::Relocation);
            }

            for element in segment {
                match element {
                    Some(elem) => self
                        .relocated_memory
                        .push(Some(relocate_value(elem.clone(), relocation_table)?)),
                    None => self.relocated_memory.push(None),
                }
            }
        }
        Ok(())
    }

    ///Relocates the VM's trace, turning relocatable registers to numbered ones
    fn relocate_trace(
        &mut self,
        vm: &mut VirtualMachine,
        relocation_table: &Vec<usize>,
    ) -> Result<(), TraceError> {
        if self.relocated_trace.is_some() {
            return Err(TraceError::AlreadyRelocated);
        }

        let trace = vm.trace.as_ref().ok_or(TraceError::TraceNotEnabled)?.iter();
        let mut relocated_trace = Vec::<RelocatedTraceEntry>::with_capacity(trace.len());
        for entry in trace {
            relocated_trace.push(RelocatedTraceEntry {
                pc: relocate_trace_register(&entry.pc, relocation_table)?,
                ap: relocate_trace_register(&entry.ap, relocation_table)?,
                fp: relocate_trace_register(&entry.fp, relocation_table)?,
            })
        }
        self.relocated_trace = Some(relocated_trace);
        Ok(())
    }

    pub fn relocate(&mut self, vm: &mut VirtualMachine) -> Result<(), TraceError> {
        vm.segments.compute_effective_sizes(&vm.memory);
        // relocate_segments can fail if compute_effective_sizes is not called before.
        // The expect should be unreachable.
        let relocation_table = vm
            .segments
            .relocate_segments()
            .expect("compute_effective_sizes called but relocate_memory still returned error");
        if let Err(memory_error) = self.relocate_memory(vm, &relocation_table) {
            return Err(TraceError::MemoryError(memory_error));
        }
        if vm.trace.is_some() {
            self.relocate_trace(vm, &relocation_table)?;
        }
        Ok(())
    }

    pub fn get_builtin_segments_info(
        &self,
        vm: &VirtualMachine,
    ) -> Result<HashMap<&'static str, SegmentInfo>, RunnerError> {
        let mut builtin_segments = HashMap::new();

        for (_, builtin) in &vm.builtin_runners {
            let (name, segment_address) = builtin.get_memory_segment_addresses();
            if builtin_segments.contains_key(&name) {
                return Err(RunnerError::BuiltinSegmentNameCollision(name));
            }

            let index = segment_address.0;
            let size = segment_address.1.ok_or(RunnerError::BaseNotFinished)?;

            builtin_segments.insert(name, SegmentInfo { index, size });
        }

        Ok(builtin_segments)
    }

    pub fn get_execution_resources(
        &self,
        vm: &VirtualMachine,
    ) -> Result<ExecutionResources, TraceError> {
        let n_steps = match self.original_steps {
            Some(x) => x,
            None => vm.trace.as_ref().map(|x| x.len()).unwrap_or(0),
        };
        let n_memory_holes = self.get_memory_holes(vm)?;

        let mut builtin_instance_counter = Vec::with_capacity(vm.builtin_runners.len());
        for (key, builtin_runner) in &vm.builtin_runners {
            builtin_instance_counter
                .push((key.to_string(), builtin_runner.get_used_instances(vm)?));
        }

        Ok(ExecutionResources {
            n_steps,
            n_memory_holes,
            builtin_instance_counter,
        })
    }

    pub fn get_output(&mut self, vm: &mut VirtualMachine) -> Result<String, RunnerError> {
        let mut output = Vec::<u8>::new();
        self.write_output(vm, &mut output)?;
        let output = String::from_utf8(output).map_err(|_| RunnerError::FailedStringConversion)?;
        Ok(output)
    }

    ///Writes the values hosted in the output builtin's segment
    /// Does nothing if the output builtin is not present in the program
    pub fn write_output(
        &mut self,
        vm: &mut VirtualMachine,
        stdout: &mut dyn io::Write,
    ) -> Result<(), RunnerError> {
        //If the output builtin is present it will always be the first one
        if !vm.builtin_runners.is_empty() && vm.builtin_runners[0].0 == *"output" {
            let builtin = &vm.builtin_runners[0].1;
            vm.segments.compute_effective_sizes(&vm.memory);

            let base = builtin.base();

            // After this if block,
            // segment_used_sizes is always Some(_)
            if vm.segments.segment_used_sizes == None {
                vm.segments.compute_effective_sizes(&vm.memory);
            }

            let segment_index: usize = base
                .try_into()
                .map_err(|_| RunnerError::RunnerInTemporarySegment(base))?;
            // See previous comment, the unwrap below is safe.
            for i in 0..vm.segments.segment_used_sizes.as_ref().unwrap()[segment_index] {
                let value = vm
                    .memory
                    .get_integer(&(base, i).into())
                    .map_err(|_| RunnerError::MemoryGet((base, i).into()))?;
                writeln!(
                    stdout,
                    "{}",
                    to_field_element(value.into_owned(), vm.prime.clone())
                )
                .map_err(|_| RunnerError::WriteFail)?;
            }
        }
        Ok(())
    }

    // Finalizes the segments.
    //     Note:
    //     1.  end_run() must precede a call to this method.
    //     2.  Call read_return_values() *before* finalize_segments(), otherwise the return values
    //         will not be included in the public memory.
    pub fn finalize_segments(&mut self, vm: &mut VirtualMachine) -> Result<(), RunnerError> {
        if self.segments_finalized {
            return Ok(());
        }
        if !self.run_ended {
            return Err(RunnerError::FinalizeNoEndRun);
        }
        let size = self.program.data.len();
        let mut public_memory = Vec::with_capacity(size);
        for i in 0..size {
            public_memory.push((i, 0_usize))
        }
        vm.segments.finalize(
            Some(size),
            self.program_base
                .as_ref()
                .ok_or(RunnerError::NoProgBase)?
                .segment_index as usize,
            Some(&public_memory),
        );
        let mut public_memory = Vec::with_capacity(size);
        let exec_base = self
            .execution_base
            .as_ref()
            .ok_or(RunnerError::NoExecBase)?;
        for elem in self
            .execution_public_memory
            .as_ref()
            .ok_or(RunnerError::FinalizeSegmentsNoProofMode)?
            .iter()
        {
            public_memory.push((elem + exec_base.offset, 0))
        }
        vm.segments
            .finalize(None, exec_base.segment_index as usize, Some(&public_memory));
        for (_, builtin_runner) in vm.builtin_runners.iter() {
            let (_, size) = builtin_runner
                .get_used_cells_and_allocated_size(vm)
                .map_err(RunnerError::FinalizeSegements)?;
            vm.segments
                .finalize(Some(size), builtin_runner.base() as usize, None)
        }
        self.segments_finalized = true;
        Ok(())
    }
    #[allow(clippy::too_many_arguments)]
    pub fn run_from_entrypoint(
        &mut self,
        entrypoint: usize,
        args: Vec<&dyn Any>,
        typed_args: bool,
        verify_secure: bool,
        apply_modulo_to_args: bool,
        vm: &mut VirtualMachine,
        hint_processor: &dyn HintProcessor,
    ) -> Result<(), VirtualMachineError> {
        let stack = if typed_args {
            if args.len() != 1 {
                return Err(VirtualMachineError::InvalidArgCount(1, args.len()));
            }

            vm.segments.gen_typed_args(args, vm)?
        } else {
            let mut stack = Vec::new();
            for arg in args {
                let prime = match apply_modulo_to_args {
                    true => Some(&vm.prime),
                    false => None,
                };

                stack.push(vm.segments.gen_arg(arg, prime, &mut vm.memory)?);
            }

            stack
        };

        let return_fp = vm.segments.add(&mut vm.memory);
        let end = self.initialize_function_entrypoint(vm, entrypoint, stack, return_fp.into())?;
        self.initialize_vm(vm)?;

        self.run_until_pc(end, vm, hint_processor)?;
        self.end_run(true, false, vm)?;

        if verify_secure {
            verify_secure_runner(self, false, vm)?;
        }

        Ok(())
    }
}

#[derive(Clone, Debug, Eq, PartialEq)]
pub struct SegmentInfo {
    pub index: isize,
    pub size: usize,
}

#[derive(Clone, Debug, Eq, PartialEq)]
pub struct ExecutionResources {
    pub n_steps: usize,
    pub n_memory_holes: usize,
    pub builtin_instance_counter: Vec<(String, usize)>,
}

#[cfg(test)]
mod tests {
    use super::*;
    use crate::{
        bigint, bigint_str,
        hint_processor::builtin_hint_processor::builtin_hint_processor_definition::BuiltinHintProcessor,
        relocatable,
        serde::deserialize_program::ReferenceManager,
        types::instance_definitions::bitwise_instance_def::BitwiseInstanceDef,
        utils::test_utils::*,
        vm::{trace::trace_entry::TraceEntry, vm_memory::memory::Memory},
    };
    use num_bigint::Sign;
    use std::{
        collections::{HashMap, HashSet},
        path::Path,
    };

    #[test]
    fn initialize_builtins_with_disordered_builtins() {
        //This test works with basic Program definition, will later be updated to use Program::new() when fully defined
        let program = Program {
            builtins: vec![String::from("range_check"), String::from("output")],
            prime: bigint!(17),
            data: Vec::new(),
            constants: HashMap::new(),
            main: None,
            hints: HashMap::new(),
            reference_manager: ReferenceManager {
                references: Vec::new(),
            },
            identifiers: HashMap::new(),
        };
        let cairo_runner = cairo_runner!(program);
        let mut vm = vm!();
        assert!(cairo_runner.initialize_builtins(&mut vm).is_err());
    }

    #[test]
    fn create_cairo_runner_with_ordered_but_missing_builtins() {
        //This test works with basic Program definition, will later be updated to use Program::new() when fully defined
        let program = Program {
            builtins: vec![String::from("output"), String::from("ecdsa")],
            prime: bigint!(17),
            data: Vec::new(),
            constants: HashMap::new(),
            main: None,
            hints: HashMap::new(),
            reference_manager: ReferenceManager {
                references: Vec::new(),
            },
            identifiers: HashMap::new(),
        };
        //We only check that the creation doesnt panic
        let _cairo_runner = cairo_runner!(program);
    }

    #[test]
    fn initialize_segments_with_base() {
        //This test works with basic Program definition, will later be updated to use Program::new() when fully defined
        let program = Program {
            builtins: vec![String::from("output")],
            prime: bigint!(17),
            data: Vec::new(),
            constants: HashMap::new(),
            main: None,
            hints: HashMap::new(),
            reference_manager: ReferenceManager {
                references: Vec::new(),
            },
            identifiers: HashMap::new(),
        };
        let mut cairo_runner = cairo_runner!(program);
        let mut vm = vm!();
        let program_base = Some(Relocatable {
            segment_index: 5,
            offset: 9,
        });
        vm.segments.num_segments = 6;
        cairo_runner.initialize_builtins(&mut vm).unwrap();
        cairo_runner.initialize_segments(&mut vm, program_base);
        assert_eq!(
            cairo_runner.program_base,
            Some(Relocatable {
                segment_index: 5,
                offset: 9,
            })
        );
        assert_eq!(
            cairo_runner.execution_base,
            Some(Relocatable {
                segment_index: 6,
                offset: 0,
            })
        );
        assert_eq!(vm.builtin_runners[0].0, String::from("output"));
        assert_eq!(vm.builtin_runners[0].1.base(), 7);

        assert_eq!(vm.segments.num_segments, 8);
    }

    #[test]
    fn initialize_segments_no_base() {
        //This test works with basic Program definition, will later be updated to use Program::new() when fully defined
        let program = Program {
            builtins: vec![String::from("output")],
            prime: bigint!(17),
            data: Vec::new(),
            constants: HashMap::new(),
            main: None,
            hints: HashMap::new(),
            reference_manager: ReferenceManager {
                references: Vec::new(),
            },
            identifiers: HashMap::new(),
        };
        let mut cairo_runner = cairo_runner!(program);
        let mut vm = vm!();
        cairo_runner.initialize_builtins(&mut vm).unwrap();
        cairo_runner.initialize_segments(&mut vm, None);
        assert_eq!(
            cairo_runner.program_base,
            Some(Relocatable {
                segment_index: 0,
                offset: 0
            })
        );
        assert_eq!(
            cairo_runner.execution_base,
            Some(Relocatable {
                segment_index: 1,
                offset: 0
            })
        );
        assert_eq!(vm.builtin_runners[0].0, String::from("output"));
        assert_eq!(vm.builtin_runners[0].1.base(), 2);

        assert_eq!(vm.segments.num_segments, 3);
    }

    #[test]
    fn initialize_state_empty_data_and_stack() {
        //This test works with basic Program definition, will later be updated to use Program::new() when fully defined
        let program = Program {
            builtins: vec![String::from("output")],
            prime: bigint!(17),
            data: Vec::new(),
            constants: HashMap::new(),
            main: None,
            hints: HashMap::new(),
            reference_manager: ReferenceManager {
                references: Vec::new(),
            },
            identifiers: HashMap::new(),
        };
        let mut cairo_runner = cairo_runner!(program);
        let mut vm = vm!();
        cairo_runner.program_base = Some(relocatable!(1, 0));
        cairo_runner.execution_base = Some(relocatable!(2, 0));
        let stack = Vec::new();
        cairo_runner.initialize_builtins(&mut vm).unwrap();
        cairo_runner.initialize_state(&mut vm, 1, stack).unwrap();
        assert_eq!(
            cairo_runner.initial_pc,
            Some(Relocatable {
                segment_index: 1,
                offset: 1
            })
        );
    }

    #[test]
    fn initialize_state_some_data_empty_stack() {
        //This test works with basic Program definition, will later be updated to use Program::new() when fully defined
        let program = Program {
            builtins: vec![String::from("output")],
            prime: bigint!(17),
            data: vec_data!((4), (6)),
            constants: HashMap::new(),
            main: None,
            hints: HashMap::new(),
            reference_manager: ReferenceManager {
                references: Vec::new(),
            },
            identifiers: HashMap::new(),
        };
        let mut cairo_runner = cairo_runner!(program);
        let mut vm = vm!();
        for _ in 0..2 {
            vm.segments.add(&mut vm.memory);
        }
        cairo_runner.program_base = Some(Relocatable {
            segment_index: 1,
            offset: 0,
        });
        cairo_runner.execution_base = Some(relocatable!(2, 0));
        let stack = Vec::new();
        cairo_runner.initialize_state(&mut vm, 1, stack).unwrap();
        check_memory!(vm.memory, ((1, 0), 4), ((1, 1), 6));
    }

    #[test]
    fn initialize_state_empty_data_some_stack() {
        //This test works with basic Program definition, will later be updated to use Program::new() when fully defined
        let program = Program {
            builtins: vec![String::from("output")],
            prime: bigint!(17),
            data: Vec::new(),
            constants: HashMap::new(),
            main: None,
            hints: HashMap::new(),
            reference_manager: ReferenceManager {
                references: Vec::new(),
            },
            identifiers: HashMap::new(),
        };
        let mut cairo_runner = cairo_runner!(program);
        let mut vm = vm!();
        for _ in 0..3 {
            vm.segments.add(&mut vm.memory);
        }
        cairo_runner.program_base = Some(relocatable!(1, 0));
        cairo_runner.execution_base = Some(relocatable!(2, 0));
        let stack = vec![mayberelocatable!(4), mayberelocatable!(6)];
        cairo_runner.initialize_state(&mut vm, 1, stack).unwrap();
        check_memory!(vm.memory, ((2, 0), 4), ((2, 1), 6));
    }

    #[test]
    fn initialize_state_no_program_base() {
        //This test works with basic Program definition, will later be updated to use Program::new() when fully defined
        let program = Program {
            builtins: vec![String::from("output")],
            prime: bigint!(17),
            data: Vec::new(),
            constants: HashMap::new(),
            main: None,
            hints: HashMap::new(),
            reference_manager: ReferenceManager {
                references: Vec::new(),
            },
            identifiers: HashMap::new(),
        };
        let mut cairo_runner = cairo_runner!(program);
        let mut vm = vm!();
        for _ in 0..2 {
            vm.segments.add(&mut vm.memory);
        }
        cairo_runner.execution_base = Some(Relocatable {
            segment_index: 2,
            offset: 0,
        });
        let stack = vec![
            MaybeRelocatable::from(bigint!(4)),
            MaybeRelocatable::from(bigint!(6)),
        ];
        assert!(cairo_runner.initialize_state(&mut vm, 1, stack).is_err());
    }

    #[test]
    #[should_panic]
    fn initialize_state_no_execution_base() {
        //This test works with basic Program definition, will later be updated to use Program::new() when fully defined
        let program = Program {
            builtins: vec![String::from("output")],
            prime: bigint!(17),
            data: Vec::new(),
            constants: HashMap::new(),
            main: None,
            hints: HashMap::new(),
            reference_manager: ReferenceManager {
                references: Vec::new(),
            },
            identifiers: HashMap::new(),
        };
        let mut cairo_runner = cairo_runner!(program);
        let mut vm = vm!();
        for _ in 0..2 {
            vm.segments.add(&mut vm.memory);
        }
        cairo_runner.program_base = Some(relocatable!(1, 0));
        let stack = vec![
            MaybeRelocatable::from(bigint!(4)),
            MaybeRelocatable::from(bigint!(6)),
        ];
        cairo_runner.initialize_state(&mut vm, 1, stack).unwrap();
    }

    #[test]
    fn initialize_function_entrypoint_empty_stack() {
        //This test works with basic Program definition, will later be updated to use Program::new() when fully defined
        let program = Program {
            builtins: vec![String::from("output")],
            prime: bigint!(17),
            data: Vec::new(),
            constants: HashMap::new(),
            main: None,
            hints: HashMap::new(),
            reference_manager: ReferenceManager {
                references: Vec::new(),
            },
            identifiers: HashMap::new(),
        };
        let mut cairo_runner = cairo_runner!(program);
        let mut vm = vm!();
        for _ in 0..2 {
            vm.segments.add(&mut vm.memory);
        }
        cairo_runner.program_base = Some(relocatable!(0, 0));
        cairo_runner.execution_base = Some(relocatable!(1, 0));
        let stack = Vec::new();
        let return_fp = MaybeRelocatable::from(bigint!(9));
        cairo_runner
            .initialize_function_entrypoint(&mut vm, 0, stack, return_fp)
            .unwrap();
        assert_eq!(cairo_runner.initial_fp, cairo_runner.initial_ap);
        assert_eq!(cairo_runner.initial_fp, Some(relocatable!(1, 2)));
        check_memory!(vm.memory, ((1, 0), 9), ((1, 1), (2, 0)));
    }

    #[test]
    fn initialize_function_entrypoint_some_stack() {
        //This test works with basic Program definition, will later be updated to use Program::new() when fully defined
        let program = Program {
            builtins: vec![String::from("output")],
            prime: bigint!(17),
            data: Vec::new(),
            constants: HashMap::new(),
            main: None,
            hints: HashMap::new(),
            reference_manager: ReferenceManager {
                references: Vec::new(),
            },
            identifiers: HashMap::new(),
        };
        let mut cairo_runner = cairo_runner!(program);
        let mut vm = vm!();
        for _ in 0..2 {
            vm.segments.add(&mut vm.memory);
        }
        cairo_runner.program_base = Some(relocatable!(0, 0));
        cairo_runner.execution_base = Some(relocatable!(1, 0));
        let stack = vec![MaybeRelocatable::from(bigint!(7))];
        let return_fp = MaybeRelocatable::from(bigint!(9));
        cairo_runner
            .initialize_function_entrypoint(&mut vm, 1, stack, return_fp)
            .unwrap();
        assert_eq!(cairo_runner.initial_fp, cairo_runner.initial_ap);
        assert_eq!(cairo_runner.initial_fp, Some(relocatable!(1, 3)));
        check_memory!(vm.memory, ((1, 0), 7), ((1, 1), 9), ((1, 2), (2, 0)));
    }

    #[test]
    #[should_panic]
    fn initialize_function_entrypoint_no_execution_base() {
        //This test works with basic Program definition, will later be updated to use Program::new() when fully defined
        let program = Program {
            builtins: vec![String::from("output")],
            prime: bigint!(17),
            data: Vec::new(),
            constants: HashMap::new(),
            main: None,
            hints: HashMap::new(),
            reference_manager: ReferenceManager {
                references: Vec::new(),
            },
            identifiers: HashMap::new(),
        };
        let mut cairo_runner = cairo_runner!(program);
        let mut vm = vm!();
        let stack = vec![MaybeRelocatable::from(bigint!(7))];
        let return_fp = MaybeRelocatable::from(bigint!(9));
        cairo_runner
            .initialize_function_entrypoint(&mut vm, 1, stack, return_fp)
            .unwrap();
    }

    #[test]
    #[should_panic]
    fn initialize_main_entrypoint_no_main() {
        //This test works with basic Program definition, will later be updated to use Program::new() when fully defined
        let program = Program {
            builtins: vec![String::from("output")],
            prime: bigint!(17),
            data: Vec::new(),
            constants: HashMap::new(),
            main: None,
            hints: HashMap::new(),
            reference_manager: ReferenceManager {
                references: Vec::new(),
            },
            identifiers: HashMap::new(),
        };
        let mut cairo_runner = cairo_runner!(program);
        let mut vm = vm!();
        cairo_runner.initialize_main_entrypoint(&mut vm).unwrap();
    }

    #[test]
    fn initialize_main_entrypoint() {
        //This test works with basic Program definition, will later be updated to use Program::new() when fully defined
        let program = Program {
            builtins: Vec::new(),
            prime: bigint!(17),
            data: Vec::new(),
            constants: HashMap::new(),
            main: Some(1),
            hints: HashMap::new(),
            reference_manager: ReferenceManager {
                references: Vec::new(),
            },
            identifiers: HashMap::new(),
        };
        let mut cairo_runner = cairo_runner!(program);
        let mut vm = vm!();
        cairo_runner.program_base = Some(relocatable!(0, 0));
        cairo_runner.execution_base = Some(relocatable!(0, 0));
        let return_pc = cairo_runner.initialize_main_entrypoint(&mut vm).unwrap();
        assert_eq!(return_pc, Relocatable::from((1, 0)));
    }

    #[test]
    fn initialize_vm_no_builtins() {
        //This test works with basic Program definition, will later be updated to use Program::new() when fully defined
        let program = Program {
            builtins: Vec::new(),
            prime: bigint!(17),
            data: Vec::new(),
            constants: HashMap::new(),
            main: Some(1),
            hints: HashMap::new(),
            reference_manager: ReferenceManager {
                references: Vec::new(),
            },
            identifiers: HashMap::new(),
        };
        let mut cairo_runner = cairo_runner!(program);
        let mut vm = vm!();
        cairo_runner.program_base = Some(relocatable!(0, 0));
        cairo_runner.initial_pc = Some(relocatable!(0, 1));
        cairo_runner.initial_ap = Some(relocatable!(1, 2));
        cairo_runner.initial_fp = Some(relocatable!(1, 2));
        cairo_runner.initialize_vm(&mut vm).unwrap();
        assert_eq!(vm.run_context.pc, relocatable!(0, 1));
        assert_eq!(vm.run_context.ap, 2);
        assert_eq!(vm.run_context.fp, 2);
        assert_eq!(vm._program_base, Some(MaybeRelocatable::from((0, 0))));
    }

    #[test]
    fn initialize_vm_with_range_check_valid() {
        //This test works with basic Program definition, will later be updated to use Program::new() when fully defined
        let program = Program {
            builtins: vec![String::from("range_check")],
            prime: bigint!(17),
            data: Vec::new(),
            constants: HashMap::new(),
            main: Some(1),
            hints: HashMap::new(),
            reference_manager: ReferenceManager {
                references: Vec::new(),
            },
            identifiers: HashMap::new(),
        };
        let mut cairo_runner = cairo_runner!(program);
        let mut vm = vm!();
        cairo_runner.initial_pc = Some(relocatable!(0, 1));
        cairo_runner.initial_ap = Some(relocatable!(1, 2));
        cairo_runner.initial_fp = Some(relocatable!(1, 2));
        cairo_runner.initialize_builtins(&mut vm).unwrap();
        cairo_runner.initialize_segments(&mut vm, None);
        vm.memory = memory![((2, 0), 23), ((2, 1), 233)];
        assert_eq!(vm.builtin_runners[0].0, String::from("range_check"));
        assert_eq!(vm.builtin_runners[0].1.base(), 2);
        cairo_runner.initialize_vm(&mut vm).unwrap();
        assert!(vm
            .memory
            .validated_addresses
            .contains(&MaybeRelocatable::from((2, 0))));
        assert!(vm
            .memory
            .validated_addresses
            .contains(&MaybeRelocatable::from((2, 1))));
        assert_eq!(vm.memory.validated_addresses.len(), 2);
    }

    #[test]
    fn initialize_vm_with_range_check_invalid() {
        //This test works with basic Program definition, will later be updated to use Program::new() when fully defined
        let program = Program {
            builtins: vec![String::from("range_check")],
            prime: bigint!(17),
            data: Vec::new(),
            constants: HashMap::new(),
            main: Some(1),
            hints: HashMap::new(),
            reference_manager: ReferenceManager {
                references: Vec::new(),
            },
            identifiers: HashMap::new(),
        };
        let mut cairo_runner = cairo_runner!(program);
        let mut vm = vm!();
        cairo_runner.initial_pc = Some(relocatable!(0, 1));
        cairo_runner.initial_ap = Some(relocatable!(1, 2));
        cairo_runner.initial_fp = Some(relocatable!(1, 2));
        cairo_runner.initialize_builtins(&mut vm).unwrap();
        cairo_runner.initialize_segments(&mut vm, None);
        vm.memory = memory![((2, 1), 23), ((2, 4), (-1))];

        assert_eq!(
            cairo_runner.initialize_vm(&mut vm),
            Err(RunnerError::MemoryValidationError(MemoryError::FoundNonInt))
        );
    }

    //Integration tests for initialization phase

    #[test]
    /* Program used:
    func myfunc(a: felt) -> (r: felt):
        let b = a * 2
        return(b)
    end

    func main():
        let a = 1
        let b = myfunc(a)
        return()
    end

    main = 3
    data = [5207990763031199744, 2, 2345108766317314046, 5189976364521848832, 1, 1226245742482522112, 3618502788666131213697322783095070105623107215331596699973092056135872020476, 2345108766317314046]
    */
    fn initialization_phase_no_builtins() {
        let program = Program {
            builtins: vec![],
            prime: bigint!(17),
            data: vec_data!(
                (5207990763031199744_i64),
                (2),
                (2345108766317314046_i64),
                (5189976364521848832_i64),
                (1),
                (1226245742482522112_i64),
                ((
                    b"3618502788666131213697322783095070105623107215331596699973092056135872020476",
                    10
                )),
                (2345108766317314046_i64)
            ),
            constants: HashMap::new(),
            main: Some(3),
            hints: HashMap::new(),
            reference_manager: ReferenceManager {
                references: Vec::new(),
            },
            identifiers: HashMap::new(),
        };
        let mut cairo_runner = cairo_runner!(program);
        let mut vm = vm!();
        cairo_runner.initialize_segments(&mut vm, None);
        cairo_runner.initialize_main_entrypoint(&mut vm).unwrap();
        cairo_runner.initialize_vm(&mut vm).unwrap();

        assert_eq!(cairo_runner.program_base, Some(relocatable!(0, 0)));
        assert_eq!(cairo_runner.execution_base, Some(relocatable!(1, 0)));
        assert_eq!(cairo_runner.final_pc, Some(relocatable!(3, 0)));

        //RunContext check
        //Registers
        assert_eq!(vm.run_context.pc, relocatable!(0, 3));
        assert_eq!(vm.run_context.ap, 2);
        assert_eq!(vm.run_context.fp, 2);
        //Memory
        check_memory!(
            vm.memory,
            ((0, 0), 5207990763031199744_i64),
            ((0, 1), 2),
            ((0, 2), 2345108766317314046_i64),
            ((0, 3), 5189976364521848832_i64),
            ((0, 4), 1),
            ((0, 5), 1226245742482522112_i64),
            (
                (0, 6),
                (
                    b"3618502788666131213697322783095070105623107215331596699973092056135872020476",
                    10
                )
            ),
            ((0, 7), 2345108766317314046_i64),
            ((1, 0), (2, 0)),
            ((1, 1), (3, 0))
        );
    }

    #[test]
    /*Program used:
    %builtins output

    from starkware.cairo.common.serialize import serialize_word

    func main{output_ptr: felt*}():
        let a = 1
        serialize_word(a)
        return()
    end

    main = 4
    data = [4612671182993129469, 5198983563776393216, 1, 2345108766317314046, 5191102247248822272, 5189976364521848832, 1, 1226245742482522112, 3618502788666131213697322783095070105623107215331596699973092056135872020474, 2345108766317314046]
    */
    fn initialization_phase_output_builtin() {
        let program = Program {
            builtins: vec![String::from("output")],
            prime: bigint!(17),
            data: vec_data!(
                (4612671182993129469_i64),
                (5198983563776393216_i64),
                (1),
                (2345108766317314046_i64),
                (5191102247248822272_i64),
                (5189976364521848832_i64),
                (1),
                (1226245742482522112_i64),
                ((
                    b"3618502788666131213697322783095070105623107215331596699973092056135872020474",
                    10
                )),
                (2345108766317314046_i64)
            ),
            constants: HashMap::new(),
            main: Some(4),
            hints: HashMap::new(),
            reference_manager: ReferenceManager {
                references: Vec::new(),
            },
            identifiers: HashMap::new(),
        };
        let mut cairo_runner = cairo_runner!(program);
        let mut vm = vm!();

        cairo_runner.initialize_builtins(&mut vm).unwrap();
        cairo_runner.initialize_segments(&mut vm, None);
        cairo_runner.initialize_main_entrypoint(&mut vm).unwrap();
        cairo_runner.initialize_vm(&mut vm).unwrap();

        assert_eq!(cairo_runner.program_base, Some(relocatable!(0, 0)));
        assert_eq!(cairo_runner.execution_base, Some(relocatable!(1, 0)));
        assert_eq!(cairo_runner.final_pc, Some(relocatable!(4, 0)));

        //RunContext check
        //Registers
        assert_eq!(vm.run_context.pc, relocatable!(0, 4));
        assert_eq!(vm.run_context.ap, 3);
        assert_eq!(vm.run_context.fp, 3);
        //Memory
        check_memory!(
            vm.memory,
            ((0, 0), 4612671182993129469_i64),
            ((0, 1), 5198983563776393216_i64),
            ((0, 2), 1),
            ((0, 3), 2345108766317314046_i64),
            ((0, 4), 5191102247248822272_i64),
            ((0, 5), 5189976364521848832_i64),
            ((0, 6), 1),
            ((0, 7), 1226245742482522112_i64),
            (
                (0, 8),
                (
                    b"3618502788666131213697322783095070105623107215331596699973092056135872020474",
                    10
                )
            ),
            ((0, 9), 2345108766317314046_i64),
            ((1, 0), (2, 0)),
            ((1, 1), (3, 0)),
            ((1, 2), (4, 0))
        );
    }

    #[test]
    /*Program used:
    %builtins range_check

    func check_range{range_check_ptr}(num):

        # Check that 0 <= num < 2**64.
        [range_check_ptr] = num
        assert [range_check_ptr + 1] = 2 ** 64 - 1 - num
        let range_check_ptr = range_check_ptr + 2
        return()
    end

    func main{range_check_ptr}():
        check_range(7)
        return()
    end

    main = 8
    data = [4612671182993129469, 5189976364521848832, 18446744073709551615, 5199546496550207487, 4612389712311386111, 5198983563776393216, 2, 2345108766317314046, 5191102247248822272, 5189976364521848832, 7, 1226245742482522112, 3618502788666131213697322783095070105623107215331596699973092056135872020470, 2345108766317314046]
    */
    fn initialization_phase_range_check_builtin() {
        let program = Program {
            builtins: vec![String::from("range_check")],
            prime: bigint!(17),
            data: vec_data!(
                (4612671182993129469_i64),
                (5189976364521848832_i64),
                (18446744073709551615_i128),
                (5199546496550207487_i64),
                (4612389712311386111_i64),
                (5198983563776393216_i64),
                (2),
                (2345108766317314046_i64),
                (5191102247248822272_i64),
                (5189976364521848832_i64),
                (7),
                (1226245742482522112_i64),
                ((
                    b"3618502788666131213697322783095070105623107215331596699973092056135872020474",
                    10
                )),
                (2345108766317314046_i64)
            ),
            constants: HashMap::new(),
            main: Some(8),
            hints: HashMap::new(),
            reference_manager: ReferenceManager {
                references: Vec::new(),
            },
            identifiers: HashMap::new(),
        };

        let mut cairo_runner = cairo_runner!(program);
        let mut vm = vm!();

        cairo_runner.initialize_builtins(&mut vm).unwrap();
        cairo_runner.initialize_segments(&mut vm, None);
        cairo_runner.initialize_main_entrypoint(&mut vm).unwrap();
        cairo_runner.initialize_vm(&mut vm).unwrap();

        assert_eq!(cairo_runner.program_base, Some(relocatable!(0, 0)));
        assert_eq!(cairo_runner.execution_base, Some(relocatable!(1, 0)));
        assert_eq!(cairo_runner.final_pc, Some(relocatable!(4, 0)));

        //RunContext check
        //Registers
        assert_eq!(vm.run_context.pc, relocatable!(0, 8));
        assert_eq!(vm.run_context.ap, 3);
        assert_eq!(vm.run_context.fp, 3);
        //Memory
        check_memory!(
            vm.memory,
            ((0, 0), 4612671182993129469_i64),
            ((0, 1), 5189976364521848832_i64),
            ((0, 2), 18446744073709551615_i128),
            ((0, 3), 5199546496550207487_i64),
            ((0, 4), 4612389712311386111_i64),
            ((0, 5), 5198983563776393216_i64),
            ((0, 6), 2),
            ((0, 7), 2345108766317314046_i64),
            ((0, 8), 5191102247248822272_i64),
            ((0, 9), 5189976364521848832_i64),
            ((0, 10), 7),
            ((0, 11), 1226245742482522112_i64),
            (
                (0, 12),
                (
                    b"3618502788666131213697322783095070105623107215331596699973092056135872020474",
                    10
                )
            ),
            ((0, 13), 2345108766317314046_i64),
            ((1, 0), (2, 0)),
            ((1, 1), (3, 0)),
            ((1, 2), (4, 0))
        );
    }

    //Integration tests for initialization + execution phase

    #[test]
    /*Program used:
    func myfunc(a: felt) -> (r: felt):
        let b = a * 2
        return(b)
    end

    func main():
        let a = 1
        let b = myfunc(a)
        return()
    end

    main = 3
    data = [5207990763031199744, 2, 2345108766317314046, 5189976364521848832, 1, 1226245742482522112, 3618502788666131213697322783095070105623107215331596699973092056135872020476, 2345108766317314046]
    */
    fn initialize_and_run_function_call() {
        //Initialization Phase
        let program = Program {
            builtins: vec![],
            prime: BigInt::new(Sign::Plus, vec![1, 0, 0, 0, 0, 0, 17, 134217728]),
            data: vec_data!(
                (5207990763031199744_i64),
                (2),
                (2345108766317314046_i64),
                (5189976364521848832_i64),
                (1),
                (1226245742482522112_i64),
                ((
                    b"3618502788666131213697322783095070105623107215331596699973092056135872020476",
                    10
                )),
                (2345108766317314046_i64)
            ),
            constants: HashMap::new(),
            main: Some(3),
            hints: HashMap::new(),
            reference_manager: ReferenceManager {
                references: Vec::new(),
            },
            identifiers: HashMap::new(),
        };
        let hint_processor = BuiltinHintProcessor::new_empty();
        let mut cairo_runner = cairo_runner!(program);
        let mut vm = vm!(true);
        cairo_runner.initialize_segments(&mut vm, None);
        let end = cairo_runner.initialize_main_entrypoint(&mut vm).unwrap();
        assert_eq!(end, Relocatable::from((3, 0)));
        cairo_runner.initialize_vm(&mut vm).unwrap();
        //Execution Phase
        assert_eq!(
            cairo_runner.run_until_pc(end, &mut vm, &hint_processor),
            Ok(())
        );
        //Check final values against Python VM
        //Check final register values
        assert_eq!(vm.run_context.pc, Relocatable::from((3, 0)));

        assert_eq!(vm.run_context.ap, 6);

        assert_eq!(vm.run_context.fp, 0);

        //Check each TraceEntry in trace
        let trace = vm.trace.unwrap();
        assert_eq!(trace.len(), 5);
        trace_check!(
            trace,
            [
                ((0, 3), (1, 2), (1, 2)),
                ((0, 5), (1, 3), (1, 2)),
                ((0, 0), (1, 5), (1, 5)),
                ((0, 2), (1, 6), (1, 5)),
                ((0, 7), (1, 6), (1, 2))
            ]
        );
    }

    #[test]
    /*Program used:
    %builtins range_check

    func check_range{range_check_ptr}(num):

        # Check that 0 <= num < 2**64.
        [range_check_ptr] = num
        assert [range_check_ptr + 1] = 2 ** 64 - 1 - num
        let range_check_ptr = range_check_ptr + 2
        return()
    end

    func main{range_check_ptr}():
        check_range(7)
        return()
    end

    main = 8
    data = [4612671182993129469, 5189976364521848832, 18446744073709551615, 5199546496550207487, 4612389712311386111, 5198983563776393216, 2, 2345108766317314046, 5191102247248822272, 5189976364521848832, 7, 1226245742482522112, 3618502788666131213697322783095070105623107215331596699973092056135872020470, 2345108766317314046]
    */
    fn initialize_and_run_range_check_builtin() {
        //Initialization Phase
        let program = Program {
            builtins: vec![String::from("range_check")],
            prime: BigInt::new(Sign::Plus, vec![1, 0, 0, 0, 0, 0, 17, 134217728]),
            data: vec_data!(
                (4612671182993129469_i64),
                (5189976364521848832_i64),
                (18446744073709551615_i128),
                (5199546496550207487_i64),
                (4612389712311386111_i64),
                (5198983563776393216_i64),
                (2),
                (2345108766317314046_i64),
                (5191102247248822272_i64),
                (5189976364521848832_i64),
                (7),
                (1226245742482522112_i64),
                ((
                    b"3618502788666131213697322783095070105623107215331596699973092056135872020470",
                    10
                )),
                (2345108766317314046_i64)
            ),
            constants: HashMap::new(),
            main: Some(8),
            hints: HashMap::new(),
            reference_manager: ReferenceManager {
                references: Vec::new(),
            },
            identifiers: HashMap::new(),
        };
        let hint_processor = BuiltinHintProcessor::new_empty();
        let mut cairo_runner = cairo_runner!(program);
        let mut vm = vm!(true);
        cairo_runner.initialize_builtins(&mut vm).unwrap();
        cairo_runner.initialize_segments(&mut vm, None);
        let end = cairo_runner.initialize_main_entrypoint(&mut vm).unwrap();
        cairo_runner.initialize_vm(&mut vm).unwrap();
        //Execution Phase
        assert_eq!(
            cairo_runner.run_until_pc(end, &mut vm, &hint_processor),
            Ok(())
        );
        //Check final values against Python VM
        //Check final register values
        assert_eq!(vm.run_context.pc, Relocatable::from((4, 0)));

        assert_eq!(vm.run_context.ap, 10);

        assert_eq!(vm.run_context.fp, 0);

        //Check each TraceEntry in trace
        let trace = vm.trace.unwrap();
        assert_eq!(trace.len(), 10);
        trace_check!(
            trace,
            [
                ((0, 8), (1, 3), (1, 3)),
                ((0, 9), (1, 4), (1, 3)),
                ((0, 11), (1, 5), (1, 3)),
                ((0, 0), (1, 7), (1, 7)),
                ((0, 1), (1, 7), (1, 7)),
                ((0, 3), (1, 8), (1, 7)),
                ((0, 4), (1, 9), (1, 7)),
                ((0, 5), (1, 9), (1, 7)),
                ((0, 7), (1, 10), (1, 7)),
                ((0, 13), (1, 10), (1, 3))
            ]
        );
        //Check the range_check builtin segment
        assert_eq!(vm.builtin_runners[0].0, String::from("range_check"));
        assert_eq!(vm.builtin_runners[0].1.base(), 2);

        check_memory!(vm.memory, ((2, 0), 7), ((2, 1), 18446744073709551608_i128));
        assert_eq!(vm.memory.get(&MaybeRelocatable::from((2, 2))), Ok(None));
    }

    #[test]
    /*Program used:
    %builtins output

    from starkware.cairo.common.serialize import serialize_word

    func main{output_ptr: felt*}():
        let a = 1
        serialize_word(a)
        let b = 17 * a
        serialize_word(b)
        return()
    end

    main = 4
    data = [
    4612671182993129469,
    5198983563776393216,
    1,
    2345108766317314046,
    5191102247248822272,
    5189976364521848832,
    1,
    1226245742482522112,
    3618502788666131213697322783095070105623107215331596699973092056135872020474,
    5189976364521848832,
    17,
    1226245742482522112,
    3618502788666131213697322783095070105623107215331596699973092056135872020470,
    2345108766317314046
    ]
    */
    fn initialize_and_run_output_builtin() {
        //Initialization Phase
        let program = Program {
            builtins: vec![String::from("output")],
            prime: BigInt::new(Sign::Plus, vec![1, 0, 0, 0, 0, 0, 17, 134217728]),
            data: vec_data!(
                (4612671182993129469_i64),
                (5198983563776393216_i64),
                (1),
                (2345108766317314046_i64),
                (5191102247248822272_i64),
                (5189976364521848832_i64),
                (1),
                (1226245742482522112_i64),
                ((
                    b"3618502788666131213697322783095070105623107215331596699973092056135872020474",
                    10
                )),
                (5189976364521848832_i64),
                (17),
                (1226245742482522112_i64),
                ((
                    b"3618502788666131213697322783095070105623107215331596699973092056135872020470",
                    10
                )),
                (2345108766317314046_i64)
            ),
            constants: HashMap::new(),
            main: Some(4),
            hints: HashMap::new(),
            reference_manager: ReferenceManager {
                references: Vec::new(),
            },
            identifiers: HashMap::new(),
        };
        let hint_processor = BuiltinHintProcessor::new_empty();
        let mut cairo_runner = cairo_runner!(program);
        let mut vm = vm!(true);
        cairo_runner.initialize_builtins(&mut vm).unwrap();
        cairo_runner.initialize_segments(&mut vm, None);
        let end = cairo_runner.initialize_main_entrypoint(&mut vm).unwrap();
        cairo_runner.initialize_vm(&mut vm).unwrap();
        //Execution Phase
        assert_eq!(
            cairo_runner.run_until_pc(end, &mut vm, &hint_processor),
            Ok(())
        );
        //Check final values against Python VM
        //Check final register values
        //todo
        assert_eq!(vm.run_context.pc, Relocatable::from((4, 0)));

        assert_eq!(vm.run_context.ap, 12);

        assert_eq!(vm.run_context.fp, 0);

        //Check each TraceEntry in trace
        let trace = vm.trace.unwrap();
        assert_eq!(trace.len(), 12);
        trace_check!(
            trace,
            [
                ((0, 4), (1, 3), (1, 3)),
                ((0, 5), (1, 4), (1, 3)),
                ((0, 7), (1, 5), (1, 3)),
                ((0, 0), (1, 7), (1, 7)),
                ((0, 1), (1, 7), (1, 7)),
                ((0, 3), (1, 8), (1, 7)),
                ((0, 9), (1, 8), (1, 3)),
                ((0, 11), (1, 9), (1, 3)),
                ((0, 0), (1, 11), (1, 11)),
                ((0, 1), (1, 11), (1, 11)),
                ((0, 3), (1, 12), (1, 11)),
                ((0, 13), (1, 12), (1, 3))
            ]
        );
        //Check that the output to be printed is correct
        assert_eq!(vm.builtin_runners[0].0, String::from("output"));
        assert_eq!(vm.builtin_runners[0].1.base(), 2);
        check_memory!(vm.memory, ((2, 0), 1), ((2, 1), 17));
        assert_eq!(vm.memory.get(&MaybeRelocatable::from((2, 2))), Ok(None));
    }

    #[test]
    /*Program used:
    %builtins output range_check

    from starkware.cairo.common.serialize import serialize_word

    func check_range{range_check_ptr}(num) -> (num : felt):

        # Check that 0 <= num < 2**64.
        [range_check_ptr] = num
        assert [range_check_ptr + 1] = 2 ** 64 - 1 - num
        let range_check_ptr = range_check_ptr + 2
        return(num)
    end

    func main{output_ptr: felt*, range_check_ptr: felt}():
        let num: felt = check_range(7)
        serialize_word(num)
        return()
    end

    main = 13
    data = [
    4612671182993129469,
    5198983563776393216,
    1,
    2345108766317314046,
    4612671182993129469,
    5189976364521848832,
    18446744073709551615,
    5199546496550207487,
    4612389712311386111,
    5198983563776393216,
    2,
    5191102247248822272,
    2345108766317314046,
    5191102247248822272,
    5189976364521848832,
    7,
    1226245742482522112,
    3618502788666131213697322783095070105623107215331596699973092056135872020469,
    5191102242953854976,
    5193354051357474816,
    1226245742482522112,
    3618502788666131213697322783095070105623107215331596699973092056135872020461,
    5193354029882638336,
    2345108766317314046]
    */
    fn initialize_and_run_output_range_check_builtin() {
        //Initialization Phase
        let program = Program {
            builtins: vec![String::from("output"), String::from("range_check")],
            prime: BigInt::new(Sign::Plus, vec![1, 0, 0, 0, 0, 0, 17, 134217728]),
            data: vec_data!(
                (4612671182993129469_i64),
                (5198983563776393216_i64),
                (1),
                (2345108766317314046_i64),
                (4612671182993129469_i64),
                (5189976364521848832_i64),
                (18446744073709551615_i128),
                (5199546496550207487_i64),
                (4612389712311386111_i64),
                (5198983563776393216_i64),
                (2),
                (5191102247248822272_i64),
                (2345108766317314046_i64),
                (5191102247248822272_i64),
                (5189976364521848832_i64),
                (7),
                (1226245742482522112_i64),
                ((
                    b"3618502788666131213697322783095070105623107215331596699973092056135872020469",
                    10
                )),
                (5191102242953854976_i64),
                (5193354051357474816_i64),
                (1226245742482522112_i64),
                ((
                    b"3618502788666131213697322783095070105623107215331596699973092056135872020461",
                    10
                )),
                (5193354029882638336_i64),
                (2345108766317314046_i64)
            ),
            constants: HashMap::new(),
            main: Some(13),
            hints: HashMap::new(),
            reference_manager: ReferenceManager {
                references: Vec::new(),
            },
            identifiers: HashMap::new(),
        };
        let hint_processor = BuiltinHintProcessor::new_empty();
        let mut cairo_runner = cairo_runner!(program);
        let mut vm = vm!(true);
        cairo_runner.initialize_builtins(&mut vm).unwrap();
        cairo_runner.initialize_segments(&mut vm, None);
        let end = cairo_runner.initialize_main_entrypoint(&mut vm).unwrap();
        cairo_runner.initialize_vm(&mut vm).unwrap();
        //Execution Phase
        assert_eq!(
            cairo_runner.run_until_pc(end, &mut vm, &hint_processor),
            Ok(())
        );
        //Check final values against Python VM
        //Check final register values
        assert_eq!(vm.run_context.pc, Relocatable::from((5, 0)));

        assert_eq!(vm.run_context.ap, 18);

        assert_eq!(vm.run_context.fp, 0);

        //Check each TraceEntry in trace
        let trace = vm.trace.unwrap();
        assert_eq!(trace.len(), 18);
        trace_check!(
            trace,
            [
                ((0, 13), (1, 4), (1, 4)),
                ((0, 14), (1, 5), (1, 4)),
                ((0, 16), (1, 6), (1, 4)),
                ((0, 4), (1, 8), (1, 8)),
                ((0, 5), (1, 8), (1, 8)),
                ((0, 7), (1, 9), (1, 8)),
                ((0, 8), (1, 10), (1, 8)),
                ((0, 9), (1, 10), (1, 8)),
                ((0, 11), (1, 11), (1, 8)),
                ((0, 12), (1, 12), (1, 8)),
                ((0, 18), (1, 12), (1, 4)),
                ((0, 19), (1, 13), (1, 4)),
                ((0, 20), (1, 14), (1, 4)),
                ((0, 0), (1, 16), (1, 16)),
                ((0, 1), (1, 16), (1, 16)),
                ((0, 3), (1, 17), (1, 16)),
                ((0, 22), (1, 17), (1, 4)),
                ((0, 23), (1, 18), (1, 4))
            ]
        );
        //Check the range_check builtin segment
        assert_eq!(vm.builtin_runners[1].0, String::from("range_check"));
        assert_eq!(vm.builtin_runners[1].1.base(), 3);

        check_memory!(vm.memory, ((3, 0), 7), ((3, 1), 18446744073709551608_i128));
        assert_eq!(
            vm.memory.get(&MaybeRelocatable::from((2, 2))).unwrap(),
            None
        );

        //Check the output segment
        assert_eq!(vm.builtin_runners[0].0, String::from("output"));
        assert_eq!(vm.builtin_runners[0].1.base(), 2);

        check_memory!(vm.memory, ((2, 0), 7));
        assert_eq!(
            vm.memory.get(&(MaybeRelocatable::from((2, 1)))).unwrap(),
            None
        );
    }

    #[test]
    /*Memory from this test is taken from a cairo program execution
    Program used:
        func main():
        let a = 1
        [ap + 3] = 5
        return()

    end
    Final Memory:
    {RelocatableValue(segment_index=0, offset=0): 4613515612218425347,
     RelocatableValue(segment_index=0, offset=1): 5,
     RelocatableValue(segment_index=0, offset=2): 2345108766317314046,
     RelocatableValue(segment_index=1, offset=0): RelocatableValue(segment_index=2, offset=0),
     RelocatableValue(segment_index=1, offset=1): RelocatableValue(segment_index=3, offset=0),
     RelocatableValue(segment_index=1, offset=5): 5}
    Relocated Memory:
        1     4613515612218425347
        2     5
        3     2345108766317314046
        4     10
        5     10
        ⋮
        9     5
    */
    fn relocate_memory_with_gap() {
        let program = Program {
            builtins: Vec::new(),
            prime: bigint!(17),
            data: Vec::new(),
            constants: HashMap::new(),
            main: None,
            hints: HashMap::new(),
            reference_manager: ReferenceManager {
                references: Vec::new(),
            },
            identifiers: HashMap::new(),
        };
        let mut cairo_runner = cairo_runner!(program);
        let mut vm = vm!(true);
        for _ in 0..4 {
            vm.segments.add(&mut vm.memory);
        }
        // Memory initialization without macro
        vm.memory
            .insert(
                &MaybeRelocatable::from((0, 0)),
                &MaybeRelocatable::from(bigint!(4613515612218425347_i64)),
            )
            .unwrap();
        vm.memory
            .insert(
                &MaybeRelocatable::from((0, 1)),
                &MaybeRelocatable::from(bigint!(5)),
            )
            .unwrap();
        vm.memory
            .insert(
                &MaybeRelocatable::from((0, 2)),
                &MaybeRelocatable::from(bigint!(2345108766317314046_i64)),
            )
            .unwrap();
        vm.memory
            .insert(
                &MaybeRelocatable::from((1, 0)),
                &MaybeRelocatable::from((2, 0)),
            )
            .unwrap();
        vm.memory
            .insert(
                &MaybeRelocatable::from((1, 1)),
                &MaybeRelocatable::from((3, 0)),
            )
            .unwrap();
        vm.memory
            .insert(
                &MaybeRelocatable::from((1, 5)),
                &MaybeRelocatable::from(bigint!(5)),
            )
            .unwrap();
        vm.segments.compute_effective_sizes(&vm.memory);
        let rel_table = vm
            .segments
            .relocate_segments()
            .expect("Couldn't relocate after compute effective sizes");
        assert_eq!(cairo_runner.relocate_memory(&mut vm, &rel_table), Ok(()));
        assert_eq!(cairo_runner.relocated_memory[0], None);
        assert_eq!(
            cairo_runner.relocated_memory[1],
            Some(bigint!(4613515612218425347_i64))
        );
        assert_eq!(cairo_runner.relocated_memory[2], Some(bigint!(5)));
        assert_eq!(
            cairo_runner.relocated_memory[3],
            Some(bigint!(2345108766317314046_i64))
        );
        assert_eq!(cairo_runner.relocated_memory[4], Some(bigint!(10)));
        assert_eq!(cairo_runner.relocated_memory[5], Some(bigint!(10)));
        assert_eq!(cairo_runner.relocated_memory[6], None);
        assert_eq!(cairo_runner.relocated_memory[7], None);
        assert_eq!(cairo_runner.relocated_memory[8], None);
        assert_eq!(cairo_runner.relocated_memory[9], Some(bigint!(5)));
    }

    #[test]
    /* Program used:
    %builtins output

    from starkware.cairo.common.serialize import serialize_word

    func main{output_ptr: felt*}():
        let a = 1
        serialize_word(a)
        let b = 17 * a
        serialize_word(b)
        return()
    end
    Relocated Memory:
        1     4612671182993129469
        2     5198983563776393216
        3     1
        4     2345108766317314046
        5     5191102247248822272
        6     5189976364521848832
        7     1
        8     1226245742482522112
        9     -7
        10    5189976364521848832
        11    17
        12    1226245742482522112
        13    -11
        14    2345108766317314046
        15    27
        16    29
        17    29
        18    27
        19    1
        20    18
        21    10
        22    28
        23    17
        24    18
        25    14
        26    29
        27    1
        28    17
     */
    fn initialize_run_and_relocate_output_builtin() {
        let program = Program {
            builtins: vec![String::from("output")],
            prime: BigInt::new(Sign::Plus, vec![1, 0, 0, 0, 0, 0, 17, 134217728]),
            data: vec_data!(
                (4612671182993129469_i64),
                (5198983563776393216_i64),
                (1),
                (2345108766317314046_i64),
                (5191102247248822272_i64),
                (5189976364521848832_i64),
                (1),
                (1226245742482522112_i64),
                ((
                    b"3618502788666131213697322783095070105623107215331596699973092056135872020474",
                    10
                )),
                (5189976364521848832_i64),
                (17),
                (1226245742482522112_i64),
                ((
                    b"3618502788666131213697322783095070105623107215331596699973092056135872020470",
                    10
                )),
                (2345108766317314046_i64)
            ),
            constants: HashMap::new(),
            main: Some(4),
            hints: HashMap::new(),
            reference_manager: ReferenceManager {
                references: Vec::new(),
            },
            identifiers: HashMap::new(),
        };
        let hint_processor = BuiltinHintProcessor::new_empty();
        let mut cairo_runner = cairo_runner!(program);
        let mut vm = vm!(true);
        cairo_runner.initialize_builtins(&mut vm).unwrap();
        cairo_runner.initialize_segments(&mut vm, None);
        let end = cairo_runner.initialize_main_entrypoint(&mut vm).unwrap();
        cairo_runner.initialize_vm(&mut vm).unwrap();
        assert_eq!(
            cairo_runner.run_until_pc(end, &mut vm, &hint_processor),
            Ok(())
        );
        vm.segments.compute_effective_sizes(&vm.memory);
        let rel_table = vm
            .segments
            .relocate_segments()
            .expect("Couldn't relocate after compute effective sizes");
        assert_eq!(cairo_runner.relocate_memory(&mut vm, &rel_table), Ok(()));
        assert_eq!(cairo_runner.relocated_memory[0], None);
        assert_eq!(
            cairo_runner.relocated_memory[1],
            Some(bigint!(4612671182993129469_i64))
        );
        assert_eq!(
            cairo_runner.relocated_memory[2],
            Some(bigint!(5198983563776393216_i64))
        );
        assert_eq!(cairo_runner.relocated_memory[3], Some(bigint!(1)));
        assert_eq!(
            cairo_runner.relocated_memory[4],
            Some(bigint!(2345108766317314046_i64))
        );
        assert_eq!(
            cairo_runner.relocated_memory[5],
            Some(bigint!(5191102247248822272_i64))
        );
        assert_eq!(
            cairo_runner.relocated_memory[6],
            Some(bigint!(5189976364521848832_i64))
        );
        assert_eq!(cairo_runner.relocated_memory[7], Some(bigint!(1)));
        assert_eq!(
            cairo_runner.relocated_memory[8],
            Some(bigint!(1226245742482522112_i64))
        );
        assert_eq!(
            cairo_runner.relocated_memory[9],
            Some(bigint_str!(
                b"3618502788666131213697322783095070105623107215331596699973092056135872020474"
            ))
        );
        assert_eq!(
            cairo_runner.relocated_memory[10],
            Some(bigint!(5189976364521848832_i64))
        );
        assert_eq!(cairo_runner.relocated_memory[11], Some(bigint!(17)));
        assert_eq!(
            cairo_runner.relocated_memory[12],
            Some(bigint!(1226245742482522112_i64))
        );
        assert_eq!(
            cairo_runner.relocated_memory[13],
            Some(bigint_str!(
                b"3618502788666131213697322783095070105623107215331596699973092056135872020470"
            ))
        );
        assert_eq!(
            cairo_runner.relocated_memory[14],
            Some(bigint!(2345108766317314046_i64))
        );
        assert_eq!(cairo_runner.relocated_memory[15], Some(bigint!(27)));
        assert_eq!(cairo_runner.relocated_memory[16], Some(bigint!(29)));
        assert_eq!(cairo_runner.relocated_memory[17], Some(bigint!(29)));
        assert_eq!(cairo_runner.relocated_memory[18], Some(bigint!(27)));
        assert_eq!(cairo_runner.relocated_memory[19], Some(bigint!(1)));
        assert_eq!(cairo_runner.relocated_memory[20], Some(bigint!(18)));
        assert_eq!(cairo_runner.relocated_memory[21], Some(bigint!(10)));
        assert_eq!(cairo_runner.relocated_memory[22], Some(bigint!(28)));
        assert_eq!(cairo_runner.relocated_memory[23], Some(bigint!(17)));
        assert_eq!(cairo_runner.relocated_memory[24], Some(bigint!(18)));
        assert_eq!(cairo_runner.relocated_memory[25], Some(bigint!(14)));
        assert_eq!(cairo_runner.relocated_memory[26], Some(bigint!(29)));
        assert_eq!(cairo_runner.relocated_memory[27], Some(bigint!(1)));
        assert_eq!(cairo_runner.relocated_memory[28], Some(bigint!(17)));
    }

    #[test]
    /* Program used:
    %builtins output

    from starkware.cairo.common.serialize import serialize_word

    func main{output_ptr: felt*}():
        let a = 1
        serialize_word(a)
        let b = 17 * a
        serialize_word(b)
        return()
    end

    Relocated Trace:
    [TraceEntry(pc=5, ap=18, fp=18),
     TraceEntry(pc=6, ap=19, fp=18),
     TraceEntry(pc=8, ap=20, fp=18),
     TraceEntry(pc=1, ap=22, fp=22),
     TraceEntry(pc=2, ap=22, fp=22),
     TraceEntry(pc=4, ap=23, fp=22),
     TraceEntry(pc=10, ap=23, fp=18),
    */
    fn relocate_trace_output_builtin() {
        let program = Program {
            builtins: vec![String::from("output")],
            prime: BigInt::new(Sign::Plus, vec![1, 0, 0, 0, 0, 0, 17, 134217728]),
            data: vec_data!(
                (4612671182993129469_i64),
                (5198983563776393216_i64),
                (1),
                (2345108766317314046_i64),
                (5191102247248822272_i64),
                (5189976364521848832_i64),
                (1),
                (1226245742482522112_i64),
                ((
                    b"3618502788666131213697322783095070105623107215331596699973092056135872020474",
                    10
                )),
                (5189976364521848832_i64),
                (17),
                (1226245742482522112_i64),
                ((
                    b"3618502788666131213697322783095070105623107215331596699973092056135872020470",
                    10
                )),
                (2345108766317314046_i64)
            ),
            constants: HashMap::new(),
            main: Some(4),
            hints: HashMap::new(),
            reference_manager: ReferenceManager {
                references: Vec::new(),
            },
            identifiers: HashMap::new(),
        };
        let hint_processor = BuiltinHintProcessor::new_empty();
        let mut cairo_runner = cairo_runner!(program);
        let mut vm = vm!(true);
        cairo_runner.initialize_builtins(&mut vm).unwrap();
        cairo_runner.initialize_segments(&mut vm, None);
        let end = cairo_runner.initialize_main_entrypoint(&mut vm).unwrap();
        cairo_runner.initialize_vm(&mut vm).unwrap();
        assert_eq!(
            cairo_runner.run_until_pc(end, &mut vm, &hint_processor),
            Ok(())
        );
        vm.segments.compute_effective_sizes(&vm.memory);
        let rel_table = vm
            .segments
            .relocate_segments()
            .expect("Couldn't relocate after compute effective sizes");
        cairo_runner.relocate_trace(&mut vm, &rel_table).unwrap();
        let relocated_trace = cairo_runner.relocated_trace.unwrap();
        assert_eq!(relocated_trace.len(), 12);
        assert_eq!(
            relocated_trace[0],
            RelocatedTraceEntry {
                pc: 5,
                ap: 18,
                fp: 18
            }
        );
        assert_eq!(
            relocated_trace[1],
            RelocatedTraceEntry {
                pc: 6,
                ap: 19,
                fp: 18
            }
        );
        assert_eq!(
            relocated_trace[2],
            RelocatedTraceEntry {
                pc: 8,
                ap: 20,
                fp: 18
            }
        );
        assert_eq!(
            relocated_trace[3],
            RelocatedTraceEntry {
                pc: 1,
                ap: 22,
                fp: 22
            }
        );
        assert_eq!(
            relocated_trace[4],
            RelocatedTraceEntry {
                pc: 2,
                ap: 22,
                fp: 22
            }
        );
        assert_eq!(
            relocated_trace[5],
            RelocatedTraceEntry {
                pc: 4,
                ap: 23,
                fp: 22
            }
        );
        assert_eq!(
            relocated_trace[6],
            RelocatedTraceEntry {
                pc: 10,
                ap: 23,
                fp: 18
            }
        );
        assert_eq!(
            relocated_trace[7],
            RelocatedTraceEntry {
                pc: 12,
                ap: 24,
                fp: 18
            }
        );
        assert_eq!(
            relocated_trace[8],
            RelocatedTraceEntry {
                pc: 1,
                ap: 26,
                fp: 26
            }
        );
        assert_eq!(
            relocated_trace[9],
            RelocatedTraceEntry {
                pc: 2,
                ap: 26,
                fp: 26
            }
        );
        assert_eq!(
            relocated_trace[10],
            RelocatedTraceEntry {
                pc: 4,
                ap: 27,
                fp: 26
            }
        );
        assert_eq!(
            relocated_trace[11],
            RelocatedTraceEntry {
                pc: 14,
                ap: 27,
                fp: 18
            }
        );
    }

    #[test]
    fn write_output_from_preset_memory() {
        let program = Program {
            builtins: vec![String::from("output")],
            prime: bigint!(17),
            data: Vec::new(),
            constants: HashMap::new(),
            main: None,
            hints: HashMap::new(),
            reference_manager: ReferenceManager {
                references: Vec::new(),
            },
            identifiers: HashMap::new(),
        };
        let mut cairo_runner = cairo_runner!(program);
        let mut vm = vm!();
        cairo_runner.initialize_builtins(&mut vm).unwrap();
        cairo_runner.initialize_segments(&mut vm, None);
        assert_eq!(vm.builtin_runners[0].0, String::from("output"));
        assert_eq!(vm.builtin_runners[0].1.base(), 2);

        vm.memory = memory![((2, 0), 1), ((2, 1), 2)];
        vm.segments.segment_used_sizes = Some(vec![0, 0, 2]);
        let mut stdout = Vec::<u8>::new();
        cairo_runner.write_output(&mut vm, &mut stdout).unwrap();
        assert_eq!(String::from_utf8(stdout), Ok(String::from("1\n2\n")));
    }

    #[test]
    /*Program used:
    %builtins output

    from starkware.cairo.common.serialize import serialize_word

    func main{output_ptr: felt*}():
        let a = 1
        serialize_word(a)
        return()
    end */
    fn write_output_from_program() {
        //Initialization Phase
        let program = Program {
            builtins: vec![String::from("output")],
            prime: BigInt::new(Sign::Plus, vec![1, 0, 0, 0, 0, 0, 17, 134217728]),
            data: vec_data!(
                (4612671182993129469_i64),
                (5198983563776393216_i64),
                (1),
                (2345108766317314046_i64),
                (5191102247248822272_i64),
                (5189976364521848832_i64),
                (1),
                (1226245742482522112_i64),
                ((
                    b"3618502788666131213697322783095070105623107215331596699973092056135872020474",
                    10
                )),
                (5189976364521848832_i64),
                (17),
                (1226245742482522112_i64),
                ((
                    b"3618502788666131213697322783095070105623107215331596699973092056135872020470",
                    10
                )),
                (2345108766317314046_i64)
            ),
            constants: HashMap::new(),
            main: Some(4),
            hints: HashMap::new(),
            reference_manager: ReferenceManager {
                references: Vec::new(),
            },
            identifiers: HashMap::new(),
        };
        let mut cairo_runner = cairo_runner!(program);
        let mut vm = vm!();
        cairo_runner.initialize_builtins(&mut vm).unwrap();
        cairo_runner.initialize_segments(&mut vm, None);
        let end = cairo_runner.initialize_main_entrypoint(&mut vm).unwrap();
        cairo_runner.initialize_vm(&mut vm).unwrap();
        //Execution Phase
        let hint_processor = BuiltinHintProcessor::new_empty();
        assert_eq!(
            cairo_runner.run_until_pc(end, &mut vm, &hint_processor),
            Ok(())
        );

        let mut stdout = Vec::<u8>::new();
        cairo_runner.write_output(&mut vm, &mut stdout).unwrap();
        assert_eq!(String::from_utf8(stdout), Ok(String::from("1\n17\n")));
    }

    #[test]
    fn write_output_from_preset_memory_neg_output() {
        let program = Program {
            builtins: vec![String::from("output")],
            prime: bigint_str!(
                b"3618502788666131213697322783095070105623107215331596699973092056135872020481"
            ),
            data: Vec::new(),
            constants: HashMap::new(),
            main: None,
            hints: HashMap::new(),
            reference_manager: ReferenceManager {
                references: Vec::new(),
            },
            identifiers: HashMap::new(),
        };
        let mut cairo_runner = cairo_runner!(program);
        let mut vm = vm!();
        cairo_runner.initialize_builtins(&mut vm).unwrap();
        cairo_runner.initialize_segments(&mut vm, None);
        assert_eq!(vm.builtin_runners[0].0, String::from("output"));
        assert_eq!(vm.builtin_runners[0].1.base(), 2);
        vm.memory = memory![(
            (2, 0),
            (
                b"3270867057177188607814717243084834301278723532952411121381966378910183338911",
                10
            )
        )];
        vm.segments.segment_used_sizes = Some(vec![0, 0, 1]);
        let mut stdout = Vec::<u8>::new();
        cairo_runner.write_output(&mut vm, &mut stdout).unwrap();
        assert_eq!(
            String::from_utf8(stdout),
            Ok(String::from(
                "-347635731488942605882605540010235804344383682379185578591125677225688681570\n"
            ))
        );
    }

    #[test]
    fn insert_all_builtins_in_order() {
        let program = Program {
            builtins: vec![
                String::from("output"),
                String::from("pedersen"),
                String::from("range_check"),
                String::from("bitwise"),
                String::from("ec_op"),
            ],
            prime: bigint_str!(
                b"3618502788666131213697322783095070105623107215331596699973092056135872020481"
            ),
            data: Vec::new(),
            constants: HashMap::new(),
            main: None,
            hints: HashMap::new(),
            reference_manager: ReferenceManager {
                references: Vec::new(),
            },
            identifiers: HashMap::new(),
        };
        let cairo_runner = cairo_runner!(program);
        let mut vm = vm!();
        cairo_runner.initialize_builtins(&mut vm).unwrap();
        assert_eq!(vm.builtin_runners[0].0, String::from("output"));
        assert_eq!(vm.builtin_runners[1].0, String::from("pedersen"));
        assert_eq!(vm.builtin_runners[2].0, String::from("range_check"));
        assert_eq!(vm.builtin_runners[3].0, String::from("bitwise"));
        assert_eq!(vm.builtin_runners[4].0, String::from("ec_op"));
    }

    #[test]
    /*Program used:
    %builtins range_check

    func check_range{range_check_ptr}(num):
        # Check that 0 <= num < 2**64.
        [range_check_ptr] = num
        assert [range_check_ptr + 1] = 2 ** 64 - 1 - num
        let range_check_ptr = range_check_ptr + 2
        return()
    end

    func main{range_check_ptr}():
        check_range(7)
        return()
    end

    main = 8
    data = [4612671182993129469, 5189976364521848832, 18446744073709551615, 5199546496550207487, 4612389712311386111, 5198983563776393216, 2, 2345108766317314046, 5191102247248822272, 5189976364521848832, 7, 1226245742482522112, 3618502788666131213697322783095070105623107215331596699973092056135872020470, 2345108766317314046]
    */
    fn run_for_steps() {
        let program = Program {
            builtins: vec![String::from("range_check")],
            prime: BigInt::new(Sign::Plus, vec![1, 0, 0, 0, 0, 0, 17, 134217728]),
            data: vec_data!(
                (4612671182993129469_i64),
                (5189976364521848832_i64),
                (18446744073709551615_i128),
                (5199546496550207487_i64),
                (4612389712311386111_i64),
                (5198983563776393216_i64),
                (2),
                (2345108766317314046_i64),
                (5191102247248822272_i64),
                (5189976364521848832_i64),
                (7),
                (1226245742482522112_i64),
                ((
                    b"3618502788666131213697322783095070105623107215331596699973092056135872020470",
                    10
                )),
                (2345108766317314046_i64)
            ),
            main: Some(8),
            hints: HashMap::new(),
            reference_manager: ReferenceManager {
                references: Vec::new(),
            },
            identifiers: HashMap::new(),
            constants: HashMap::new(),
        };

        let hint_processor = BuiltinHintProcessor::new_empty();
        let mut cairo_runner = cairo_runner!(&program);

        let mut vm = vm!(true);
        cairo_runner.initialize_builtins(&mut vm).unwrap();
        cairo_runner.initialize_segments(&mut vm, None);

        cairo_runner.initialize_main_entrypoint(&mut vm).unwrap();
        cairo_runner.initialize_vm(&mut vm).unwrap();

        // Full takes 10 steps.
        assert_eq!(
            cairo_runner.run_for_steps(8, &mut vm, &hint_processor),
            Ok(())
        );
        assert_eq!(
            cairo_runner.run_for_steps(8, &mut vm, &hint_processor),
            Err(VirtualMachineError::EndOfProgram(8 - 2))
        );
    }

    #[test]
    /*Program used:
    %builtins range_check

    func check_range{range_check_ptr}(num):
        # Check that 0 <= num < 2**64.
        [range_check_ptr] = num
        assert [range_check_ptr + 1] = 2 ** 64 - 1 - num
        let range_check_ptr = range_check_ptr + 2
        return()
    end

    func main{range_check_ptr}():
        check_range(7)
        return()
    end

    main = 8
    data = [4612671182993129469, 5189976364521848832, 18446744073709551615, 5199546496550207487, 4612389712311386111, 5198983563776393216, 2, 2345108766317314046, 5191102247248822272, 5189976364521848832, 7, 1226245742482522112, 3618502788666131213697322783095070105623107215331596699973092056135872020470, 2345108766317314046]
    */
    fn run_until_steps() {
        let program = Program {
            builtins: vec![String::from("range_check")],
            prime: BigInt::new(Sign::Plus, vec![1, 0, 0, 0, 0, 0, 17, 134217728]),
            data: vec_data!(
                (4612671182993129469_i64),
                (5189976364521848832_i64),
                (18446744073709551615_i128),
                (5199546496550207487_i64),
                (4612389712311386111_i64),
                (5198983563776393216_i64),
                (2),
                (2345108766317314046_i64),
                (5191102247248822272_i64),
                (5189976364521848832_i64),
                (7),
                (1226245742482522112_i64),
                ((
                    b"3618502788666131213697322783095070105623107215331596699973092056135872020470",
                    10
                )),
                (2345108766317314046_i64)
            ),
            constants: HashMap::new(),
            main: Some(8),
            hints: HashMap::new(),
            reference_manager: ReferenceManager {
                references: Vec::new(),
            },
            identifiers: HashMap::new(),
        };

        let hint_processor = BuiltinHintProcessor::new_empty();
        let mut cairo_runner = cairo_runner!(&program);

        let mut vm = vm!(true);
        cairo_runner.initialize_builtins(&mut vm).unwrap();
        cairo_runner.initialize_segments(&mut vm, None);

        cairo_runner.initialize_main_entrypoint(&mut vm).unwrap();
        cairo_runner.initialize_vm(&mut vm).unwrap();

        // Full takes 10 steps.
        assert_eq!(
            cairo_runner.run_until_steps(8, &mut vm, &hint_processor),
            Ok(())
        );
        assert_eq!(
            cairo_runner.run_until_steps(10, &mut vm, &hint_processor),
            Ok(())
        );
        assert_eq!(
            cairo_runner.run_until_steps(11, &mut vm, &hint_processor),
            Err(VirtualMachineError::EndOfProgram(1)),
        );
    }

    #[test]
    /*Program used:
    %builtins range_check

    func check_range{range_check_ptr}(num):
        # Check that 0 <= num < 2**64.
        [range_check_ptr] = num
        assert [range_check_ptr + 1] = 2 ** 64 - 1 - num
        let range_check_ptr = range_check_ptr + 2
        return()
    end

    func main{range_check_ptr}():
        check_range(7)
        return()
    end

    main = 8
    data = [4612671182993129469, 5189976364521848832, 18446744073709551615, 5199546496550207487, 4612389712311386111, 5198983563776393216, 2, 2345108766317314046, 5191102247248822272, 5189976364521848832, 7, 1226245742482522112, 3618502788666131213697322783095070105623107215331596699973092056135872020470, 2345108766317314046]
    */
    /// Verify that run_until_next_power_2() executes steps until the current
    /// step reaches a power of two, or an error occurs.
    fn run_until_next_power_of_2() {
        let program = Program {
            builtins: vec![String::from("range_check")],
            prime: BigInt::new(Sign::Plus, vec![1, 0, 0, 0, 0, 0, 17, 134217728]),
            data: vec_data!(
                (4612671182993129469_i64),
                (5189976364521848832_i64),
                (18446744073709551615_i128),
                (5199546496550207487_i64),
                (4612389712311386111_i64),
                (5198983563776393216_i64),
                (2),
                (2345108766317314046_i64),
                (5191102247248822272_i64),
                (5189976364521848832_i64),
                (7),
                (1226245742482522112_i64),
                ((
                    b"3618502788666131213697322783095070105623107215331596699973092056135872020470",
                    10
                )),
                (2345108766317314046_i64)
            ),
            constants: HashMap::new(),
            main: Some(8),
            hints: HashMap::new(),
            reference_manager: ReferenceManager {
                references: Vec::new(),
            },
            identifiers: HashMap::new(),
        };

        let hint_processor = BuiltinHintProcessor::new_empty();
        let mut cairo_runner = cairo_runner!(&program);

        let mut vm = vm!(true);
        cairo_runner.initialize_builtins(&mut vm).unwrap();
        cairo_runner.initialize_segments(&mut vm, None);

        cairo_runner.initialize_main_entrypoint(&mut vm).unwrap();
        cairo_runner.initialize_vm(&mut vm).unwrap();

        // Full takes 10 steps.
        assert_eq!(
            cairo_runner.run_for_steps(1, &mut vm, &hint_processor),
            Ok(()),
        );
        assert_eq!(
            cairo_runner.run_until_next_power_of_2(&mut vm, &hint_processor),
            Ok(())
        );
        assert_eq!(vm.current_step, 1);

        assert_eq!(
            cairo_runner.run_for_steps(1, &mut vm, &hint_processor),
            Ok(()),
        );
        assert_eq!(
            cairo_runner.run_until_next_power_of_2(&mut vm, &hint_processor),
            Ok(())
        );
        assert_eq!(vm.current_step, 2);

        assert_eq!(
            cairo_runner.run_for_steps(1, &mut vm, &hint_processor),
            Ok(()),
        );
        assert_eq!(
            cairo_runner.run_until_next_power_of_2(&mut vm, &hint_processor),
            Ok(())
        );
        assert_eq!(vm.current_step, 4);

        assert_eq!(
            cairo_runner.run_for_steps(1, &mut vm, &hint_processor),
            Ok(()),
        );
        assert_eq!(
            cairo_runner.run_until_next_power_of_2(&mut vm, &hint_processor),
            Ok(())
        );
        assert_eq!(vm.current_step, 8);

        assert_eq!(
            cairo_runner.run_for_steps(1, &mut vm, &hint_processor),
            Ok(()),
        );
        assert_eq!(
            cairo_runner.run_until_next_power_of_2(&mut vm, &hint_processor),
            Err(VirtualMachineError::EndOfProgram(6)),
        );
        assert_eq!(vm.current_step, 10);
    }

    #[test]
    fn get_constants() {
        let program_constants = HashMap::from([
            ("MAX".to_string(), bigint!(300)),
            ("MIN".to_string(), bigint!(20)),
        ]);
        let program = Program {
            builtins: Vec::new(),
            prime: bigint_str!(
                b"3618502788666131213697322783095070105623107215331596699973092056135872020481"
            ),
            data: Vec::new(),
            constants: program_constants.clone(),
            main: None,
            hints: HashMap::new(),
            reference_manager: ReferenceManager {
                references: Vec::new(),
            },
            identifiers: HashMap::new(),
        };
        let cairo_runner = cairo_runner!(program);
        assert_eq!(cairo_runner.get_constants(), &program_constants);
    }

    #[test]
    fn mark_as_accessed() {
        let program = Program {
            builtins: Vec::new(),
            prime: bigint_str!(
                b"3618502788666131213697322783095070105623107215331596699973092056135872020481"
            ),
            data: Vec::new(),
            constants: HashMap::new(),
            main: None,
            hints: HashMap::new(),
            reference_manager: ReferenceManager {
                references: Vec::new(),
            },
            identifiers: HashMap::new(),
        };

        let mut cairo_runner = cairo_runner!(program);

        assert_eq!(
            cairo_runner.mark_as_accessed((0, 0).into(), 3),
            Err(VirtualMachineError::RunNotFinished),
        );
    }

    #[test]
    fn mark_as_accessed_missing_accessed_addresses() {
        let program = Program {
            builtins: Vec::new(),
            prime: bigint_str!(
                b"3618502788666131213697322783095070105623107215331596699973092056135872020481"
            ),
            data: Vec::new(),
            constants: HashMap::new(),
            main: None,
            hints: HashMap::new(),
            reference_manager: ReferenceManager {
                references: Vec::new(),
            },
            identifiers: HashMap::new(),
        };

        let mut cairo_runner = cairo_runner!(program);

        cairo_runner.accessed_addresses = Some(HashSet::new());
        cairo_runner.mark_as_accessed((0, 0).into(), 3).unwrap();
        cairo_runner.mark_as_accessed((0, 10).into(), 2).unwrap();
        cairo_runner.mark_as_accessed((1, 1).into(), 1).unwrap();
        assert_eq!(
            cairo_runner.accessed_addresses.unwrap(),
            [
                (0, 0).into(),
                (0, 1).into(),
                (0, 2).into(),
                (0, 10).into(),
                (0, 11).into(),
                (1, 1).into(),
            ]
            .into_iter()
            .collect(),
        );
    }

    #[test]
    fn get_memory_holes_missing_accessed_addresses() {
        let program = Program {
            builtins: Vec::new(),
            prime: bigint_str!(
                b"3618502788666131213697322783095070105623107215331596699973092056135872020481"
            ),
            data: Vec::new(),
            constants: HashMap::new(),
            main: None,
            hints: HashMap::new(),
            reference_manager: ReferenceManager {
                references: Vec::new(),
            },
            identifiers: HashMap::new(),
        };

        let cairo_runner = cairo_runner!(program);
        let vm = vm!();

        assert_eq!(
            cairo_runner.get_memory_holes(&vm),
            Err(MemoryError::MissingAccessedAddresses),
        );
    }

    #[test]
    fn get_memory_holes_missing_segment_used_sizes() {
        let program = Program {
            builtins: Vec::new(),
            prime: bigint_str!(
                b"3618502788666131213697322783095070105623107215331596699973092056135872020481"
            ),
            data: Vec::new(),
            constants: HashMap::new(),
            main: None,
            hints: HashMap::new(),
            reference_manager: ReferenceManager {
                references: Vec::new(),
            },
            identifiers: HashMap::new(),
        };

        let mut cairo_runner = cairo_runner!(program);
        let mut vm = vm!();

        cairo_runner.accessed_addresses = Some(HashSet::new());
        vm.builtin_runners = Vec::new();
        assert_eq!(
            cairo_runner.get_memory_holes(&vm),
            Err(MemoryError::MissingSegmentUsedSizes),
        );
    }

    #[test]
    fn get_memory_holes_empty() {
        let program = Program {
            builtins: Vec::new(),
            prime: bigint_str!(
                b"3618502788666131213697322783095070105623107215331596699973092056135872020481"
            ),
            data: Vec::new(),
            constants: HashMap::new(),
            main: None,
            hints: HashMap::new(),
            reference_manager: ReferenceManager {
                references: Vec::new(),
            },
            identifiers: HashMap::new(),
        };

        let mut cairo_runner = cairo_runner!(program);
        let mut vm = vm!();

        cairo_runner.accessed_addresses = Some(HashSet::new());
        vm.builtin_runners = Vec::new();
        vm.segments.segment_used_sizes = Some(Vec::new());
        assert_eq!(cairo_runner.get_memory_holes(&vm), Ok(0));
    }

    #[test]
    fn get_memory_holes_empty_builtins() {
        let program = Program {
            builtins: Vec::new(),
            prime: bigint_str!(
                b"3618502788666131213697322783095070105623107215331596699973092056135872020481"
            ),
            data: Vec::new(),
            constants: HashMap::new(),
            main: None,
            hints: HashMap::new(),
            reference_manager: ReferenceManager {
                references: Vec::new(),
            },
            identifiers: HashMap::new(),
        };

        let mut cairo_runner = cairo_runner!(program);
        let mut vm = vm!();

        cairo_runner.accessed_addresses =
            Some([(0, 0).into(), (0, 2).into()].into_iter().collect());
        vm.builtin_runners = Vec::new();
        vm.segments.segment_used_sizes = Some(vec![4]);
        assert_eq!(cairo_runner.get_memory_holes(&vm), Ok(2));
    }

    #[test]
    fn get_memory_holes_empty_accesses() {
        let program = Program {
            builtins: Vec::new(),
            prime: bigint_str!(
                b"3618502788666131213697322783095070105623107215331596699973092056135872020481"
            ),
            data: Vec::new(),
            constants: HashMap::new(),
            main: None,
            hints: HashMap::new(),
            reference_manager: ReferenceManager {
                references: Vec::new(),
            },
            identifiers: HashMap::new(),
        };

        let mut cairo_runner = cairo_runner!(program);
        let mut vm = vm!();

        cairo_runner.accessed_addresses = Some(HashSet::new());
        vm.builtin_runners = vec![{
            let mut builtin_runner: BuiltinRunner = OutputBuiltinRunner::new(true).into();
            builtin_runner.initialize_segments(&mut vm.segments, &mut vm.memory);

            ("output".to_string(), builtin_runner)
        }];
        vm.segments.segment_used_sizes = Some(vec![4]);
        assert_eq!(cairo_runner.get_memory_holes(&vm), Ok(0));
    }

    #[test]
    fn get_memory_holes() {
        let program = Program {
            builtins: Vec::new(),
            prime: bigint_str!(
                b"3618502788666131213697322783095070105623107215331596699973092056135872020481"
            ),
            data: Vec::new(),
            constants: HashMap::new(),
            main: None,
            hints: HashMap::new(),
            reference_manager: ReferenceManager {
                references: Vec::new(),
            },
            identifiers: HashMap::new(),
        };

        let mut cairo_runner = cairo_runner!(program);
        let mut vm = vm!();

        cairo_runner.accessed_addresses =
            Some([(1, 0).into(), (1, 2).into()].into_iter().collect());
        vm.builtin_runners = vec![{
            let mut builtin_runner: BuiltinRunner = OutputBuiltinRunner::new(true).into();
            builtin_runner.initialize_segments(&mut vm.segments, &mut vm.memory);

            ("output".to_string(), builtin_runner)
        }];
        vm.segments.segment_used_sizes = Some(vec![4, 4]);
        assert_eq!(cairo_runner.get_memory_holes(&vm), Ok(2));
    }

    /// Test that check_diluted_check_usage() works without a diluted pool
    /// instance.
    #[test]
    fn check_diluted_check_usage_without_pool_instance() {
        let program = Program {
            builtins: Vec::new(),
            prime: bigint_str!(
                b"3618502788666131213697322783095070105623107215331596699973092056135872020481"
            ),
            data: Vec::new(),
            constants: HashMap::new(),
            main: None,
            hints: HashMap::new(),
            reference_manager: ReferenceManager {
                references: Vec::new(),
            },
            identifiers: HashMap::new(),
        };

        let mut cairo_runner = cairo_runner!(program);
        let vm = vm!();

        cairo_runner.layout.diluted_pool_instance_def = None;
        assert_eq!(cairo_runner.check_diluted_check_usage(&vm), Ok(()));
    }

    /// Test that check_diluted_check_usage() works without builtin runners.
    #[test]
    fn check_diluted_check_usage_without_builtin_runners() {
        let program = Program {
            builtins: Vec::new(),
            prime: bigint_str!(
                b"3618502788666131213697322783095070105623107215331596699973092056135872020481"
            ),
            data: Vec::new(),
            constants: HashMap::new(),
            main: None,
            hints: HashMap::new(),
            reference_manager: ReferenceManager {
                references: Vec::new(),
            },
            identifiers: HashMap::new(),
        };

        let cairo_runner = cairo_runner!(program);
        let mut vm = vm!();

        vm.current_step = 10000;
        vm.builtin_runners = vec![];
        assert_eq!(cairo_runner.check_diluted_check_usage(&vm), Ok(()));
    }

    /// Test that check_diluted_check_usage() fails when there aren't enough
    /// allocated units.
    #[test]
    fn check_diluted_check_usage_insufficient_allocated_cells() {
        let program = Program {
            builtins: Vec::new(),
            prime: bigint_str!(
                b"3618502788666131213697322783095070105623107215331596699973092056135872020481"
            ),
            data: Vec::new(),
            constants: HashMap::new(),
            main: None,
            hints: HashMap::new(),
            reference_manager: ReferenceManager {
                references: Vec::new(),
            },
            identifiers: HashMap::new(),
        };

        let cairo_runner = cairo_runner!(program);
        let mut vm = vm!();

        vm.current_step = 100;
        vm.builtin_runners = vec![];
        assert_eq!(
            cairo_runner.check_diluted_check_usage(&vm),
            Err(MemoryError::InsufficientAllocatedCells.into()),
        );
    }

    /// Test that check_diluted_check_usage() succeeds when all the conditions
    /// are met.
    #[test]
    fn check_diluted_check_usage() {
        let program = Program {
            builtins: Vec::new(),
            prime: bigint_str!(
                b"3618502788666131213697322783095070105623107215331596699973092056135872020481"
            ),
            data: Vec::new(),
            constants: HashMap::new(),
            main: None,
            hints: HashMap::new(),
            reference_manager: ReferenceManager {
                references: Vec::new(),
            },
            identifiers: HashMap::new(),
        };

        let cairo_runner = cairo_runner!(program);
        let mut vm = vm!();

        vm.current_step = 8192;
        vm.builtin_runners = vec![(
            "bitwise".to_string(),
            BitwiseBuiltinRunner::new(&BitwiseInstanceDef::default(), true).into(),
        )];
        assert_eq!(cairo_runner.check_diluted_check_usage(&vm), Ok(()),);
    }

    #[test]
    fn end_run_missing_accessed_addresses() {
        let program = Program {
            builtins: Vec::new(),
            prime: bigint_str!(
                b"3618502788666131213697322783095070105623107215331596699973092056135872020481"
            ),
            data: Vec::new(),
            constants: HashMap::new(),
            main: None,
            hints: HashMap::new(),
            reference_manager: ReferenceManager {
                references: Vec::new(),
            },
            identifiers: HashMap::new(),
        };

        let mut cairo_runner = cairo_runner!(program);
        let mut vm = vm!();

        assert_eq!(
            cairo_runner.end_run(true, false, &mut vm),
            Err(MemoryError::MissingAccessedAddresses.into()),
        );
    }

    #[test]
    fn end_run_run_already_finished() {
        let program = Program {
            builtins: Vec::new(),
            prime: bigint_str!(
                b"3618502788666131213697322783095070105623107215331596699973092056135872020481"
            ),
            data: Vec::new(),
            constants: HashMap::new(),
            main: None,
            hints: HashMap::new(),
            reference_manager: ReferenceManager {
                references: Vec::new(),
            },
            identifiers: HashMap::new(),
        };

        let mut cairo_runner = cairo_runner!(program);
        let mut vm = vm!();

        cairo_runner.run_ended = true;
        assert_eq!(
            cairo_runner.end_run(true, false, &mut vm),
            Err(RunnerError::RunAlreadyFinished.into()),
        );
    }

    #[test]
    fn end_run() {
        let program = Program {
            builtins: Vec::new(),
            prime: bigint_str!(
                b"3618502788666131213697322783095070105623107215331596699973092056135872020481"
            ),
            data: Vec::new(),
            constants: HashMap::new(),
            main: None,
            hints: HashMap::new(),
            reference_manager: ReferenceManager {
                references: Vec::new(),
            },
            identifiers: HashMap::new(),
        };

        let mut cairo_runner = cairo_runner!(program);
        let mut vm = vm!();

        vm.accessed_addresses = Some(Vec::new());
        assert_eq!(cairo_runner.end_run(true, false, &mut vm), Ok(()));

        cairo_runner.run_ended = false;
        cairo_runner.relocated_memory.clear();
        assert_eq!(cairo_runner.end_run(true, true, &mut vm), Ok(()));
        assert!(!cairo_runner.run_ended);
    }

    #[test]
    fn get_builtin_segments_info_empty() {
        let program = Program {
            builtins: Vec::new(),
            prime: bigint_str!(
                b"3618502788666131213697322783095070105623107215331596699973092056135872020481"
            ),
            data: Vec::new(),
            constants: HashMap::new(),
            main: None,
            hints: HashMap::new(),
            reference_manager: ReferenceManager {
                references: Vec::new(),
            },
            identifiers: HashMap::new(),
        };

        let cairo_runner = cairo_runner!(program);
        let vm = vm!();

        assert_eq!(
            cairo_runner.get_builtin_segments_info(&vm),
            Ok(HashMap::new()),
        );
    }

    #[test]
    fn get_builtin_segments_info_base_not_finished() {
        let program = Program {
            builtins: Vec::new(),
            prime: bigint_str!(
                b"3618502788666131213697322783095070105623107215331596699973092056135872020481"
            ),
            data: Vec::new(),
            constants: HashMap::new(),
            main: None,
            hints: HashMap::new(),
            reference_manager: ReferenceManager {
                references: Vec::new(),
            },
            identifiers: HashMap::new(),
        };

        let cairo_runner = cairo_runner!(program);
        let mut vm = vm!();

        vm.builtin_runners = vec![(
            "output".to_string(),
            BuiltinRunner::Output(OutputBuiltinRunner::new(true)),
        )];
        assert_eq!(
            cairo_runner.get_builtin_segments_info(&vm),
            Err(RunnerError::BaseNotFinished),
        );
    }

    #[test]
    fn get_execution_resources_trace_not_enabled() {
        let program = Program {
            builtins: Vec::new(),
            prime: bigint_str!(
                b"3618502788666131213697322783095070105623107215331596699973092056135872020481"
            ),
            data: Vec::new(),
            constants: HashMap::new(),
            main: None,
            hints: HashMap::new(),
            reference_manager: ReferenceManager {
                references: Vec::new(),
            },
            identifiers: HashMap::new(),
        };

        let mut cairo_runner = cairo_runner!(program);
        let mut vm = vm!();

        cairo_runner.accessed_addresses = Some(HashSet::new());
        vm.segments.segment_used_sizes = Some(vec![4]);
        assert_eq!(
            cairo_runner.get_execution_resources(&vm),
            Ok(ExecutionResources {
                n_steps: 0,
                n_memory_holes: 0,
                builtin_instance_counter: Vec::new(),
            }),
        );
    }

    #[test]
    fn get_execution_resources_empty_builtins() {
        let program = Program {
            builtins: Vec::new(),
            prime: bigint_str!(
                b"3618502788666131213697322783095070105623107215331596699973092056135872020481"
            ),
            data: Vec::new(),
            constants: HashMap::new(),
            main: None,
            hints: HashMap::new(),
            reference_manager: ReferenceManager {
                references: Vec::new(),
            },
            identifiers: HashMap::new(),
        };

        let mut cairo_runner = cairo_runner!(program);
        let mut vm = vm!();

        cairo_runner.original_steps = Some(10);
        cairo_runner.accessed_addresses = Some(HashSet::new());
        vm.segments.segment_used_sizes = Some(vec![4]);
        assert_eq!(
            cairo_runner.get_execution_resources(&vm),
            Ok(ExecutionResources {
                n_steps: 10,
                n_memory_holes: 0,
                builtin_instance_counter: Vec::new(),
            }),
        );
    }

    #[test]
    fn get_execution_resources() {
        let program = Program {
            builtins: Vec::new(),
            prime: bigint_str!(
                b"3618502788666131213697322783095070105623107215331596699973092056135872020481"
            ),
            data: Vec::new(),
            constants: HashMap::new(),
            main: None,
            hints: HashMap::new(),
            reference_manager: ReferenceManager {
                references: Vec::new(),
            },
            identifiers: HashMap::new(),
        };

        let mut cairo_runner = cairo_runner!(program);
        let mut vm = vm!();

        cairo_runner.original_steps = Some(10);
        cairo_runner.accessed_addresses = Some(HashSet::new());
        vm.segments.segment_used_sizes = Some(vec![4]);
        vm.builtin_runners = vec![{
            let mut builtin = OutputBuiltinRunner::new(true);
            builtin.initialize_segments(&mut vm.segments, &mut vm.memory);

            ("output".to_string(), BuiltinRunner::Output(builtin))
        }];
        assert_eq!(
            cairo_runner.get_execution_resources(&vm),
            Ok(ExecutionResources {
                n_steps: 10,
                n_memory_holes: 0,
                builtin_instance_counter: vec![("output".to_string(), 4)],
            }),
        );
    }

    /// Test that the call to .run_from_entrypoint() with args.count() != 1 when
    /// typed_args is true fails.
    #[test]
    fn run_from_entrypoint_typed_args_invalid_arg_count() {
        let program =
            Program::from_file(Path::new("cairo_programs/not_main.json"), "main").unwrap();
        let mut cairo_runner = cairo_runner!(program);
        let mut vm = vm!();
        let hint_processor = BuiltinHintProcessor::new_empty();

        let entrypoint = program
            .identifiers
            .get("__main__.not_main")
            .unwrap()
            .pc
            .unwrap();
        assert_eq!(
            cairo_runner.run_from_entrypoint(
                entrypoint,
                vec![],
                true,
                true,
                true,
                &mut vm,
                &hint_processor,
            ),
            Err(VirtualMachineError::InvalidArgCount(1, 0)),
        );
        assert_eq!(
            cairo_runner.run_from_entrypoint(
                entrypoint,
                vec![&mayberelocatable!(0), &mayberelocatable!(1)],
                true,
                true,
                true,
                &mut vm,
                &hint_processor,
            ),
            Err(VirtualMachineError::InvalidArgCount(1, 2)),
        );
    }

    /// Test that the call to .run_from_entrypoint() with args.count() == 1 when
    /// typed_args is true succeeds.
    #[test]
    fn run_from_entrypoint_typed_args() {
        let program =
            Program::from_file(Path::new("cairo_programs/not_main.json"), "main").unwrap();
        let mut cairo_runner = cairo_runner!(program);
        let mut vm = vm!();
        let hint_processor = BuiltinHintProcessor::new_empty();

        let entrypoint = program
            .identifiers
            .get("__main__.not_main")
            .unwrap()
            .pc
            .unwrap();

        vm.accessed_addresses = Some(Vec::new());
        cairo_runner.initialize_builtins(&mut vm).unwrap();
        cairo_runner.initialize_segments(&mut vm, None);
        assert_eq!(
            cairo_runner.run_from_entrypoint(
                entrypoint,
                vec![&mayberelocatable!(0)],
                true,
                true,
                true,
                &mut vm,
                &hint_processor,
            ),
            Ok(()),
        );
    }

    /// Test that the call to .run_from_entrypoint() when typed_args is false
    /// succeeds.
    #[test]
    fn run_from_entrypoint_untyped_args() {
        let program =
            Program::from_file(Path::new("cairo_programs/not_main.json"), "main").unwrap();
        let mut cairo_runner = cairo_runner!(program);
        let mut vm = vm!();
        let hint_processor = BuiltinHintProcessor::new_empty();

        let entrypoint = program
            .identifiers
            .get("__main__.not_main")
            .unwrap()
            .pc
            .unwrap();

        vm.accessed_addresses = Some(Vec::new());
        cairo_runner.initialize_builtins(&mut vm).unwrap();
        cairo_runner.initialize_segments(&mut vm, None);
        assert_eq!(
            cairo_runner.run_from_entrypoint(
                entrypoint,
                vec![],
                false,
                true,
                true,
                &mut vm,
                &hint_processor,
            ),
            Ok(()),
        );
    }

    #[test]
    fn finalize_segments_run_not_ended() {
        let program = empty_program!();
        let mut cairo_runner = cairo_runner!(program);
        let mut vm = vm!();
        assert_eq!(
            cairo_runner.finalize_segments(&mut vm),
            Err(RunnerError::FinalizeNoEndRun)
        )
    }

    #[test]
    fn finalize_segments_run_ended_empty_no_prog_base() {
        let program = empty_program!();
        let mut cairo_runner = cairo_runner!(program);
        cairo_runner.execution_base = Some(Relocatable::from((1, 0)));
        cairo_runner.run_ended = true;
        let mut vm = vm!();
        assert_eq!(
            cairo_runner.finalize_segments(&mut vm),
            Err(RunnerError::NoProgBase)
        )
    }

    #[test]
    fn finalize_segments_run_ended_empty_no_exec_base() {
        let program = empty_program!();
        let mut cairo_runner = cairo_runner!(program);
        cairo_runner._proof_mode = true;
        cairo_runner.program_base = Some(Relocatable::from((0, 0)));
        cairo_runner.run_ended = true;
        let mut vm = vm!();
        assert_eq!(
            cairo_runner.finalize_segments(&mut vm),
            Err(RunnerError::NoExecBase)
        )
    }

    #[test]
    fn finalize_segments_run_ended_empty_no_proof_mode() {
        let program = empty_program!();
        let mut cairo_runner = cairo_runner!(program);
        cairo_runner.program_base = Some(Relocatable::from((0, 0)));
        cairo_runner.execution_base = Some(Relocatable::from((1, 0)));
        cairo_runner.run_ended = true;
        let mut vm = vm!();
        assert_eq!(
            cairo_runner.finalize_segments(&mut vm),
            Err(RunnerError::FinalizeSegmentsNoProofMode)
        )
    }

    #[test]
    fn finalize_segments_run_ended_empty_proof_mode() {
        let program = empty_program!();
        let mut cairo_runner = cairo_runner!(program, "plain", true);
        cairo_runner.program_base = Some(Relocatable::from((0, 0)));
        cairo_runner.execution_base = Some(Relocatable::from((1, 0)));
        cairo_runner.run_ended = true;
        let mut vm = vm!();
        assert_eq!(cairo_runner.finalize_segments(&mut vm), Ok(()));
        assert!(cairo_runner.segments_finalized);
        assert!(cairo_runner.execution_public_memory.unwrap().is_empty())
    }

    #[test]
    fn finalize_segments_run_ended_not_empty_proof_mode_empty_execution_public_memory() {
        let mut program = empty_program!();
        program.data = vec_data![(1), (2), (3), (4), (5), (6), (7), (8)];
        //Program data len = 8
        let mut cairo_runner = cairo_runner!(program, "plain", true);
        cairo_runner.program_base = Some(Relocatable::from((0, 0)));
        cairo_runner.execution_base = Some(Relocatable::from((1, 0)));
        cairo_runner.run_ended = true;
        let mut vm = vm!();
        assert_eq!(cairo_runner.finalize_segments(&mut vm), Ok(()));
        assert!(cairo_runner.segments_finalized);
        //Check values written by first call to segments.finalize()
        assert_eq!(vm.segments.segment_sizes.get(&0), Some(&8_usize));
        assert_eq!(
            vm.segments.public_memory_offsets.get(&0),
            Some(&vec![
                (0_usize, 0_usize),
                (1_usize, 0_usize),
                (2_usize, 0_usize),
                (3_usize, 0_usize),
                (4_usize, 0_usize),
                (5_usize, 0_usize),
                (6_usize, 0_usize),
                (7_usize, 0_usize)
            ])
        );
        //Check values written by second call to segments.finalize()
        assert_eq!(vm.segments.segment_sizes.get(&1), None);
        assert_eq!(vm.segments.public_memory_offsets.get(&1), Some(&vec![]));
    }

    #[test]
    fn finalize_segments_run_ended_not_empty_proof_mode_with_execution_public_memory() {
        let mut program = empty_program!();
        program.data = vec_data![(1), (2), (3), (4)];
        //Program data len = 4
        let mut cairo_runner = cairo_runner!(program, "plain", true);
        cairo_runner.program_base = Some(Relocatable::from((0, 0)));
        cairo_runner.execution_base = Some(Relocatable::from((1, 1)));
        cairo_runner.execution_public_memory = Some(vec![1_usize, 3_usize, 5_usize, 4_usize]);
        cairo_runner.run_ended = true;
        let mut vm = vm!();
        assert_eq!(cairo_runner.finalize_segments(&mut vm), Ok(()));
        assert!(cairo_runner.segments_finalized);
        //Check values written by first call to segments.finalize()
        assert_eq!(vm.segments.segment_sizes.get(&0), Some(&4_usize));
        assert_eq!(
            vm.segments.public_memory_offsets.get(&0),
            Some(&vec![
                (0_usize, 0_usize),
                (1_usize, 0_usize),
                (2_usize, 0_usize),
                (3_usize, 0_usize)
            ])
        );
        //Check values written by second call to segments.finalize()
        assert_eq!(vm.segments.segment_sizes.get(&1), None);
        assert_eq!(
            vm.segments.public_memory_offsets.get(&1),
            Some(&vec![
                (2_usize, 0_usize),
                (4_usize, 0_usize),
                (6_usize, 0_usize),
                (5_usize, 0_usize)
            ])
        );
    }

    /// Test that ensures get_perm_range_check_limits() returns an error when
    /// trace is not enabled.
    #[test]
    fn get_perm_range_check_limits_trace_not_enabled() {
        let program = Program {
            builtins: Vec::new(),
            prime: bigint_str!(
                b"3618502788666131213697322783095070105623107215331596699973092056135872020481"
            ),
            data: Vec::new(),
            constants: HashMap::new(),
            main: None,
            hints: HashMap::new(),
            reference_manager: ReferenceManager {
                references: Vec::new(),
            },
            identifiers: HashMap::new(),
        };

        let cairo_runner = cairo_runner!(program);
        let vm = vm!();

        assert_eq!(
            cairo_runner.get_perm_range_check_limits(&vm),
            Err(TraceError::TraceNotEnabled.into()),
        );
    }

    /// Test that ensures get_perm_range_check_limits() returns None when the
    /// trace is empty (get_perm_range_check_limits returns None).
    #[test]
    fn get_perm_range_check_limits_empty() {
        let program = Program {
            builtins: Vec::new(),
            prime: bigint_str!(
                b"3618502788666131213697322783095070105623107215331596699973092056135872020481"
            ),
            data: Vec::new(),
            constants: HashMap::new(),
            main: None,
            hints: HashMap::new(),
            reference_manager: ReferenceManager {
                references: Vec::new(),
            },
            identifiers: HashMap::new(),
        };

        let cairo_runner = cairo_runner!(program);
        let mut vm = vm!();
        vm.trace = Some(vec![]);

        assert_eq!(cairo_runner.get_perm_range_check_limits(&vm), Ok(None));
    }

    /// Test that get_perm_range_check_limits() works correctly when there are
    /// no builtins.
    #[test]
    fn get_perm_range_check_limits_no_builtins() {
        let program = Program {
            builtins: Vec::new(),
            prime: bigint_str!(
                b"3618502788666131213697322783095070105623107215331596699973092056135872020481"
            ),
            data: Vec::new(),
            constants: HashMap::new(),
            main: None,
            hints: HashMap::new(),
            reference_manager: ReferenceManager {
                references: Vec::new(),
            },
            identifiers: HashMap::new(),
        };

        let cairo_runner = cairo_runner!(program);
        let mut vm = vm!();

        vm.trace = Some(vec![
            TraceEntry {
                pc: (0, 0).into(),
                ap: (0, 0).into(),
                fp: (0, 0).into(),
            },
            TraceEntry {
                pc: (0, 1).into(),
                ap: (0, 0).into(),
                fp: (0, 0).into(),
            },
            TraceEntry {
                pc: (0, 2).into(),
                ap: (0, 0).into(),
                fp: (0, 0).into(),
            },
        ]);
        vm.memory.data = vec![vec![
            Some(bigint!(0x80FF_8000_0530u64).into()),
            Some(bigint!(0xBFFF_8000_0620u64).into()),
            Some(bigint!(0x8FFF_8000_0750u64).into()),
        ]];

        assert_eq!(
            cairo_runner.get_perm_range_check_limits(&vm),
            Ok(Some((-31440, 16383))),
        );
    }

    /// Test that get_perm_range_check_limits() works correctly when there are
    /// builtins.
    #[test]
    fn get_perm_range_check_limits() {
        let program = Program {
            builtins: Vec::new(),
            prime: bigint_str!(
                b"3618502788666131213697322783095070105623107215331596699973092056135872020481"
            ),
            data: Vec::new(),
            constants: HashMap::new(),
            main: None,
            hints: HashMap::new(),
            reference_manager: ReferenceManager {
                references: Vec::new(),
            },
            identifiers: HashMap::new(),
        };

        let cairo_runner = cairo_runner!(program);
        let mut vm = vm!();

        vm.trace = Some(vec![TraceEntry {
            pc: (0, 0).into(),
            ap: (0, 0).into(),
            fp: (0, 0).into(),
        }]);
        vm.memory.data = vec![vec![mayberelocatable!(0x80FF_8000_0530u64).into()]];
        vm.builtin_runners = vec![(
            "range_check".to_string(),
            RangeCheckBuiltinRunner::new(12, 5, true).into(),
        )];

        assert_eq!(
            cairo_runner.get_perm_range_check_limits(&vm),
            Ok(Some((-31440, 1328))),
        );
    }

    /// Test that check_range_check_usage() returns successfully when trace is
    /// not enabled.
    #[test]
    fn check_range_check_usage_perm_range_limits_none() {
        let program = Program {
            builtins: Vec::new(),
            prime: bigint_str!(
                b"3618502788666131213697322783095070105623107215331596699973092056135872020481"
            ),
            data: Vec::new(),
            constants: HashMap::new(),
            main: None,
            hints: HashMap::new(),
            reference_manager: ReferenceManager {
                references: Vec::new(),
            },
            identifiers: HashMap::new(),
        };

        let cairo_runner = cairo_runner!(program);
        let mut vm = vm!();
        vm.trace = Some(vec![]);

        assert_eq!(cairo_runner.check_range_check_usage(&vm), Ok(()));
    }

    /// Test that check_range_check_usage() returns successfully when all the
    /// conditions are met.
    #[test]
    fn check_range_check_usage_without_builtins() {
        let program = Program {
            builtins: Vec::new(),
            prime: bigint_str!(
                b"3618502788666131213697322783095070105623107215331596699973092056135872020481"
            ),
            data: Vec::new(),
            constants: HashMap::new(),
            main: None,
            hints: HashMap::new(),
            reference_manager: ReferenceManager {
                references: Vec::new(),
            },
            identifiers: HashMap::new(),
        };

        let cairo_runner = cairo_runner!(program);
        let mut vm = vm!();
        vm.builtin_runners = vec![];
        vm.current_step = 10000;
        vm.memory.data = vec![vec![Some(mayberelocatable!(0x80FF_8000_0530u64))]];
        vm.trace = Some(vec![TraceEntry {
            pc: (0, 0).into(),
            ap: (0, 0).into(),
            fp: (0, 0).into(),
        }]);

        assert_eq!(cairo_runner.check_range_check_usage(&vm), Ok(()),);
    }

    /// Test that check_range_check_usage() returns an error if there are
    /// insufficient allocated cells.
    #[test]
    fn check_range_check_usage_insufficient_allocated_cells() {
        let program = Program {
            builtins: Vec::new(),
            prime: bigint_str!(
                b"3618502788666131213697322783095070105623107215331596699973092056135872020481"
            ),
            data: Vec::new(),
            constants: HashMap::new(),
            main: None,
            hints: HashMap::new(),
            reference_manager: ReferenceManager {
                references: Vec::new(),
            },
            identifiers: HashMap::new(),
        };

        let cairo_runner = cairo_runner!(program);
        let mut vm = vm!();
        vm.builtin_runners = vec![(
            "range_check".to_string(),
            RangeCheckBuiltinRunner::new(8, 8, true).into(),
        )];
        vm.memory.data = vec![vec![Some(mayberelocatable!(0x80FF_8000_0530u64))]];
        vm.trace = Some(vec![TraceEntry {
            pc: (0, 0).into(),
            ap: (0, 0).into(),
            fp: (0, 0).into(),
        }]);

        assert_eq!(
            cairo_runner.check_range_check_usage(&vm),
            Err(MemoryError::InsufficientAllocatedCells.into()),
        );
    }

    #[test]
    fn get_initial_fp_is_none_without_initialization() {
        let program = Program {
            builtins: Vec::new(),
            prime: bigint_str!(
                b"3618502788666131213697322783095070105623107215331596699973092056135872020481"
            ),
            data: Vec::new(),
            constants: HashMap::new(),
            main: None,
            hints: HashMap::new(),
            reference_manager: ReferenceManager {
                references: Vec::new(),
            },
            identifiers: HashMap::new(),
        };

        let runner = cairo_runner!(program);

        assert_eq!(None, runner.get_initial_fp());
    }

    #[test]
    fn get_initial_fp_can_be_obtained() {
        //This test works with basic Program definition, will later be updated to use Program::new() when fully defined
        let program = Program {
            builtins: vec![String::from("output")],
            prime: bigint!(17),
            data: Vec::new(),
            constants: HashMap::new(),
            main: None,
            hints: HashMap::new(),
            reference_manager: ReferenceManager {
                references: Vec::new(),
            },
            identifiers: HashMap::new(),
        };
        let mut cairo_runner = cairo_runner!(program);
        let mut vm = vm!();
        for _ in 0..2 {
            vm.segments.add(&mut vm.memory);
        }
        cairo_runner.program_base = Some(relocatable!(0, 0));
        cairo_runner.execution_base = Some(relocatable!(1, 0));
        let return_fp = bigint!(9).into();
        cairo_runner
            .initialize_function_entrypoint(&mut vm, 0, vec![], return_fp)
            .unwrap();
        assert_eq!(Some(relocatable!(1, 2)), cairo_runner.get_initial_fp());
    }
}<|MERGE_RESOLUTION|>--- conflicted
+++ resolved
@@ -44,11 +44,8 @@
     initial_pc: Option<Relocatable>,
     accessed_addresses: Option<HashSet<Relocatable>>,
     run_ended: bool,
-<<<<<<< HEAD
     segments_finalized: bool,
     execution_public_memory: Option<Vec<usize>>,
-=======
->>>>>>> 0db86c02
     _proof_mode: bool,
     pub original_steps: Option<usize>,
     pub relocated_memory: Vec<Option<BigInt>>,
@@ -83,10 +80,7 @@
             initial_pc: None,
             accessed_addresses: None,
             run_ended: false,
-<<<<<<< HEAD
             segments_finalized: false,
-=======
->>>>>>> 0db86c02
             _proof_mode: proof_mode,
             original_steps: None,
             relocated_memory: Vec::new(),
