use crate::{
    hint_processor::hint_processor_definition::{HintProcessor, HintReference},
    types::{
        exec_scope::ExecutionScopes,
        instruction::Register,
        layout::CairoLayout,
        program::Program,
        relocatable::{relocate_value, MaybeRelocatable, Relocatable},
    },
    utils::{is_subsequence, to_field_element},
    vm::{
        errors::{
            memory_errors::MemoryError, runner_errors::RunnerError, trace_errors::TraceError,
            vm_errors::VirtualMachineError,
        },
        {
            runners::builtin_runner::{
                BitwiseBuiltinRunner, BuiltinRunner, EcOpBuiltinRunner, HashBuiltinRunner,
                OutputBuiltinRunner, RangeCheckBuiltinRunner,
            },
            trace::trace_entry::{relocate_trace_register, RelocatedTraceEntry},
            vm_core::VirtualMachine,
        },
    },
};
use num_bigint::BigInt;
use std::{
    any::Any,
    collections::{HashMap, HashSet},
    io,
};

pub struct CairoRunner {
    program: Program,
    layout: CairoLayout,
    final_pc: Option<Relocatable>,
    program_base: Option<Relocatable>,
    execution_base: Option<Relocatable>,
    initial_ap: Option<Relocatable>,
    initial_fp: Option<Relocatable>,
    initial_pc: Option<Relocatable>,
    accessed_addresses: Option<HashSet<Relocatable>>,
    run_ended: bool,
    pub original_steps: Option<usize>,
    pub relocated_memory: Vec<Option<BigInt>>,
    pub relocated_trace: Option<Vec<RelocatedTraceEntry>>,
    pub exec_scopes: ExecutionScopes,
}

impl CairoRunner {
    pub fn new(program: &Program, layout: String) -> Result<CairoRunner, RunnerError> {
        let cairo_layout = match layout.as_str() {
            "plain" => CairoLayout::plain_instance(),
            "small" => CairoLayout::small_instance(),
            "dex" => CairoLayout::dex_instance(),
            "perpetual_with_bitwise" => CairoLayout::perpetual_with_bitwise_instance(),
            "bitwise" => CairoLayout::bitwise_instance(),
            "recursive" => CairoLayout::recursive_instance(),
            "all" => CairoLayout::all_instance(),
            name => return Err(RunnerError::InvalidLayoutName(name.to_string())),
        };
        Ok(CairoRunner {
            program: program.clone(),
            layout: cairo_layout,
            final_pc: None,
            program_base: None,
            execution_base: None,
            initial_ap: None,
            initial_fp: None,
            initial_pc: None,
            accessed_addresses: None,
            run_ended: false,
            original_steps: None,
            relocated_memory: Vec::new(),
            relocated_trace: None,
            exec_scopes: ExecutionScopes::new(),
        })
    }

    pub fn initialize(&mut self, vm: &mut VirtualMachine) -> Result<Relocatable, RunnerError> {
        self.initialize_builtins(vm)?;
        self.initialize_segments(vm, None);
        let end = self.initialize_main_entrypoint(vm)?;
        self.initialize_vm(vm)?;
        Ok(end)
    }

    fn initialize_builtins(&self, vm: &mut VirtualMachine) -> Result<(), RunnerError> {
        let builtin_ordered_list = vec![
            String::from("output"),
            String::from("pedersen"),
            String::from("range_check"),
            String::from("ecdsa"),
            String::from("bitwise"),
            String::from("ec_op"),
        ];
        if !is_subsequence(&self.program.builtins, &builtin_ordered_list) {
            return Err(RunnerError::DisorderedBuiltins);
        };
        let no_builtin_error = |builtin_name: &String| {
            RunnerError::NoBuiltinForInstance(builtin_name.to_string(), self.layout.name.clone())
        };
        let mut builtin_runners = Vec::<(String, BuiltinRunner)>::new();
        for builtin_name in self.program.builtins.iter() {
            if builtin_name == "output" {
                builtin_runners.push((builtin_name.clone(), OutputBuiltinRunner::new().into()));
            }

            if builtin_name == "pedersen" {
                builtin_runners.push((
                    builtin_name.clone(),
                    HashBuiltinRunner::new(
                        self.layout
                            .builtins
                            .pedersen
                            .as_ref()
                            .ok_or_else(|| no_builtin_error(builtin_name))?
                            .ratio
                            .to_owned(),
                    )
                    .into(),
                ));
            }

            if builtin_name == "range_check" {
                let range_check_instance = self
                    .layout
                    .builtins
                    .range_check
                    .as_ref()
                    .ok_or_else(|| no_builtin_error(builtin_name))?;
                builtin_runners.push((
                    builtin_name.clone(),
                    RangeCheckBuiltinRunner::new(
                        range_check_instance.ratio,
                        range_check_instance.n_parts,
                    )
                    .into(),
                ));
            }
            if builtin_name == "bitwise" {
                builtin_runners.push((
                    builtin_name.clone(),
                    BitwiseBuiltinRunner::new(
                        self.layout
                            .builtins
                            .bitwise
                            .as_ref()
                            .ok_or_else(|| no_builtin_error(builtin_name))?,
                    )
                    .into(),
                ));
            }
            if builtin_name == "ec_op" {
                builtin_runners.push((
                    builtin_name.clone(),
                    EcOpBuiltinRunner::new(
                        self.layout
                            .builtins
                            .ec_op
                            .as_ref()
                            .ok_or_else(|| no_builtin_error(builtin_name))?,
                    )
                    .into(),
                ));
            }
        }
        vm.builtin_runners = builtin_runners;
        Ok(())
    }
    ///Creates the necessary segments for the program, execution, and each builtin on the MemorySegmentManager and stores the first adress of each of this new segments as each owner's base
    fn initialize_segments(&mut self, vm: &mut VirtualMachine, program_base: Option<Relocatable>) {
        self.program_base = match program_base {
            Some(base) => Some(base),
            None => Some(vm.segments.add(&mut vm.memory)),
        };
        self.execution_base = Some(vm.segments.add(&mut vm.memory));
        for (_key, builtin_runner) in vm.builtin_runners.iter_mut() {
            builtin_runner.initialize_segments(&mut vm.segments, &mut vm.memory);
        }
    }

    fn initialize_state(
        &mut self,
        vm: &mut VirtualMachine,
        entrypoint: usize,
        stack: Vec<MaybeRelocatable>,
    ) -> Result<(), RunnerError> {
        if let Some(prog_base) = self.program_base.clone() {
            let initial_pc = Relocatable {
                segment_index: prog_base.segment_index,
                offset: prog_base.offset + entrypoint,
            };
            self.initial_pc = Some(initial_pc);
            vm.segments
                .load_data(
                    &mut vm.memory,
                    &MaybeRelocatable::RelocatableValue(prog_base),
                    self.program.data.clone(),
                )
                .map_err(RunnerError::MemoryInitializationError)?;
        }
        if let Some(exec_base) = &self.execution_base {
            vm.segments
                .load_data(
                    &mut vm.memory,
                    &MaybeRelocatable::RelocatableValue(exec_base.clone()),
                    stack,
                )
                .map_err(RunnerError::MemoryInitializationError)?;
        } else {
            return Err(RunnerError::NoProgBase);
        }
        Ok(())
    }

    fn initialize_function_entrypoint(
        &mut self,
        vm: &mut VirtualMachine,
        entrypoint: usize,
        mut stack: Vec<MaybeRelocatable>,
        return_fp: MaybeRelocatable,
    ) -> Result<Relocatable, RunnerError> {
        let end = vm.segments.add(&mut vm.memory);
        stack.append(&mut vec![
            return_fp,
            MaybeRelocatable::RelocatableValue(end.clone()),
        ]);
        if let Some(base) = &self.execution_base {
            self.initial_fp = Some(Relocatable {
                segment_index: base.segment_index,
                offset: base.offset + stack.len(),
            });
            self.initial_ap = self.initial_fp.clone();
        } else {
            return Err(RunnerError::NoExecBaseForEntrypoint);
        }
        self.initialize_state(vm, entrypoint, stack)?;
        self.final_pc = Some(end.clone());
        Ok(end)
    }

    ///Initializes state for running a program from the main() entrypoint.
    ///If self.proof_mode == True, the execution starts from the start label rather then the main() function.
    ///Returns the value of the program counter after returning from main.
    fn initialize_main_entrypoint(
        &mut self,
        vm: &mut VirtualMachine,
    ) -> Result<Relocatable, RunnerError> {
        //self.execution_public_memory = Vec::new() -> Not used now
        let mut stack = Vec::new();
        for (_name, builtin_runner) in vm.builtin_runners.iter() {
            stack.append(&mut builtin_runner.initial_stack());
        }
        //Different process if proof_mode is enabled
        let return_fp = vm.segments.add(&mut vm.memory);
        if let Some(main) = &self.program.main {
            let main_clone = *main;
            Ok(self.initialize_function_entrypoint(
                vm,
                main_clone,
                stack,
                MaybeRelocatable::RelocatableValue(return_fp),
            )?)
        } else {
            Err(RunnerError::MissingMain)
        }
    }

    fn initialize_vm(&mut self, vm: &mut VirtualMachine) -> Result<(), RunnerError> {
        vm.run_context.pc = self.initial_pc.as_ref().ok_or(RunnerError::NoPC)?.clone();
        vm.run_context.ap = self.initial_ap.as_ref().ok_or(RunnerError::NoAP)?.offset;
        vm.run_context.fp = self.initial_fp.as_ref().ok_or(RunnerError::NoFP)?.offset;
        vm._program_base = Some(MaybeRelocatable::from(
            self.program_base.as_ref().ok_or(RunnerError::NoProgBase)?,
        ));
        for (_, builtin) in vm.builtin_runners.iter() {
            builtin.add_validation_rule(&mut vm.memory)?;
        }
        vm.memory
            .validate_existing_memory()
            .map_err(RunnerError::MemoryValidationError)
    }

    pub fn get_reference_list(&self) -> HashMap<usize, HintReference> {
        let mut references = HashMap::<usize, HintReference>::new();

        for (i, reference) in self.program.reference_manager.references.iter().enumerate() {
            references.insert(
                i,
                HintReference {
                    register: reference.value_address.register.clone(),
                    offset1: reference.value_address.offset1,
                    offset2: reference.value_address.offset2,
                    inner_dereference: reference.value_address.inner_dereference,
                    dereference: reference.value_address.dereference,
                    immediate: reference.value_address.immediate.clone(),
                    // only store `ap` tracking data if the reference is referred to it
                    ap_tracking_data: if reference.value_address.register == Some(Register::FP) {
                        None
                    } else {
                        Some(reference.ap_tracking_data.clone())
                    },
                    cairo_type: Some(reference.value_address.value_type.clone()),
                },
            );
        }
        references
    }

    /// Gets the data used by the HintProcessor to execute each hint
    pub fn get_hint_data_dictionary(
        &self,
        references: &HashMap<usize, HintReference>,
        hint_executor: &dyn HintProcessor,
    ) -> Result<HashMap<usize, Vec<Box<dyn Any>>>, VirtualMachineError> {
        let mut hint_data_dictionary = HashMap::<usize, Vec<Box<dyn Any>>>::new();
        for (hint_index, hints) in self.program.hints.iter() {
            for hint in hints {
                let hint_data = hint_executor.compile_hint(
                    &hint.code,
                    &hint.flow_tracking_data.ap_tracking,
                    &hint.flow_tracking_data.reference_ids,
                    references,
                );
                hint_data_dictionary
                    .entry(*hint_index)
                    .or_insert(vec![])
                    .push(
                        hint_data
                            .map_err(|_| VirtualMachineError::CompileHintFail(hint.code.clone()))?,
                    );
            }
        }
        Ok(hint_data_dictionary)
    }

    pub fn get_constants(&self) -> &HashMap<String, BigInt> {
        &self.program.constants
    }

    pub fn run_until_pc(
        &mut self,
        address: Relocatable,
        vm: &mut VirtualMachine,
        hint_processor: &dyn HintProcessor,
    ) -> Result<(), VirtualMachineError> {
        let references = self.get_reference_list();
        let hint_data_dictionary = self.get_hint_data_dictionary(&references, hint_processor)?;
        while vm.run_context.pc != address {
            vm.step(
                hint_processor,
                &mut self.exec_scopes,
                &hint_data_dictionary,
                &self.program.constants,
            )?;
        }
        Ok(())
    }

<<<<<<< HEAD
    /// Execute an exact number of steps on the program from the actual position.
    pub fn run_for_steps(
        &mut self,
        vm: &mut VirtualMachine,
        steps: usize,
    ) -> Result<(), VirtualMachineError> {
        let references = self.get_reference_list();
        let hint_data_dictionary = self.get_hint_data_dictionary(&references)?;

        for remaining_steps in (1..=steps).rev() {
            if self.final_pc.as_ref() == Some(&vm.run_context.pc) {
                return Err(VirtualMachineError::EndOfProgram(remaining_steps));
            }

            vm.step(
                self.hint_executor,
                &mut self.exec_scopes,
                &hint_data_dictionary,
            )?;
        }

        Ok(())
    }

    /// Execute steps until a number of steps since the start of the program is reached.
    pub fn run_until_steps(
        &mut self,
        vm: &mut VirtualMachine,
        steps: usize,
    ) -> Result<(), VirtualMachineError> {
        self.run_for_steps(vm, steps.saturating_sub(vm.current_step))
=======
    /// Mark a memory address as accesed.
    pub fn mark_as_accessed(
        &mut self,
        address: Relocatable,
        size: usize,
    ) -> Result<(), VirtualMachineError> {
        let accessed_addressess = self
            .accessed_addresses
            .as_mut()
            .ok_or(VirtualMachineError::RunNotFinished)?;

        accessed_addressess.extend((0..size).map(|i| &address + i));
        Ok(())
    }

    /// Count the number of holes present in the segments.
    pub fn get_memory_holes(&self, vm: &VirtualMachine) -> Result<usize, MemoryError> {
        let accessed_addresses = self
            .accessed_addresses
            .as_ref()
            .ok_or(MemoryError::MissingAccessedAddresses)?;

        let mut builtin_accessed_addresses = HashSet::new();
        for (_, builtin_runner) in &vm.builtin_runners {
            builtin_accessed_addresses.extend(builtin_runner.get_memory_accesses(vm)?.into_iter());
        }

        builtin_accessed_addresses.extend(accessed_addresses.iter().cloned());
        vm.segments.get_memory_holes(&builtin_accessed_addresses)
    }

    pub fn end_run(
        &mut self,
        _disable_trace_padding: bool,
        disable_finalize_all: bool,
        vm: &mut VirtualMachine,
    ) -> Result<(), VirtualMachineError> {
        if self.run_ended {
            return Err(RunnerError::RunAlreadyFinished.into());
        }

        // Process accessed_addresses.
        self.accessed_addresses = Some({
            let accessed_addresses = self
                .accessed_addresses
                .as_ref()
                .ok_or_else::<VirtualMachineError, _>(|| {
                    MemoryError::MissingAccessedAddresses.into()
                })?;
            let mut new_accessed_addresses = HashSet::with_capacity(accessed_addresses.len());

            for addr in accessed_addresses {
                let relocated_addr = vm.memory.relocate_value(&addr.into())?.into_owned();

                new_accessed_addresses.insert(relocated_addr.try_into().unwrap());
            }

            new_accessed_addresses
        });

        self.relocate(vm)
            .map_err(VirtualMachineError::TracerError)?;
        vm.end_run(&self.exec_scopes)?;

        if !disable_finalize_all {
            vm.segments.compute_effective_sizes(&vm.memory);
            self.run_ended = true;
        }

        Ok(())
>>>>>>> 9f11d2f0
    }

    ///Relocates the VM's memory, turning bidimensional indexes into contiguous numbers, and values into BigInts
    /// Uses the relocation_table to asign each index a number according to the value on its segment number
    fn relocate_memory(
        &mut self,
        vm: &mut VirtualMachine,
        relocation_table: &Vec<usize>,
    ) -> Result<(), MemoryError> {
        if !(self.relocated_memory.is_empty()) {
            return Err(MemoryError::Relocation);
        }
        //Relocated addresses start at 1
        self.relocated_memory.push(None);
        for (index, segment) in vm.memory.data.iter().enumerate() {
            if self.relocated_memory.len() != relocation_table[index] {
                return Err(MemoryError::Relocation);
            }

            for element in segment {
                match element {
                    Some(elem) => self
                        .relocated_memory
                        .push(Some(relocate_value(elem.clone(), relocation_table)?)),
                    None => self.relocated_memory.push(None),
                }
            }
        }
        Ok(())
    }

    ///Relocates the VM's trace, turning relocatable registers to numbered ones
    fn relocate_trace(
        &mut self,
        vm: &mut VirtualMachine,
        relocation_table: &Vec<usize>,
    ) -> Result<(), TraceError> {
        if self.relocated_trace.is_some() {
            return Err(TraceError::AlreadyRelocated);
        }

        let trace = vm.trace.as_ref().ok_or(TraceError::TraceNotEnabled)?.iter();
        let mut relocated_trace = Vec::<RelocatedTraceEntry>::with_capacity(trace.len());
        for entry in trace {
            relocated_trace.push(RelocatedTraceEntry {
                pc: relocate_trace_register(&entry.pc, relocation_table)?,
                ap: relocate_trace_register(&entry.ap, relocation_table)?,
                fp: relocate_trace_register(&entry.fp, relocation_table)?,
            })
        }
        self.relocated_trace = Some(relocated_trace);
        Ok(())
    }

    pub fn relocate(&mut self, vm: &mut VirtualMachine) -> Result<(), TraceError> {
        vm.segments.compute_effective_sizes(&vm.memory);
        // relocate_segments can fail if compute_effective_sizes is not called before.
        // The expect should be unreachable.
        let relocation_table = vm
            .segments
            .relocate_segments()
            .expect("compute_effective_sizes called but relocate_memory still returned error");
        if let Err(memory_error) = self.relocate_memory(vm, &relocation_table) {
            return Err(TraceError::MemoryError(memory_error));
        }
        if vm.trace.is_some() {
            self.relocate_trace(vm, &relocation_table)?;
        }
        Ok(())
    }

    pub fn get_execution_resources(
        &self,
        vm: &VirtualMachine,
    ) -> Result<ExecutionResources, TraceError> {
        let n_steps = match self.original_steps {
            Some(x) => x,
            None => vm.trace.as_ref().map(|x| x.len()).unwrap_or(0),
        };
        let n_memory_holes = self.get_memory_holes(vm)?;

        let mut builtin_instance_counter = Vec::with_capacity(vm.builtin_runners.len());
        for (key, builtin_runner) in &vm.builtin_runners {
            builtin_instance_counter
                .push((key.to_string(), builtin_runner.get_used_instances(vm)?));
        }

        Ok(ExecutionResources {
            n_steps,
            n_memory_holes,
            builtin_instance_counter,
        })
    }

    pub fn get_output(&mut self, vm: &mut VirtualMachine) -> Result<String, RunnerError> {
        let mut output = Vec::<u8>::new();
        self.write_output(vm, &mut output)?;
        let output = String::from_utf8(output).map_err(|_| RunnerError::FailedStringConversion)?;
        Ok(output)
    }

    ///Writes the values hosted in the output builtin's segment
    /// Does nothing if the output builtin is not present in the program
    pub fn write_output(
        &mut self,
        vm: &mut VirtualMachine,
        stdout: &mut dyn io::Write,
    ) -> Result<(), RunnerError> {
        //If the output builtin is present it will always be the first one
        if !vm.builtin_runners.is_empty() && vm.builtin_runners[0].0 == *"output" {
            let builtin = &vm.builtin_runners[0].1;
            vm.segments.compute_effective_sizes(&vm.memory);

            let base = builtin.base();

            // After this if block,
            // segment_used_sizes is always Some(_)
            if vm.segments.segment_used_sizes == None {
                vm.segments.compute_effective_sizes(&vm.memory);
            }

            let segment_index: usize = base
                .try_into()
                .map_err(|_| RunnerError::RunnerInTemporarySegment(base))?;
            // See previous comment, the unwrap below is safe.
            for i in 0..vm.segments.segment_used_sizes.as_ref().unwrap()[segment_index] {
                let value = vm
                    .memory
                    .get_integer(&(base, i).into())
                    .map_err(|_| RunnerError::MemoryGet((base, i).into()))?;
                writeln!(
                    stdout,
                    "{}",
                    to_field_element(value.into_owned(), vm.prime.clone())
                )
                .map_err(|_| RunnerError::WriteFail)?;
            }
        }
        Ok(())
    }
}

#[derive(Clone, Debug, Eq, PartialEq)]
pub struct ExecutionResources {
    pub n_steps: usize,
    pub n_memory_holes: usize,
    pub builtin_instance_counter: Vec<(String, usize)>,
}

#[cfg(test)]
mod tests {
    use super::*;
    use crate::{
        bigint, bigint_str,
        hint_processor::builtin_hint_processor::builtin_hint_processor_definition::BuiltinHintProcessor,
        relocatable,
        serde::deserialize_program::ReferenceManager,
        utils::test_utils::*,
        vm::{trace::trace_entry::TraceEntry, vm_memory::memory::Memory},
    };
    use num_bigint::Sign;
    use std::collections::{HashMap, HashSet};

    #[test]
    fn initialize_builtins_with_disordered_builtins() {
        //This test works with basic Program definition, will later be updated to use Program::new() when fully defined
        let program = Program {
            builtins: vec![String::from("range_check"), String::from("output")],
            prime: bigint!(17),
            data: Vec::new(),
            constants: HashMap::new(),
            main: None,
            hints: HashMap::new(),
            reference_manager: ReferenceManager {
                references: Vec::new(),
            },
            identifiers: HashMap::new(),
        };
        let cairo_runner = cairo_runner!(program);
        let mut vm = vm!();
        assert!(cairo_runner.initialize_builtins(&mut vm).is_err());
    }

    #[test]
    fn create_cairo_runner_with_ordered_but_missing_builtins() {
        //This test works with basic Program definition, will later be updated to use Program::new() when fully defined
        let program = Program {
            builtins: vec![String::from("output"), String::from("ecdsa")],
            prime: bigint!(17),
            data: Vec::new(),
            constants: HashMap::new(),
            main: None,
            hints: HashMap::new(),
            reference_manager: ReferenceManager {
                references: Vec::new(),
            },
            identifiers: HashMap::new(),
        };
        //We only check that the creation doesnt panic
        let _cairo_runner = cairo_runner!(program);
    }

    #[test]
    fn initialize_segments_with_base() {
        //This test works with basic Program definition, will later be updated to use Program::new() when fully defined
        let program = Program {
            builtins: vec![String::from("output")],
            prime: bigint!(17),
            data: Vec::new(),
            constants: HashMap::new(),
            main: None,
            hints: HashMap::new(),
            reference_manager: ReferenceManager {
                references: Vec::new(),
            },
            identifiers: HashMap::new(),
        };
        let mut cairo_runner = cairo_runner!(program);
        let mut vm = vm!();
        let program_base = Some(Relocatable {
            segment_index: 5,
            offset: 9,
        });
        vm.segments.num_segments = 6;
        cairo_runner.initialize_builtins(&mut vm).unwrap();
        cairo_runner.initialize_segments(&mut vm, program_base);
        assert_eq!(
            cairo_runner.program_base,
            Some(Relocatable {
                segment_index: 5,
                offset: 9,
            })
        );
        assert_eq!(
            cairo_runner.execution_base,
            Some(Relocatable {
                segment_index: 6,
                offset: 0,
            })
        );
        assert_eq!(vm.builtin_runners[0].0, String::from("output"));
        assert_eq!(vm.builtin_runners[0].1.base(), 7);

        assert_eq!(vm.segments.num_segments, 8);
    }

    #[test]
    fn initialize_segments_no_base() {
        //This test works with basic Program definition, will later be updated to use Program::new() when fully defined
        let program = Program {
            builtins: vec![String::from("output")],
            prime: bigint!(17),
            data: Vec::new(),
            constants: HashMap::new(),
            main: None,
            hints: HashMap::new(),
            reference_manager: ReferenceManager {
                references: Vec::new(),
            },
            identifiers: HashMap::new(),
        };
        let mut cairo_runner = cairo_runner!(program);
        let mut vm = vm!();
        cairo_runner.initialize_builtins(&mut vm).unwrap();
        cairo_runner.initialize_segments(&mut vm, None);
        assert_eq!(
            cairo_runner.program_base,
            Some(Relocatable {
                segment_index: 0,
                offset: 0
            })
        );
        assert_eq!(
            cairo_runner.execution_base,
            Some(Relocatable {
                segment_index: 1,
                offset: 0
            })
        );
        assert_eq!(vm.builtin_runners[0].0, String::from("output"));
        assert_eq!(vm.builtin_runners[0].1.base(), 2);

        assert_eq!(vm.segments.num_segments, 3);
    }

    #[test]
    fn initialize_state_empty_data_and_stack() {
        //This test works with basic Program definition, will later be updated to use Program::new() when fully defined
        let program = Program {
            builtins: vec![String::from("output")],
            prime: bigint!(17),
            data: Vec::new(),
            constants: HashMap::new(),
            main: None,
            hints: HashMap::new(),
            reference_manager: ReferenceManager {
                references: Vec::new(),
            },
            identifiers: HashMap::new(),
        };
        let mut cairo_runner = cairo_runner!(program);
        let mut vm = vm!();
        cairo_runner.program_base = Some(relocatable!(1, 0));
        cairo_runner.execution_base = Some(relocatable!(2, 0));
        let stack = Vec::new();
        cairo_runner.initialize_builtins(&mut vm).unwrap();
        cairo_runner.initialize_state(&mut vm, 1, stack).unwrap();
        assert_eq!(
            cairo_runner.initial_pc,
            Some(Relocatable {
                segment_index: 1,
                offset: 1
            })
        );
    }

    #[test]
    fn initialize_state_some_data_empty_stack() {
        //This test works with basic Program definition, will later be updated to use Program::new() when fully defined
        let program = Program {
            builtins: vec![String::from("output")],
            prime: bigint!(17),
            data: vec_data!((4), (6)),
            constants: HashMap::new(),
            main: None,
            hints: HashMap::new(),
            reference_manager: ReferenceManager {
                references: Vec::new(),
            },
            identifiers: HashMap::new(),
        };
        let mut cairo_runner = cairo_runner!(program);
        let mut vm = vm!();
        for _ in 0..2 {
            vm.segments.add(&mut vm.memory);
        }
        cairo_runner.program_base = Some(Relocatable {
            segment_index: 1,
            offset: 0,
        });
        cairo_runner.execution_base = Some(relocatable!(2, 0));
        let stack = Vec::new();
        cairo_runner.initialize_state(&mut vm, 1, stack).unwrap();
        check_memory!(vm.memory, ((1, 0), 4), ((1, 1), 6));
    }

    #[test]
    fn initialize_state_empty_data_some_stack() {
        //This test works with basic Program definition, will later be updated to use Program::new() when fully defined
        let program = Program {
            builtins: vec![String::from("output")],
            prime: bigint!(17),
            data: Vec::new(),
            constants: HashMap::new(),
            main: None,
            hints: HashMap::new(),
            reference_manager: ReferenceManager {
                references: Vec::new(),
            },
            identifiers: HashMap::new(),
        };
        let mut cairo_runner = cairo_runner!(program);
        let mut vm = vm!();
        for _ in 0..3 {
            vm.segments.add(&mut vm.memory);
        }
        cairo_runner.program_base = Some(relocatable!(1, 0));
        cairo_runner.execution_base = Some(relocatable!(2, 0));
        let stack = vec![mayberelocatable!(4), mayberelocatable!(6)];
        cairo_runner.initialize_state(&mut vm, 1, stack).unwrap();
        check_memory!(vm.memory, ((2, 0), 4), ((2, 1), 6));
    }

    #[test]
    fn initialize_state_no_program_base() {
        //This test works with basic Program definition, will later be updated to use Program::new() when fully defined
        let program = Program {
            builtins: vec![String::from("output")],
            prime: bigint!(17),
            data: Vec::new(),
            constants: HashMap::new(),
            main: None,
            hints: HashMap::new(),
            reference_manager: ReferenceManager {
                references: Vec::new(),
            },
            identifiers: HashMap::new(),
        };
        let mut cairo_runner = cairo_runner!(program);
        let mut vm = vm!();
        for _ in 0..2 {
            vm.segments.add(&mut vm.memory);
        }
        cairo_runner.execution_base = Some(Relocatable {
            segment_index: 2,
            offset: 0,
        });
        let stack = vec![
            MaybeRelocatable::from(bigint!(4)),
            MaybeRelocatable::from(bigint!(6)),
        ];
        assert!(cairo_runner.initialize_state(&mut vm, 1, stack).is_err());
    }

    #[test]
    #[should_panic]
    fn initialize_state_no_execution_base() {
        //This test works with basic Program definition, will later be updated to use Program::new() when fully defined
        let program = Program {
            builtins: vec![String::from("output")],
            prime: bigint!(17),
            data: Vec::new(),
            constants: HashMap::new(),
            main: None,
            hints: HashMap::new(),
            reference_manager: ReferenceManager {
                references: Vec::new(),
            },
            identifiers: HashMap::new(),
        };
        let mut cairo_runner = cairo_runner!(program);
        let mut vm = vm!();
        for _ in 0..2 {
            vm.segments.add(&mut vm.memory);
        }
        cairo_runner.program_base = Some(relocatable!(1, 0));
        let stack = vec![
            MaybeRelocatable::from(bigint!(4)),
            MaybeRelocatable::from(bigint!(6)),
        ];
        cairo_runner.initialize_state(&mut vm, 1, stack).unwrap();
    }

    #[test]
    fn initialize_function_entrypoint_empty_stack() {
        //This test works with basic Program definition, will later be updated to use Program::new() when fully defined
        let program = Program {
            builtins: vec![String::from("output")],
            prime: bigint!(17),
            data: Vec::new(),
            constants: HashMap::new(),
            main: None,
            hints: HashMap::new(),
            reference_manager: ReferenceManager {
                references: Vec::new(),
            },
            identifiers: HashMap::new(),
        };
        let mut cairo_runner = cairo_runner!(program);
        let mut vm = vm!();
        for _ in 0..2 {
            vm.segments.add(&mut vm.memory);
        }
        cairo_runner.program_base = Some(relocatable!(0, 0));
        cairo_runner.execution_base = Some(relocatable!(1, 0));
        let stack = Vec::new();
        let return_fp = MaybeRelocatable::from(bigint!(9));
        cairo_runner
            .initialize_function_entrypoint(&mut vm, 0, stack, return_fp)
            .unwrap();
        assert_eq!(cairo_runner.initial_fp, cairo_runner.initial_ap);
        assert_eq!(cairo_runner.initial_fp, Some(relocatable!(1, 2)));
        check_memory!(vm.memory, ((1, 0), 9), ((1, 1), (2, 0)));
    }

    #[test]
    fn initialize_function_entrypoint_some_stack() {
        //This test works with basic Program definition, will later be updated to use Program::new() when fully defined
        let program = Program {
            builtins: vec![String::from("output")],
            prime: bigint!(17),
            data: Vec::new(),
            constants: HashMap::new(),
            main: None,
            hints: HashMap::new(),
            reference_manager: ReferenceManager {
                references: Vec::new(),
            },
            identifiers: HashMap::new(),
        };
        let mut cairo_runner = cairo_runner!(program);
        let mut vm = vm!();
        for _ in 0..2 {
            vm.segments.add(&mut vm.memory);
        }
        cairo_runner.program_base = Some(relocatable!(0, 0));
        cairo_runner.execution_base = Some(relocatable!(1, 0));
        let stack = vec![MaybeRelocatable::from(bigint!(7))];
        let return_fp = MaybeRelocatable::from(bigint!(9));
        cairo_runner
            .initialize_function_entrypoint(&mut vm, 1, stack, return_fp)
            .unwrap();
        assert_eq!(cairo_runner.initial_fp, cairo_runner.initial_ap);
        assert_eq!(cairo_runner.initial_fp, Some(relocatable!(1, 3)));
        check_memory!(vm.memory, ((1, 0), 7), ((1, 1), 9), ((1, 2), (2, 0)));
    }

    #[test]
    #[should_panic]
    fn initialize_function_entrypoint_no_execution_base() {
        //This test works with basic Program definition, will later be updated to use Program::new() when fully defined
        let program = Program {
            builtins: vec![String::from("output")],
            prime: bigint!(17),
            data: Vec::new(),
            constants: HashMap::new(),
            main: None,
            hints: HashMap::new(),
            reference_manager: ReferenceManager {
                references: Vec::new(),
            },
            identifiers: HashMap::new(),
        };
        let mut cairo_runner = cairo_runner!(program);
        let mut vm = vm!();
        let stack = vec![MaybeRelocatable::from(bigint!(7))];
        let return_fp = MaybeRelocatable::from(bigint!(9));
        cairo_runner
            .initialize_function_entrypoint(&mut vm, 1, stack, return_fp)
            .unwrap();
    }

    #[test]
    #[should_panic]
    fn initialize_main_entrypoint_no_main() {
        //This test works with basic Program definition, will later be updated to use Program::new() when fully defined
        let program = Program {
            builtins: vec![String::from("output")],
            prime: bigint!(17),
            data: Vec::new(),
            constants: HashMap::new(),
            main: None,
            hints: HashMap::new(),
            reference_manager: ReferenceManager {
                references: Vec::new(),
            },
            identifiers: HashMap::new(),
        };
        let mut cairo_runner = cairo_runner!(program);
        let mut vm = vm!();
        cairo_runner.initialize_main_entrypoint(&mut vm).unwrap();
    }

    #[test]
    fn initialize_main_entrypoint() {
        //This test works with basic Program definition, will later be updated to use Program::new() when fully defined
        let program = Program {
            builtins: Vec::new(),
            prime: bigint!(17),
            data: Vec::new(),
            constants: HashMap::new(),
            main: Some(1),
            hints: HashMap::new(),
            reference_manager: ReferenceManager {
                references: Vec::new(),
            },
            identifiers: HashMap::new(),
        };
        let mut cairo_runner = cairo_runner!(program);
        let mut vm = vm!();
        cairo_runner.program_base = Some(relocatable!(0, 0));
        cairo_runner.execution_base = Some(relocatable!(0, 0));
        let return_pc = cairo_runner.initialize_main_entrypoint(&mut vm).unwrap();
        assert_eq!(return_pc, Relocatable::from((1, 0)));
    }

    #[test]
    fn initialize_vm_no_builtins() {
        //This test works with basic Program definition, will later be updated to use Program::new() when fully defined
        let program = Program {
            builtins: Vec::new(),
            prime: bigint!(17),
            data: Vec::new(),
            constants: HashMap::new(),
            main: Some(1),
            hints: HashMap::new(),
            reference_manager: ReferenceManager {
                references: Vec::new(),
            },
            identifiers: HashMap::new(),
        };
        let mut cairo_runner = cairo_runner!(program);
        let mut vm = vm!();
        cairo_runner.program_base = Some(relocatable!(0, 0));
        cairo_runner.initial_pc = Some(relocatable!(0, 1));
        cairo_runner.initial_ap = Some(relocatable!(1, 2));
        cairo_runner.initial_fp = Some(relocatable!(1, 2));
        cairo_runner.initialize_vm(&mut vm).unwrap();
        assert_eq!(vm.run_context.pc, relocatable!(0, 1));
        assert_eq!(vm.run_context.ap, 2);
        assert_eq!(vm.run_context.fp, 2);
        assert_eq!(vm._program_base, Some(MaybeRelocatable::from((0, 0))));
    }

    #[test]
    fn initialize_vm_with_range_check_valid() {
        //This test works with basic Program definition, will later be updated to use Program::new() when fully defined
        let program = Program {
            builtins: vec![String::from("range_check")],
            prime: bigint!(17),
            data: Vec::new(),
            constants: HashMap::new(),
            main: Some(1),
            hints: HashMap::new(),
            reference_manager: ReferenceManager {
                references: Vec::new(),
            },
            identifiers: HashMap::new(),
        };
        let mut cairo_runner = cairo_runner!(program);
        let mut vm = vm!();
        cairo_runner.initial_pc = Some(relocatable!(0, 1));
        cairo_runner.initial_ap = Some(relocatable!(1, 2));
        cairo_runner.initial_fp = Some(relocatable!(1, 2));
        cairo_runner.initialize_builtins(&mut vm).unwrap();
        cairo_runner.initialize_segments(&mut vm, None);
        vm.memory = memory![((2, 0), 23), ((2, 1), 233)];
        assert_eq!(vm.builtin_runners[0].0, String::from("range_check"));
        assert_eq!(vm.builtin_runners[0].1.base(), 2);
        cairo_runner.initialize_vm(&mut vm).unwrap();
        assert!(vm
            .memory
            .validated_addresses
            .contains(&MaybeRelocatable::from((2, 0))));
        assert!(vm
            .memory
            .validated_addresses
            .contains(&MaybeRelocatable::from((2, 1))));
        assert_eq!(vm.memory.validated_addresses.len(), 2);
    }

    #[test]
    fn initialize_vm_with_range_check_invalid() {
        //This test works with basic Program definition, will later be updated to use Program::new() when fully defined
        let program = Program {
            builtins: vec![String::from("range_check")],
            prime: bigint!(17),
            data: Vec::new(),
            constants: HashMap::new(),
            main: Some(1),
            hints: HashMap::new(),
            reference_manager: ReferenceManager {
                references: Vec::new(),
            },
            identifiers: HashMap::new(),
        };
        let mut cairo_runner = cairo_runner!(program);
        let mut vm = vm!();
        cairo_runner.initial_pc = Some(relocatable!(0, 1));
        cairo_runner.initial_ap = Some(relocatable!(1, 2));
        cairo_runner.initial_fp = Some(relocatable!(1, 2));
        cairo_runner.initialize_builtins(&mut vm).unwrap();
        cairo_runner.initialize_segments(&mut vm, None);
        vm.memory = memory![((2, 1), 23), ((2, 4), (-1))];

        assert_eq!(
            cairo_runner.initialize_vm(&mut vm),
            Err(RunnerError::MemoryValidationError(MemoryError::FoundNonInt))
        );
    }

    //Integration tests for initialization phase

    #[test]
    /* Program used:
    func myfunc(a: felt) -> (r: felt):
        let b = a * 2
        return(b)
    end

    func main():
        let a = 1
        let b = myfunc(a)
        return()
    end

    main = 3
    data = [5207990763031199744, 2, 2345108766317314046, 5189976364521848832, 1, 1226245742482522112, 3618502788666131213697322783095070105623107215331596699973092056135872020476, 2345108766317314046]
    */
    fn initialization_phase_no_builtins() {
        let program = Program {
            builtins: vec![],
            prime: bigint!(17),
            data: vec_data!(
                (5207990763031199744_i64),
                (2),
                (2345108766317314046_i64),
                (5189976364521848832_i64),
                (1),
                (1226245742482522112_i64),
                ((
                    b"3618502788666131213697322783095070105623107215331596699973092056135872020476",
                    10
                )),
                (2345108766317314046_i64)
            ),
            constants: HashMap::new(),
            main: Some(3),
            hints: HashMap::new(),
            reference_manager: ReferenceManager {
                references: Vec::new(),
            },
            identifiers: HashMap::new(),
        };
        let mut cairo_runner = cairo_runner!(program);
        let mut vm = vm!();
        cairo_runner.initialize_segments(&mut vm, None);
        cairo_runner.initialize_main_entrypoint(&mut vm).unwrap();
        cairo_runner.initialize_vm(&mut vm).unwrap();

        assert_eq!(cairo_runner.program_base, Some(relocatable!(0, 0)));
        assert_eq!(cairo_runner.execution_base, Some(relocatable!(1, 0)));
        assert_eq!(cairo_runner.final_pc, Some(relocatable!(3, 0)));

        //RunContext check
        //Registers
        assert_eq!(vm.run_context.pc, relocatable!(0, 3));
        assert_eq!(vm.run_context.ap, 2);
        assert_eq!(vm.run_context.fp, 2);
        //Memory
        check_memory!(
            vm.memory,
            ((0, 0), 5207990763031199744_i64),
            ((0, 1), 2),
            ((0, 2), 2345108766317314046_i64),
            ((0, 3), 5189976364521848832_i64),
            ((0, 4), 1),
            ((0, 5), 1226245742482522112_i64),
            (
                (0, 6),
                (
                    b"3618502788666131213697322783095070105623107215331596699973092056135872020476",
                    10
                )
            ),
            ((0, 7), 2345108766317314046_i64),
            ((1, 0), (2, 0)),
            ((1, 1), (3, 0))
        );
    }

    #[test]
    /*Program used:
    %builtins output

    from starkware.cairo.common.serialize import serialize_word

    func main{output_ptr: felt*}():
        let a = 1
        serialize_word(a)
        return()
    end

    main = 4
    data = [4612671182993129469, 5198983563776393216, 1, 2345108766317314046, 5191102247248822272, 5189976364521848832, 1, 1226245742482522112, 3618502788666131213697322783095070105623107215331596699973092056135872020474, 2345108766317314046]
    */
    fn initialization_phase_output_builtin() {
        let program = Program {
            builtins: vec![String::from("output")],
            prime: bigint!(17),
            data: vec_data!(
                (4612671182993129469_i64),
                (5198983563776393216_i64),
                (1),
                (2345108766317314046_i64),
                (5191102247248822272_i64),
                (5189976364521848832_i64),
                (1),
                (1226245742482522112_i64),
                ((
                    b"3618502788666131213697322783095070105623107215331596699973092056135872020474",
                    10
                )),
                (2345108766317314046_i64)
            ),
            constants: HashMap::new(),
            main: Some(4),
            hints: HashMap::new(),
            reference_manager: ReferenceManager {
                references: Vec::new(),
            },
            identifiers: HashMap::new(),
        };
        let mut cairo_runner = cairo_runner!(program);
        let mut vm = vm!();

        cairo_runner.initialize_builtins(&mut vm).unwrap();
        cairo_runner.initialize_segments(&mut vm, None);
        cairo_runner.initialize_main_entrypoint(&mut vm).unwrap();
        cairo_runner.initialize_vm(&mut vm).unwrap();

        assert_eq!(cairo_runner.program_base, Some(relocatable!(0, 0)));
        assert_eq!(cairo_runner.execution_base, Some(relocatable!(1, 0)));
        assert_eq!(cairo_runner.final_pc, Some(relocatable!(4, 0)));

        //RunContext check
        //Registers
        assert_eq!(vm.run_context.pc, relocatable!(0, 4));
        assert_eq!(vm.run_context.ap, 3);
        assert_eq!(vm.run_context.fp, 3);
        //Memory
        check_memory!(
            vm.memory,
            ((0, 0), 4612671182993129469_i64),
            ((0, 1), 5198983563776393216_i64),
            ((0, 2), 1),
            ((0, 3), 2345108766317314046_i64),
            ((0, 4), 5191102247248822272_i64),
            ((0, 5), 5189976364521848832_i64),
            ((0, 6), 1),
            ((0, 7), 1226245742482522112_i64),
            (
                (0, 8),
                (
                    b"3618502788666131213697322783095070105623107215331596699973092056135872020474",
                    10
                )
            ),
            ((0, 9), 2345108766317314046_i64),
            ((1, 0), (2, 0)),
            ((1, 1), (3, 0)),
            ((1, 2), (4, 0))
        );
    }

    #[test]
    /*Program used:
    %builtins range_check

    func check_range{range_check_ptr}(num):

        # Check that 0 <= num < 2**64.
        [range_check_ptr] = num
        assert [range_check_ptr + 1] = 2 ** 64 - 1 - num
        let range_check_ptr = range_check_ptr + 2
        return()
    end

    func main{range_check_ptr}():
        check_range(7)
        return()
    end

    main = 8
    data = [4612671182993129469, 5189976364521848832, 18446744073709551615, 5199546496550207487, 4612389712311386111, 5198983563776393216, 2, 2345108766317314046, 5191102247248822272, 5189976364521848832, 7, 1226245742482522112, 3618502788666131213697322783095070105623107215331596699973092056135872020470, 2345108766317314046]
    */
    fn initialization_phase_range_check_builtin() {
        let program = Program {
            builtins: vec![String::from("range_check")],
            prime: bigint!(17),
            data: vec_data!(
                (4612671182993129469_i64),
                (5189976364521848832_i64),
                (18446744073709551615_i128),
                (5199546496550207487_i64),
                (4612389712311386111_i64),
                (5198983563776393216_i64),
                (2),
                (2345108766317314046_i64),
                (5191102247248822272_i64),
                (5189976364521848832_i64),
                (7),
                (1226245742482522112_i64),
                ((
                    b"3618502788666131213697322783095070105623107215331596699973092056135872020474",
                    10
                )),
                (2345108766317314046_i64)
            ),
            constants: HashMap::new(),
            main: Some(8),
            hints: HashMap::new(),
            reference_manager: ReferenceManager {
                references: Vec::new(),
            },
            identifiers: HashMap::new(),
        };

        let mut cairo_runner = cairo_runner!(program);
        let mut vm = vm!();

        cairo_runner.initialize_builtins(&mut vm).unwrap();
        cairo_runner.initialize_segments(&mut vm, None);
        cairo_runner.initialize_main_entrypoint(&mut vm).unwrap();
        cairo_runner.initialize_vm(&mut vm).unwrap();

        assert_eq!(cairo_runner.program_base, Some(relocatable!(0, 0)));
        assert_eq!(cairo_runner.execution_base, Some(relocatable!(1, 0)));
        assert_eq!(cairo_runner.final_pc, Some(relocatable!(4, 0)));

        //RunContext check
        //Registers
        assert_eq!(vm.run_context.pc, relocatable!(0, 8));
        assert_eq!(vm.run_context.ap, 3);
        assert_eq!(vm.run_context.fp, 3);
        //Memory
        check_memory!(
            vm.memory,
            ((0, 0), 4612671182993129469_i64),
            ((0, 1), 5189976364521848832_i64),
            ((0, 2), 18446744073709551615_i128),
            ((0, 3), 5199546496550207487_i64),
            ((0, 4), 4612389712311386111_i64),
            ((0, 5), 5198983563776393216_i64),
            ((0, 6), 2),
            ((0, 7), 2345108766317314046_i64),
            ((0, 8), 5191102247248822272_i64),
            ((0, 9), 5189976364521848832_i64),
            ((0, 10), 7),
            ((0, 11), 1226245742482522112_i64),
            (
                (0, 12),
                (
                    b"3618502788666131213697322783095070105623107215331596699973092056135872020474",
                    10
                )
            ),
            ((0, 13), 2345108766317314046_i64),
            ((1, 0), (2, 0)),
            ((1, 1), (3, 0)),
            ((1, 2), (4, 0))
        );
    }

    //Integration tests for initialization + execution phase

    #[test]
    /*Program used:
    func myfunc(a: felt) -> (r: felt):
        let b = a * 2
        return(b)
    end

    func main():
        let a = 1
        let b = myfunc(a)
        return()
    end

    main = 3
    data = [5207990763031199744, 2, 2345108766317314046, 5189976364521848832, 1, 1226245742482522112, 3618502788666131213697322783095070105623107215331596699973092056135872020476, 2345108766317314046]
    */
    fn initialize_and_run_function_call() {
        //Initialization Phase
        let program = Program {
            builtins: vec![],
            prime: BigInt::new(Sign::Plus, vec![1, 0, 0, 0, 0, 0, 17, 134217728]),
            data: vec_data!(
                (5207990763031199744_i64),
                (2),
                (2345108766317314046_i64),
                (5189976364521848832_i64),
                (1),
                (1226245742482522112_i64),
                ((
                    b"3618502788666131213697322783095070105623107215331596699973092056135872020476",
                    10
                )),
                (2345108766317314046_i64)
            ),
            constants: HashMap::new(),
            main: Some(3),
            hints: HashMap::new(),
            reference_manager: ReferenceManager {
                references: Vec::new(),
            },
            identifiers: HashMap::new(),
        };
        let hint_processor = BuiltinHintProcessor::new_empty();
        let mut cairo_runner = cairo_runner!(program);
        let mut vm = vm!(true);
        cairo_runner.initialize_segments(&mut vm, None);
        let end = cairo_runner.initialize_main_entrypoint(&mut vm).unwrap();
        assert_eq!(end, Relocatable::from((3, 0)));
        cairo_runner.initialize_vm(&mut vm).unwrap();
        //Execution Phase
        assert_eq!(
            cairo_runner.run_until_pc(end, &mut vm, &hint_processor),
            Ok(())
        );
        //Check final values against Python VM
        //Check final register values
        assert_eq!(vm.run_context.pc, Relocatable::from((3, 0)));

        assert_eq!(vm.run_context.ap, 6);

        assert_eq!(vm.run_context.fp, 0);

        //Check each TraceEntry in trace
        let trace = vm.trace.unwrap();
        assert_eq!(trace.len(), 5);
        trace_check!(
            trace,
            [
                ((0, 3), (1, 2), (1, 2)),
                ((0, 5), (1, 3), (1, 2)),
                ((0, 0), (1, 5), (1, 5)),
                ((0, 2), (1, 6), (1, 5)),
                ((0, 7), (1, 6), (1, 2))
            ]
        );
    }

    #[test]
    /*Program used:
    %builtins range_check

    func check_range{range_check_ptr}(num):

        # Check that 0 <= num < 2**64.
        [range_check_ptr] = num
        assert [range_check_ptr + 1] = 2 ** 64 - 1 - num
        let range_check_ptr = range_check_ptr + 2
        return()
    end

    func main{range_check_ptr}():
        check_range(7)
        return()
    end

    main = 8
    data = [4612671182993129469, 5189976364521848832, 18446744073709551615, 5199546496550207487, 4612389712311386111, 5198983563776393216, 2, 2345108766317314046, 5191102247248822272, 5189976364521848832, 7, 1226245742482522112, 3618502788666131213697322783095070105623107215331596699973092056135872020470, 2345108766317314046]
    */
    fn initialize_and_run_range_check_builtin() {
        //Initialization Phase
        let program = Program {
            builtins: vec![String::from("range_check")],
            prime: BigInt::new(Sign::Plus, vec![1, 0, 0, 0, 0, 0, 17, 134217728]),
            data: vec_data!(
                (4612671182993129469_i64),
                (5189976364521848832_i64),
                (18446744073709551615_i128),
                (5199546496550207487_i64),
                (4612389712311386111_i64),
                (5198983563776393216_i64),
                (2),
                (2345108766317314046_i64),
                (5191102247248822272_i64),
                (5189976364521848832_i64),
                (7),
                (1226245742482522112_i64),
                ((
                    b"3618502788666131213697322783095070105623107215331596699973092056135872020470",
                    10
                )),
                (2345108766317314046_i64)
            ),
            constants: HashMap::new(),
            main: Some(8),
            hints: HashMap::new(),
            reference_manager: ReferenceManager {
                references: Vec::new(),
            },
            identifiers: HashMap::new(),
        };
        let hint_processor = BuiltinHintProcessor::new_empty();
        let mut cairo_runner = cairo_runner!(program);
        let mut vm = vm!(true);
        cairo_runner.initialize_builtins(&mut vm).unwrap();
        cairo_runner.initialize_segments(&mut vm, None);
        let end = cairo_runner.initialize_main_entrypoint(&mut vm).unwrap();
        cairo_runner.initialize_vm(&mut vm).unwrap();
        //Execution Phase
        assert_eq!(
            cairo_runner.run_until_pc(end, &mut vm, &hint_processor),
            Ok(())
        );
        //Check final values against Python VM
        //Check final register values
        assert_eq!(vm.run_context.pc, Relocatable::from((4, 0)));

        assert_eq!(vm.run_context.ap, 10);

        assert_eq!(vm.run_context.fp, 0);

        //Check each TraceEntry in trace
        let trace = vm.trace.unwrap();
        assert_eq!(trace.len(), 10);
        trace_check!(
            trace,
            [
                ((0, 8), (1, 3), (1, 3)),
                ((0, 9), (1, 4), (1, 3)),
                ((0, 11), (1, 5), (1, 3)),
                ((0, 0), (1, 7), (1, 7)),
                ((0, 1), (1, 7), (1, 7)),
                ((0, 3), (1, 8), (1, 7)),
                ((0, 4), (1, 9), (1, 7)),
                ((0, 5), (1, 9), (1, 7)),
                ((0, 7), (1, 10), (1, 7)),
                ((0, 13), (1, 10), (1, 3))
            ]
        );
        //Check the range_check builtin segment
        assert_eq!(vm.builtin_runners[0].0, String::from("range_check"));
        assert_eq!(vm.builtin_runners[0].1.base(), 2);

        check_memory!(vm.memory, ((2, 0), 7), ((2, 1), 18446744073709551608_i128));
        assert_eq!(vm.memory.get(&MaybeRelocatable::from((2, 2))), Ok(None));
    }

    #[test]
    /*Program used:
    %builtins output

    from starkware.cairo.common.serialize import serialize_word

    func main{output_ptr: felt*}():
        let a = 1
        serialize_word(a)
        let b = 17 * a
        serialize_word(b)
        return()
    end

    main = 4
    data = [
    4612671182993129469,
    5198983563776393216,
    1,
    2345108766317314046,
    5191102247248822272,
    5189976364521848832,
    1,
    1226245742482522112,
    3618502788666131213697322783095070105623107215331596699973092056135872020474,
    5189976364521848832,
    17,
    1226245742482522112,
    3618502788666131213697322783095070105623107215331596699973092056135872020470,
    2345108766317314046
    ]
    */
    fn initialize_and_run_output_builtin() {
        //Initialization Phase
        let program = Program {
            builtins: vec![String::from("output")],
            prime: BigInt::new(Sign::Plus, vec![1, 0, 0, 0, 0, 0, 17, 134217728]),
            data: vec_data!(
                (4612671182993129469_i64),
                (5198983563776393216_i64),
                (1),
                (2345108766317314046_i64),
                (5191102247248822272_i64),
                (5189976364521848832_i64),
                (1),
                (1226245742482522112_i64),
                ((
                    b"3618502788666131213697322783095070105623107215331596699973092056135872020474",
                    10
                )),
                (5189976364521848832_i64),
                (17),
                (1226245742482522112_i64),
                ((
                    b"3618502788666131213697322783095070105623107215331596699973092056135872020470",
                    10
                )),
                (2345108766317314046_i64)
            ),
            constants: HashMap::new(),
            main: Some(4),
            hints: HashMap::new(),
            reference_manager: ReferenceManager {
                references: Vec::new(),
            },
            identifiers: HashMap::new(),
        };
        let hint_processor = BuiltinHintProcessor::new_empty();
        let mut cairo_runner = cairo_runner!(program);
        let mut vm = vm!(true);
        cairo_runner.initialize_builtins(&mut vm).unwrap();
        cairo_runner.initialize_segments(&mut vm, None);
        let end = cairo_runner.initialize_main_entrypoint(&mut vm).unwrap();
        cairo_runner.initialize_vm(&mut vm).unwrap();
        //Execution Phase
        assert_eq!(
            cairo_runner.run_until_pc(end, &mut vm, &hint_processor),
            Ok(())
        );
        //Check final values against Python VM
        //Check final register values
        //todo
        assert_eq!(vm.run_context.pc, Relocatable::from((4, 0)));

        assert_eq!(vm.run_context.ap, 12);

        assert_eq!(vm.run_context.fp, 0);

        //Check each TraceEntry in trace
        let trace = vm.trace.unwrap();
        assert_eq!(trace.len(), 12);
        trace_check!(
            trace,
            [
                ((0, 4), (1, 3), (1, 3)),
                ((0, 5), (1, 4), (1, 3)),
                ((0, 7), (1, 5), (1, 3)),
                ((0, 0), (1, 7), (1, 7)),
                ((0, 1), (1, 7), (1, 7)),
                ((0, 3), (1, 8), (1, 7)),
                ((0, 9), (1, 8), (1, 3)),
                ((0, 11), (1, 9), (1, 3)),
                ((0, 0), (1, 11), (1, 11)),
                ((0, 1), (1, 11), (1, 11)),
                ((0, 3), (1, 12), (1, 11)),
                ((0, 13), (1, 12), (1, 3))
            ]
        );
        //Check that the output to be printed is correct
        assert_eq!(vm.builtin_runners[0].0, String::from("output"));
        assert_eq!(vm.builtin_runners[0].1.base(), 2);
        check_memory!(vm.memory, ((2, 0), 1), ((2, 1), 17));
        assert_eq!(vm.memory.get(&MaybeRelocatable::from((2, 2))), Ok(None));
    }

    #[test]
    /*Program used:
    %builtins output range_check

    from starkware.cairo.common.serialize import serialize_word

    func check_range{range_check_ptr}(num) -> (num : felt):

        # Check that 0 <= num < 2**64.
        [range_check_ptr] = num
        assert [range_check_ptr + 1] = 2 ** 64 - 1 - num
        let range_check_ptr = range_check_ptr + 2
        return(num)
    end

    func main{output_ptr: felt*, range_check_ptr: felt}():
        let num: felt = check_range(7)
        serialize_word(num)
        return()
    end

    main = 13
    data = [
    4612671182993129469,
    5198983563776393216,
    1,
    2345108766317314046,
    4612671182993129469,
    5189976364521848832,
    18446744073709551615,
    5199546496550207487,
    4612389712311386111,
    5198983563776393216,
    2,
    5191102247248822272,
    2345108766317314046,
    5191102247248822272,
    5189976364521848832,
    7,
    1226245742482522112,
    3618502788666131213697322783095070105623107215331596699973092056135872020469,
    5191102242953854976,
    5193354051357474816,
    1226245742482522112,
    3618502788666131213697322783095070105623107215331596699973092056135872020461,
    5193354029882638336,
    2345108766317314046]
    */
    fn initialize_and_run_output_range_check_builtin() {
        //Initialization Phase
        let program = Program {
            builtins: vec![String::from("output"), String::from("range_check")],
            prime: BigInt::new(Sign::Plus, vec![1, 0, 0, 0, 0, 0, 17, 134217728]),
            data: vec_data!(
                (4612671182993129469_i64),
                (5198983563776393216_i64),
                (1),
                (2345108766317314046_i64),
                (4612671182993129469_i64),
                (5189976364521848832_i64),
                (18446744073709551615_i128),
                (5199546496550207487_i64),
                (4612389712311386111_i64),
                (5198983563776393216_i64),
                (2),
                (5191102247248822272_i64),
                (2345108766317314046_i64),
                (5191102247248822272_i64),
                (5189976364521848832_i64),
                (7),
                (1226245742482522112_i64),
                ((
                    b"3618502788666131213697322783095070105623107215331596699973092056135872020469",
                    10
                )),
                (5191102242953854976_i64),
                (5193354051357474816_i64),
                (1226245742482522112_i64),
                ((
                    b"3618502788666131213697322783095070105623107215331596699973092056135872020461",
                    10
                )),
                (5193354029882638336_i64),
                (2345108766317314046_i64)
            ),
            constants: HashMap::new(),
            main: Some(13),
            hints: HashMap::new(),
            reference_manager: ReferenceManager {
                references: Vec::new(),
            },
            identifiers: HashMap::new(),
        };
        let hint_processor = BuiltinHintProcessor::new_empty();
        let mut cairo_runner = cairo_runner!(program);
        let mut vm = vm!(true);
        cairo_runner.initialize_builtins(&mut vm).unwrap();
        cairo_runner.initialize_segments(&mut vm, None);
        let end = cairo_runner.initialize_main_entrypoint(&mut vm).unwrap();
        cairo_runner.initialize_vm(&mut vm).unwrap();
        //Execution Phase
        assert_eq!(
            cairo_runner.run_until_pc(end, &mut vm, &hint_processor),
            Ok(())
        );
        //Check final values against Python VM
        //Check final register values
        assert_eq!(vm.run_context.pc, Relocatable::from((5, 0)));

        assert_eq!(vm.run_context.ap, 18);

        assert_eq!(vm.run_context.fp, 0);

        //Check each TraceEntry in trace
        let trace = vm.trace.unwrap();
        assert_eq!(trace.len(), 18);
        trace_check!(
            trace,
            [
                ((0, 13), (1, 4), (1, 4)),
                ((0, 14), (1, 5), (1, 4)),
                ((0, 16), (1, 6), (1, 4)),
                ((0, 4), (1, 8), (1, 8)),
                ((0, 5), (1, 8), (1, 8)),
                ((0, 7), (1, 9), (1, 8)),
                ((0, 8), (1, 10), (1, 8)),
                ((0, 9), (1, 10), (1, 8)),
                ((0, 11), (1, 11), (1, 8)),
                ((0, 12), (1, 12), (1, 8)),
                ((0, 18), (1, 12), (1, 4)),
                ((0, 19), (1, 13), (1, 4)),
                ((0, 20), (1, 14), (1, 4)),
                ((0, 0), (1, 16), (1, 16)),
                ((0, 1), (1, 16), (1, 16)),
                ((0, 3), (1, 17), (1, 16)),
                ((0, 22), (1, 17), (1, 4)),
                ((0, 23), (1, 18), (1, 4))
            ]
        );
        //Check the range_check builtin segment
        assert_eq!(vm.builtin_runners[1].0, String::from("range_check"));
        assert_eq!(vm.builtin_runners[1].1.base(), 3);

        check_memory!(vm.memory, ((3, 0), 7), ((3, 1), 18446744073709551608_i128));
        assert_eq!(
            vm.memory.get(&MaybeRelocatable::from((2, 2))).unwrap(),
            None
        );

        //Check the output segment
        assert_eq!(vm.builtin_runners[0].0, String::from("output"));
        assert_eq!(vm.builtin_runners[0].1.base(), 2);

        check_memory!(vm.memory, ((2, 0), 7));
        assert_eq!(
            vm.memory.get(&(MaybeRelocatable::from((2, 1)))).unwrap(),
            None
        );
    }

    #[test]
    /*Memory from this test is taken from a cairo program execution
    Program used:
        func main():
        let a = 1
        [ap + 3] = 5
        return()

    end
    Final Memory:
    {RelocatableValue(segment_index=0, offset=0): 4613515612218425347,
     RelocatableValue(segment_index=0, offset=1): 5,
     RelocatableValue(segment_index=0, offset=2): 2345108766317314046,
     RelocatableValue(segment_index=1, offset=0): RelocatableValue(segment_index=2, offset=0),
     RelocatableValue(segment_index=1, offset=1): RelocatableValue(segment_index=3, offset=0),
     RelocatableValue(segment_index=1, offset=5): 5}
    Relocated Memory:
        1     4613515612218425347
        2     5
        3     2345108766317314046
        4     10
        5     10
        ⋮
        9     5
    */
    fn relocate_memory_with_gap() {
        let program = Program {
            builtins: Vec::new(),
            prime: bigint!(17),
            data: Vec::new(),
            constants: HashMap::new(),
            main: None,
            hints: HashMap::new(),
            reference_manager: ReferenceManager {
                references: Vec::new(),
            },
            identifiers: HashMap::new(),
        };
        let mut cairo_runner = cairo_runner!(program);
        let mut vm = vm!(true);
        for _ in 0..4 {
            vm.segments.add(&mut vm.memory);
        }
        // Memory initialization without macro
        vm.memory
            .insert(
                &MaybeRelocatable::from((0, 0)),
                &MaybeRelocatable::from(bigint!(4613515612218425347_i64)),
            )
            .unwrap();
        vm.memory
            .insert(
                &MaybeRelocatable::from((0, 1)),
                &MaybeRelocatable::from(bigint!(5)),
            )
            .unwrap();
        vm.memory
            .insert(
                &MaybeRelocatable::from((0, 2)),
                &MaybeRelocatable::from(bigint!(2345108766317314046_i64)),
            )
            .unwrap();
        vm.memory
            .insert(
                &MaybeRelocatable::from((1, 0)),
                &MaybeRelocatable::from((2, 0)),
            )
            .unwrap();
        vm.memory
            .insert(
                &MaybeRelocatable::from((1, 1)),
                &MaybeRelocatable::from((3, 0)),
            )
            .unwrap();
        vm.memory
            .insert(
                &MaybeRelocatable::from((1, 5)),
                &MaybeRelocatable::from(bigint!(5)),
            )
            .unwrap();
        vm.segments.compute_effective_sizes(&vm.memory);
        let rel_table = vm
            .segments
            .relocate_segments()
            .expect("Couldn't relocate after compute effective sizes");
        assert_eq!(cairo_runner.relocate_memory(&mut vm, &rel_table), Ok(()));
        assert_eq!(cairo_runner.relocated_memory[0], None);
        assert_eq!(
            cairo_runner.relocated_memory[1],
            Some(bigint!(4613515612218425347_i64))
        );
        assert_eq!(cairo_runner.relocated_memory[2], Some(bigint!(5)));
        assert_eq!(
            cairo_runner.relocated_memory[3],
            Some(bigint!(2345108766317314046_i64))
        );
        assert_eq!(cairo_runner.relocated_memory[4], Some(bigint!(10)));
        assert_eq!(cairo_runner.relocated_memory[5], Some(bigint!(10)));
        assert_eq!(cairo_runner.relocated_memory[6], None);
        assert_eq!(cairo_runner.relocated_memory[7], None);
        assert_eq!(cairo_runner.relocated_memory[8], None);
        assert_eq!(cairo_runner.relocated_memory[9], Some(bigint!(5)));
    }

    #[test]
    /* Program used:
    %builtins output

    from starkware.cairo.common.serialize import serialize_word

    func main{output_ptr: felt*}():
        let a = 1
        serialize_word(a)
        let b = 17 * a
        serialize_word(b)
        return()
    end
    Relocated Memory:
        1     4612671182993129469
        2     5198983563776393216
        3     1
        4     2345108766317314046
        5     5191102247248822272
        6     5189976364521848832
        7     1
        8     1226245742482522112
        9     -7
        10    5189976364521848832
        11    17
        12    1226245742482522112
        13    -11
        14    2345108766317314046
        15    27
        16    29
        17    29
        18    27
        19    1
        20    18
        21    10
        22    28
        23    17
        24    18
        25    14
        26    29
        27    1
        28    17
     */
    fn initialize_run_and_relocate_output_builtin() {
        let program = Program {
            builtins: vec![String::from("output")],
            prime: BigInt::new(Sign::Plus, vec![1, 0, 0, 0, 0, 0, 17, 134217728]),
            data: vec_data!(
                (4612671182993129469_i64),
                (5198983563776393216_i64),
                (1),
                (2345108766317314046_i64),
                (5191102247248822272_i64),
                (5189976364521848832_i64),
                (1),
                (1226245742482522112_i64),
                ((
                    b"3618502788666131213697322783095070105623107215331596699973092056135872020474",
                    10
                )),
                (5189976364521848832_i64),
                (17),
                (1226245742482522112_i64),
                ((
                    b"3618502788666131213697322783095070105623107215331596699973092056135872020470",
                    10
                )),
                (2345108766317314046_i64)
            ),
            constants: HashMap::new(),
            main: Some(4),
            hints: HashMap::new(),
            reference_manager: ReferenceManager {
                references: Vec::new(),
            },
            identifiers: HashMap::new(),
        };
        let hint_processor = BuiltinHintProcessor::new_empty();
        let mut cairo_runner = cairo_runner!(program);
        let mut vm = vm!(true);
        cairo_runner.initialize_builtins(&mut vm).unwrap();
        cairo_runner.initialize_segments(&mut vm, None);
        let end = cairo_runner.initialize_main_entrypoint(&mut vm).unwrap();
        cairo_runner.initialize_vm(&mut vm).unwrap();
        assert_eq!(
            cairo_runner.run_until_pc(end, &mut vm, &hint_processor),
            Ok(())
        );
        vm.segments.compute_effective_sizes(&vm.memory);
        let rel_table = vm
            .segments
            .relocate_segments()
            .expect("Couldn't relocate after compute effective sizes");
        assert_eq!(cairo_runner.relocate_memory(&mut vm, &rel_table), Ok(()));
        assert_eq!(cairo_runner.relocated_memory[0], None);
        assert_eq!(
            cairo_runner.relocated_memory[1],
            Some(bigint!(4612671182993129469_i64))
        );
        assert_eq!(
            cairo_runner.relocated_memory[2],
            Some(bigint!(5198983563776393216_i64))
        );
        assert_eq!(cairo_runner.relocated_memory[3], Some(bigint!(1)));
        assert_eq!(
            cairo_runner.relocated_memory[4],
            Some(bigint!(2345108766317314046_i64))
        );
        assert_eq!(
            cairo_runner.relocated_memory[5],
            Some(bigint!(5191102247248822272_i64))
        );
        assert_eq!(
            cairo_runner.relocated_memory[6],
            Some(bigint!(5189976364521848832_i64))
        );
        assert_eq!(cairo_runner.relocated_memory[7], Some(bigint!(1)));
        assert_eq!(
            cairo_runner.relocated_memory[8],
            Some(bigint!(1226245742482522112_i64))
        );
        assert_eq!(
            cairo_runner.relocated_memory[9],
            Some(bigint_str!(
                b"3618502788666131213697322783095070105623107215331596699973092056135872020474"
            ))
        );
        assert_eq!(
            cairo_runner.relocated_memory[10],
            Some(bigint!(5189976364521848832_i64))
        );
        assert_eq!(cairo_runner.relocated_memory[11], Some(bigint!(17)));
        assert_eq!(
            cairo_runner.relocated_memory[12],
            Some(bigint!(1226245742482522112_i64))
        );
        assert_eq!(
            cairo_runner.relocated_memory[13],
            Some(bigint_str!(
                b"3618502788666131213697322783095070105623107215331596699973092056135872020470"
            ))
        );
        assert_eq!(
            cairo_runner.relocated_memory[14],
            Some(bigint!(2345108766317314046_i64))
        );
        assert_eq!(cairo_runner.relocated_memory[15], Some(bigint!(27)));
        assert_eq!(cairo_runner.relocated_memory[16], Some(bigint!(29)));
        assert_eq!(cairo_runner.relocated_memory[17], Some(bigint!(29)));
        assert_eq!(cairo_runner.relocated_memory[18], Some(bigint!(27)));
        assert_eq!(cairo_runner.relocated_memory[19], Some(bigint!(1)));
        assert_eq!(cairo_runner.relocated_memory[20], Some(bigint!(18)));
        assert_eq!(cairo_runner.relocated_memory[21], Some(bigint!(10)));
        assert_eq!(cairo_runner.relocated_memory[22], Some(bigint!(28)));
        assert_eq!(cairo_runner.relocated_memory[23], Some(bigint!(17)));
        assert_eq!(cairo_runner.relocated_memory[24], Some(bigint!(18)));
        assert_eq!(cairo_runner.relocated_memory[25], Some(bigint!(14)));
        assert_eq!(cairo_runner.relocated_memory[26], Some(bigint!(29)));
        assert_eq!(cairo_runner.relocated_memory[27], Some(bigint!(1)));
        assert_eq!(cairo_runner.relocated_memory[28], Some(bigint!(17)));
    }

    #[test]
    /* Program used:
    %builtins output

    from starkware.cairo.common.serialize import serialize_word

    func main{output_ptr: felt*}():
        let a = 1
        serialize_word(a)
        let b = 17 * a
        serialize_word(b)
        return()
    end

    Relocated Trace:
    [TraceEntry(pc=5, ap=18, fp=18),
     TraceEntry(pc=6, ap=19, fp=18),
     TraceEntry(pc=8, ap=20, fp=18),
     TraceEntry(pc=1, ap=22, fp=22),
     TraceEntry(pc=2, ap=22, fp=22),
     TraceEntry(pc=4, ap=23, fp=22),
     TraceEntry(pc=10, ap=23, fp=18),
    */
    fn relocate_trace_output_builtin() {
        let program = Program {
            builtins: vec![String::from("output")],
            prime: BigInt::new(Sign::Plus, vec![1, 0, 0, 0, 0, 0, 17, 134217728]),
            data: vec_data!(
                (4612671182993129469_i64),
                (5198983563776393216_i64),
                (1),
                (2345108766317314046_i64),
                (5191102247248822272_i64),
                (5189976364521848832_i64),
                (1),
                (1226245742482522112_i64),
                ((
                    b"3618502788666131213697322783095070105623107215331596699973092056135872020474",
                    10
                )),
                (5189976364521848832_i64),
                (17),
                (1226245742482522112_i64),
                ((
                    b"3618502788666131213697322783095070105623107215331596699973092056135872020470",
                    10
                )),
                (2345108766317314046_i64)
            ),
            constants: HashMap::new(),
            main: Some(4),
            hints: HashMap::new(),
            reference_manager: ReferenceManager {
                references: Vec::new(),
            },
            identifiers: HashMap::new(),
        };
        let hint_processor = BuiltinHintProcessor::new_empty();
        let mut cairo_runner = cairo_runner!(program);
        let mut vm = vm!(true);
        cairo_runner.initialize_builtins(&mut vm).unwrap();
        cairo_runner.initialize_segments(&mut vm, None);
        let end = cairo_runner.initialize_main_entrypoint(&mut vm).unwrap();
        cairo_runner.initialize_vm(&mut vm).unwrap();
        assert_eq!(
            cairo_runner.run_until_pc(end, &mut vm, &hint_processor),
            Ok(())
        );
        vm.segments.compute_effective_sizes(&vm.memory);
        let rel_table = vm
            .segments
            .relocate_segments()
            .expect("Couldn't relocate after compute effective sizes");
        cairo_runner.relocate_trace(&mut vm, &rel_table).unwrap();
        let relocated_trace = cairo_runner.relocated_trace.unwrap();
        assert_eq!(relocated_trace.len(), 12);
        assert_eq!(
            relocated_trace[0],
            RelocatedTraceEntry {
                pc: 5,
                ap: 18,
                fp: 18
            }
        );
        assert_eq!(
            relocated_trace[1],
            RelocatedTraceEntry {
                pc: 6,
                ap: 19,
                fp: 18
            }
        );
        assert_eq!(
            relocated_trace[2],
            RelocatedTraceEntry {
                pc: 8,
                ap: 20,
                fp: 18
            }
        );
        assert_eq!(
            relocated_trace[3],
            RelocatedTraceEntry {
                pc: 1,
                ap: 22,
                fp: 22
            }
        );
        assert_eq!(
            relocated_trace[4],
            RelocatedTraceEntry {
                pc: 2,
                ap: 22,
                fp: 22
            }
        );
        assert_eq!(
            relocated_trace[5],
            RelocatedTraceEntry {
                pc: 4,
                ap: 23,
                fp: 22
            }
        );
        assert_eq!(
            relocated_trace[6],
            RelocatedTraceEntry {
                pc: 10,
                ap: 23,
                fp: 18
            }
        );
        assert_eq!(
            relocated_trace[7],
            RelocatedTraceEntry {
                pc: 12,
                ap: 24,
                fp: 18
            }
        );
        assert_eq!(
            relocated_trace[8],
            RelocatedTraceEntry {
                pc: 1,
                ap: 26,
                fp: 26
            }
        );
        assert_eq!(
            relocated_trace[9],
            RelocatedTraceEntry {
                pc: 2,
                ap: 26,
                fp: 26
            }
        );
        assert_eq!(
            relocated_trace[10],
            RelocatedTraceEntry {
                pc: 4,
                ap: 27,
                fp: 26
            }
        );
        assert_eq!(
            relocated_trace[11],
            RelocatedTraceEntry {
                pc: 14,
                ap: 27,
                fp: 18
            }
        );
    }

    #[test]
    fn write_output_from_preset_memory() {
        let program = Program {
            builtins: vec![String::from("output")],
            prime: bigint!(17),
            data: Vec::new(),
            constants: HashMap::new(),
            main: None,
            hints: HashMap::new(),
            reference_manager: ReferenceManager {
                references: Vec::new(),
            },
            identifiers: HashMap::new(),
        };
        let mut cairo_runner = cairo_runner!(program);
        let mut vm = vm!();
        cairo_runner.initialize_builtins(&mut vm).unwrap();
        cairo_runner.initialize_segments(&mut vm, None);
        assert_eq!(vm.builtin_runners[0].0, String::from("output"));
        assert_eq!(vm.builtin_runners[0].1.base(), 2);

        vm.memory = memory![((2, 0), 1), ((2, 1), 2)];
        vm.segments.segment_used_sizes = Some(vec![0, 0, 2]);
        let mut stdout = Vec::<u8>::new();
        cairo_runner.write_output(&mut vm, &mut stdout).unwrap();
        assert_eq!(String::from_utf8(stdout), Ok(String::from("1\n2\n")));
    }

    #[test]
    /*Program used:
    %builtins output

    from starkware.cairo.common.serialize import serialize_word

    func main{output_ptr: felt*}():
        let a = 1
        serialize_word(a)
        return()
    end */
    fn write_output_from_program() {
        //Initialization Phase
        let program = Program {
            builtins: vec![String::from("output")],
            prime: BigInt::new(Sign::Plus, vec![1, 0, 0, 0, 0, 0, 17, 134217728]),
            data: vec_data!(
                (4612671182993129469_i64),
                (5198983563776393216_i64),
                (1),
                (2345108766317314046_i64),
                (5191102247248822272_i64),
                (5189976364521848832_i64),
                (1),
                (1226245742482522112_i64),
                ((
                    b"3618502788666131213697322783095070105623107215331596699973092056135872020474",
                    10
                )),
                (5189976364521848832_i64),
                (17),
                (1226245742482522112_i64),
                ((
                    b"3618502788666131213697322783095070105623107215331596699973092056135872020470",
                    10
                )),
                (2345108766317314046_i64)
            ),
            constants: HashMap::new(),
            main: Some(4),
            hints: HashMap::new(),
            reference_manager: ReferenceManager {
                references: Vec::new(),
            },
            identifiers: HashMap::new(),
        };
        let mut cairo_runner = cairo_runner!(program);
        let mut vm = vm!();
        cairo_runner.initialize_builtins(&mut vm).unwrap();
        cairo_runner.initialize_segments(&mut vm, None);
        let end = cairo_runner.initialize_main_entrypoint(&mut vm).unwrap();
        cairo_runner.initialize_vm(&mut vm).unwrap();
        //Execution Phase
        let hint_processor = BuiltinHintProcessor::new_empty();
        assert_eq!(
            cairo_runner.run_until_pc(end, &mut vm, &hint_processor),
            Ok(())
        );
        let mut stdout = Vec::<u8>::new();
        cairo_runner.write_output(&mut vm, &mut stdout).unwrap();
        assert_eq!(String::from_utf8(stdout), Ok(String::from("1\n17\n")));
    }

    #[test]
    fn write_output_from_preset_memory_neg_output() {
        let program = Program {
            builtins: vec![String::from("output")],
            prime: bigint_str!(
                b"3618502788666131213697322783095070105623107215331596699973092056135872020481"
            ),
            data: Vec::new(),
            constants: HashMap::new(),
            main: None,
            hints: HashMap::new(),
            reference_manager: ReferenceManager {
                references: Vec::new(),
            },
            identifiers: HashMap::new(),
        };
        let mut cairo_runner = cairo_runner!(program);
        let mut vm = vm!();
        cairo_runner.initialize_builtins(&mut vm).unwrap();
        cairo_runner.initialize_segments(&mut vm, None);
        assert_eq!(vm.builtin_runners[0].0, String::from("output"));
        assert_eq!(vm.builtin_runners[0].1.base(), 2);
        vm.memory = memory![(
            (2, 0),
            (
                b"3270867057177188607814717243084834301278723532952411121381966378910183338911",
                10
            )
        )];
        vm.segments.segment_used_sizes = Some(vec![0, 0, 1]);
        let mut stdout = Vec::<u8>::new();
        cairo_runner.write_output(&mut vm, &mut stdout).unwrap();
        assert_eq!(
            String::from_utf8(stdout),
            Ok(String::from(
                "-347635731488942605882605540010235804344383682379185578591125677225688681570\n"
            ))
        );
    }

    #[test]
    fn insert_all_builtins_in_order() {
        let program = Program {
            builtins: vec![
                String::from("output"),
                String::from("pedersen"),
                String::from("range_check"),
                String::from("bitwise"),
                String::from("ec_op"),
            ],
            prime: bigint_str!(
                b"3618502788666131213697322783095070105623107215331596699973092056135872020481"
            ),
            data: Vec::new(),
            constants: HashMap::new(),
            main: None,
            hints: HashMap::new(),
            reference_manager: ReferenceManager {
                references: Vec::new(),
            },
            identifiers: HashMap::new(),
        };
        let cairo_runner = cairo_runner!(program);
        let mut vm = vm!();
        cairo_runner.initialize_builtins(&mut vm).unwrap();
        assert_eq!(vm.builtin_runners[0].0, String::from("output"));
        assert_eq!(vm.builtin_runners[1].0, String::from("pedersen"));
        assert_eq!(vm.builtin_runners[2].0, String::from("range_check"));
        assert_eq!(vm.builtin_runners[3].0, String::from("bitwise"));
        assert_eq!(vm.builtin_runners[4].0, String::from("ec_op"));
    }

    #[test]
    /*Program used:
    %builtins range_check

    func check_range{range_check_ptr}(num):
        # Check that 0 <= num < 2**64.
        [range_check_ptr] = num
        assert [range_check_ptr + 1] = 2 ** 64 - 1 - num
        let range_check_ptr = range_check_ptr + 2
        return()
    end

    func main{range_check_ptr}():
        check_range(7)
        return()
    end

    main = 8
    data = [4612671182993129469, 5189976364521848832, 18446744073709551615, 5199546496550207487, 4612389712311386111, 5198983563776393216, 2, 2345108766317314046, 5191102247248822272, 5189976364521848832, 7, 1226245742482522112, 3618502788666131213697322783095070105623107215331596699973092056135872020470, 2345108766317314046]
    */
    fn run_for_steps() {
        let program = Program {
            builtins: vec![String::from("range_check")],
            prime: BigInt::new(Sign::Plus, vec![1, 0, 0, 0, 0, 0, 17, 134217728]),
            data: vec_data!(
                (4612671182993129469_i64),
                (5189976364521848832_i64),
                (18446744073709551615_i128),
                (5199546496550207487_i64),
                (4612389712311386111_i64),
                (5198983563776393216_i64),
                (2),
                (2345108766317314046_i64),
                (5191102247248822272_i64),
                (5189976364521848832_i64),
                (7),
                (1226245742482522112_i64),
                ((
                    b"3618502788666131213697322783095070105623107215331596699973092056135872020470",
                    10
                )),
                (2345108766317314046_i64)
            ),
            main: Some(8),
            hints: HashMap::new(),
            reference_manager: ReferenceManager {
                references: Vec::new(),
            },
            identifiers: HashMap::new(),
        };

        let hint_processor = BuiltinHintProcessor::new_empty();
        let mut cairo_runner = CairoRunner::new(&program, &hint_processor).unwrap();

        let mut vm = vm!(true);
        cairo_runner.initialize_builtins(&mut vm).unwrap();
        cairo_runner.initialize_segments(&mut vm, None);

        cairo_runner.initialize_main_entrypoint(&mut vm).unwrap();
        cairo_runner.initialize_vm(&mut vm).unwrap();

        // Full takes 10 steps.
        assert_eq!(cairo_runner.run_for_steps(&mut vm, 8), Ok(()));
        assert_eq!(
            cairo_runner.run_for_steps(&mut vm, 8),
            Err(VirtualMachineError::EndOfProgram(8 - 2))
        );
    }

    #[test]
    /*Program used:
    %builtins range_check

    func check_range{range_check_ptr}(num):
        # Check that 0 <= num < 2**64.
        [range_check_ptr] = num
        assert [range_check_ptr + 1] = 2 ** 64 - 1 - num
        let range_check_ptr = range_check_ptr + 2
        return()
    end

    func main{range_check_ptr}():
        check_range(7)
        return()
    end

    main = 8
    data = [4612671182993129469, 5189976364521848832, 18446744073709551615, 5199546496550207487, 4612389712311386111, 5198983563776393216, 2, 2345108766317314046, 5191102247248822272, 5189976364521848832, 7, 1226245742482522112, 3618502788666131213697322783095070105623107215331596699973092056135872020470, 2345108766317314046]
    */
    fn run_until_steps() {
        let program = Program {
            builtins: vec![String::from("range_check")],
            prime: BigInt::new(Sign::Plus, vec![1, 0, 0, 0, 0, 0, 17, 134217728]),
            data: vec_data!(
                (4612671182993129469_i64),
                (5189976364521848832_i64),
                (18446744073709551615_i128),
                (5199546496550207487_i64),
                (4612389712311386111_i64),
                (5198983563776393216_i64),
                (2),
                (2345108766317314046_i64),
                (5191102247248822272_i64),
                (5189976364521848832_i64),
                (7),
                (1226245742482522112_i64),
                ((
                    b"3618502788666131213697322783095070105623107215331596699973092056135872020470",
                    10
                )),
                (2345108766317314046_i64)
            ),
            constants: HashMap::new(),
            main: Some(8),
            hints: HashMap::new(),
            reference_manager: ReferenceManager {
                references: Vec::new(),
            },
            identifiers: HashMap::new(),
        };

        let hint_processor = BuiltinHintProcessor::new_empty();
        let mut cairo_runner = CairoRunner::new(&program, &hint_processor).unwrap();

        let mut vm = vm!(true);
        cairo_runner.initialize_builtins(&mut vm).unwrap();
        cairo_runner.initialize_segments(&mut vm, None);

        cairo_runner.initialize_main_entrypoint(&mut vm).unwrap();
        cairo_runner.initialize_vm(&mut vm).unwrap();

        // Full takes 10 steps.
        assert_eq!(cairo_runner.run_until_steps(&mut vm, 8), Ok(()));
        assert_eq!(cairo_runner.run_until_steps(&mut vm, 10), Ok(()));
        assert_eq!(
            cairo_runner.run_until_steps(&mut vm, 11),
            Err(VirtualMachineError::EndOfProgram(1)),
        );
    }

    #[test]
    fn get_constants() {
        let program_constants = HashMap::from([
            ("MAX".to_string(), bigint!(300)),
            ("MIN".to_string(), bigint!(20)),
        ]);
        let program = Program {
            builtins: Vec::new(),
            prime: bigint_str!(
                b"3618502788666131213697322783095070105623107215331596699973092056135872020481"
            ),
            data: Vec::new(),
            constants: program_constants.clone(),
            main: None,
            hints: HashMap::new(),
            reference_manager: ReferenceManager {
                references: Vec::new(),
            },
            identifiers: HashMap::new(),
        };
        let cairo_runner = cairo_runner!(program);
        assert_eq!(cairo_runner.get_constants(), &program_constants);
    }

    #[test]
    fn mark_as_accessed() {
        let program = Program {
            builtins: Vec::new(),
            prime: bigint_str!(
                b"3618502788666131213697322783095070105623107215331596699973092056135872020481"
            ),
            data: Vec::new(),
            constants: HashMap::new(),
            main: None,
            hints: HashMap::new(),
            reference_manager: ReferenceManager {
                references: Vec::new(),
            },
            identifiers: HashMap::new(),
        };

        let mut cairo_runner = cairo_runner!(program);

        assert_eq!(
            cairo_runner.mark_as_accessed((0, 0).into(), 3),
            Err(VirtualMachineError::RunNotFinished),
        );
    }

    #[test]
    fn mark_as_accessed_missing_accessed_addresses() {
        let program = Program {
            builtins: Vec::new(),
            prime: bigint_str!(
                b"3618502788666131213697322783095070105623107215331596699973092056135872020481"
            ),
            data: Vec::new(),
            constants: HashMap::new(),
            main: None,
            hints: HashMap::new(),
            reference_manager: ReferenceManager {
                references: Vec::new(),
            },
            identifiers: HashMap::new(),
        };

        let mut cairo_runner = cairo_runner!(program);

        cairo_runner.accessed_addresses = Some(HashSet::new());
        cairo_runner.mark_as_accessed((0, 0).into(), 3).unwrap();
        cairo_runner.mark_as_accessed((0, 10).into(), 2).unwrap();
        cairo_runner.mark_as_accessed((1, 1).into(), 1).unwrap();
        assert_eq!(
            cairo_runner.accessed_addresses.unwrap(),
            [
                (0, 0).into(),
                (0, 1).into(),
                (0, 2).into(),
                (0, 10).into(),
                (0, 11).into(),
                (1, 1).into(),
            ]
            .into_iter()
            .collect(),
        );
    }

    #[test]
    fn get_memory_holes_missing_accessed_addresses() {
        let program = Program {
            builtins: Vec::new(),
            prime: bigint_str!(
                b"3618502788666131213697322783095070105623107215331596699973092056135872020481"
            ),
            data: Vec::new(),
            constants: HashMap::new(),
            main: None,
            hints: HashMap::new(),
            reference_manager: ReferenceManager {
                references: Vec::new(),
            },
            identifiers: HashMap::new(),
        };

        let cairo_runner = cairo_runner!(program);
        let vm = vm!();

        assert_eq!(
            cairo_runner.get_memory_holes(&vm),
            Err(MemoryError::MissingAccessedAddresses),
        );
    }

    #[test]
    fn get_memory_holes_missing_segment_used_sizes() {
        let program = Program {
            builtins: Vec::new(),
            prime: bigint_str!(
                b"3618502788666131213697322783095070105623107215331596699973092056135872020481"
            ),
            data: Vec::new(),
            constants: HashMap::new(),
            main: None,
            hints: HashMap::new(),
            reference_manager: ReferenceManager {
                references: Vec::new(),
            },
            identifiers: HashMap::new(),
        };

        let mut cairo_runner = cairo_runner!(program);
        let mut vm = vm!();

        cairo_runner.accessed_addresses = Some(HashSet::new());
        vm.builtin_runners = Vec::new();
        assert_eq!(
            cairo_runner.get_memory_holes(&vm),
            Err(MemoryError::MissingSegmentUsedSizes),
        );
    }

    #[test]
    fn get_memory_holes_empty() {
        let program = Program {
            builtins: Vec::new(),
            prime: bigint_str!(
                b"3618502788666131213697322783095070105623107215331596699973092056135872020481"
            ),
            data: Vec::new(),
            constants: HashMap::new(),
            main: None,
            hints: HashMap::new(),
            reference_manager: ReferenceManager {
                references: Vec::new(),
            },
            identifiers: HashMap::new(),
        };

        let mut cairo_runner = cairo_runner!(program);
        let mut vm = vm!();

        cairo_runner.accessed_addresses = Some(HashSet::new());
        vm.builtin_runners = Vec::new();
        vm.segments.segment_used_sizes = Some(Vec::new());
        assert_eq!(cairo_runner.get_memory_holes(&vm), Ok(0));
    }

    #[test]
    fn get_memory_holes_empty_builtins() {
        let program = Program {
            builtins: Vec::new(),
            prime: bigint_str!(
                b"3618502788666131213697322783095070105623107215331596699973092056135872020481"
            ),
            data: Vec::new(),
            constants: HashMap::new(),
            main: None,
            hints: HashMap::new(),
            reference_manager: ReferenceManager {
                references: Vec::new(),
            },
            identifiers: HashMap::new(),
        };

        let mut cairo_runner = cairo_runner!(program);
        let mut vm = vm!();

        cairo_runner.accessed_addresses =
            Some([(0, 0).into(), (0, 2).into()].into_iter().collect());
        vm.builtin_runners = Vec::new();
        vm.segments.segment_used_sizes = Some(vec![4]);
        assert_eq!(cairo_runner.get_memory_holes(&vm), Ok(2));
    }

    #[test]
    fn get_memory_holes_empty_accesses() {
        let program = Program {
            builtins: Vec::new(),
            prime: bigint_str!(
                b"3618502788666131213697322783095070105623107215331596699973092056135872020481"
            ),
            data: Vec::new(),
            constants: HashMap::new(),
            main: None,
            hints: HashMap::new(),
            reference_manager: ReferenceManager {
                references: Vec::new(),
            },
            identifiers: HashMap::new(),
        };

        let mut cairo_runner = cairo_runner!(program);
        let mut vm = vm!();

        cairo_runner.accessed_addresses = Some(HashSet::new());
        vm.builtin_runners = vec![{
            let mut builtin_runner: BuiltinRunner = OutputBuiltinRunner::new().into();
            builtin_runner.initialize_segments(&mut vm.segments, &mut vm.memory);

            ("output".to_string(), builtin_runner)
        }];
        vm.segments.segment_used_sizes = Some(vec![4]);
        assert_eq!(cairo_runner.get_memory_holes(&vm), Ok(0));
    }

    #[test]
    fn get_memory_holes() {
        let program = Program {
            builtins: Vec::new(),
            prime: bigint_str!(
                b"3618502788666131213697322783095070105623107215331596699973092056135872020481"
            ),
            data: Vec::new(),
            constants: HashMap::new(),
            main: None,
            hints: HashMap::new(),
            reference_manager: ReferenceManager {
                references: Vec::new(),
            },
            identifiers: HashMap::new(),
        };

        let mut cairo_runner = cairo_runner!(program);
        let mut vm = vm!();

        cairo_runner.accessed_addresses =
            Some([(1, 0).into(), (1, 2).into()].into_iter().collect());
        vm.builtin_runners = vec![{
            let mut builtin_runner: BuiltinRunner = OutputBuiltinRunner::new().into();
            builtin_runner.initialize_segments(&mut vm.segments, &mut vm.memory);

            ("output".to_string(), builtin_runner)
        }];
        vm.segments.segment_used_sizes = Some(vec![4, 4]);
        assert_eq!(cairo_runner.get_memory_holes(&vm), Ok(2));
    }

    #[test]
    fn end_run_missing_accessed_addresses() {
        let program = Program {
            builtins: Vec::new(),
            prime: bigint_str!(
                b"3618502788666131213697322783095070105623107215331596699973092056135872020481"
            ),
            data: Vec::new(),
            constants: HashMap::new(),
            main: None,
            hints: HashMap::new(),
            reference_manager: ReferenceManager {
                references: Vec::new(),
            },
            identifiers: HashMap::new(),
        };

        let mut cairo_runner = cairo_runner!(program);
        let mut vm = vm!();

        assert_eq!(
            cairo_runner.end_run(true, false, &mut vm),
            Err(MemoryError::MissingAccessedAddresses.into()),
        );
    }

    #[test]
    fn end_run_run_already_finished() {
        let program = Program {
            builtins: Vec::new(),
            prime: bigint_str!(
                b"3618502788666131213697322783095070105623107215331596699973092056135872020481"
            ),
            data: Vec::new(),
            constants: HashMap::new(),
            main: None,
            hints: HashMap::new(),
            reference_manager: ReferenceManager {
                references: Vec::new(),
            },
            identifiers: HashMap::new(),
        };

        let mut cairo_runner = cairo_runner!(program);
        let mut vm = vm!();

        cairo_runner.run_ended = true;
        assert_eq!(
            cairo_runner.end_run(true, false, &mut vm),
            Err(RunnerError::RunAlreadyFinished.into()),
        );
    }

    #[test]
    fn end_run() {
        let program = Program {
            builtins: Vec::new(),
            prime: bigint_str!(
                b"3618502788666131213697322783095070105623107215331596699973092056135872020481"
            ),
            data: Vec::new(),
            constants: HashMap::new(),
            main: None,
            hints: HashMap::new(),
            reference_manager: ReferenceManager {
                references: Vec::new(),
            },
            identifiers: HashMap::new(),
        };

        let mut cairo_runner = cairo_runner!(program);
        let mut vm = vm!();

        cairo_runner.accessed_addresses = Some(HashSet::new());
        assert_eq!(cairo_runner.end_run(true, false, &mut vm), Ok(()));

        cairo_runner.run_ended = false;
        cairo_runner.relocated_memory.clear();
        assert_eq!(cairo_runner.end_run(true, true, &mut vm), Ok(()));
        assert!(!cairo_runner.run_ended);
    }

    #[test]
    fn get_execution_resources_trace_not_enabled() {
        let program = Program {
            builtins: Vec::new(),
            prime: bigint_str!(
                b"3618502788666131213697322783095070105623107215331596699973092056135872020481"
            ),
            data: Vec::new(),
            constants: HashMap::new(),
            main: None,
            hints: HashMap::new(),
            reference_manager: ReferenceManager {
                references: Vec::new(),
            },
            identifiers: HashMap::new(),
        };

        let mut cairo_runner = cairo_runner!(program);
        let mut vm = vm!();

        cairo_runner.accessed_addresses = Some(HashSet::new());
        vm.segments.segment_used_sizes = Some(vec![4]);
        assert_eq!(
            cairo_runner.get_execution_resources(&vm),
            Ok(ExecutionResources {
                n_steps: 0,
                n_memory_holes: 0,
                builtin_instance_counter: Vec::new(),
            }),
        );
    }

    #[test]
    fn get_execution_resources_empty_builtins() {
        let program = Program {
            builtins: Vec::new(),
            prime: bigint_str!(
                b"3618502788666131213697322783095070105623107215331596699973092056135872020481"
            ),
            data: Vec::new(),
            constants: HashMap::new(),
            main: None,
            hints: HashMap::new(),
            reference_manager: ReferenceManager {
                references: Vec::new(),
            },
            identifiers: HashMap::new(),
        };

        let mut cairo_runner = cairo_runner!(program);
        let mut vm = vm!();

        cairo_runner.original_steps = Some(10);
        cairo_runner.accessed_addresses = Some(HashSet::new());
        vm.segments.segment_used_sizes = Some(vec![4]);
        assert_eq!(
            cairo_runner.get_execution_resources(&vm),
            Ok(ExecutionResources {
                n_steps: 10,
                n_memory_holes: 0,
                builtin_instance_counter: Vec::new(),
            }),
        );
    }

    #[test]
    fn get_execution_resources() {
        let program = Program {
            builtins: Vec::new(),
            prime: bigint_str!(
                b"3618502788666131213697322783095070105623107215331596699973092056135872020481"
            ),
            data: Vec::new(),
            constants: HashMap::new(),
            main: None,
            hints: HashMap::new(),
            reference_manager: ReferenceManager {
                references: Vec::new(),
            },
            identifiers: HashMap::new(),
        };

        let mut cairo_runner = cairo_runner!(program);
        let mut vm = vm!();

        cairo_runner.original_steps = Some(10);
        cairo_runner.accessed_addresses = Some(HashSet::new());
        vm.segments.segment_used_sizes = Some(vec![4]);
        vm.builtin_runners = vec![{
            let mut builtin = OutputBuiltinRunner::new();
            builtin.initialize_segments(&mut vm.segments, &mut vm.memory);

            ("output".to_string(), BuiltinRunner::Output(builtin))
        }];
        assert_eq!(
            cairo_runner.get_execution_resources(&vm),
            Ok(ExecutionResources {
                n_steps: 10,
                n_memory_holes: 0,
                builtin_instance_counter: vec![("output".to_string(), 4)],
            }),
        );
    }
}<|MERGE_RESOLUTION|>--- conflicted
+++ resolved
@@ -358,15 +358,15 @@
         Ok(())
     }
 
-<<<<<<< HEAD
     /// Execute an exact number of steps on the program from the actual position.
     pub fn run_for_steps(
         &mut self,
+        steps: usize,
         vm: &mut VirtualMachine,
-        steps: usize,
+        hint_processor: &dyn HintProcessor,
     ) -> Result<(), VirtualMachineError> {
         let references = self.get_reference_list();
-        let hint_data_dictionary = self.get_hint_data_dictionary(&references)?;
+        let hint_data_dictionary = self.get_hint_data_dictionary(&references, hint_processor)?;
 
         for remaining_steps in (1..=steps).rev() {
             if self.final_pc.as_ref() == Some(&vm.run_context.pc) {
@@ -374,9 +374,10 @@
             }
 
             vm.step(
-                self.hint_executor,
+                hint_processor,
                 &mut self.exec_scopes,
                 &hint_data_dictionary,
+                &self.program.constants,
             )?;
         }
 
@@ -386,11 +387,13 @@
     /// Execute steps until a number of steps since the start of the program is reached.
     pub fn run_until_steps(
         &mut self,
+        steps: usize,
         vm: &mut VirtualMachine,
-        steps: usize,
+        hint_processor: &dyn HintProcessor,
     ) -> Result<(), VirtualMachineError> {
-        self.run_for_steps(vm, steps.saturating_sub(vm.current_step))
-=======
+        self.run_for_steps(steps.saturating_sub(vm.current_step), vm, hint_processor)
+    }
+
     /// Mark a memory address as accesed.
     pub fn mark_as_accessed(
         &mut self,
@@ -461,7 +464,6 @@
         }
 
         Ok(())
->>>>>>> 9f11d2f0
     }
 
     ///Relocates the VM's memory, turning bidimensional indexes into contiguous numbers, and values into BigInts
@@ -2491,10 +2493,11 @@
                 references: Vec::new(),
             },
             identifiers: HashMap::new(),
+            constants: HashMap::new(),
         };
 
         let hint_processor = BuiltinHintProcessor::new_empty();
-        let mut cairo_runner = CairoRunner::new(&program, &hint_processor).unwrap();
+        let mut cairo_runner = cairo_runner!(&program);
 
         let mut vm = vm!(true);
         cairo_runner.initialize_builtins(&mut vm).unwrap();
@@ -2504,9 +2507,12 @@
         cairo_runner.initialize_vm(&mut vm).unwrap();
 
         // Full takes 10 steps.
-        assert_eq!(cairo_runner.run_for_steps(&mut vm, 8), Ok(()));
-        assert_eq!(
-            cairo_runner.run_for_steps(&mut vm, 8),
+        assert_eq!(
+            cairo_runner.run_for_steps(8, &mut vm, &hint_processor),
+            Ok(())
+        );
+        assert_eq!(
+            cairo_runner.run_for_steps(8, &mut vm, &hint_processor),
             Err(VirtualMachineError::EndOfProgram(8 - 2))
         );
     }
@@ -2564,7 +2570,7 @@
         };
 
         let hint_processor = BuiltinHintProcessor::new_empty();
-        let mut cairo_runner = CairoRunner::new(&program, &hint_processor).unwrap();
+        let mut cairo_runner = cairo_runner!(&program);
 
         let mut vm = vm!(true);
         cairo_runner.initialize_builtins(&mut vm).unwrap();
@@ -2574,10 +2580,16 @@
         cairo_runner.initialize_vm(&mut vm).unwrap();
 
         // Full takes 10 steps.
-        assert_eq!(cairo_runner.run_until_steps(&mut vm, 8), Ok(()));
-        assert_eq!(cairo_runner.run_until_steps(&mut vm, 10), Ok(()));
-        assert_eq!(
-            cairo_runner.run_until_steps(&mut vm, 11),
+        assert_eq!(
+            cairo_runner.run_until_steps(8, &mut vm, &hint_processor),
+            Ok(())
+        );
+        assert_eq!(
+            cairo_runner.run_until_steps(10, &mut vm, &hint_processor),
+            Ok(())
+        );
+        assert_eq!(
+            cairo_runner.run_until_steps(11, &mut vm, &hint_processor),
             Err(VirtualMachineError::EndOfProgram(1)),
         );
     }
