--- conflicted
+++ resolved
@@ -47,7 +47,7 @@
 use num_integer::div_rem;
 use num_traits::Zero;
 
-use super::builtin_runner::{KeccakBuiltinRunner, OUTPUT_BUILTIN_NAME};
+use super::builtin_runner::KeccakBuiltinRunner;
 
 #[derive(Clone, Debug, Eq, PartialEq)]
 pub enum CairoArg {
@@ -1163,14 +1163,11 @@
 #[cfg(test)]
 mod tests {
     use super::*;
-<<<<<<< HEAD
     use crate::stdlib::collections::{HashMap, HashSet};
-=======
     use crate::vm::runners::builtin_runner::{
         BITWISE_BUILTIN_NAME, EC_OP_BUILTIN_NAME, HASH_BUILTIN_NAME, KECCAK_BUILTIN_NAME,
-        RANGE_CHECK_BUILTIN_NAME, SIGNATURE_BUILTIN_NAME,
+        OUTPUT_BUILTIN_NAME, RANGE_CHECK_BUILTIN_NAME, SIGNATURE_BUILTIN_NAME,
     };
->>>>>>> e32e4353
     use crate::vm::vm_memory::memory::MemoryCell;
     use crate::vm::vm_memory::memory_segments::MemorySegmentManager;
     use crate::{
@@ -1211,7 +1208,7 @@
             let mut builtin_runner: BuiltinRunner = OutputBuiltinRunner::new(true).into();
             builtin_runner.initialize_segments(&mut vm.segments);
 
-            (OUTPUT_BUILTIN_NAME, builtin_runner)
+            (BuiltinName::output.name(), builtin_runner)
         }];
         vm.segments.segment_used_sizes = Some(vec![4, 12]);
         vm.segments.memory = memory![((0, 0), 0), ((0, 1), 1), ((0, 2), 1)];
@@ -2699,14 +2696,9 @@
     }
 
     #[test]
-<<<<<<< HEAD
-    #[cfg_attr(target_arch = "wasm32", wasm_bindgen_test)]
-    fn get_output_from_preset_memory() {
-        let program = program![OUTPUT_BUILTIN_NAME];
-=======
+    #[cfg_attr(target_arch = "wasm32", wasm_bindgen_test)]
     fn write_output_from_preset_memory() {
         let program = program![BuiltinName::output];
->>>>>>> e32e4353
         let mut cairo_runner = cairo_runner!(program);
         let mut vm = vm!();
         cairo_runner.initialize_builtins(&mut vm).unwrap();
@@ -2822,14 +2814,9 @@
     }
 
     #[test]
-<<<<<<< HEAD
-    #[cfg_attr(target_arch = "wasm32", wasm_bindgen_test)]
-    fn get_output_from_preset_memory_neg_output() {
-        let program = program![OUTPUT_BUILTIN_NAME];
-=======
+    #[cfg_attr(target_arch = "wasm32", wasm_bindgen_test)]
     fn write_output_from_preset_memory_neg_output() {
         let program = program![BuiltinName::output];
->>>>>>> e32e4353
         let mut cairo_runner = cairo_runner!(program);
         let mut vm = vm!();
         cairo_runner.initialize_builtins(&mut vm).unwrap();
@@ -3250,7 +3237,7 @@
             let mut builtin_runner: BuiltinRunner = OutputBuiltinRunner::new(true).into();
             builtin_runner.initialize_segments(&mut vm.segments);
 
-            (OUTPUT_BUILTIN_NAME, builtin_runner)
+            (BuiltinName::output.name(), builtin_runner)
         }];
         vm.segments.segment_used_sizes = Some(vec![4]);
         assert_eq!(cairo_runner.get_memory_holes(&vm), Ok(0));
@@ -3270,7 +3257,7 @@
             let mut builtin_runner: BuiltinRunner = OutputBuiltinRunner::new(true).into();
             builtin_runner.initialize_segments(&mut vm.segments);
 
-            (OUTPUT_BUILTIN_NAME, builtin_runner)
+            (BuiltinName::output.name(), builtin_runner)
         }];
         vm.segments.segment_used_sizes = Some(vec![4, 4]);
         assert_eq!(cairo_runner.get_memory_holes(&vm), Ok(2));
@@ -3336,7 +3323,7 @@
 
         vm.current_step = 8192;
         vm.builtin_runners = vec![(
-            BITWISE_BUILTIN_NAME,
+            BuiltinName::bitwise.name(),
             BitwiseBuiltinRunner::new(&BitwiseInstanceDef::default(), true).into(),
         )];
         assert_matches!(cairo_runner.check_diluted_check_usage(&vm), Ok(()));
@@ -3426,12 +3413,12 @@
         let mut vm = vm!();
 
         vm.builtin_runners = vec![(
-            OUTPUT_BUILTIN_NAME,
+            BuiltinName::output.name(),
             BuiltinRunner::Output(OutputBuiltinRunner::new(true)),
         )];
         assert_eq!(
             cairo_runner.get_builtin_segments_info(&vm),
-            Err(RunnerError::NoStopPointer(OUTPUT_BUILTIN_NAME)),
+            Err(RunnerError::NoStopPointer(BuiltinName::output.name())),
         );
     }
 
@@ -3488,14 +3475,17 @@
             let mut builtin = OutputBuiltinRunner::new(true);
             builtin.initialize_segments(&mut vm.segments);
 
-            (OUTPUT_BUILTIN_NAME, BuiltinRunner::Output(builtin))
+            (BuiltinName::output.name(), BuiltinRunner::Output(builtin))
         }];
         assert_eq!(
             cairo_runner.get_execution_resources(&vm),
             Ok(ExecutionResources {
                 n_steps: 10,
                 n_memory_holes: 0,
-                builtin_instance_counter: HashMap::from([(OUTPUT_BUILTIN_NAME.to_string(), 4)]),
+                builtin_instance_counter: HashMap::from([(
+                    BuiltinName::output.name().to_string(),
+                    4
+                )]),
             }),
         );
     }
@@ -3891,7 +3881,7 @@
             let mut builtin_runner: BuiltinRunner = OutputBuiltinRunner::new(true).into();
             builtin_runner.initialize_segments(&mut vm.segments);
 
-            (OUTPUT_BUILTIN_NAME, builtin_runner)
+            (BuiltinName::output.name(), builtin_runner)
         }];
         vm.segments.segment_used_sizes = Some(vec![4, 12]);
         vm.trace = Some(vec![]);
@@ -4019,7 +4009,7 @@
         assert_eq!(
             cairo_runner.initialize_builtins(&mut vm),
             Err(RunnerError::NoBuiltinForInstance(
-                HashSet::from([OUTPUT_BUILTIN_NAME]),
+                HashSet::from([BuiltinName::output.name()]),
                 String::from("plain")
             ))
         );
@@ -4034,7 +4024,7 @@
         assert_eq!(
             cairo_runner.initialize_builtins(&mut vm),
             Err(RunnerError::NoBuiltinForInstance(
-                HashSet::from([OUTPUT_BUILTIN_NAME, HASH_BUILTIN_NAME]),
+                HashSet::from([BuiltinName::output.name(), HASH_BUILTIN_NAME]),
                 String::from("plain")
             ))
         );
@@ -4049,7 +4039,7 @@
         assert_eq!(
             cairo_runner.initialize_builtins(&mut vm),
             Err(RunnerError::NoBuiltinForInstance(
-                HashSet::from([BITWISE_BUILTIN_NAME]),
+                HashSet::from([BuiltinName::bitwise.name()]),
                 String::from("small")
             ))
         );
@@ -4279,7 +4269,7 @@
         let mut vm = vm!();
         let output_builtin = OutputBuiltinRunner::new(true);
         vm.builtin_runners
-            .push((OUTPUT_BUILTIN_NAME, output_builtin.into()));
+            .push((BuiltinName::output.name(), output_builtin.into()));
         vm.segments.memory.data = vec![
             vec![],
             vec![Some(MemoryCell::new(MaybeRelocatable::from((0, 0))))],
@@ -4310,7 +4300,7 @@
         let mut vm = vm!();
         let output_builtin = OutputBuiltinRunner::new(true);
         vm.builtin_runners
-            .push((OUTPUT_BUILTIN_NAME, output_builtin.into()));
+            .push((BuiltinName::output.name(), output_builtin.into()));
         vm.segments.memory.data = vec![
             vec![Some(MemoryCell::new(MaybeRelocatable::from((0, 0))))],
             vec![Some(MemoryCell::new(MaybeRelocatable::from((0, 1))))],
@@ -4342,9 +4332,9 @@
         let output_builtin = OutputBuiltinRunner::new(true);
         let bitwise_builtin = BitwiseBuiltinRunner::new(&BitwiseInstanceDef::default(), true);
         vm.builtin_runners
-            .push((OUTPUT_BUILTIN_NAME, output_builtin.into()));
+            .push((BuiltinName::output.name(), output_builtin.into()));
         vm.builtin_runners
-            .push((BITWISE_BUILTIN_NAME, bitwise_builtin.into()));
+            .push((BuiltinName::bitwise.name(), bitwise_builtin.into()));
         cairo_runner.initialize_segments(&mut vm, None);
         vm.segments.memory.data = vec![
             vec![Some(MemoryCell::new(MaybeRelocatable::from((0, 0))))],
@@ -4511,7 +4501,7 @@
 
     fn setup_execution_resources() -> (ExecutionResources, ExecutionResources) {
         let mut builtin_instance_counter: HashMap<String, usize> = HashMap::new();
-        builtin_instance_counter.insert(OUTPUT_BUILTIN_NAME.to_string(), 8);
+        builtin_instance_counter.insert(BuiltinName::output.name().to_string(), 8);
 
         let execution_resources_1 = ExecutionResources {
             n_steps: 100,
@@ -4542,7 +4532,7 @@
         assert_eq!(
             combined_resources
                 .builtin_instance_counter
-                .get(OUTPUT_BUILTIN_NAME)
+                .get(BuiltinName::output.name())
                 .unwrap(),
             &16
         );
@@ -4563,7 +4553,7 @@
         assert_eq!(
             combined_resources
                 .builtin_instance_counter
-                .get(OUTPUT_BUILTIN_NAME)
+                .get(BuiltinName::output.name())
                 .unwrap(),
             &0
         );
