use crate::{
    bigint,
    hint_processor::hint_processor_definition::{HintProcessor, HintReference},
    math_utils::safe_div,
    math_utils::safe_div_usize,
    types::{
        exec_scope::ExecutionScopes,
        instruction::Register,
        layout::CairoLayout,
        program::Program,
        relocatable::{relocate_value, MaybeRelocatable, Relocatable},
    },
    utils::{is_subsequence, to_field_element},
    vm::{
        errors::{
            memory_errors::MemoryError, runner_errors::RunnerError, trace_errors::TraceError,
            vm_errors::VirtualMachineError,
        },
        security::verify_secure_runner,
        trace::get_perm_range_check_limits,
        {
            runners::builtin_runner::{
                BitwiseBuiltinRunner, BuiltinRunner, EcOpBuiltinRunner, HashBuiltinRunner,
                OutputBuiltinRunner, RangeCheckBuiltinRunner,
            },
            trace::trace_entry::{relocate_trace_register, RelocatedTraceEntry},
            vm_core::VirtualMachine,
        },
    },
};
use num_bigint::BigInt;
use num_traits::ToPrimitive;
use std::{
    any::Any,
    collections::{HashMap, HashSet},
    io,
};

pub struct CairoRunner {
    pub(crate) program: Program,
    layout: CairoLayout,
    final_pc: Option<Relocatable>,
    pub(crate) program_base: Option<Relocatable>,
    execution_base: Option<Relocatable>,
    initial_ap: Option<Relocatable>,
    initial_fp: Option<Relocatable>,
    initial_pc: Option<Relocatable>,
    accessed_addresses: Option<HashSet<Relocatable>>,
    run_ended: bool,
    segments_finalized: bool,
    execution_public_memory: Option<Vec<usize>>,
<<<<<<< HEAD
    proof_mode: bool,
=======
    _proof_mode: bool,
>>>>>>> bf20daf3
    pub original_steps: Option<usize>,
    pub relocated_memory: Vec<Option<BigInt>>,
    pub relocated_trace: Option<Vec<RelocatedTraceEntry>>,
    pub exec_scopes: ExecutionScopes,
}

impl CairoRunner {
    pub fn new(
        program: &Program,
        layout: &str,
        proof_mode: bool,
    ) -> Result<CairoRunner, RunnerError> {
        let cairo_layout = match layout {
            "plain" => CairoLayout::plain_instance(),
            "small" => CairoLayout::small_instance(),
            "dex" => CairoLayout::dex_instance(),
            "perpetual_with_bitwise" => CairoLayout::perpetual_with_bitwise_instance(),
            "bitwise" => CairoLayout::bitwise_instance(),
            "recursive" => CairoLayout::recursive_instance(),
            "all" => CairoLayout::all_instance(),
            name => return Err(RunnerError::InvalidLayoutName(name.to_string())),
        };
        Ok(CairoRunner {
            program: program.clone(),
            layout: cairo_layout,
            final_pc: None,
            program_base: None,
            execution_base: None,
            initial_ap: None,
            initial_fp: None,
            initial_pc: None,
            accessed_addresses: None,
            run_ended: false,
            segments_finalized: false,
<<<<<<< HEAD
            proof_mode,
=======
            _proof_mode: proof_mode,
>>>>>>> bf20daf3
            original_steps: None,
            relocated_memory: Vec::new(),
            relocated_trace: None,
            exec_scopes: ExecutionScopes::new(),
            execution_public_memory: if proof_mode { Some(Vec::new()) } else { None },
        })
    }

    pub fn initialize(&mut self, vm: &mut VirtualMachine) -> Result<Relocatable, RunnerError> {
        self.initialize_builtins(vm)?;
        self.initialize_segments(vm, None);
        let end = self.initialize_main_entrypoint(vm)?;
        self.initialize_vm(vm)?;
        Ok(end)
    }

    fn initialize_builtins(&self, vm: &mut VirtualMachine) -> Result<(), RunnerError> {
        let builtin_ordered_list = vec![
            String::from("output"),
            String::from("pedersen"),
            String::from("range_check"),
            String::from("ecdsa"),
            String::from("bitwise"),
            String::from("ec_op"),
        ];
        if !is_subsequence(&self.program.builtins, &builtin_ordered_list) {
            return Err(RunnerError::DisorderedBuiltins);
        };
        let mut builtin_runners = Vec::<(String, BuiltinRunner)>::new();

        if self.layout.builtins._output {
            let included = self.program.builtins.contains(&"output".to_string());
            if included || self.proof_mode {
                builtin_runners.push((
                    "output".to_string(),
                    OutputBuiltinRunner::new(included).into(),
                ));
            }
        }

        if let Some(instance_def) = self.layout.builtins.pedersen.as_ref() {
            let included = self.program.builtins.contains(&"pedersen".to_string());
            if included || self.proof_mode {
                builtin_runners.push((
                    "pedersen".to_string(),
                    HashBuiltinRunner::new(instance_def.ratio, included).into(),
                ));
            }
        }

        if let Some(instance_def) = self.layout.builtins.range_check.as_ref() {
            let included = self.program.builtins.contains(&"range_check".to_string());
            if included || self.proof_mode {
                builtin_runners.push((
                    "range_check".to_string(),
                    RangeCheckBuiltinRunner::new(
                        instance_def.ratio,
                        instance_def.n_parts,
                        included,
                    )
                    .into(),
                ));
            }
        }

        if let Some(instance_def) = self.layout.builtins.bitwise.as_ref() {
            let included = self.program.builtins.contains(&"bitwise".to_string());
            if included || self.proof_mode {
                builtin_runners.push((
                    "bitwise".to_string(),
                    BitwiseBuiltinRunner::new(instance_def, included).into(),
                ));
            }
        }

        if let Some(instance_def) = self.layout.builtins.ec_op.as_ref() {
            let included = self.program.builtins.contains(&"ec_op".to_string());
            if included || self.proof_mode {
                builtin_runners.push((
                    "ec_op".to_string(),
                    EcOpBuiltinRunner::new(instance_def, included).into(),
                ));
            }
        }

        vm.builtin_runners = builtin_runners;
        Ok(())
    }
    ///Creates the necessary segments for the program, execution, and each builtin on the MemorySegmentManager and stores the first adress of each of this new segments as each owner's base
    pub fn initialize_segments(
        &mut self,
        vm: &mut VirtualMachine,
        program_base: Option<Relocatable>,
    ) {
        self.program_base = match program_base {
            Some(base) => Some(base),
            None => Some(vm.segments.add(&mut vm.memory)),
        };
        self.execution_base = Some(vm.segments.add(&mut vm.memory));
        for (_key, builtin_runner) in vm.builtin_runners.iter_mut() {
            builtin_runner.initialize_segments(&mut vm.segments, &mut vm.memory);
        }
    }

    fn initialize_state(
        &mut self,
        vm: &mut VirtualMachine,
        entrypoint: usize,
        stack: Vec<MaybeRelocatable>,
    ) -> Result<(), RunnerError> {
        if let Some(prog_base) = self.program_base.clone() {
            let initial_pc = Relocatable {
                segment_index: prog_base.segment_index,
                offset: prog_base.offset + entrypoint,
            };
            self.initial_pc = Some(initial_pc);
            vm.segments
                .load_data(
                    &mut vm.memory,
                    &MaybeRelocatable::RelocatableValue(prog_base),
                    self.program.data.clone(),
                )
                .map_err(RunnerError::MemoryInitializationError)?;
        }
        if let Some(exec_base) = &self.execution_base {
            vm.segments
                .load_data(
                    &mut vm.memory,
                    &MaybeRelocatable::RelocatableValue(exec_base.clone()),
                    stack,
                )
                .map_err(RunnerError::MemoryInitializationError)?;
        } else {
            return Err(RunnerError::NoProgBase);
        }
        Ok(())
    }

    fn initialize_function_entrypoint(
        &mut self,
        vm: &mut VirtualMachine,
        entrypoint: usize,
        mut stack: Vec<MaybeRelocatable>,
        return_fp: MaybeRelocatable,
    ) -> Result<Relocatable, RunnerError> {
        let end = vm.segments.add(&mut vm.memory);
        stack.append(&mut vec![
            return_fp,
            MaybeRelocatable::RelocatableValue(end.clone()),
        ]);
        if let Some(base) = &self.execution_base {
            self.initial_fp = Some(Relocatable {
                segment_index: base.segment_index,
                offset: base.offset + stack.len(),
            });
            self.initial_ap = self.initial_fp.clone();
        } else {
            return Err(RunnerError::NoExecBaseForEntrypoint);
        }
        self.initialize_state(vm, entrypoint, stack)?;
        self.final_pc = Some(end.clone());
        Ok(end)
    }

    ///Initializes state for running a program from the main() entrypoint.
    ///If self._proof_mode == True, the execution starts from the start label rather then the main() function.
    ///Returns the value of the program counter after returning from main.
    fn initialize_main_entrypoint(
        &mut self,
        vm: &mut VirtualMachine,
    ) -> Result<Relocatable, RunnerError> {
        //self.execution_public_memory = Vec::new() -> Not used now
        let mut stack = Vec::new();
        for (_name, builtin_runner) in vm.builtin_runners.iter() {
            stack.append(&mut builtin_runner.initial_stack());
        }
        //Different process if _proof_mode is enabled
        let return_fp = vm.segments.add(&mut vm.memory);
        if let Some(main) = &self.program.main {
            let main_clone = *main;
            Ok(self.initialize_function_entrypoint(
                vm,
                main_clone,
                stack,
                MaybeRelocatable::RelocatableValue(return_fp),
            )?)
        } else {
            Err(RunnerError::MissingMain)
        }
    }

    fn initialize_vm(&mut self, vm: &mut VirtualMachine) -> Result<(), RunnerError> {
        vm.run_context.pc = self.initial_pc.as_ref().ok_or(RunnerError::NoPC)?.clone();
        vm.run_context.ap = self.initial_ap.as_ref().ok_or(RunnerError::NoAP)?.offset;
        vm.run_context.fp = self.initial_fp.as_ref().ok_or(RunnerError::NoFP)?.offset;
        vm._program_base = Some(MaybeRelocatable::from(
            self.program_base.as_ref().ok_or(RunnerError::NoProgBase)?,
        ));
        for (_, builtin) in vm.builtin_runners.iter() {
            builtin.add_validation_rule(&mut vm.memory)?;
        }
        vm.memory
            .validate_existing_memory()
            .map_err(RunnerError::MemoryValidationError)
    }

    pub fn get_initial_fp(&self) -> Option<Relocatable> {
        self.initial_fp.clone()
    }

    pub fn get_reference_list(&self) -> HashMap<usize, HintReference> {
        let mut references = HashMap::<usize, HintReference>::new();

        for (i, reference) in self.program.reference_manager.references.iter().enumerate() {
            references.insert(
                i,
                HintReference {
                    register: reference.value_address.register.clone(),
                    offset1: reference.value_address.offset1,
                    offset2: reference.value_address.offset2,
                    inner_dereference: reference.value_address.inner_dereference,
                    dereference: reference.value_address.dereference,
                    immediate: reference.value_address.immediate.clone(),
                    // only store `ap` tracking data if the reference is referred to it
                    ap_tracking_data: if reference.value_address.register == Some(Register::FP) {
                        None
                    } else {
                        Some(reference.ap_tracking_data.clone())
                    },
                    cairo_type: Some(reference.value_address.value_type.clone()),
                },
            );
        }
        references
    }

    /// Gets the data used by the HintProcessor to execute each hint
    pub fn get_hint_data_dictionary(
        &self,
        references: &HashMap<usize, HintReference>,
        hint_executor: &dyn HintProcessor,
    ) -> Result<HashMap<usize, Vec<Box<dyn Any>>>, VirtualMachineError> {
        let mut hint_data_dictionary = HashMap::<usize, Vec<Box<dyn Any>>>::new();
        for (hint_index, hints) in self.program.hints.iter() {
            for hint in hints {
                let hint_data = hint_executor.compile_hint(
                    &hint.code,
                    &hint.flow_tracking_data.ap_tracking,
                    &hint.flow_tracking_data.reference_ids,
                    references,
                );
                hint_data_dictionary
                    .entry(*hint_index)
                    .or_insert(vec![])
                    .push(
                        hint_data
                            .map_err(|_| VirtualMachineError::CompileHintFail(hint.code.clone()))?,
                    );
            }
        }
        Ok(hint_data_dictionary)
    }

    pub fn get_constants(&self) -> &HashMap<String, BigInt> {
        &self.program.constants
    }

    pub fn run_until_pc(
        &mut self,
        address: Relocatable,
        vm: &mut VirtualMachine,
        hint_processor: &dyn HintProcessor,
    ) -> Result<(), VirtualMachineError> {
        let references = self.get_reference_list();
        let hint_data_dictionary = self.get_hint_data_dictionary(&references, hint_processor)?;
        while vm.run_context.pc != address {
            vm.step(
                hint_processor,
                &mut self.exec_scopes,
                &hint_data_dictionary,
                &self.program.constants,
            )?;
        }
        Ok(())
    }

    /// Execute an exact number of steps on the program from the actual position.
    pub fn run_for_steps(
        &mut self,
        steps: usize,
        vm: &mut VirtualMachine,
        hint_processor: &dyn HintProcessor,
    ) -> Result<(), VirtualMachineError> {
        let references = self.get_reference_list();
        let hint_data_dictionary = self.get_hint_data_dictionary(&references, hint_processor)?;

        for remaining_steps in (1..=steps).rev() {
            if self.final_pc.as_ref() == Some(&vm.run_context.pc) {
                return Err(VirtualMachineError::EndOfProgram(remaining_steps));
            }

            vm.step(
                hint_processor,
                &mut self.exec_scopes,
                &hint_data_dictionary,
                &self.program.constants,
            )?;
        }

        Ok(())
    }

    /// Execute steps until a number of steps since the start of the program is reached.
    pub fn run_until_steps(
        &mut self,
        steps: usize,
        vm: &mut VirtualMachine,
        hint_processor: &dyn HintProcessor,
    ) -> Result<(), VirtualMachineError> {
        self.run_for_steps(steps.saturating_sub(vm.current_step), vm, hint_processor)
    }

    /// Execute steps until the step counter reaches a power of two.
    pub fn run_until_next_power_of_2(
        &mut self,
        vm: &mut VirtualMachine,
        hint_processor: &dyn HintProcessor,
    ) -> Result<(), VirtualMachineError> {
        self.run_until_steps(vm.current_step.next_power_of_two(), vm, hint_processor)
    }

    /// Mark a memory address as accesed.
    pub fn mark_as_accessed(
        &mut self,
        address: Relocatable,
        size: usize,
    ) -> Result<(), VirtualMachineError> {
        let accessed_addressess = self
            .accessed_addresses
            .as_mut()
            .ok_or(VirtualMachineError::RunNotFinished)?;

        accessed_addressess.extend((0..size).map(|i| &address + i));
        Ok(())
    }

    pub fn get_perm_range_check_limits(
        &self,
        vm: &VirtualMachine,
    ) -> Result<Option<(isize, isize)>, VirtualMachineError> {
        let limits = get_perm_range_check_limits(
            vm.trace.as_ref().ok_or(VirtualMachineError::TracerError(
                TraceError::TraceNotEnabled,
            ))?,
            &vm.memory,
        )?;

        match limits {
            Some((mut rc_min, mut rc_max)) => {
                for (_, runner) in &vm.builtin_runners {
                    let (runner_min, runner_max) = match runner.get_range_check_usage(&vm.memory) {
                        Some(x) => x,
                        None => continue,
                    };

                    rc_min = rc_min.min(runner_min as isize);
                    rc_max = rc_max.max(runner_max as isize);
                }

                Ok(Some((rc_min, rc_max)))
            }
            None => Ok(None),
        }
    }

    /// Checks that there are enough trace cells to fill the entire range check
    /// range.
    pub fn check_range_check_usage(&self, vm: &VirtualMachine) -> Result<(), VirtualMachineError> {
        let (rc_min, rc_max) = match self.get_perm_range_check_limits(vm)? {
            Some(x) => x,
            None => return Ok(()),
        };

        let mut rc_units_used_by_builtins = 0;
        for (_, builtin_runner) in &vm.builtin_runners {
            rc_units_used_by_builtins += builtin_runner.get_used_perm_range_check_units(vm)?;
        }

        let unused_rc_units =
            (self.layout.rc_units as usize - 3) * vm.current_step - rc_units_used_by_builtins;
        if unused_rc_units < (rc_max - rc_min) as usize {
            return Err(MemoryError::InsufficientAllocatedCells.into());
        }

        Ok(())
    }

    /// Count the number of holes present in the segments.
    pub fn get_memory_holes(&self, vm: &VirtualMachine) -> Result<usize, MemoryError> {
        let accessed_addresses = self
            .accessed_addresses
            .as_ref()
            .ok_or(MemoryError::MissingAccessedAddresses)?;

        let mut builtin_accessed_addresses = HashSet::new();
        for (_, builtin_runner) in &vm.builtin_runners {
            builtin_accessed_addresses.extend(builtin_runner.get_memory_accesses(vm)?.into_iter());
        }

        builtin_accessed_addresses.extend(accessed_addresses.iter().cloned());
        vm.segments.get_memory_holes(&builtin_accessed_addresses)
    }

    /// Check if there are enough trace cells to fill the entire diluted checks.
    pub fn check_diluted_check_usage(
        &self,
        vm: &VirtualMachine,
    ) -> Result<(), VirtualMachineError> {
        let diluted_pool_instance = match &self.layout.diluted_pool_instance_def {
            Some(x) => x,
            None => return Ok(()),
        };

        let mut used_units_by_builtins = 0;
        for (_, builtin_runner) in &vm.builtin_runners {
            let used_units = builtin_runner.get_used_diluted_check_units(
                diluted_pool_instance.spacing,
                diluted_pool_instance.n_bits,
            );

            let multiplier = safe_div_usize(
                vm.current_step,
                builtin_runner.ratio().unwrap_or(1) as usize,
            )?;
            used_units_by_builtins += used_units * multiplier;
        }

        let diluted_units = diluted_pool_instance.units_per_step as usize * vm.current_step;
        let unused_diluted_units = diluted_units - used_units_by_builtins;

        let diluted_usage_upper_bound = 1usize << diluted_pool_instance.n_bits;
        if unused_diluted_units < diluted_usage_upper_bound {
            return Err(MemoryError::InsufficientAllocatedCells.into());
        }

        Ok(())
    }

    pub fn end_run(
        &mut self,
        disable_trace_padding: bool,
        disable_finalize_all: bool,
        vm: &mut VirtualMachine,
        hint_processor: &dyn HintProcessor,
    ) -> Result<(), VirtualMachineError> {
        if self.run_ended {
            return Err(RunnerError::RunAlreadyFinished.into());
        }

        // Process accessed_addresses.
        self.accessed_addresses = Some({
            let accessed_addresses = vm
                .accessed_addresses
                .as_ref()
                .ok_or_else::<VirtualMachineError, _>(|| {
                    MemoryError::MissingAccessedAddresses.into()
                })?;
            let mut new_accessed_addresses = HashSet::with_capacity(accessed_addresses.len());

            for addr in accessed_addresses {
                let relocated_addr = vm.memory.relocate_value(&addr.into()).into_owned();

                new_accessed_addresses.insert(relocated_addr.try_into().unwrap());
            }

            new_accessed_addresses
        });

        self.relocate(vm)
            .map_err(VirtualMachineError::TracerError)?;
        vm.end_run(&self.exec_scopes)?;

        if disable_finalize_all {
            return Ok(());
        }

        vm.segments.compute_effective_sizes(&vm.memory);
        if self.proof_mode && !disable_trace_padding {
            self.run_until_next_power_of_2(vm, hint_processor)?;
            loop {
                if let Err(e) = self.check_used_cells(vm) {
                    if e == MemoryError::InsufficientAllocatedCells.into() {
                        break;
                    }
                }

                self.run_for_steps(1, vm, hint_processor)?;
                self.run_until_next_power_of_2(vm, hint_processor)?;
            }
        }

        self.run_ended = true;
        Ok(())
    }

    ///Relocates the VM's memory, turning bidimensional indexes into contiguous numbers, and values into BigInts
    /// Uses the relocation_table to asign each index a number according to the value on its segment number
    fn relocate_memory(
        &mut self,
        vm: &mut VirtualMachine,
        relocation_table: &Vec<usize>,
    ) -> Result<(), MemoryError> {
        if !(self.relocated_memory.is_empty()) {
            return Err(MemoryError::Relocation);
        }
        //Relocated addresses start at 1
        self.relocated_memory.push(None);
        for (index, segment) in vm.memory.data.iter().enumerate() {
            if self.relocated_memory.len() != relocation_table[index] {
                return Err(MemoryError::Relocation);
            }

            for element in segment {
                match element {
                    Some(elem) => self
                        .relocated_memory
                        .push(Some(relocate_value(elem.clone(), relocation_table)?)),
                    None => self.relocated_memory.push(None),
                }
            }
        }
        Ok(())
    }

    ///Relocates the VM's trace, turning relocatable registers to numbered ones
    fn relocate_trace(
        &mut self,
        vm: &mut VirtualMachine,
        relocation_table: &Vec<usize>,
    ) -> Result<(), TraceError> {
        if self.relocated_trace.is_some() {
            return Err(TraceError::AlreadyRelocated);
        }

        let trace = vm.trace.as_ref().ok_or(TraceError::TraceNotEnabled)?.iter();
        let mut relocated_trace = Vec::<RelocatedTraceEntry>::with_capacity(trace.len());
        for entry in trace {
            relocated_trace.push(RelocatedTraceEntry {
                pc: relocate_trace_register(&entry.pc, relocation_table)?,
                ap: relocate_trace_register(&entry.ap, relocation_table)?,
                fp: relocate_trace_register(&entry.fp, relocation_table)?,
            })
        }
        self.relocated_trace = Some(relocated_trace);
        Ok(())
    }

    pub fn relocate(&mut self, vm: &mut VirtualMachine) -> Result<(), TraceError> {
        vm.segments.compute_effective_sizes(&vm.memory);
        // relocate_segments can fail if compute_effective_sizes is not called before.
        // The expect should be unreachable.
        let relocation_table = vm
            .segments
            .relocate_segments()
            .expect("compute_effective_sizes called but relocate_memory still returned error");
        if let Err(memory_error) = self.relocate_memory(vm, &relocation_table) {
            return Err(TraceError::MemoryError(memory_error));
        }
        if vm.trace.is_some() {
            self.relocate_trace(vm, &relocation_table)?;
        }
        Ok(())
    }

    pub fn get_builtin_segments_info(
        &self,
        vm: &VirtualMachine,
    ) -> Result<HashMap<&'static str, SegmentInfo>, RunnerError> {
        let mut builtin_segments = HashMap::new();

        for (_, builtin) in &vm.builtin_runners {
            let (name, segment_address) = builtin.get_memory_segment_addresses();
            if builtin_segments.contains_key(&name) {
                return Err(RunnerError::BuiltinSegmentNameCollision(name));
            }

            let index = segment_address.0;
            let size = segment_address.1.ok_or(RunnerError::BaseNotFinished)?;

            builtin_segments.insert(name, SegmentInfo { index, size });
        }

        Ok(builtin_segments)
    }

    pub fn get_execution_resources(
        &self,
        vm: &VirtualMachine,
    ) -> Result<ExecutionResources, TraceError> {
        let n_steps = match self.original_steps {
            Some(x) => x,
            None => vm.trace.as_ref().map(|x| x.len()).unwrap_or(0),
        };
        let n_memory_holes = self.get_memory_holes(vm)?;

        let mut builtin_instance_counter = Vec::with_capacity(vm.builtin_runners.len());
        for (key, builtin_runner) in &vm.builtin_runners {
            builtin_instance_counter
                .push((key.to_string(), builtin_runner.get_used_instances(vm)?));
        }

        Ok(ExecutionResources {
            n_steps,
            n_memory_holes,
            builtin_instance_counter,
        })
    }

    pub fn get_output(&mut self, vm: &mut VirtualMachine) -> Result<String, RunnerError> {
        let mut output = Vec::<u8>::new();
        self.write_output(vm, &mut output)?;
        let output = String::from_utf8(output).map_err(|_| RunnerError::FailedStringConversion)?;
        Ok(output)
    }

    ///Writes the values hosted in the output builtin's segment
    /// Does nothing if the output builtin is not present in the program
    pub fn write_output(
        &mut self,
        vm: &mut VirtualMachine,
        stdout: &mut dyn io::Write,
    ) -> Result<(), RunnerError> {
        //If the output builtin is present it will always be the first one
        if !vm.builtin_runners.is_empty() && vm.builtin_runners[0].0 == *"output" {
            let builtin = &vm.builtin_runners[0].1;
            vm.segments.compute_effective_sizes(&vm.memory);

            let base = builtin.base();

            // After this if block,
            // segment_used_sizes is always Some(_)
            if vm.segments.segment_used_sizes == None {
                vm.segments.compute_effective_sizes(&vm.memory);
            }

            let segment_index: usize = base
                .try_into()
                .map_err(|_| RunnerError::RunnerInTemporarySegment(base))?;
            // See previous comment, the unwrap below is safe.
            for i in 0..vm.segments.segment_used_sizes.as_ref().unwrap()[segment_index] {
                let value = vm
                    .memory
                    .get_integer(&(base, i).into())
                    .map_err(|_| RunnerError::MemoryGet((base, i).into()))?;
                writeln!(
                    stdout,
                    "{}",
                    to_field_element(value.into_owned(), vm.prime.clone())
                )
                .map_err(|_| RunnerError::WriteFail)?;
            }
        }
        Ok(())
    }

    // Finalizes the segments.
    //     Note:
    //     1.  end_run() must precede a call to this method.
    //     2.  Call read_return_values() *before* finalize_segments(), otherwise the return values
    //         will not be included in the public memory.
    pub fn finalize_segments(&mut self, vm: &mut VirtualMachine) -> Result<(), RunnerError> {
        if self.segments_finalized {
            return Ok(());
        }
        if !self.run_ended {
            return Err(RunnerError::FinalizeNoEndRun);
        }
        let size = self.program.data.len();
        let mut public_memory = Vec::with_capacity(size);
        for i in 0..size {
            public_memory.push((i, 0_usize))
        }
        vm.segments.finalize(
            Some(size),
            self.program_base
                .as_ref()
                .ok_or(RunnerError::NoProgBase)?
                .segment_index as usize,
            Some(&public_memory),
        );
        let mut public_memory = Vec::with_capacity(size);
        let exec_base = self
            .execution_base
            .as_ref()
            .ok_or(RunnerError::NoExecBase)?;
        for elem in self
            .execution_public_memory
            .as_ref()
            .ok_or(RunnerError::FinalizeSegmentsNoProofMode)?
            .iter()
        {
            public_memory.push((elem + exec_base.offset, 0))
        }
        vm.segments
            .finalize(None, exec_base.segment_index as usize, Some(&public_memory));
        for (_, builtin_runner) in vm.builtin_runners.iter() {
            let (_, size) = builtin_runner
                .get_used_cells_and_allocated_size(vm)
                .map_err(RunnerError::FinalizeSegements)?;
            vm.segments
                .finalize(Some(size), builtin_runner.base() as usize, None)
        }
        self.segments_finalized = true;
        Ok(())
    }
    #[allow(clippy::too_many_arguments)]
    pub fn run_from_entrypoint(
        &mut self,
        entrypoint: usize,
        args: Vec<&dyn Any>,
        typed_args: bool,
        verify_secure: bool,
        apply_modulo_to_args: bool,
        vm: &mut VirtualMachine,
        hint_processor: &dyn HintProcessor,
    ) -> Result<(), VirtualMachineError> {
        let stack = if typed_args {
            if args.len() != 1 {
                return Err(VirtualMachineError::InvalidArgCount(1, args.len()));
            }

            vm.segments.gen_typed_args(args, vm)?
        } else {
            let mut stack = Vec::new();
            for arg in args {
                let prime = match apply_modulo_to_args {
                    true => Some(&vm.prime),
                    false => None,
                };

                stack.push(vm.segments.gen_arg(arg, prime, &mut vm.memory)?);
            }

            stack
        };

        let return_fp = vm.segments.add(&mut vm.memory);
        let end = self.initialize_function_entrypoint(vm, entrypoint, stack, return_fp.into())?;

        self.initialize_vm(vm)?;

        self.run_until_pc(end, vm, hint_processor)?;
        self.end_run(true, false, vm, hint_processor)?;

        if verify_secure {
            verify_secure_runner(self, false, vm)?;
        }

        Ok(())
    }

    // Returns Ok(()) if there are enough allocated cells for the builtins.
    // If not, the number of steps should be increased or a different layout should be used.
    pub fn check_used_cells(&self, vm: &VirtualMachine) -> Result<(), VirtualMachineError> {
        vm.builtin_runners
            .iter()
            .map(|(_builtin_runner_name, builtin_runner)| {
                builtin_runner.get_used_cells_and_allocated_size(vm)
            })
            .collect::<Result<Vec<(usize, usize)>, MemoryError>>()?;
        self.check_range_check_usage(vm)?;
        self.check_memory_usage(vm)?;
        self.check_diluted_check_usage(vm)?;
        Ok(())
    }

    // Checks that there are enough trace cells to fill the entire memory range.
    pub fn check_memory_usage(&self, vm: &VirtualMachine) -> Result<(), VirtualMachineError> {
        let instance = &self.layout;

        let builtins_memory_units: usize = vm
            .builtin_runners
            .iter()
            .map(|(_builtin_runner_name, builtin_runner)| {
                builtin_runner.get_allocated_memory_units(vm)
            })
            .collect::<Result<Vec<usize>, MemoryError>>()?
            .iter()
            .sum();

        let builtins_memory_units = builtins_memory_units as u32;

        let vm_current_step_u32 =
            ToPrimitive::to_u32(&vm.current_step).ok_or(VirtualMachineError::UsizeToU32Fail)?;

        // Out of the memory units available per step, a fraction is used for public memory, and
        // four are used for the instruction.
        let total_memory_units = instance._memory_units_per_step * vm_current_step_u32;
        let public_memory_units = safe_div(
            &bigint!(total_memory_units),
            &bigint!(instance._public_memory_fraction),
        )?;

        let instruction_memory_units = 4 * vm_current_step_u32;

        let unused_memory_units = total_memory_units
            - (public_memory_units + instruction_memory_units + builtins_memory_units);
        let memory_address_holes = self.get_memory_holes(vm)? as u32;
        if unused_memory_units < bigint!(memory_address_holes) {
            Err(MemoryError::InsufficientAllocatedCells)?
        }
        Ok(())
    }
}

#[derive(Clone, Debug, Eq, PartialEq)]
pub struct SegmentInfo {
    pub index: isize,
    pub size: usize,
}

#[derive(Clone, Debug, Eq, PartialEq)]
pub struct ExecutionResources {
    pub n_steps: usize,
    pub n_memory_holes: usize,
    pub builtin_instance_counter: Vec<(String, usize)>,
}

#[cfg(test)]
mod tests {
    use super::*;
    use crate::{
        bigint, bigint_str,
        hint_processor::builtin_hint_processor::builtin_hint_processor_definition::BuiltinHintProcessor,
        relocatable,
        serde::deserialize_program::ReferenceManager,
        types::instance_definitions::bitwise_instance_def::BitwiseInstanceDef,
        utils::test_utils::*,
        vm::{trace::trace_entry::TraceEntry, vm_memory::memory::Memory},
    };
    use num_bigint::Sign;
    use std::{
        collections::{HashMap, HashSet},
        path::Path,
    };

    #[test]
    fn check_memory_usage_ok_case() {
        //This test works with basic Program definition, will later be updated to use Program::new() when fully defined
        let program = Program {
            builtins: vec![String::from("range_check"), String::from("output")],
            prime: bigint!(17),
            data: Vec::new(),
            constants: HashMap::new(),
            main: None,
            hints: HashMap::new(),
            reference_manager: ReferenceManager {
                references: Vec::new(),
            },
            identifiers: HashMap::new(),
        };
        let mut cairo_runner = cairo_runner!(program);
        cairo_runner.accessed_addresses = Some(HashSet::new());
        let mut vm = vm!();
        vm.segments.segment_used_sizes = Some(vec![4]);

        assert_eq!(cairo_runner.check_memory_usage(&vm), Ok(()));
    }

    #[test]
    fn check_memory_usage_err_case() {
        let program = Program {
            builtins: Vec::new(),
            prime: bigint_str!(
                b"3618502788666131213697322783095070105623107215331596699973092056135872020481"
            ),
            data: Vec::new(),
            constants: HashMap::new(),
            main: None,
            hints: HashMap::new(),
            reference_manager: ReferenceManager {
                references: Vec::new(),
            },
            identifiers: HashMap::new(),
        };

        let mut cairo_runner = cairo_runner!(program);
        let mut vm = vm!();

        cairo_runner.accessed_addresses =
            Some([(1, 0).into(), (1, 3).into()].into_iter().collect());
        vm.builtin_runners = vec![{
            let mut builtin_runner: BuiltinRunner = OutputBuiltinRunner::new(true).into();
            builtin_runner.initialize_segments(&mut vm.segments, &mut vm.memory);

            ("output".to_string(), builtin_runner)
        }];
        vm.segments.segment_used_sizes = Some(vec![4, 12]);
        assert_eq!(
            cairo_runner.check_memory_usage(&vm),
            Err(VirtualMachineError::MemoryError(
                MemoryError::InsufficientAllocatedCells
            ))
        );
    }

    #[test]
    fn initialize_builtins_with_disordered_builtins() {
        //This test works with basic Program definition, will later be updated to use Program::new() when fully defined
        let program = Program {
            builtins: vec![String::from("range_check"), String::from("output")],
            prime: bigint!(17),
            data: Vec::new(),
            constants: HashMap::new(),
            main: None,
            hints: HashMap::new(),
            reference_manager: ReferenceManager {
                references: Vec::new(),
            },
            identifiers: HashMap::new(),
        };
        let cairo_runner = cairo_runner!(program);
        let mut vm = vm!();
        assert!(cairo_runner.initialize_builtins(&mut vm).is_err());
    }

    #[test]
    fn create_cairo_runner_with_ordered_but_missing_builtins() {
        //This test works with basic Program definition, will later be updated to use Program::new() when fully defined
        let program = Program {
            builtins: vec![String::from("output"), String::from("ecdsa")],
            prime: bigint!(17),
            data: Vec::new(),
            constants: HashMap::new(),
            main: None,
            hints: HashMap::new(),
            reference_manager: ReferenceManager {
                references: Vec::new(),
            },
            identifiers: HashMap::new(),
        };
        //We only check that the creation doesnt panic
        let _cairo_runner = cairo_runner!(program);
    }

    #[test]
    fn initialize_segments_with_base() {
        //This test works with basic Program definition, will later be updated to use Program::new() when fully defined
        let program = Program {
            builtins: vec![String::from("output")],
            prime: bigint!(17),
            data: Vec::new(),
            constants: HashMap::new(),
            main: None,
            hints: HashMap::new(),
            reference_manager: ReferenceManager {
                references: Vec::new(),
            },
            identifiers: HashMap::new(),
        };
        let mut cairo_runner = cairo_runner!(program);
        let mut vm = vm!();
        let program_base = Some(Relocatable {
            segment_index: 5,
            offset: 9,
        });
        vm.segments.num_segments = 6;
        cairo_runner.initialize_builtins(&mut vm).unwrap();
        cairo_runner.initialize_segments(&mut vm, program_base);
        assert_eq!(
            cairo_runner.program_base,
            Some(Relocatable {
                segment_index: 5,
                offset: 9,
            })
        );
        assert_eq!(
            cairo_runner.execution_base,
            Some(Relocatable {
                segment_index: 6,
                offset: 0,
            })
        );
        assert_eq!(vm.builtin_runners[0].0, String::from("output"));
        assert_eq!(vm.builtin_runners[0].1.base(), 7);

        assert_eq!(vm.segments.num_segments, 8);
    }

    #[test]
    fn initialize_segments_no_base() {
        //This test works with basic Program definition, will later be updated to use Program::new() when fully defined
        let program = Program {
            builtins: vec![String::from("output")],
            prime: bigint!(17),
            data: Vec::new(),
            constants: HashMap::new(),
            main: None,
            hints: HashMap::new(),
            reference_manager: ReferenceManager {
                references: Vec::new(),
            },
            identifiers: HashMap::new(),
        };
        let mut cairo_runner = cairo_runner!(program);
        let mut vm = vm!();
        cairo_runner.initialize_builtins(&mut vm).unwrap();
        cairo_runner.initialize_segments(&mut vm, None);
        assert_eq!(
            cairo_runner.program_base,
            Some(Relocatable {
                segment_index: 0,
                offset: 0
            })
        );
        assert_eq!(
            cairo_runner.execution_base,
            Some(Relocatable {
                segment_index: 1,
                offset: 0
            })
        );
        assert_eq!(vm.builtin_runners[0].0, String::from("output"));
        assert_eq!(vm.builtin_runners[0].1.base(), 2);

        assert_eq!(vm.segments.num_segments, 3);
    }

    #[test]
    fn initialize_state_empty_data_and_stack() {
        //This test works with basic Program definition, will later be updated to use Program::new() when fully defined
        let program = Program {
            builtins: vec![String::from("output")],
            prime: bigint!(17),
            data: Vec::new(),
            constants: HashMap::new(),
            main: None,
            hints: HashMap::new(),
            reference_manager: ReferenceManager {
                references: Vec::new(),
            },
            identifiers: HashMap::new(),
        };
        let mut cairo_runner = cairo_runner!(program);
        let mut vm = vm!();
        cairo_runner.program_base = Some(relocatable!(1, 0));
        cairo_runner.execution_base = Some(relocatable!(2, 0));
        let stack = Vec::new();
        cairo_runner.initialize_builtins(&mut vm).unwrap();
        cairo_runner.initialize_state(&mut vm, 1, stack).unwrap();
        assert_eq!(
            cairo_runner.initial_pc,
            Some(Relocatable {
                segment_index: 1,
                offset: 1
            })
        );
    }

    #[test]
    fn initialize_state_some_data_empty_stack() {
        //This test works with basic Program definition, will later be updated to use Program::new() when fully defined
        let program = Program {
            builtins: vec![String::from("output")],
            prime: bigint!(17),
            data: vec_data!((4), (6)),
            constants: HashMap::new(),
            main: None,
            hints: HashMap::new(),
            reference_manager: ReferenceManager {
                references: Vec::new(),
            },
            identifiers: HashMap::new(),
        };
        let mut cairo_runner = cairo_runner!(program);
        let mut vm = vm!();
        for _ in 0..2 {
            vm.segments.add(&mut vm.memory);
        }
        cairo_runner.program_base = Some(Relocatable {
            segment_index: 1,
            offset: 0,
        });
        cairo_runner.execution_base = Some(relocatable!(2, 0));
        let stack = Vec::new();
        cairo_runner.initialize_state(&mut vm, 1, stack).unwrap();
        check_memory!(vm.memory, ((1, 0), 4), ((1, 1), 6));
    }

    #[test]
    fn initialize_state_empty_data_some_stack() {
        //This test works with basic Program definition, will later be updated to use Program::new() when fully defined
        let program = Program {
            builtins: vec![String::from("output")],
            prime: bigint!(17),
            data: Vec::new(),
            constants: HashMap::new(),
            main: None,
            hints: HashMap::new(),
            reference_manager: ReferenceManager {
                references: Vec::new(),
            },
            identifiers: HashMap::new(),
        };
        let mut cairo_runner = cairo_runner!(program);
        let mut vm = vm!();
        for _ in 0..3 {
            vm.segments.add(&mut vm.memory);
        }
        cairo_runner.program_base = Some(relocatable!(1, 0));
        cairo_runner.execution_base = Some(relocatable!(2, 0));
        let stack = vec![mayberelocatable!(4), mayberelocatable!(6)];
        cairo_runner.initialize_state(&mut vm, 1, stack).unwrap();
        check_memory!(vm.memory, ((2, 0), 4), ((2, 1), 6));
    }

    #[test]
    fn initialize_state_no_program_base() {
        //This test works with basic Program definition, will later be updated to use Program::new() when fully defined
        let program = Program {
            builtins: vec![String::from("output")],
            prime: bigint!(17),
            data: Vec::new(),
            constants: HashMap::new(),
            main: None,
            hints: HashMap::new(),
            reference_manager: ReferenceManager {
                references: Vec::new(),
            },
            identifiers: HashMap::new(),
        };
        let mut cairo_runner = cairo_runner!(program);
        let mut vm = vm!();
        for _ in 0..2 {
            vm.segments.add(&mut vm.memory);
        }
        cairo_runner.execution_base = Some(Relocatable {
            segment_index: 2,
            offset: 0,
        });
        let stack = vec![
            MaybeRelocatable::from(bigint!(4)),
            MaybeRelocatable::from(bigint!(6)),
        ];
        assert!(cairo_runner.initialize_state(&mut vm, 1, stack).is_err());
    }

    #[test]
    #[should_panic]
    fn initialize_state_no_execution_base() {
        //This test works with basic Program definition, will later be updated to use Program::new() when fully defined
        let program = Program {
            builtins: vec![String::from("output")],
            prime: bigint!(17),
            data: Vec::new(),
            constants: HashMap::new(),
            main: None,
            hints: HashMap::new(),
            reference_manager: ReferenceManager {
                references: Vec::new(),
            },
            identifiers: HashMap::new(),
        };
        let mut cairo_runner = cairo_runner!(program);
        let mut vm = vm!();
        for _ in 0..2 {
            vm.segments.add(&mut vm.memory);
        }
        cairo_runner.program_base = Some(relocatable!(1, 0));
        let stack = vec![
            MaybeRelocatable::from(bigint!(4)),
            MaybeRelocatable::from(bigint!(6)),
        ];
        cairo_runner.initialize_state(&mut vm, 1, stack).unwrap();
    }

    #[test]
    fn initialize_function_entrypoint_empty_stack() {
        //This test works with basic Program definition, will later be updated to use Program::new() when fully defined
        let program = Program {
            builtins: vec![String::from("output")],
            prime: bigint!(17),
            data: Vec::new(),
            constants: HashMap::new(),
            main: None,
            hints: HashMap::new(),
            reference_manager: ReferenceManager {
                references: Vec::new(),
            },
            identifiers: HashMap::new(),
        };
        let mut cairo_runner = cairo_runner!(program);
        let mut vm = vm!();
        for _ in 0..2 {
            vm.segments.add(&mut vm.memory);
        }
        cairo_runner.program_base = Some(relocatable!(0, 0));
        cairo_runner.execution_base = Some(relocatable!(1, 0));
        let stack = Vec::new();
        let return_fp = MaybeRelocatable::from(bigint!(9));
        cairo_runner
            .initialize_function_entrypoint(&mut vm, 0, stack, return_fp)
            .unwrap();
        assert_eq!(cairo_runner.initial_fp, cairo_runner.initial_ap);
        assert_eq!(cairo_runner.initial_fp, Some(relocatable!(1, 2)));
        check_memory!(vm.memory, ((1, 0), 9), ((1, 1), (2, 0)));
    }

    #[test]
    fn initialize_function_entrypoint_some_stack() {
        //This test works with basic Program definition, will later be updated to use Program::new() when fully defined
        let program = Program {
            builtins: vec![String::from("output")],
            prime: bigint!(17),
            data: Vec::new(),
            constants: HashMap::new(),
            main: None,
            hints: HashMap::new(),
            reference_manager: ReferenceManager {
                references: Vec::new(),
            },
            identifiers: HashMap::new(),
        };
        let mut cairo_runner = cairo_runner!(program);
        let mut vm = vm!();
        for _ in 0..2 {
            vm.segments.add(&mut vm.memory);
        }
        cairo_runner.program_base = Some(relocatable!(0, 0));
        cairo_runner.execution_base = Some(relocatable!(1, 0));
        let stack = vec![MaybeRelocatable::from(bigint!(7))];
        let return_fp = MaybeRelocatable::from(bigint!(9));
        cairo_runner
            .initialize_function_entrypoint(&mut vm, 1, stack, return_fp)
            .unwrap();
        assert_eq!(cairo_runner.initial_fp, cairo_runner.initial_ap);
        assert_eq!(cairo_runner.initial_fp, Some(relocatable!(1, 3)));
        check_memory!(vm.memory, ((1, 0), 7), ((1, 1), 9), ((1, 2), (2, 0)));
    }

    #[test]
    #[should_panic]
    fn initialize_function_entrypoint_no_execution_base() {
        //This test works with basic Program definition, will later be updated to use Program::new() when fully defined
        let program = Program {
            builtins: vec![String::from("output")],
            prime: bigint!(17),
            data: Vec::new(),
            constants: HashMap::new(),
            main: None,
            hints: HashMap::new(),
            reference_manager: ReferenceManager {
                references: Vec::new(),
            },
            identifiers: HashMap::new(),
        };
        let mut cairo_runner = cairo_runner!(program);
        let mut vm = vm!();
        let stack = vec![MaybeRelocatable::from(bigint!(7))];
        let return_fp = MaybeRelocatable::from(bigint!(9));
        cairo_runner
            .initialize_function_entrypoint(&mut vm, 1, stack, return_fp)
            .unwrap();
    }

    #[test]
    #[should_panic]
    fn initialize_main_entrypoint_no_main() {
        //This test works with basic Program definition, will later be updated to use Program::new() when fully defined
        let program = Program {
            builtins: vec![String::from("output")],
            prime: bigint!(17),
            data: Vec::new(),
            constants: HashMap::new(),
            main: None,
            hints: HashMap::new(),
            reference_manager: ReferenceManager {
                references: Vec::new(),
            },
            identifiers: HashMap::new(),
        };
        let mut cairo_runner = cairo_runner!(program);
        let mut vm = vm!();
        cairo_runner.initialize_main_entrypoint(&mut vm).unwrap();
    }

    #[test]
    fn initialize_main_entrypoint() {
        //This test works with basic Program definition, will later be updated to use Program::new() when fully defined
        let program = Program {
            builtins: Vec::new(),
            prime: bigint!(17),
            data: Vec::new(),
            constants: HashMap::new(),
            main: Some(1),
            hints: HashMap::new(),
            reference_manager: ReferenceManager {
                references: Vec::new(),
            },
            identifiers: HashMap::new(),
        };
        let mut cairo_runner = cairo_runner!(program);
        let mut vm = vm!();
        cairo_runner.program_base = Some(relocatable!(0, 0));
        cairo_runner.execution_base = Some(relocatable!(0, 0));
        let return_pc = cairo_runner.initialize_main_entrypoint(&mut vm).unwrap();
        assert_eq!(return_pc, Relocatable::from((1, 0)));
    }

    #[test]
    fn initialize_vm_no_builtins() {
        //This test works with basic Program definition, will later be updated to use Program::new() when fully defined
        let program = Program {
            builtins: Vec::new(),
            prime: bigint!(17),
            data: Vec::new(),
            constants: HashMap::new(),
            main: Some(1),
            hints: HashMap::new(),
            reference_manager: ReferenceManager {
                references: Vec::new(),
            },
            identifiers: HashMap::new(),
        };
        let mut cairo_runner = cairo_runner!(program);
        let mut vm = vm!();
        cairo_runner.program_base = Some(relocatable!(0, 0));
        cairo_runner.initial_pc = Some(relocatable!(0, 1));
        cairo_runner.initial_ap = Some(relocatable!(1, 2));
        cairo_runner.initial_fp = Some(relocatable!(1, 2));
        cairo_runner.initialize_vm(&mut vm).unwrap();
        assert_eq!(vm.run_context.pc, relocatable!(0, 1));
        assert_eq!(vm.run_context.ap, 2);
        assert_eq!(vm.run_context.fp, 2);
        assert_eq!(vm._program_base, Some(MaybeRelocatable::from((0, 0))));
    }

    #[test]
    fn initialize_vm_with_range_check_valid() {
        //This test works with basic Program definition, will later be updated to use Program::new() when fully defined
        let program = Program {
            builtins: vec![String::from("range_check")],
            prime: bigint!(17),
            data: Vec::new(),
            constants: HashMap::new(),
            main: Some(1),
            hints: HashMap::new(),
            reference_manager: ReferenceManager {
                references: Vec::new(),
            },
            identifiers: HashMap::new(),
        };
        let mut cairo_runner = cairo_runner!(program);
        let mut vm = vm!();
        cairo_runner.initial_pc = Some(relocatable!(0, 1));
        cairo_runner.initial_ap = Some(relocatable!(1, 2));
        cairo_runner.initial_fp = Some(relocatable!(1, 2));
        cairo_runner.initialize_builtins(&mut vm).unwrap();
        cairo_runner.initialize_segments(&mut vm, None);
        vm.memory = memory![((2, 0), 23), ((2, 1), 233)];
        assert_eq!(vm.builtin_runners[0].0, String::from("range_check"));
        assert_eq!(vm.builtin_runners[0].1.base(), 2);
        cairo_runner.initialize_vm(&mut vm).unwrap();
        assert!(vm
            .memory
            .validated_addresses
            .contains(&MaybeRelocatable::from((2, 0))));
        assert!(vm
            .memory
            .validated_addresses
            .contains(&MaybeRelocatable::from((2, 1))));
        assert_eq!(vm.memory.validated_addresses.len(), 2);
    }

    #[test]
    fn initialize_vm_with_range_check_invalid() {
        //This test works with basic Program definition, will later be updated to use Program::new() when fully defined
        let program = Program {
            builtins: vec![String::from("range_check")],
            prime: bigint!(17),
            data: Vec::new(),
            constants: HashMap::new(),
            main: Some(1),
            hints: HashMap::new(),
            reference_manager: ReferenceManager {
                references: Vec::new(),
            },
            identifiers: HashMap::new(),
        };
        let mut cairo_runner = cairo_runner!(program);
        let mut vm = vm!();
        cairo_runner.initial_pc = Some(relocatable!(0, 1));
        cairo_runner.initial_ap = Some(relocatable!(1, 2));
        cairo_runner.initial_fp = Some(relocatable!(1, 2));
        cairo_runner.initialize_builtins(&mut vm).unwrap();
        cairo_runner.initialize_segments(&mut vm, None);
        vm.memory = memory![((2, 1), 23), ((2, 4), (-1))];

        assert_eq!(
            cairo_runner.initialize_vm(&mut vm),
            Err(RunnerError::MemoryValidationError(MemoryError::FoundNonInt))
        );
    }

    //Integration tests for initialization phase

    #[test]
    /* Program used:
    func myfunc(a: felt) -> (r: felt):
        let b = a * 2
        return(b)
    end

    func main():
        let a = 1
        let b = myfunc(a)
        return()
    end

    main = 3
    data = [5207990763031199744, 2, 2345108766317314046, 5189976364521848832, 1, 1226245742482522112, 3618502788666131213697322783095070105623107215331596699973092056135872020476, 2345108766317314046]
    */
    fn initialization_phase_no_builtins() {
        let program = Program {
            builtins: vec![],
            prime: bigint!(17),
            data: vec_data!(
                (5207990763031199744_i64),
                (2),
                (2345108766317314046_i64),
                (5189976364521848832_i64),
                (1),
                (1226245742482522112_i64),
                ((
                    b"3618502788666131213697322783095070105623107215331596699973092056135872020476",
                    10
                )),
                (2345108766317314046_i64)
            ),
            constants: HashMap::new(),
            main: Some(3),
            hints: HashMap::new(),
            reference_manager: ReferenceManager {
                references: Vec::new(),
            },
            identifiers: HashMap::new(),
        };
        let mut cairo_runner = cairo_runner!(program);
        let mut vm = vm!();
        cairo_runner.initialize_segments(&mut vm, None);
        cairo_runner.initialize_main_entrypoint(&mut vm).unwrap();
        cairo_runner.initialize_vm(&mut vm).unwrap();

        assert_eq!(cairo_runner.program_base, Some(relocatable!(0, 0)));
        assert_eq!(cairo_runner.execution_base, Some(relocatable!(1, 0)));
        assert_eq!(cairo_runner.final_pc, Some(relocatable!(3, 0)));

        //RunContext check
        //Registers
        assert_eq!(vm.run_context.pc, relocatable!(0, 3));
        assert_eq!(vm.run_context.ap, 2);
        assert_eq!(vm.run_context.fp, 2);
        //Memory
        check_memory!(
            vm.memory,
            ((0, 0), 5207990763031199744_i64),
            ((0, 1), 2),
            ((0, 2), 2345108766317314046_i64),
            ((0, 3), 5189976364521848832_i64),
            ((0, 4), 1),
            ((0, 5), 1226245742482522112_i64),
            (
                (0, 6),
                (
                    b"3618502788666131213697322783095070105623107215331596699973092056135872020476",
                    10
                )
            ),
            ((0, 7), 2345108766317314046_i64),
            ((1, 0), (2, 0)),
            ((1, 1), (3, 0))
        );
    }

    #[test]
    /*Program used:
    %builtins output

    from starkware.cairo.common.serialize import serialize_word

    func main{output_ptr: felt*}():
        let a = 1
        serialize_word(a)
        return()
    end

    main = 4
    data = [4612671182993129469, 5198983563776393216, 1, 2345108766317314046, 5191102247248822272, 5189976364521848832, 1, 1226245742482522112, 3618502788666131213697322783095070105623107215331596699973092056135872020474, 2345108766317314046]
    */
    fn initialization_phase_output_builtin() {
        let program = Program {
            builtins: vec![String::from("output")],
            prime: bigint!(17),
            data: vec_data!(
                (4612671182993129469_i64),
                (5198983563776393216_i64),
                (1),
                (2345108766317314046_i64),
                (5191102247248822272_i64),
                (5189976364521848832_i64),
                (1),
                (1226245742482522112_i64),
                ((
                    b"3618502788666131213697322783095070105623107215331596699973092056135872020474",
                    10
                )),
                (2345108766317314046_i64)
            ),
            constants: HashMap::new(),
            main: Some(4),
            hints: HashMap::new(),
            reference_manager: ReferenceManager {
                references: Vec::new(),
            },
            identifiers: HashMap::new(),
        };
        let mut cairo_runner = cairo_runner!(program);
        let mut vm = vm!();

        cairo_runner.initialize_builtins(&mut vm).unwrap();
        cairo_runner.initialize_segments(&mut vm, None);
        cairo_runner.initialize_main_entrypoint(&mut vm).unwrap();
        cairo_runner.initialize_vm(&mut vm).unwrap();

        assert_eq!(cairo_runner.program_base, Some(relocatable!(0, 0)));
        assert_eq!(cairo_runner.execution_base, Some(relocatable!(1, 0)));
        assert_eq!(cairo_runner.final_pc, Some(relocatable!(4, 0)));

        //RunContext check
        //Registers
        assert_eq!(vm.run_context.pc, relocatable!(0, 4));
        assert_eq!(vm.run_context.ap, 3);
        assert_eq!(vm.run_context.fp, 3);
        //Memory
        check_memory!(
            vm.memory,
            ((0, 0), 4612671182993129469_i64),
            ((0, 1), 5198983563776393216_i64),
            ((0, 2), 1),
            ((0, 3), 2345108766317314046_i64),
            ((0, 4), 5191102247248822272_i64),
            ((0, 5), 5189976364521848832_i64),
            ((0, 6), 1),
            ((0, 7), 1226245742482522112_i64),
            (
                (0, 8),
                (
                    b"3618502788666131213697322783095070105623107215331596699973092056135872020474",
                    10
                )
            ),
            ((0, 9), 2345108766317314046_i64),
            ((1, 0), (2, 0)),
            ((1, 1), (3, 0)),
            ((1, 2), (4, 0))
        );
    }

    #[test]
    /*Program used:
    %builtins range_check

    func check_range{range_check_ptr}(num):

        # Check that 0 <= num < 2**64.
        [range_check_ptr] = num
        assert [range_check_ptr + 1] = 2 ** 64 - 1 - num
        let range_check_ptr = range_check_ptr + 2
        return()
    end

    func main{range_check_ptr}():
        check_range(7)
        return()
    end

    main = 8
    data = [4612671182993129469, 5189976364521848832, 18446744073709551615, 5199546496550207487, 4612389712311386111, 5198983563776393216, 2, 2345108766317314046, 5191102247248822272, 5189976364521848832, 7, 1226245742482522112, 3618502788666131213697322783095070105623107215331596699973092056135872020470, 2345108766317314046]
    */
    fn initialization_phase_range_check_builtin() {
        let program = Program {
            builtins: vec![String::from("range_check")],
            prime: bigint!(17),
            data: vec_data!(
                (4612671182993129469_i64),
                (5189976364521848832_i64),
                (18446744073709551615_i128),
                (5199546496550207487_i64),
                (4612389712311386111_i64),
                (5198983563776393216_i64),
                (2),
                (2345108766317314046_i64),
                (5191102247248822272_i64),
                (5189976364521848832_i64),
                (7),
                (1226245742482522112_i64),
                ((
                    b"3618502788666131213697322783095070105623107215331596699973092056135872020474",
                    10
                )),
                (2345108766317314046_i64)
            ),
            constants: HashMap::new(),
            main: Some(8),
            hints: HashMap::new(),
            reference_manager: ReferenceManager {
                references: Vec::new(),
            },
            identifiers: HashMap::new(),
        };

        let mut cairo_runner = cairo_runner!(program);
        let mut vm = vm!();

        cairo_runner.initialize_builtins(&mut vm).unwrap();
        cairo_runner.initialize_segments(&mut vm, None);
        cairo_runner.initialize_main_entrypoint(&mut vm).unwrap();
        cairo_runner.initialize_vm(&mut vm).unwrap();

        assert_eq!(cairo_runner.program_base, Some(relocatable!(0, 0)));
        assert_eq!(cairo_runner.execution_base, Some(relocatable!(1, 0)));
        assert_eq!(cairo_runner.final_pc, Some(relocatable!(4, 0)));

        //RunContext check
        //Registers
        assert_eq!(vm.run_context.pc, relocatable!(0, 8));
        assert_eq!(vm.run_context.ap, 3);
        assert_eq!(vm.run_context.fp, 3);
        //Memory
        check_memory!(
            vm.memory,
            ((0, 0), 4612671182993129469_i64),
            ((0, 1), 5189976364521848832_i64),
            ((0, 2), 18446744073709551615_i128),
            ((0, 3), 5199546496550207487_i64),
            ((0, 4), 4612389712311386111_i64),
            ((0, 5), 5198983563776393216_i64),
            ((0, 6), 2),
            ((0, 7), 2345108766317314046_i64),
            ((0, 8), 5191102247248822272_i64),
            ((0, 9), 5189976364521848832_i64),
            ((0, 10), 7),
            ((0, 11), 1226245742482522112_i64),
            (
                (0, 12),
                (
                    b"3618502788666131213697322783095070105623107215331596699973092056135872020474",
                    10
                )
            ),
            ((0, 13), 2345108766317314046_i64),
            ((1, 0), (2, 0)),
            ((1, 1), (3, 0)),
            ((1, 2), (4, 0))
        );
    }

    //Integration tests for initialization + execution phase

    #[test]
    /*Program used:
    func myfunc(a: felt) -> (r: felt):
        let b = a * 2
        return(b)
    end

    func main():
        let a = 1
        let b = myfunc(a)
        return()
    end

    main = 3
    data = [5207990763031199744, 2, 2345108766317314046, 5189976364521848832, 1, 1226245742482522112, 3618502788666131213697322783095070105623107215331596699973092056135872020476, 2345108766317314046]
    */
    fn initialize_and_run_function_call() {
        //Initialization Phase
        let program = Program {
            builtins: vec![],
            prime: BigInt::new(Sign::Plus, vec![1, 0, 0, 0, 0, 0, 17, 134217728]),
            data: vec_data!(
                (5207990763031199744_i64),
                (2),
                (2345108766317314046_i64),
                (5189976364521848832_i64),
                (1),
                (1226245742482522112_i64),
                ((
                    b"3618502788666131213697322783095070105623107215331596699973092056135872020476",
                    10
                )),
                (2345108766317314046_i64)
            ),
            constants: HashMap::new(),
            main: Some(3),
            hints: HashMap::new(),
            reference_manager: ReferenceManager {
                references: Vec::new(),
            },
            identifiers: HashMap::new(),
        };
        let hint_processor = BuiltinHintProcessor::new_empty();
        let mut cairo_runner = cairo_runner!(program);
        let mut vm = vm!(true);
        cairo_runner.initialize_segments(&mut vm, None);
        let end = cairo_runner.initialize_main_entrypoint(&mut vm).unwrap();
        assert_eq!(end, Relocatable::from((3, 0)));
        cairo_runner.initialize_vm(&mut vm).unwrap();
        //Execution Phase
        assert_eq!(
            cairo_runner.run_until_pc(end, &mut vm, &hint_processor),
            Ok(())
        );
        //Check final values against Python VM
        //Check final register values
        assert_eq!(vm.run_context.pc, Relocatable::from((3, 0)));

        assert_eq!(vm.run_context.ap, 6);

        assert_eq!(vm.run_context.fp, 0);

        //Check each TraceEntry in trace
        let trace = vm.trace.unwrap();
        assert_eq!(trace.len(), 5);
        trace_check!(
            trace,
            [
                ((0, 3), (1, 2), (1, 2)),
                ((0, 5), (1, 3), (1, 2)),
                ((0, 0), (1, 5), (1, 5)),
                ((0, 2), (1, 6), (1, 5)),
                ((0, 7), (1, 6), (1, 2))
            ]
        );
    }

    #[test]
    /*Program used:
    %builtins range_check

    func check_range{range_check_ptr}(num):

        # Check that 0 <= num < 2**64.
        [range_check_ptr] = num
        assert [range_check_ptr + 1] = 2 ** 64 - 1 - num
        let range_check_ptr = range_check_ptr + 2
        return()
    end

    func main{range_check_ptr}():
        check_range(7)
        return()
    end

    main = 8
    data = [4612671182993129469, 5189976364521848832, 18446744073709551615, 5199546496550207487, 4612389712311386111, 5198983563776393216, 2, 2345108766317314046, 5191102247248822272, 5189976364521848832, 7, 1226245742482522112, 3618502788666131213697322783095070105623107215331596699973092056135872020470, 2345108766317314046]
    */
    fn initialize_and_run_range_check_builtin() {
        //Initialization Phase
        let program = Program {
            builtins: vec![String::from("range_check")],
            prime: BigInt::new(Sign::Plus, vec![1, 0, 0, 0, 0, 0, 17, 134217728]),
            data: vec_data!(
                (4612671182993129469_i64),
                (5189976364521848832_i64),
                (18446744073709551615_i128),
                (5199546496550207487_i64),
                (4612389712311386111_i64),
                (5198983563776393216_i64),
                (2),
                (2345108766317314046_i64),
                (5191102247248822272_i64),
                (5189976364521848832_i64),
                (7),
                (1226245742482522112_i64),
                ((
                    b"3618502788666131213697322783095070105623107215331596699973092056135872020470",
                    10
                )),
                (2345108766317314046_i64)
            ),
            constants: HashMap::new(),
            main: Some(8),
            hints: HashMap::new(),
            reference_manager: ReferenceManager {
                references: Vec::new(),
            },
            identifiers: HashMap::new(),
        };
        let hint_processor = BuiltinHintProcessor::new_empty();
        let mut cairo_runner = cairo_runner!(program);
        let mut vm = vm!(true);
        cairo_runner.initialize_builtins(&mut vm).unwrap();
        cairo_runner.initialize_segments(&mut vm, None);
        let end = cairo_runner.initialize_main_entrypoint(&mut vm).unwrap();
        cairo_runner.initialize_vm(&mut vm).unwrap();
        //Execution Phase
        assert_eq!(
            cairo_runner.run_until_pc(end, &mut vm, &hint_processor),
            Ok(())
        );
        //Check final values against Python VM
        //Check final register values
        assert_eq!(vm.run_context.pc, Relocatable::from((4, 0)));

        assert_eq!(vm.run_context.ap, 10);

        assert_eq!(vm.run_context.fp, 0);

        //Check each TraceEntry in trace
        let trace = vm.trace.unwrap();
        assert_eq!(trace.len(), 10);
        trace_check!(
            trace,
            [
                ((0, 8), (1, 3), (1, 3)),
                ((0, 9), (1, 4), (1, 3)),
                ((0, 11), (1, 5), (1, 3)),
                ((0, 0), (1, 7), (1, 7)),
                ((0, 1), (1, 7), (1, 7)),
                ((0, 3), (1, 8), (1, 7)),
                ((0, 4), (1, 9), (1, 7)),
                ((0, 5), (1, 9), (1, 7)),
                ((0, 7), (1, 10), (1, 7)),
                ((0, 13), (1, 10), (1, 3))
            ]
        );
        //Check the range_check builtin segment
        assert_eq!(vm.builtin_runners[0].0, String::from("range_check"));
        assert_eq!(vm.builtin_runners[0].1.base(), 2);

        check_memory!(vm.memory, ((2, 0), 7), ((2, 1), 18446744073709551608_i128));
        assert_eq!(vm.memory.get(&MaybeRelocatable::from((2, 2))), Ok(None));
    }

    #[test]
    /*Program used:
    %builtins output

    from starkware.cairo.common.serialize import serialize_word

    func main{output_ptr: felt*}():
        let a = 1
        serialize_word(a)
        let b = 17 * a
        serialize_word(b)
        return()
    end

    main = 4
    data = [
    4612671182993129469,
    5198983563776393216,
    1,
    2345108766317314046,
    5191102247248822272,
    5189976364521848832,
    1,
    1226245742482522112,
    3618502788666131213697322783095070105623107215331596699973092056135872020474,
    5189976364521848832,
    17,
    1226245742482522112,
    3618502788666131213697322783095070105623107215331596699973092056135872020470,
    2345108766317314046
    ]
    */
    fn initialize_and_run_output_builtin() {
        //Initialization Phase
        let program = Program {
            builtins: vec![String::from("output")],
            prime: BigInt::new(Sign::Plus, vec![1, 0, 0, 0, 0, 0, 17, 134217728]),
            data: vec_data!(
                (4612671182993129469_i64),
                (5198983563776393216_i64),
                (1),
                (2345108766317314046_i64),
                (5191102247248822272_i64),
                (5189976364521848832_i64),
                (1),
                (1226245742482522112_i64),
                ((
                    b"3618502788666131213697322783095070105623107215331596699973092056135872020474",
                    10
                )),
                (5189976364521848832_i64),
                (17),
                (1226245742482522112_i64),
                ((
                    b"3618502788666131213697322783095070105623107215331596699973092056135872020470",
                    10
                )),
                (2345108766317314046_i64)
            ),
            constants: HashMap::new(),
            main: Some(4),
            hints: HashMap::new(),
            reference_manager: ReferenceManager {
                references: Vec::new(),
            },
            identifiers: HashMap::new(),
        };
        let hint_processor = BuiltinHintProcessor::new_empty();
        let mut cairo_runner = cairo_runner!(program);
        let mut vm = vm!(true);
        cairo_runner.initialize_builtins(&mut vm).unwrap();
        cairo_runner.initialize_segments(&mut vm, None);
        let end = cairo_runner.initialize_main_entrypoint(&mut vm).unwrap();
        cairo_runner.initialize_vm(&mut vm).unwrap();
        //Execution Phase
        assert_eq!(
            cairo_runner.run_until_pc(end, &mut vm, &hint_processor),
            Ok(())
        );
        //Check final values against Python VM
        //Check final register values
        //todo
        assert_eq!(vm.run_context.pc, Relocatable::from((4, 0)));

        assert_eq!(vm.run_context.ap, 12);

        assert_eq!(vm.run_context.fp, 0);

        //Check each TraceEntry in trace
        let trace = vm.trace.unwrap();
        assert_eq!(trace.len(), 12);
        trace_check!(
            trace,
            [
                ((0, 4), (1, 3), (1, 3)),
                ((0, 5), (1, 4), (1, 3)),
                ((0, 7), (1, 5), (1, 3)),
                ((0, 0), (1, 7), (1, 7)),
                ((0, 1), (1, 7), (1, 7)),
                ((0, 3), (1, 8), (1, 7)),
                ((0, 9), (1, 8), (1, 3)),
                ((0, 11), (1, 9), (1, 3)),
                ((0, 0), (1, 11), (1, 11)),
                ((0, 1), (1, 11), (1, 11)),
                ((0, 3), (1, 12), (1, 11)),
                ((0, 13), (1, 12), (1, 3))
            ]
        );
        //Check that the output to be printed is correct
        assert_eq!(vm.builtin_runners[0].0, String::from("output"));
        assert_eq!(vm.builtin_runners[0].1.base(), 2);
        check_memory!(vm.memory, ((2, 0), 1), ((2, 1), 17));
        assert_eq!(vm.memory.get(&MaybeRelocatable::from((2, 2))), Ok(None));
    }

    #[test]
    /*Program used:
    %builtins output range_check

    from starkware.cairo.common.serialize import serialize_word

    func check_range{range_check_ptr}(num) -> (num : felt):

        # Check that 0 <= num < 2**64.
        [range_check_ptr] = num
        assert [range_check_ptr + 1] = 2 ** 64 - 1 - num
        let range_check_ptr = range_check_ptr + 2
        return(num)
    end

    func main{output_ptr: felt*, range_check_ptr: felt}():
        let num: felt = check_range(7)
        serialize_word(num)
        return()
    end

    main = 13
    data = [
    4612671182993129469,
    5198983563776393216,
    1,
    2345108766317314046,
    4612671182993129469,
    5189976364521848832,
    18446744073709551615,
    5199546496550207487,
    4612389712311386111,
    5198983563776393216,
    2,
    5191102247248822272,
    2345108766317314046,
    5191102247248822272,
    5189976364521848832,
    7,
    1226245742482522112,
    3618502788666131213697322783095070105623107215331596699973092056135872020469,
    5191102242953854976,
    5193354051357474816,
    1226245742482522112,
    3618502788666131213697322783095070105623107215331596699973092056135872020461,
    5193354029882638336,
    2345108766317314046]
    */
    fn initialize_and_run_output_range_check_builtin() {
        //Initialization Phase
        let program = Program {
            builtins: vec![String::from("output"), String::from("range_check")],
            prime: BigInt::new(Sign::Plus, vec![1, 0, 0, 0, 0, 0, 17, 134217728]),
            data: vec_data!(
                (4612671182993129469_i64),
                (5198983563776393216_i64),
                (1),
                (2345108766317314046_i64),
                (4612671182993129469_i64),
                (5189976364521848832_i64),
                (18446744073709551615_i128),
                (5199546496550207487_i64),
                (4612389712311386111_i64),
                (5198983563776393216_i64),
                (2),
                (5191102247248822272_i64),
                (2345108766317314046_i64),
                (5191102247248822272_i64),
                (5189976364521848832_i64),
                (7),
                (1226245742482522112_i64),
                ((
                    b"3618502788666131213697322783095070105623107215331596699973092056135872020469",
                    10
                )),
                (5191102242953854976_i64),
                (5193354051357474816_i64),
                (1226245742482522112_i64),
                ((
                    b"3618502788666131213697322783095070105623107215331596699973092056135872020461",
                    10
                )),
                (5193354029882638336_i64),
                (2345108766317314046_i64)
            ),
            constants: HashMap::new(),
            main: Some(13),
            hints: HashMap::new(),
            reference_manager: ReferenceManager {
                references: Vec::new(),
            },
            identifiers: HashMap::new(),
        };
        let hint_processor = BuiltinHintProcessor::new_empty();
        let mut cairo_runner = cairo_runner!(program);
        let mut vm = vm!(true);
        cairo_runner.initialize_builtins(&mut vm).unwrap();
        cairo_runner.initialize_segments(&mut vm, None);
        let end = cairo_runner.initialize_main_entrypoint(&mut vm).unwrap();
        cairo_runner.initialize_vm(&mut vm).unwrap();
        //Execution Phase
        assert_eq!(
            cairo_runner.run_until_pc(end, &mut vm, &hint_processor),
            Ok(())
        );
        //Check final values against Python VM
        //Check final register values
        assert_eq!(vm.run_context.pc, Relocatable::from((5, 0)));

        assert_eq!(vm.run_context.ap, 18);

        assert_eq!(vm.run_context.fp, 0);

        //Check each TraceEntry in trace
        let trace = vm.trace.unwrap();
        assert_eq!(trace.len(), 18);
        trace_check!(
            trace,
            [
                ((0, 13), (1, 4), (1, 4)),
                ((0, 14), (1, 5), (1, 4)),
                ((0, 16), (1, 6), (1, 4)),
                ((0, 4), (1, 8), (1, 8)),
                ((0, 5), (1, 8), (1, 8)),
                ((0, 7), (1, 9), (1, 8)),
                ((0, 8), (1, 10), (1, 8)),
                ((0, 9), (1, 10), (1, 8)),
                ((0, 11), (1, 11), (1, 8)),
                ((0, 12), (1, 12), (1, 8)),
                ((0, 18), (1, 12), (1, 4)),
                ((0, 19), (1, 13), (1, 4)),
                ((0, 20), (1, 14), (1, 4)),
                ((0, 0), (1, 16), (1, 16)),
                ((0, 1), (1, 16), (1, 16)),
                ((0, 3), (1, 17), (1, 16)),
                ((0, 22), (1, 17), (1, 4)),
                ((0, 23), (1, 18), (1, 4))
            ]
        );
        //Check the range_check builtin segment
        assert_eq!(vm.builtin_runners[1].0, String::from("range_check"));
        assert_eq!(vm.builtin_runners[1].1.base(), 3);

        check_memory!(vm.memory, ((3, 0), 7), ((3, 1), 18446744073709551608_i128));
        assert_eq!(
            vm.memory.get(&MaybeRelocatable::from((2, 2))).unwrap(),
            None
        );

        //Check the output segment
        assert_eq!(vm.builtin_runners[0].0, String::from("output"));
        assert_eq!(vm.builtin_runners[0].1.base(), 2);

        check_memory!(vm.memory, ((2, 0), 7));
        assert_eq!(
            vm.memory.get(&(MaybeRelocatable::from((2, 1)))).unwrap(),
            None
        );
    }

    #[test]
    /*Memory from this test is taken from a cairo program execution
    Program used:
        func main():
        let a = 1
        [ap + 3] = 5
        return()

    end
    Final Memory:
    {RelocatableValue(segment_index=0, offset=0): 4613515612218425347,
     RelocatableValue(segment_index=0, offset=1): 5,
     RelocatableValue(segment_index=0, offset=2): 2345108766317314046,
     RelocatableValue(segment_index=1, offset=0): RelocatableValue(segment_index=2, offset=0),
     RelocatableValue(segment_index=1, offset=1): RelocatableValue(segment_index=3, offset=0),
     RelocatableValue(segment_index=1, offset=5): 5}
    Relocated Memory:
        1     4613515612218425347
        2     5
        3     2345108766317314046
        4     10
        5     10
        ⋮
        9     5
    */
    fn relocate_memory_with_gap() {
        let program = Program {
            builtins: Vec::new(),
            prime: bigint!(17),
            data: Vec::new(),
            constants: HashMap::new(),
            main: None,
            hints: HashMap::new(),
            reference_manager: ReferenceManager {
                references: Vec::new(),
            },
            identifiers: HashMap::new(),
        };
        let mut cairo_runner = cairo_runner!(program);
        let mut vm = vm!(true);
        for _ in 0..4 {
            vm.segments.add(&mut vm.memory);
        }
        // Memory initialization without macro
        vm.memory
            .insert(
                &MaybeRelocatable::from((0, 0)),
                &MaybeRelocatable::from(bigint!(4613515612218425347_i64)),
            )
            .unwrap();
        vm.memory
            .insert(
                &MaybeRelocatable::from((0, 1)),
                &MaybeRelocatable::from(bigint!(5)),
            )
            .unwrap();
        vm.memory
            .insert(
                &MaybeRelocatable::from((0, 2)),
                &MaybeRelocatable::from(bigint!(2345108766317314046_i64)),
            )
            .unwrap();
        vm.memory
            .insert(
                &MaybeRelocatable::from((1, 0)),
                &MaybeRelocatable::from((2, 0)),
            )
            .unwrap();
        vm.memory
            .insert(
                &MaybeRelocatable::from((1, 1)),
                &MaybeRelocatable::from((3, 0)),
            )
            .unwrap();
        vm.memory
            .insert(
                &MaybeRelocatable::from((1, 5)),
                &MaybeRelocatable::from(bigint!(5)),
            )
            .unwrap();
        vm.segments.compute_effective_sizes(&vm.memory);
        let rel_table = vm
            .segments
            .relocate_segments()
            .expect("Couldn't relocate after compute effective sizes");
        assert_eq!(cairo_runner.relocate_memory(&mut vm, &rel_table), Ok(()));
        assert_eq!(cairo_runner.relocated_memory[0], None);
        assert_eq!(
            cairo_runner.relocated_memory[1],
            Some(bigint!(4613515612218425347_i64))
        );
        assert_eq!(cairo_runner.relocated_memory[2], Some(bigint!(5)));
        assert_eq!(
            cairo_runner.relocated_memory[3],
            Some(bigint!(2345108766317314046_i64))
        );
        assert_eq!(cairo_runner.relocated_memory[4], Some(bigint!(10)));
        assert_eq!(cairo_runner.relocated_memory[5], Some(bigint!(10)));
        assert_eq!(cairo_runner.relocated_memory[6], None);
        assert_eq!(cairo_runner.relocated_memory[7], None);
        assert_eq!(cairo_runner.relocated_memory[8], None);
        assert_eq!(cairo_runner.relocated_memory[9], Some(bigint!(5)));
    }

    #[test]
    /* Program used:
    %builtins output

    from starkware.cairo.common.serialize import serialize_word

    func main{output_ptr: felt*}():
        let a = 1
        serialize_word(a)
        let b = 17 * a
        serialize_word(b)
        return()
    end
    Relocated Memory:
        1     4612671182993129469
        2     5198983563776393216
        3     1
        4     2345108766317314046
        5     5191102247248822272
        6     5189976364521848832
        7     1
        8     1226245742482522112
        9     -7
        10    5189976364521848832
        11    17
        12    1226245742482522112
        13    -11
        14    2345108766317314046
        15    27
        16    29
        17    29
        18    27
        19    1
        20    18
        21    10
        22    28
        23    17
        24    18
        25    14
        26    29
        27    1
        28    17
     */
    fn initialize_run_and_relocate_output_builtin() {
        let program = Program {
            builtins: vec![String::from("output")],
            prime: BigInt::new(Sign::Plus, vec![1, 0, 0, 0, 0, 0, 17, 134217728]),
            data: vec_data!(
                (4612671182993129469_i64),
                (5198983563776393216_i64),
                (1),
                (2345108766317314046_i64),
                (5191102247248822272_i64),
                (5189976364521848832_i64),
                (1),
                (1226245742482522112_i64),
                ((
                    b"3618502788666131213697322783095070105623107215331596699973092056135872020474",
                    10
                )),
                (5189976364521848832_i64),
                (17),
                (1226245742482522112_i64),
                ((
                    b"3618502788666131213697322783095070105623107215331596699973092056135872020470",
                    10
                )),
                (2345108766317314046_i64)
            ),
            constants: HashMap::new(),
            main: Some(4),
            hints: HashMap::new(),
            reference_manager: ReferenceManager {
                references: Vec::new(),
            },
            identifiers: HashMap::new(),
        };
        let hint_processor = BuiltinHintProcessor::new_empty();
        let mut cairo_runner = cairo_runner!(program);
        let mut vm = vm!(true);
        cairo_runner.initialize_builtins(&mut vm).unwrap();
        cairo_runner.initialize_segments(&mut vm, None);
        let end = cairo_runner.initialize_main_entrypoint(&mut vm).unwrap();
        cairo_runner.initialize_vm(&mut vm).unwrap();
        assert_eq!(
            cairo_runner.run_until_pc(end, &mut vm, &hint_processor),
            Ok(())
        );
        vm.segments.compute_effective_sizes(&vm.memory);
        let rel_table = vm
            .segments
            .relocate_segments()
            .expect("Couldn't relocate after compute effective sizes");
        assert_eq!(cairo_runner.relocate_memory(&mut vm, &rel_table), Ok(()));
        assert_eq!(cairo_runner.relocated_memory[0], None);
        assert_eq!(
            cairo_runner.relocated_memory[1],
            Some(bigint!(4612671182993129469_i64))
        );
        assert_eq!(
            cairo_runner.relocated_memory[2],
            Some(bigint!(5198983563776393216_i64))
        );
        assert_eq!(cairo_runner.relocated_memory[3], Some(bigint!(1)));
        assert_eq!(
            cairo_runner.relocated_memory[4],
            Some(bigint!(2345108766317314046_i64))
        );
        assert_eq!(
            cairo_runner.relocated_memory[5],
            Some(bigint!(5191102247248822272_i64))
        );
        assert_eq!(
            cairo_runner.relocated_memory[6],
            Some(bigint!(5189976364521848832_i64))
        );
        assert_eq!(cairo_runner.relocated_memory[7], Some(bigint!(1)));
        assert_eq!(
            cairo_runner.relocated_memory[8],
            Some(bigint!(1226245742482522112_i64))
        );
        assert_eq!(
            cairo_runner.relocated_memory[9],
            Some(bigint_str!(
                b"3618502788666131213697322783095070105623107215331596699973092056135872020474"
            ))
        );
        assert_eq!(
            cairo_runner.relocated_memory[10],
            Some(bigint!(5189976364521848832_i64))
        );
        assert_eq!(cairo_runner.relocated_memory[11], Some(bigint!(17)));
        assert_eq!(
            cairo_runner.relocated_memory[12],
            Some(bigint!(1226245742482522112_i64))
        );
        assert_eq!(
            cairo_runner.relocated_memory[13],
            Some(bigint_str!(
                b"3618502788666131213697322783095070105623107215331596699973092056135872020470"
            ))
        );
        assert_eq!(
            cairo_runner.relocated_memory[14],
            Some(bigint!(2345108766317314046_i64))
        );
        assert_eq!(cairo_runner.relocated_memory[15], Some(bigint!(27)));
        assert_eq!(cairo_runner.relocated_memory[16], Some(bigint!(29)));
        assert_eq!(cairo_runner.relocated_memory[17], Some(bigint!(29)));
        assert_eq!(cairo_runner.relocated_memory[18], Some(bigint!(27)));
        assert_eq!(cairo_runner.relocated_memory[19], Some(bigint!(1)));
        assert_eq!(cairo_runner.relocated_memory[20], Some(bigint!(18)));
        assert_eq!(cairo_runner.relocated_memory[21], Some(bigint!(10)));
        assert_eq!(cairo_runner.relocated_memory[22], Some(bigint!(28)));
        assert_eq!(cairo_runner.relocated_memory[23], Some(bigint!(17)));
        assert_eq!(cairo_runner.relocated_memory[24], Some(bigint!(18)));
        assert_eq!(cairo_runner.relocated_memory[25], Some(bigint!(14)));
        assert_eq!(cairo_runner.relocated_memory[26], Some(bigint!(29)));
        assert_eq!(cairo_runner.relocated_memory[27], Some(bigint!(1)));
        assert_eq!(cairo_runner.relocated_memory[28], Some(bigint!(17)));
    }

    #[test]
    /* Program used:
    %builtins output

    from starkware.cairo.common.serialize import serialize_word

    func main{output_ptr: felt*}():
        let a = 1
        serialize_word(a)
        let b = 17 * a
        serialize_word(b)
        return()
    end

    Relocated Trace:
    [TraceEntry(pc=5, ap=18, fp=18),
     TraceEntry(pc=6, ap=19, fp=18),
     TraceEntry(pc=8, ap=20, fp=18),
     TraceEntry(pc=1, ap=22, fp=22),
     TraceEntry(pc=2, ap=22, fp=22),
     TraceEntry(pc=4, ap=23, fp=22),
     TraceEntry(pc=10, ap=23, fp=18),
    */
    fn relocate_trace_output_builtin() {
        let program = Program {
            builtins: vec![String::from("output")],
            prime: BigInt::new(Sign::Plus, vec![1, 0, 0, 0, 0, 0, 17, 134217728]),
            data: vec_data!(
                (4612671182993129469_i64),
                (5198983563776393216_i64),
                (1),
                (2345108766317314046_i64),
                (5191102247248822272_i64),
                (5189976364521848832_i64),
                (1),
                (1226245742482522112_i64),
                ((
                    b"3618502788666131213697322783095070105623107215331596699973092056135872020474",
                    10
                )),
                (5189976364521848832_i64),
                (17),
                (1226245742482522112_i64),
                ((
                    b"3618502788666131213697322783095070105623107215331596699973092056135872020470",
                    10
                )),
                (2345108766317314046_i64)
            ),
            constants: HashMap::new(),
            main: Some(4),
            hints: HashMap::new(),
            reference_manager: ReferenceManager {
                references: Vec::new(),
            },
            identifiers: HashMap::new(),
        };
        let hint_processor = BuiltinHintProcessor::new_empty();
        let mut cairo_runner = cairo_runner!(program);
        let mut vm = vm!(true);
        cairo_runner.initialize_builtins(&mut vm).unwrap();
        cairo_runner.initialize_segments(&mut vm, None);
        let end = cairo_runner.initialize_main_entrypoint(&mut vm).unwrap();
        cairo_runner.initialize_vm(&mut vm).unwrap();
        assert_eq!(
            cairo_runner.run_until_pc(end, &mut vm, &hint_processor),
            Ok(())
        );
        vm.segments.compute_effective_sizes(&vm.memory);
        let rel_table = vm
            .segments
            .relocate_segments()
            .expect("Couldn't relocate after compute effective sizes");
        cairo_runner.relocate_trace(&mut vm, &rel_table).unwrap();
        let relocated_trace = cairo_runner.relocated_trace.unwrap();
        assert_eq!(relocated_trace.len(), 12);
        assert_eq!(
            relocated_trace[0],
            RelocatedTraceEntry {
                pc: 5,
                ap: 18,
                fp: 18
            }
        );
        assert_eq!(
            relocated_trace[1],
            RelocatedTraceEntry {
                pc: 6,
                ap: 19,
                fp: 18
            }
        );
        assert_eq!(
            relocated_trace[2],
            RelocatedTraceEntry {
                pc: 8,
                ap: 20,
                fp: 18
            }
        );
        assert_eq!(
            relocated_trace[3],
            RelocatedTraceEntry {
                pc: 1,
                ap: 22,
                fp: 22
            }
        );
        assert_eq!(
            relocated_trace[4],
            RelocatedTraceEntry {
                pc: 2,
                ap: 22,
                fp: 22
            }
        );
        assert_eq!(
            relocated_trace[5],
            RelocatedTraceEntry {
                pc: 4,
                ap: 23,
                fp: 22
            }
        );
        assert_eq!(
            relocated_trace[6],
            RelocatedTraceEntry {
                pc: 10,
                ap: 23,
                fp: 18
            }
        );
        assert_eq!(
            relocated_trace[7],
            RelocatedTraceEntry {
                pc: 12,
                ap: 24,
                fp: 18
            }
        );
        assert_eq!(
            relocated_trace[8],
            RelocatedTraceEntry {
                pc: 1,
                ap: 26,
                fp: 26
            }
        );
        assert_eq!(
            relocated_trace[9],
            RelocatedTraceEntry {
                pc: 2,
                ap: 26,
                fp: 26
            }
        );
        assert_eq!(
            relocated_trace[10],
            RelocatedTraceEntry {
                pc: 4,
                ap: 27,
                fp: 26
            }
        );
        assert_eq!(
            relocated_trace[11],
            RelocatedTraceEntry {
                pc: 14,
                ap: 27,
                fp: 18
            }
        );
    }

    #[test]
    fn write_output_from_preset_memory() {
        let program = Program {
            builtins: vec![String::from("output")],
            prime: bigint!(17),
            data: Vec::new(),
            constants: HashMap::new(),
            main: None,
            hints: HashMap::new(),
            reference_manager: ReferenceManager {
                references: Vec::new(),
            },
            identifiers: HashMap::new(),
        };
        let mut cairo_runner = cairo_runner!(program);
        let mut vm = vm!();
        cairo_runner.initialize_builtins(&mut vm).unwrap();
        cairo_runner.initialize_segments(&mut vm, None);
        assert_eq!(vm.builtin_runners[0].0, String::from("output"));
        assert_eq!(vm.builtin_runners[0].1.base(), 2);

        vm.memory = memory![((2, 0), 1), ((2, 1), 2)];
        vm.segments.segment_used_sizes = Some(vec![0, 0, 2]);
        let mut stdout = Vec::<u8>::new();
        cairo_runner.write_output(&mut vm, &mut stdout).unwrap();
        assert_eq!(String::from_utf8(stdout), Ok(String::from("1\n2\n")));
    }

    #[test]
    /*Program used:
    %builtins output

    from starkware.cairo.common.serialize import serialize_word

    func main{output_ptr: felt*}():
        let a = 1
        serialize_word(a)
        return()
    end */
    fn write_output_from_program() {
        //Initialization Phase
        let program = Program {
            builtins: vec![String::from("output")],
            prime: BigInt::new(Sign::Plus, vec![1, 0, 0, 0, 0, 0, 17, 134217728]),
            data: vec_data!(
                (4612671182993129469_i64),
                (5198983563776393216_i64),
                (1),
                (2345108766317314046_i64),
                (5191102247248822272_i64),
                (5189976364521848832_i64),
                (1),
                (1226245742482522112_i64),
                ((
                    b"3618502788666131213697322783095070105623107215331596699973092056135872020474",
                    10
                )),
                (5189976364521848832_i64),
                (17),
                (1226245742482522112_i64),
                ((
                    b"3618502788666131213697322783095070105623107215331596699973092056135872020470",
                    10
                )),
                (2345108766317314046_i64)
            ),
            constants: HashMap::new(),
            main: Some(4),
            hints: HashMap::new(),
            reference_manager: ReferenceManager {
                references: Vec::new(),
            },
            identifiers: HashMap::new(),
        };
        let mut cairo_runner = cairo_runner!(program);
        let mut vm = vm!();
        cairo_runner.initialize_builtins(&mut vm).unwrap();
        cairo_runner.initialize_segments(&mut vm, None);
        let end = cairo_runner.initialize_main_entrypoint(&mut vm).unwrap();
        cairo_runner.initialize_vm(&mut vm).unwrap();
        //Execution Phase
        let hint_processor = BuiltinHintProcessor::new_empty();
        assert_eq!(
            cairo_runner.run_until_pc(end, &mut vm, &hint_processor),
            Ok(())
        );

        let mut stdout = Vec::<u8>::new();
        cairo_runner.write_output(&mut vm, &mut stdout).unwrap();
        assert_eq!(String::from_utf8(stdout), Ok(String::from("1\n17\n")));
    }

    #[test]
    fn write_output_from_preset_memory_neg_output() {
        let program = Program {
            builtins: vec![String::from("output")],
            prime: bigint_str!(
                b"3618502788666131213697322783095070105623107215331596699973092056135872020481"
            ),
            data: Vec::new(),
            constants: HashMap::new(),
            main: None,
            hints: HashMap::new(),
            reference_manager: ReferenceManager {
                references: Vec::new(),
            },
            identifiers: HashMap::new(),
        };
        let mut cairo_runner = cairo_runner!(program);
        let mut vm = vm!();
        cairo_runner.initialize_builtins(&mut vm).unwrap();
        cairo_runner.initialize_segments(&mut vm, None);
        assert_eq!(vm.builtin_runners[0].0, String::from("output"));
        assert_eq!(vm.builtin_runners[0].1.base(), 2);
        vm.memory = memory![(
            (2, 0),
            (
                b"3270867057177188607814717243084834301278723532952411121381966378910183338911",
                10
            )
        )];
        vm.segments.segment_used_sizes = Some(vec![0, 0, 1]);
        let mut stdout = Vec::<u8>::new();
        cairo_runner.write_output(&mut vm, &mut stdout).unwrap();
        assert_eq!(
            String::from_utf8(stdout),
            Ok(String::from(
                "-347635731488942605882605540010235804344383682379185578591125677225688681570\n"
            ))
        );
    }

    #[test]
    fn insert_all_builtins_in_order() {
        let program = Program {
            builtins: vec![
                String::from("output"),
                String::from("pedersen"),
                String::from("range_check"),
                String::from("bitwise"),
                String::from("ec_op"),
            ],
            prime: bigint_str!(
                b"3618502788666131213697322783095070105623107215331596699973092056135872020481"
            ),
            data: Vec::new(),
            constants: HashMap::new(),
            main: None,
            hints: HashMap::new(),
            reference_manager: ReferenceManager {
                references: Vec::new(),
            },
            identifiers: HashMap::new(),
        };
        let cairo_runner = cairo_runner!(program);
        let mut vm = vm!();
        cairo_runner.initialize_builtins(&mut vm).unwrap();
        assert_eq!(vm.builtin_runners[0].0, String::from("output"));
        assert_eq!(vm.builtin_runners[1].0, String::from("pedersen"));
        assert_eq!(vm.builtin_runners[2].0, String::from("range_check"));
        assert_eq!(vm.builtin_runners[3].0, String::from("bitwise"));
        assert_eq!(vm.builtin_runners[4].0, String::from("ec_op"));
    }

    #[test]
    /*Program used:
    %builtins range_check

    func check_range{range_check_ptr}(num):
        # Check that 0 <= num < 2**64.
        [range_check_ptr] = num
        assert [range_check_ptr + 1] = 2 ** 64 - 1 - num
        let range_check_ptr = range_check_ptr + 2
        return()
    end

    func main{range_check_ptr}():
        check_range(7)
        return()
    end

    main = 8
    data = [4612671182993129469, 5189976364521848832, 18446744073709551615, 5199546496550207487, 4612389712311386111, 5198983563776393216, 2, 2345108766317314046, 5191102247248822272, 5189976364521848832, 7, 1226245742482522112, 3618502788666131213697322783095070105623107215331596699973092056135872020470, 2345108766317314046]
    */
    fn run_for_steps() {
        let program = Program {
            builtins: vec![String::from("range_check")],
            prime: BigInt::new(Sign::Plus, vec![1, 0, 0, 0, 0, 0, 17, 134217728]),
            data: vec_data!(
                (4612671182993129469_i64),
                (5189976364521848832_i64),
                (18446744073709551615_i128),
                (5199546496550207487_i64),
                (4612389712311386111_i64),
                (5198983563776393216_i64),
                (2),
                (2345108766317314046_i64),
                (5191102247248822272_i64),
                (5189976364521848832_i64),
                (7),
                (1226245742482522112_i64),
                ((
                    b"3618502788666131213697322783095070105623107215331596699973092056135872020470",
                    10
                )),
                (2345108766317314046_i64)
            ),
            main: Some(8),
            hints: HashMap::new(),
            reference_manager: ReferenceManager {
                references: Vec::new(),
            },
            identifiers: HashMap::new(),
            constants: HashMap::new(),
        };

        let hint_processor = BuiltinHintProcessor::new_empty();
        let mut cairo_runner = cairo_runner!(&program);

        let mut vm = vm!(true);
        cairo_runner.initialize_builtins(&mut vm).unwrap();
        cairo_runner.initialize_segments(&mut vm, None);

        cairo_runner.initialize_main_entrypoint(&mut vm).unwrap();
        cairo_runner.initialize_vm(&mut vm).unwrap();

        // Full takes 10 steps.
        assert_eq!(
            cairo_runner.run_for_steps(8, &mut vm, &hint_processor),
            Ok(())
        );
        assert_eq!(
            cairo_runner.run_for_steps(8, &mut vm, &hint_processor),
            Err(VirtualMachineError::EndOfProgram(8 - 2))
        );
    }

    #[test]
    /*Program used:
    %builtins range_check

    func check_range{range_check_ptr}(num):
        # Check that 0 <= num < 2**64.
        [range_check_ptr] = num
        assert [range_check_ptr + 1] = 2 ** 64 - 1 - num
        let range_check_ptr = range_check_ptr + 2
        return()
    end

    func main{range_check_ptr}():
        check_range(7)
        return()
    end

    main = 8
    data = [4612671182993129469, 5189976364521848832, 18446744073709551615, 5199546496550207487, 4612389712311386111, 5198983563776393216, 2, 2345108766317314046, 5191102247248822272, 5189976364521848832, 7, 1226245742482522112, 3618502788666131213697322783095070105623107215331596699973092056135872020470, 2345108766317314046]
    */
    fn run_until_steps() {
        let program = Program {
            builtins: vec![String::from("range_check")],
            prime: BigInt::new(Sign::Plus, vec![1, 0, 0, 0, 0, 0, 17, 134217728]),
            data: vec_data!(
                (4612671182993129469_i64),
                (5189976364521848832_i64),
                (18446744073709551615_i128),
                (5199546496550207487_i64),
                (4612389712311386111_i64),
                (5198983563776393216_i64),
                (2),
                (2345108766317314046_i64),
                (5191102247248822272_i64),
                (5189976364521848832_i64),
                (7),
                (1226245742482522112_i64),
                ((
                    b"3618502788666131213697322783095070105623107215331596699973092056135872020470",
                    10
                )),
                (2345108766317314046_i64)
            ),
            constants: HashMap::new(),
            main: Some(8),
            hints: HashMap::new(),
            reference_manager: ReferenceManager {
                references: Vec::new(),
            },
            identifiers: HashMap::new(),
        };

        let hint_processor = BuiltinHintProcessor::new_empty();
        let mut cairo_runner = cairo_runner!(&program);

        let mut vm = vm!(true);
        cairo_runner.initialize_builtins(&mut vm).unwrap();
        cairo_runner.initialize_segments(&mut vm, None);

        cairo_runner.initialize_main_entrypoint(&mut vm).unwrap();
        cairo_runner.initialize_vm(&mut vm).unwrap();

        // Full takes 10 steps.
        assert_eq!(
            cairo_runner.run_until_steps(8, &mut vm, &hint_processor),
            Ok(())
        );
        assert_eq!(
            cairo_runner.run_until_steps(10, &mut vm, &hint_processor),
            Ok(())
        );
        assert_eq!(
            cairo_runner.run_until_steps(11, &mut vm, &hint_processor),
            Err(VirtualMachineError::EndOfProgram(1)),
        );
    }

    #[test]
    /*Program used:
    %builtins range_check

    func check_range{range_check_ptr}(num):
        # Check that 0 <= num < 2**64.
        [range_check_ptr] = num
        assert [range_check_ptr + 1] = 2 ** 64 - 1 - num
        let range_check_ptr = range_check_ptr + 2
        return()
    end

    func main{range_check_ptr}():
        check_range(7)
        return()
    end

    main = 8
    data = [4612671182993129469, 5189976364521848832, 18446744073709551615, 5199546496550207487, 4612389712311386111, 5198983563776393216, 2, 2345108766317314046, 5191102247248822272, 5189976364521848832, 7, 1226245742482522112, 3618502788666131213697322783095070105623107215331596699973092056135872020470, 2345108766317314046]
    */
    /// Verify that run_until_next_power_2() executes steps until the current
    /// step reaches a power of two, or an error occurs.
    fn run_until_next_power_of_2() {
        let program = Program {
            builtins: vec![String::from("range_check")],
            prime: BigInt::new(Sign::Plus, vec![1, 0, 0, 0, 0, 0, 17, 134217728]),
            data: vec_data!(
                (4612671182993129469_i64),
                (5189976364521848832_i64),
                (18446744073709551615_i128),
                (5199546496550207487_i64),
                (4612389712311386111_i64),
                (5198983563776393216_i64),
                (2),
                (2345108766317314046_i64),
                (5191102247248822272_i64),
                (5189976364521848832_i64),
                (7),
                (1226245742482522112_i64),
                ((
                    b"3618502788666131213697322783095070105623107215331596699973092056135872020470",
                    10
                )),
                (2345108766317314046_i64)
            ),
            constants: HashMap::new(),
            main: Some(8),
            hints: HashMap::new(),
            reference_manager: ReferenceManager {
                references: Vec::new(),
            },
            identifiers: HashMap::new(),
        };

        let hint_processor = BuiltinHintProcessor::new_empty();
        let mut cairo_runner = cairo_runner!(&program);

        let mut vm = vm!(true);
        cairo_runner.initialize_builtins(&mut vm).unwrap();
        cairo_runner.initialize_segments(&mut vm, None);

        cairo_runner.initialize_main_entrypoint(&mut vm).unwrap();
        cairo_runner.initialize_vm(&mut vm).unwrap();

        // Full takes 10 steps.
        assert_eq!(
            cairo_runner.run_for_steps(1, &mut vm, &hint_processor),
            Ok(()),
        );
        assert_eq!(
            cairo_runner.run_until_next_power_of_2(&mut vm, &hint_processor),
            Ok(())
        );
        assert_eq!(vm.current_step, 1);

        assert_eq!(
            cairo_runner.run_for_steps(1, &mut vm, &hint_processor),
            Ok(()),
        );
        assert_eq!(
            cairo_runner.run_until_next_power_of_2(&mut vm, &hint_processor),
            Ok(())
        );
        assert_eq!(vm.current_step, 2);

        assert_eq!(
            cairo_runner.run_for_steps(1, &mut vm, &hint_processor),
            Ok(()),
        );
        assert_eq!(
            cairo_runner.run_until_next_power_of_2(&mut vm, &hint_processor),
            Ok(())
        );
        assert_eq!(vm.current_step, 4);

        assert_eq!(
            cairo_runner.run_for_steps(1, &mut vm, &hint_processor),
            Ok(()),
        );
        assert_eq!(
            cairo_runner.run_until_next_power_of_2(&mut vm, &hint_processor),
            Ok(())
        );
        assert_eq!(vm.current_step, 8);

        assert_eq!(
            cairo_runner.run_for_steps(1, &mut vm, &hint_processor),
            Ok(()),
        );
        assert_eq!(
            cairo_runner.run_until_next_power_of_2(&mut vm, &hint_processor),
            Err(VirtualMachineError::EndOfProgram(6)),
        );
        assert_eq!(vm.current_step, 10);
    }

    #[test]
    fn get_constants() {
        let program_constants = HashMap::from([
            ("MAX".to_string(), bigint!(300)),
            ("MIN".to_string(), bigint!(20)),
        ]);
        let program = Program {
            builtins: Vec::new(),
            prime: bigint_str!(
                b"3618502788666131213697322783095070105623107215331596699973092056135872020481"
            ),
            data: Vec::new(),
            constants: program_constants.clone(),
            main: None,
            hints: HashMap::new(),
            reference_manager: ReferenceManager {
                references: Vec::new(),
            },
            identifiers: HashMap::new(),
        };
        let cairo_runner = cairo_runner!(program);
        assert_eq!(cairo_runner.get_constants(), &program_constants);
    }

    #[test]
    fn mark_as_accessed() {
        let program = Program {
            builtins: Vec::new(),
            prime: bigint_str!(
                b"3618502788666131213697322783095070105623107215331596699973092056135872020481"
            ),
            data: Vec::new(),
            constants: HashMap::new(),
            main: None,
            hints: HashMap::new(),
            reference_manager: ReferenceManager {
                references: Vec::new(),
            },
            identifiers: HashMap::new(),
        };

        let mut cairo_runner = cairo_runner!(program);

        assert_eq!(
            cairo_runner.mark_as_accessed((0, 0).into(), 3),
            Err(VirtualMachineError::RunNotFinished),
        );
    }

    #[test]
    fn mark_as_accessed_missing_accessed_addresses() {
        let program = Program {
            builtins: Vec::new(),
            prime: bigint_str!(
                b"3618502788666131213697322783095070105623107215331596699973092056135872020481"
            ),
            data: Vec::new(),
            constants: HashMap::new(),
            main: None,
            hints: HashMap::new(),
            reference_manager: ReferenceManager {
                references: Vec::new(),
            },
            identifiers: HashMap::new(),
        };

        let mut cairo_runner = cairo_runner!(program);

        cairo_runner.accessed_addresses = Some(HashSet::new());
        cairo_runner.mark_as_accessed((0, 0).into(), 3).unwrap();
        cairo_runner.mark_as_accessed((0, 10).into(), 2).unwrap();
        cairo_runner.mark_as_accessed((1, 1).into(), 1).unwrap();
        assert_eq!(
            cairo_runner.accessed_addresses.unwrap(),
            [
                (0, 0).into(),
                (0, 1).into(),
                (0, 2).into(),
                (0, 10).into(),
                (0, 11).into(),
                (1, 1).into(),
            ]
            .into_iter()
            .collect(),
        );
    }

    #[test]
    fn get_memory_holes_missing_accessed_addresses() {
        let program = Program {
            builtins: Vec::new(),
            prime: bigint_str!(
                b"3618502788666131213697322783095070105623107215331596699973092056135872020481"
            ),
            data: Vec::new(),
            constants: HashMap::new(),
            main: None,
            hints: HashMap::new(),
            reference_manager: ReferenceManager {
                references: Vec::new(),
            },
            identifiers: HashMap::new(),
        };

        let cairo_runner = cairo_runner!(program);
        let vm = vm!();

        assert_eq!(
            cairo_runner.get_memory_holes(&vm),
            Err(MemoryError::MissingAccessedAddresses),
        );
    }

    #[test]
    fn get_memory_holes_missing_segment_used_sizes() {
        let program = Program {
            builtins: Vec::new(),
            prime: bigint_str!(
                b"3618502788666131213697322783095070105623107215331596699973092056135872020481"
            ),
            data: Vec::new(),
            constants: HashMap::new(),
            main: None,
            hints: HashMap::new(),
            reference_manager: ReferenceManager {
                references: Vec::new(),
            },
            identifiers: HashMap::new(),
        };

        let mut cairo_runner = cairo_runner!(program);
        let mut vm = vm!();

        cairo_runner.accessed_addresses = Some(HashSet::new());
        vm.builtin_runners = Vec::new();
        assert_eq!(
            cairo_runner.get_memory_holes(&vm),
            Err(MemoryError::MissingSegmentUsedSizes),
        );
    }

    #[test]
    fn get_memory_holes_empty() {
        let program = Program {
            builtins: Vec::new(),
            prime: bigint_str!(
                b"3618502788666131213697322783095070105623107215331596699973092056135872020481"
            ),
            data: Vec::new(),
            constants: HashMap::new(),
            main: None,
            hints: HashMap::new(),
            reference_manager: ReferenceManager {
                references: Vec::new(),
            },
            identifiers: HashMap::new(),
        };

        let mut cairo_runner = cairo_runner!(program);
        let mut vm = vm!();

        cairo_runner.accessed_addresses = Some(HashSet::new());
        vm.builtin_runners = Vec::new();
        vm.segments.segment_used_sizes = Some(Vec::new());
        assert_eq!(cairo_runner.get_memory_holes(&vm), Ok(0));
    }

    #[test]
    fn get_memory_holes_empty_builtins() {
        let program = Program {
            builtins: Vec::new(),
            prime: bigint_str!(
                b"3618502788666131213697322783095070105623107215331596699973092056135872020481"
            ),
            data: Vec::new(),
            constants: HashMap::new(),
            main: None,
            hints: HashMap::new(),
            reference_manager: ReferenceManager {
                references: Vec::new(),
            },
            identifiers: HashMap::new(),
        };

        let mut cairo_runner = cairo_runner!(program);
        let mut vm = vm!();

        cairo_runner.accessed_addresses =
            Some([(0, 0).into(), (0, 2).into()].into_iter().collect());
        vm.builtin_runners = Vec::new();
        vm.segments.segment_used_sizes = Some(vec![4]);
        assert_eq!(cairo_runner.get_memory_holes(&vm), Ok(2));
    }

    #[test]
    fn get_memory_holes_empty_accesses() {
        let program = Program {
            builtins: Vec::new(),
            prime: bigint_str!(
                b"3618502788666131213697322783095070105623107215331596699973092056135872020481"
            ),
            data: Vec::new(),
            constants: HashMap::new(),
            main: None,
            hints: HashMap::new(),
            reference_manager: ReferenceManager {
                references: Vec::new(),
            },
            identifiers: HashMap::new(),
        };

        let mut cairo_runner = cairo_runner!(program);
        let mut vm = vm!();

        cairo_runner.accessed_addresses = Some(HashSet::new());
        vm.builtin_runners = vec![{
            let mut builtin_runner: BuiltinRunner = OutputBuiltinRunner::new(true).into();
            builtin_runner.initialize_segments(&mut vm.segments, &mut vm.memory);

            ("output".to_string(), builtin_runner)
        }];
        vm.segments.segment_used_sizes = Some(vec![4]);
        assert_eq!(cairo_runner.get_memory_holes(&vm), Ok(0));
    }

    #[test]
    fn get_memory_holes() {
        let program = Program {
            builtins: Vec::new(),
            prime: bigint_str!(
                b"3618502788666131213697322783095070105623107215331596699973092056135872020481"
            ),
            data: Vec::new(),
            constants: HashMap::new(),
            main: None,
            hints: HashMap::new(),
            reference_manager: ReferenceManager {
                references: Vec::new(),
            },
            identifiers: HashMap::new(),
        };

        let mut cairo_runner = cairo_runner!(program);
        let mut vm = vm!();

        cairo_runner.accessed_addresses =
            Some([(1, 0).into(), (1, 2).into()].into_iter().collect());
        vm.builtin_runners = vec![{
            let mut builtin_runner: BuiltinRunner = OutputBuiltinRunner::new(true).into();
            builtin_runner.initialize_segments(&mut vm.segments, &mut vm.memory);

            ("output".to_string(), builtin_runner)
        }];
        vm.segments.segment_used_sizes = Some(vec![4, 4]);
        assert_eq!(cairo_runner.get_memory_holes(&vm), Ok(2));
    }

    /// Test that check_diluted_check_usage() works without a diluted pool
    /// instance.
    #[test]
    fn check_diluted_check_usage_without_pool_instance() {
        let program = Program {
            builtins: Vec::new(),
            prime: bigint_str!(
                b"3618502788666131213697322783095070105623107215331596699973092056135872020481"
            ),
            data: Vec::new(),
            constants: HashMap::new(),
            main: None,
            hints: HashMap::new(),
            reference_manager: ReferenceManager {
                references: Vec::new(),
            },
            identifiers: HashMap::new(),
        };

        let mut cairo_runner = cairo_runner!(program);
        let vm = vm!();

        cairo_runner.layout.diluted_pool_instance_def = None;
        assert_eq!(cairo_runner.check_diluted_check_usage(&vm), Ok(()));
    }

    /// Test that check_diluted_check_usage() works without builtin runners.
    #[test]
    fn check_diluted_check_usage_without_builtin_runners() {
        let program = Program {
            builtins: Vec::new(),
            prime: bigint_str!(
                b"3618502788666131213697322783095070105623107215331596699973092056135872020481"
            ),
            data: Vec::new(),
            constants: HashMap::new(),
            main: None,
            hints: HashMap::new(),
            reference_manager: ReferenceManager {
                references: Vec::new(),
            },
            identifiers: HashMap::new(),
        };

        let cairo_runner = cairo_runner!(program);
        let mut vm = vm!();

        vm.current_step = 10000;
        vm.builtin_runners = vec![];
        assert_eq!(cairo_runner.check_diluted_check_usage(&vm), Ok(()));
    }

    /// Test that check_diluted_check_usage() fails when there aren't enough
    /// allocated units.
    #[test]
    fn check_diluted_check_usage_insufficient_allocated_cells() {
        let program = Program {
            builtins: Vec::new(),
            prime: bigint_str!(
                b"3618502788666131213697322783095070105623107215331596699973092056135872020481"
            ),
            data: Vec::new(),
            constants: HashMap::new(),
            main: None,
            hints: HashMap::new(),
            reference_manager: ReferenceManager {
                references: Vec::new(),
            },
            identifiers: HashMap::new(),
        };

        let cairo_runner = cairo_runner!(program);
        let mut vm = vm!();

        vm.current_step = 100;
        vm.builtin_runners = vec![];
        assert_eq!(
            cairo_runner.check_diluted_check_usage(&vm),
            Err(MemoryError::InsufficientAllocatedCells.into()),
        );
    }

    /// Test that check_diluted_check_usage() succeeds when all the conditions
    /// are met.
    #[test]
    fn check_diluted_check_usage() {
        let program = Program {
            builtins: Vec::new(),
            prime: bigint_str!(
                b"3618502788666131213697322783095070105623107215331596699973092056135872020481"
            ),
            data: Vec::new(),
            constants: HashMap::new(),
            main: None,
            hints: HashMap::new(),
            reference_manager: ReferenceManager {
                references: Vec::new(),
            },
            identifiers: HashMap::new(),
        };

        let cairo_runner = cairo_runner!(program);
        let mut vm = vm!();

        vm.current_step = 8192;
        vm.builtin_runners = vec![(
            "bitwise".to_string(),
            BitwiseBuiltinRunner::new(&BitwiseInstanceDef::default(), true).into(),
        )];
        assert_eq!(cairo_runner.check_diluted_check_usage(&vm), Ok(()),);
    }

    #[test]
    fn end_run_missing_accessed_addresses() {
        let program = Program {
            builtins: Vec::new(),
            prime: bigint_str!(
                b"3618502788666131213697322783095070105623107215331596699973092056135872020481"
            ),
            data: Vec::new(),
            constants: HashMap::new(),
            main: None,
            hints: HashMap::new(),
            reference_manager: ReferenceManager {
                references: Vec::new(),
            },
            identifiers: HashMap::new(),
        };

        let hint_processor = BuiltinHintProcessor::new_empty();
        let mut cairo_runner = cairo_runner!(program);
        let mut vm = vm!();

<<<<<<< HEAD
        assert_eq!(
            cairo_runner.end_run(true, false, &mut vm, &hint_processor),
            Err(MemoryError::MissingAccessedAddresses.into()),
        );
=======
        assert_eq!(cairo_runner.end_run(true, false, &mut vm), Ok(()),);
>>>>>>> bf20daf3
    }

    #[test]
    fn end_run_run_already_finished() {
        let program = Program {
            builtins: Vec::new(),
            prime: bigint_str!(
                b"3618502788666131213697322783095070105623107215331596699973092056135872020481"
            ),
            data: Vec::new(),
            constants: HashMap::new(),
            main: None,
            hints: HashMap::new(),
            reference_manager: ReferenceManager {
                references: Vec::new(),
            },
            identifiers: HashMap::new(),
        };

        let hint_processor = BuiltinHintProcessor::new_empty();
        let mut cairo_runner = cairo_runner!(program);
        let mut vm = vm!();

        cairo_runner.run_ended = true;
        assert_eq!(
            cairo_runner.end_run(true, false, &mut vm, &hint_processor),
            Err(RunnerError::RunAlreadyFinished.into()),
        );
    }

    #[test]
    fn end_run() {
        let program = Program {
            builtins: Vec::new(),
            prime: bigint_str!(
                b"3618502788666131213697322783095070105623107215331596699973092056135872020481"
            ),
            data: Vec::new(),
            constants: HashMap::new(),
            main: None,
            hints: HashMap::new(),
            reference_manager: ReferenceManager {
                references: Vec::new(),
            },
            identifiers: HashMap::new(),
        };

        let hint_processor = BuiltinHintProcessor::new_empty();
        let mut cairo_runner = cairo_runner!(program);
        let mut vm = vm!();

        vm.accessed_addresses = Some(Vec::new());
        assert_eq!(
            cairo_runner.end_run(true, false, &mut vm, &hint_processor),
            Ok(()),
        );

        cairo_runner.run_ended = false;
        cairo_runner.relocated_memory.clear();
        assert_eq!(
            cairo_runner.end_run(true, true, &mut vm, &hint_processor),
            Ok(()),
        );
        assert!(!cairo_runner.run_ended);
    }

    #[test]
    fn end_run_proof_mode() {
        let program =
            Program::from_file(Path::new("cairo_programs/fibonacci-proof.json"), "main").unwrap();

        let hint_processor = BuiltinHintProcessor::new_empty();
        let mut cairo_runner = cairo_runner!(program, "all", true);
        let mut vm = vm!();

        let end = cairo_runner.initialize(&mut vm).unwrap();
        cairo_runner
            .run_until_pc(end, &mut vm, &hint_processor)
            .unwrap();
        assert_eq!(
            cairo_runner.end_run(false, false, &mut vm, &hint_processor),
            Err(VirtualMachineError::EndOfProgram(48)),
        );
    }

    #[test]
    fn get_builtin_segments_info_empty() {
        let program = Program {
            builtins: Vec::new(),
            prime: bigint_str!(
                b"3618502788666131213697322783095070105623107215331596699973092056135872020481"
            ),
            data: Vec::new(),
            constants: HashMap::new(),
            main: None,
            hints: HashMap::new(),
            reference_manager: ReferenceManager {
                references: Vec::new(),
            },
            identifiers: HashMap::new(),
        };

        let cairo_runner = cairo_runner!(program);
        let vm = vm!();

        assert_eq!(
            cairo_runner.get_builtin_segments_info(&vm),
            Ok(HashMap::new()),
        );
    }

    #[test]
    fn get_builtin_segments_info_base_not_finished() {
        let program = Program {
            builtins: Vec::new(),
            prime: bigint_str!(
                b"3618502788666131213697322783095070105623107215331596699973092056135872020481"
            ),
            data: Vec::new(),
            constants: HashMap::new(),
            main: None,
            hints: HashMap::new(),
            reference_manager: ReferenceManager {
                references: Vec::new(),
            },
            identifiers: HashMap::new(),
        };

        let cairo_runner = cairo_runner!(program);
        let mut vm = vm!();

        vm.builtin_runners = vec![(
            "output".to_string(),
            BuiltinRunner::Output(OutputBuiltinRunner::new(true)),
        )];
        assert_eq!(
            cairo_runner.get_builtin_segments_info(&vm),
            Err(RunnerError::BaseNotFinished),
        );
    }

    #[test]
    fn get_execution_resources_trace_not_enabled() {
        let program = Program {
            builtins: Vec::new(),
            prime: bigint_str!(
                b"3618502788666131213697322783095070105623107215331596699973092056135872020481"
            ),
            data: Vec::new(),
            constants: HashMap::new(),
            main: None,
            hints: HashMap::new(),
            reference_manager: ReferenceManager {
                references: Vec::new(),
            },
            identifiers: HashMap::new(),
        };

        let mut cairo_runner = cairo_runner!(program);
        let mut vm = vm!();

        cairo_runner.accessed_addresses = Some(HashSet::new());
        vm.segments.segment_used_sizes = Some(vec![4]);
        assert_eq!(
            cairo_runner.get_execution_resources(&vm),
            Ok(ExecutionResources {
                n_steps: 0,
                n_memory_holes: 0,
                builtin_instance_counter: Vec::new(),
            }),
        );
    }

    #[test]
    fn get_execution_resources_empty_builtins() {
        let program = Program {
            builtins: Vec::new(),
            prime: bigint_str!(
                b"3618502788666131213697322783095070105623107215331596699973092056135872020481"
            ),
            data: Vec::new(),
            constants: HashMap::new(),
            main: None,
            hints: HashMap::new(),
            reference_manager: ReferenceManager {
                references: Vec::new(),
            },
            identifiers: HashMap::new(),
        };

        let mut cairo_runner = cairo_runner!(program);
        let mut vm = vm!();

        cairo_runner.original_steps = Some(10);
        cairo_runner.accessed_addresses = Some(HashSet::new());
        vm.segments.segment_used_sizes = Some(vec![4]);
        assert_eq!(
            cairo_runner.get_execution_resources(&vm),
            Ok(ExecutionResources {
                n_steps: 10,
                n_memory_holes: 0,
                builtin_instance_counter: Vec::new(),
            }),
        );
    }

    #[test]
    fn get_execution_resources() {
        let program = Program {
            builtins: Vec::new(),
            prime: bigint_str!(
                b"3618502788666131213697322783095070105623107215331596699973092056135872020481"
            ),
            data: Vec::new(),
            constants: HashMap::new(),
            main: None,
            hints: HashMap::new(),
            reference_manager: ReferenceManager {
                references: Vec::new(),
            },
            identifiers: HashMap::new(),
        };

        let mut cairo_runner = cairo_runner!(program);
        let mut vm = vm!();

        cairo_runner.original_steps = Some(10);
        cairo_runner.accessed_addresses = Some(HashSet::new());
        vm.segments.segment_used_sizes = Some(vec![4]);
        vm.builtin_runners = vec![{
            let mut builtin = OutputBuiltinRunner::new(true);
            builtin.initialize_segments(&mut vm.segments, &mut vm.memory);

            ("output".to_string(), BuiltinRunner::Output(builtin))
        }];
        assert_eq!(
            cairo_runner.get_execution_resources(&vm),
            Ok(ExecutionResources {
                n_steps: 10,
                n_memory_holes: 0,
                builtin_instance_counter: vec![("output".to_string(), 4)],
            }),
        );
    }

    /// Test that the call to .run_from_entrypoint() with args.count() != 1 when
    /// typed_args is true fails.
    #[test]
    fn run_from_entrypoint_typed_args_invalid_arg_count() {
        let program =
            Program::from_file(Path::new("cairo_programs/not_main.json"), "main").unwrap();
        let mut cairo_runner = cairo_runner!(program);
        let mut vm = vm!();
        let hint_processor = BuiltinHintProcessor::new_empty();

        let entrypoint = program
            .identifiers
            .get("__main__.not_main")
            .unwrap()
            .pc
            .unwrap();
        assert_eq!(
            cairo_runner.run_from_entrypoint(
                entrypoint,
                vec![],
                true,
                true,
                true,
                &mut vm,
                &hint_processor,
            ),
            Err(VirtualMachineError::InvalidArgCount(1, 0)),
        );
        assert_eq!(
            cairo_runner.run_from_entrypoint(
                entrypoint,
                vec![&mayberelocatable!(0), &mayberelocatable!(1)],
                true,
                true,
                true,
                &mut vm,
                &hint_processor,
            ),
            Err(VirtualMachineError::InvalidArgCount(1, 2)),
        );
    }

    /// Test that the call to .run_from_entrypoint() with args.count() == 1 when
    /// typed_args is true succeeds.
    #[test]
    fn run_from_entrypoint_typed_args() {
        let program =
            Program::from_file(Path::new("cairo_programs/not_main.json"), "main").unwrap();
        let mut cairo_runner = cairo_runner!(program);
        let mut vm = vm!();
        let hint_processor = BuiltinHintProcessor::new_empty();

        let entrypoint = program
            .identifiers
            .get("__main__.not_main")
            .unwrap()
            .pc
            .unwrap();

        vm.accessed_addresses = Some(Vec::new());
        cairo_runner.initialize_builtins(&mut vm).unwrap();
        cairo_runner.initialize_segments(&mut vm, None);
        assert_eq!(
            cairo_runner.run_from_entrypoint(
                entrypoint,
                vec![&mayberelocatable!(0)],
                true,
                true,
                true,
                &mut vm,
                &hint_processor,
            ),
            Ok(()),
        );
    }

    /// Test that the call to .run_from_entrypoint() when typed_args is false
    /// succeeds.
    #[test]
    fn run_from_entrypoint_untyped_args() {
        let program =
            Program::from_file(Path::new("cairo_programs/not_main.json"), "main").unwrap();
        let mut cairo_runner = cairo_runner!(program);
        let mut vm = vm!();
        let hint_processor = BuiltinHintProcessor::new_empty();

        let entrypoint = program
            .identifiers
            .get("__main__.not_main")
            .unwrap()
            .pc
            .unwrap();

        vm.accessed_addresses = Some(Vec::new());
        cairo_runner.initialize_builtins(&mut vm).unwrap();
        cairo_runner.initialize_segments(&mut vm, None);
        assert_eq!(
            cairo_runner.run_from_entrypoint(
                entrypoint,
                vec![],
                false,
                true,
                true,
                &mut vm,
                &hint_processor,
            ),
            Ok(()),
        );
    }

    #[test]
    fn finalize_segments_run_not_ended() {
        let program = empty_program!();
        let mut cairo_runner = cairo_runner!(program);
        let mut vm = vm!();
        assert_eq!(
            cairo_runner.finalize_segments(&mut vm),
            Err(RunnerError::FinalizeNoEndRun)
        )
    }

    #[test]
    fn finalize_segments_run_ended_empty_no_prog_base() {
        let program = empty_program!();
        let mut cairo_runner = cairo_runner!(program);
        cairo_runner.execution_base = Some(Relocatable::from((1, 0)));
        cairo_runner.run_ended = true;
        let mut vm = vm!();
        assert_eq!(
            cairo_runner.finalize_segments(&mut vm),
            Err(RunnerError::NoProgBase)
        )
    }

    #[test]
    fn finalize_segments_run_ended_empty_no_exec_base() {
        let program = empty_program!();
        let mut cairo_runner = cairo_runner!(program);
<<<<<<< HEAD
        cairo_runner.proof_mode = true;
=======
        cairo_runner._proof_mode = true;
>>>>>>> bf20daf3
        cairo_runner.program_base = Some(Relocatable::from((0, 0)));
        cairo_runner.run_ended = true;
        let mut vm = vm!();
        assert_eq!(
            cairo_runner.finalize_segments(&mut vm),
            Err(RunnerError::NoExecBase)
        )
    }

    #[test]
    fn finalize_segments_run_ended_empty_no_proof_mode() {
        let program = empty_program!();
        let mut cairo_runner = cairo_runner!(program);
        cairo_runner.program_base = Some(Relocatable::from((0, 0)));
        cairo_runner.execution_base = Some(Relocatable::from((1, 0)));
        cairo_runner.run_ended = true;
        let mut vm = vm!();
        assert_eq!(
            cairo_runner.finalize_segments(&mut vm),
            Err(RunnerError::FinalizeSegmentsNoProofMode)
        )
    }

    #[test]
    fn finalize_segments_run_ended_empty_proof_mode() {
        let program = empty_program!();
        let mut cairo_runner = cairo_runner!(program, "plain", true);
        cairo_runner.program_base = Some(Relocatable::from((0, 0)));
        cairo_runner.execution_base = Some(Relocatable::from((1, 0)));
        cairo_runner.run_ended = true;
        let mut vm = vm!();
        assert_eq!(cairo_runner.finalize_segments(&mut vm), Ok(()));
        assert!(cairo_runner.segments_finalized);
        assert!(cairo_runner.execution_public_memory.unwrap().is_empty())
    }

    #[test]
    fn finalize_segments_run_ended_not_empty_proof_mode_empty_execution_public_memory() {
        let mut program = empty_program!();
        program.data = vec_data![(1), (2), (3), (4), (5), (6), (7), (8)];
        //Program data len = 8
        let mut cairo_runner = cairo_runner!(program, "plain", true);
        cairo_runner.program_base = Some(Relocatable::from((0, 0)));
        cairo_runner.execution_base = Some(Relocatable::from((1, 0)));
        cairo_runner.run_ended = true;
        let mut vm = vm!();
        assert_eq!(cairo_runner.finalize_segments(&mut vm), Ok(()));
        assert!(cairo_runner.segments_finalized);
        //Check values written by first call to segments.finalize()
        assert_eq!(vm.segments.segment_sizes.get(&0), Some(&8_usize));
        assert_eq!(
            vm.segments.public_memory_offsets.get(&0),
            Some(&vec![
                (0_usize, 0_usize),
                (1_usize, 0_usize),
                (2_usize, 0_usize),
                (3_usize, 0_usize),
                (4_usize, 0_usize),
                (5_usize, 0_usize),
                (6_usize, 0_usize),
                (7_usize, 0_usize)
            ])
        );
        //Check values written by second call to segments.finalize()
        assert_eq!(vm.segments.segment_sizes.get(&1), None);
        assert_eq!(vm.segments.public_memory_offsets.get(&1), Some(&vec![]));
    }

    #[test]
    fn finalize_segments_run_ended_not_empty_proof_mode_with_execution_public_memory() {
        let mut program = empty_program!();
        program.data = vec_data![(1), (2), (3), (4)];
        //Program data len = 4
        let mut cairo_runner = cairo_runner!(program, "plain", true);
        cairo_runner.program_base = Some(Relocatable::from((0, 0)));
        cairo_runner.execution_base = Some(Relocatable::from((1, 1)));
        cairo_runner.execution_public_memory = Some(vec![1_usize, 3_usize, 5_usize, 4_usize]);
        cairo_runner.run_ended = true;
        let mut vm = vm!();
        assert_eq!(cairo_runner.finalize_segments(&mut vm), Ok(()));
        assert!(cairo_runner.segments_finalized);
        //Check values written by first call to segments.finalize()
        assert_eq!(vm.segments.segment_sizes.get(&0), Some(&4_usize));
        assert_eq!(
            vm.segments.public_memory_offsets.get(&0),
            Some(&vec![
                (0_usize, 0_usize),
                (1_usize, 0_usize),
                (2_usize, 0_usize),
                (3_usize, 0_usize)
            ])
        );
        //Check values written by second call to segments.finalize()
        assert_eq!(vm.segments.segment_sizes.get(&1), None);
        assert_eq!(
            vm.segments.public_memory_offsets.get(&1),
            Some(&vec![
                (2_usize, 0_usize),
                (4_usize, 0_usize),
                (6_usize, 0_usize),
                (5_usize, 0_usize)
            ])
        );
    }

    /// Test that ensures get_perm_range_check_limits() returns an error when
    /// trace is not enabled.
    #[test]
    fn get_perm_range_check_limits_trace_not_enabled() {
        let program = Program {
            builtins: Vec::new(),
            prime: bigint_str!(
                b"3618502788666131213697322783095070105623107215331596699973092056135872020481"
            ),
            data: Vec::new(),
            constants: HashMap::new(),
            main: None,
            hints: HashMap::new(),
            reference_manager: ReferenceManager {
                references: Vec::new(),
            },
            identifiers: HashMap::new(),
        };

        let cairo_runner = cairo_runner!(program);
        let vm = vm!();

        assert_eq!(
            cairo_runner.get_perm_range_check_limits(&vm),
            Err(TraceError::TraceNotEnabled.into()),
        );
    }

    /// Test that ensures get_perm_range_check_limits() returns None when the
    /// trace is empty (get_perm_range_check_limits returns None).
    #[test]
    fn get_perm_range_check_limits_empty() {
        let program = Program {
            builtins: Vec::new(),
            prime: bigint_str!(
                b"3618502788666131213697322783095070105623107215331596699973092056135872020481"
            ),
            data: Vec::new(),
            constants: HashMap::new(),
            main: None,
            hints: HashMap::new(),
            reference_manager: ReferenceManager {
                references: Vec::new(),
            },
            identifiers: HashMap::new(),
        };

        let cairo_runner = cairo_runner!(program);
        let mut vm = vm!();
        vm.trace = Some(vec![]);

        assert_eq!(cairo_runner.get_perm_range_check_limits(&vm), Ok(None));
    }

    /// Test that get_perm_range_check_limits() works correctly when there are
    /// no builtins.
    #[test]
    fn get_perm_range_check_limits_no_builtins() {
        let program = Program {
            builtins: Vec::new(),
            prime: bigint_str!(
                b"3618502788666131213697322783095070105623107215331596699973092056135872020481"
            ),
            data: Vec::new(),
            constants: HashMap::new(),
            main: None,
            hints: HashMap::new(),
            reference_manager: ReferenceManager {
                references: Vec::new(),
            },
            identifiers: HashMap::new(),
        };

        let cairo_runner = cairo_runner!(program);
        let mut vm = vm!();

        vm.trace = Some(vec![
            TraceEntry {
                pc: (0, 0).into(),
                ap: (0, 0).into(),
                fp: (0, 0).into(),
            },
            TraceEntry {
                pc: (0, 1).into(),
                ap: (0, 0).into(),
                fp: (0, 0).into(),
            },
            TraceEntry {
                pc: (0, 2).into(),
                ap: (0, 0).into(),
                fp: (0, 0).into(),
            },
        ]);
        vm.memory.data = vec![vec![
            Some(bigint!(0x80FF_8000_0530u64).into()),
            Some(bigint!(0xBFFF_8000_0620u64).into()),
            Some(bigint!(0x8FFF_8000_0750u64).into()),
        ]];

        assert_eq!(
            cairo_runner.get_perm_range_check_limits(&vm),
            Ok(Some((-31440, 16383))),
        );
    }

    /// Test that get_perm_range_check_limits() works correctly when there are
    /// builtins.
    #[test]
    fn get_perm_range_check_limits() {
        let program = Program {
            builtins: Vec::new(),
            prime: bigint_str!(
                b"3618502788666131213697322783095070105623107215331596699973092056135872020481"
            ),
            data: Vec::new(),
            constants: HashMap::new(),
            main: None,
            hints: HashMap::new(),
            reference_manager: ReferenceManager {
                references: Vec::new(),
            },
            identifiers: HashMap::new(),
        };

        let cairo_runner = cairo_runner!(program);
        let mut vm = vm!();

        vm.trace = Some(vec![TraceEntry {
            pc: (0, 0).into(),
            ap: (0, 0).into(),
            fp: (0, 0).into(),
        }]);
        vm.memory.data = vec![vec![mayberelocatable!(0x80FF_8000_0530u64).into()]];
        vm.builtin_runners = vec![(
            "range_check".to_string(),
            RangeCheckBuiltinRunner::new(12, 5, true).into(),
        )];

        assert_eq!(
            cairo_runner.get_perm_range_check_limits(&vm),
            Ok(Some((-31440, 1328))),
        );
    }

    /// Test that check_range_check_usage() returns successfully when trace is
    /// not enabled.
    #[test]
    fn check_range_check_usage_perm_range_limits_none() {
        let program = Program {
            builtins: Vec::new(),
            prime: bigint_str!(
                b"3618502788666131213697322783095070105623107215331596699973092056135872020481"
            ),
            data: Vec::new(),
            constants: HashMap::new(),
            main: None,
            hints: HashMap::new(),
            reference_manager: ReferenceManager {
                references: Vec::new(),
            },
            identifiers: HashMap::new(),
        };

        let cairo_runner = cairo_runner!(program);
        let mut vm = vm!();
        vm.trace = Some(vec![]);

        assert_eq!(cairo_runner.check_range_check_usage(&vm), Ok(()));
    }

    /// Test that check_range_check_usage() returns successfully when all the
    /// conditions are met.
    #[test]
    fn check_range_check_usage_without_builtins() {
        let program = Program {
            builtins: Vec::new(),
            prime: bigint_str!(
                b"3618502788666131213697322783095070105623107215331596699973092056135872020481"
            ),
            data: Vec::new(),
            constants: HashMap::new(),
            main: None,
            hints: HashMap::new(),
            reference_manager: ReferenceManager {
                references: Vec::new(),
            },
            identifiers: HashMap::new(),
        };

        let cairo_runner = cairo_runner!(program);
        let mut vm = vm!();
        vm.builtin_runners = vec![];
        vm.current_step = 10000;
        vm.memory.data = vec![vec![Some(mayberelocatable!(0x80FF_8000_0530u64))]];
        vm.trace = Some(vec![TraceEntry {
            pc: (0, 0).into(),
            ap: (0, 0).into(),
            fp: (0, 0).into(),
        }]);

        assert_eq!(cairo_runner.check_range_check_usage(&vm), Ok(()),);
    }

    /// Test that check_range_check_usage() returns an error if there are
    /// insufficient allocated cells.
    #[test]
    fn check_range_check_usage_insufficient_allocated_cells() {
        let program = Program {
            builtins: Vec::new(),
            prime: bigint_str!(
                b"3618502788666131213697322783095070105623107215331596699973092056135872020481"
            ),
            data: Vec::new(),
            constants: HashMap::new(),
            main: None,
            hints: HashMap::new(),
            reference_manager: ReferenceManager {
                references: Vec::new(),
            },
            identifiers: HashMap::new(),
        };

        let cairo_runner = cairo_runner!(program);
        let mut vm = vm!();
        vm.builtin_runners = vec![(
            "range_check".to_string(),
            RangeCheckBuiltinRunner::new(8, 8, true).into(),
        )];
        vm.memory.data = vec![vec![Some(mayberelocatable!(0x80FF_8000_0530u64))]];
        vm.trace = Some(vec![TraceEntry {
            pc: (0, 0).into(),
            ap: (0, 0).into(),
            fp: (0, 0).into(),
        }]);

        assert_eq!(
            cairo_runner.check_range_check_usage(&vm),
            Err(MemoryError::InsufficientAllocatedCells.into()),
        );
    }

    #[test]
    fn get_initial_fp_is_none_without_initialization() {
        let program = Program {
            builtins: Vec::new(),
            prime: bigint_str!(
                b"3618502788666131213697322783095070105623107215331596699973092056135872020481"
            ),
            data: Vec::new(),
            constants: HashMap::new(),
            main: None,
            hints: HashMap::new(),
            reference_manager: ReferenceManager {
                references: Vec::new(),
            },
            identifiers: HashMap::new(),
        };

        let runner = cairo_runner!(program);

        assert_eq!(None, runner.get_initial_fp());
    }

    #[test]
    fn get_initial_fp_can_be_obtained() {
        //This test works with basic Program definition, will later be updated to use Program::new() when fully defined
        let program = Program {
            builtins: vec![String::from("output")],
            prime: bigint!(17),
            data: Vec::new(),
            constants: HashMap::new(),
            main: None,
            hints: HashMap::new(),
            reference_manager: ReferenceManager {
                references: Vec::new(),
            },
            identifiers: HashMap::new(),
        };
        let mut cairo_runner = cairo_runner!(program);
        let mut vm = vm!();
        for _ in 0..2 {
            vm.segments.add(&mut vm.memory);
        }
        cairo_runner.program_base = Some(relocatable!(0, 0));
        cairo_runner.execution_base = Some(relocatable!(1, 0));
        let return_fp = bigint!(9).into();
        cairo_runner
            .initialize_function_entrypoint(&mut vm, 0, vec![], return_fp)
            .unwrap();
        assert_eq!(Some(relocatable!(1, 2)), cairo_runner.get_initial_fp());
    }

    #[test]
    fn check_used_cells_valid_case() {
        let program = Program {
            builtins: vec![String::from("range_check"), String::from("output")],
            prime: bigint!(17),
            data: Vec::new(),
            constants: HashMap::new(),
            main: None,
            hints: HashMap::new(),
            reference_manager: ReferenceManager {
                references: Vec::new(),
            },
            identifiers: HashMap::new(),
        };
        let mut cairo_runner = cairo_runner!(program);
        cairo_runner.accessed_addresses = Some(HashSet::new());
        let mut vm = vm!();
        vm.segments.segment_used_sizes = Some(vec![4]);
        vm.trace = Some(vec![]);
        cairo_runner.layout.diluted_pool_instance_def = None;

        assert_eq!(cairo_runner.check_used_cells(&vm), Ok(()));
    }

    #[test]
    fn check_used_cells_get_used_cells_and_allocated_size_error() {
        let program = Program {
            builtins: Vec::new(),
            prime: bigint_str!(
                b"3618502788666131213697322783095070105623107215331596699973092056135872020481"
            ),
            data: Vec::new(),
            constants: HashMap::new(),
            main: None,
            hints: HashMap::new(),
            reference_manager: ReferenceManager {
                references: Vec::new(),
            },
            identifiers: HashMap::new(),
        };

        let cairo_runner = cairo_runner!(program);
        let mut vm = vm!();
        vm.builtin_runners = vec![(
            "range_check".to_string(),
            RangeCheckBuiltinRunner::new(8, 8, true).into(),
        )];
        vm.memory.data = vec![vec![Some(mayberelocatable!(0x80FF_8000_0530u64))]];
        vm.trace = Some(vec![TraceEntry {
            pc: (0, 0).into(),
            ap: (0, 0).into(),
            fp: (0, 0).into(),
        }]);

        assert_eq!(
            cairo_runner.check_used_cells(&vm),
            Err(VirtualMachineError::MemoryError(
                MemoryError::InsufficientAllocatedCells
            ))
        );
    }

    #[test]
    fn check_used_cells_check_memory_usage_error() {
        let program = Program {
            builtins: Vec::new(),
            prime: bigint_str!(
                b"3618502788666131213697322783095070105623107215331596699973092056135872020481"
            ),
            data: Vec::new(),
            constants: HashMap::new(),
            main: None,
            hints: HashMap::new(),
            reference_manager: ReferenceManager {
                references: Vec::new(),
            },
            identifiers: HashMap::new(),
        };

        let mut cairo_runner = cairo_runner!(program);
        let mut vm = vm!();

        cairo_runner.accessed_addresses =
            Some([(1, 0).into(), (1, 3).into()].into_iter().collect());
        vm.builtin_runners = vec![{
            let mut builtin_runner: BuiltinRunner = OutputBuiltinRunner::new(true).into();
            builtin_runner.initialize_segments(&mut vm.segments, &mut vm.memory);

            ("output".to_string(), builtin_runner)
        }];
        vm.segments.segment_used_sizes = Some(vec![4, 12]);
        vm.trace = Some(vec![]);

        assert_eq!(
            cairo_runner.check_used_cells(&vm),
            Err(VirtualMachineError::MemoryError(
                MemoryError::InsufficientAllocatedCells
            ))
        );
    }

    #[test]
    fn check_used_cells_check_diluted_check_usage_error() {
        let program = Program {
            builtins: vec![String::from("range_check"), String::from("output")],
            prime: bigint!(17),
            data: Vec::new(),
            constants: HashMap::new(),
            main: None,
            hints: HashMap::new(),
            reference_manager: ReferenceManager {
                references: Vec::new(),
            },
            identifiers: HashMap::new(),
        };
        let mut cairo_runner = cairo_runner!(program);
        cairo_runner.accessed_addresses = Some(HashSet::new());
        let mut vm = vm!();
        vm.segments.segment_used_sizes = Some(vec![4]);
        vm.trace = Some(vec![]);

        assert_eq!(
            cairo_runner.check_used_cells(&vm),
            Err(VirtualMachineError::MemoryError(
                MemoryError::InsufficientAllocatedCells
            ))
        );
    }
}<|MERGE_RESOLUTION|>--- conflicted
+++ resolved
@@ -49,11 +49,7 @@
     run_ended: bool,
     segments_finalized: bool,
     execution_public_memory: Option<Vec<usize>>,
-<<<<<<< HEAD
     proof_mode: bool,
-=======
-    _proof_mode: bool,
->>>>>>> bf20daf3
     pub original_steps: Option<usize>,
     pub relocated_memory: Vec<Option<BigInt>>,
     pub relocated_trace: Option<Vec<RelocatedTraceEntry>>,
@@ -88,11 +84,7 @@
             accessed_addresses: None,
             run_ended: false,
             segments_finalized: false,
-<<<<<<< HEAD
             proof_mode,
-=======
-            _proof_mode: proof_mode,
->>>>>>> bf20daf3
             original_steps: None,
             relocated_memory: Vec::new(),
             relocated_trace: None,
@@ -258,7 +250,7 @@
     }
 
     ///Initializes state for running a program from the main() entrypoint.
-    ///If self._proof_mode == True, the execution starts from the start label rather then the main() function.
+    ///If self.proof_mode == True, the execution starts from the start label rather then the main() function.
     ///Returns the value of the program counter after returning from main.
     fn initialize_main_entrypoint(
         &mut self,
@@ -269,7 +261,7 @@
         for (_name, builtin_runner) in vm.builtin_runners.iter() {
             stack.append(&mut builtin_runner.initial_stack());
         }
-        //Different process if _proof_mode is enabled
+        //Different process if proof_mode is enabled
         let return_fp = vm.segments.add(&mut vm.memory);
         if let Some(main) = &self.program.main {
             let main_clone = *main;
@@ -808,6 +800,7 @@
         self.segments_finalized = true;
         Ok(())
     }
+
     #[allow(clippy::too_many_arguments)]
     pub fn run_from_entrypoint(
         &mut self,
@@ -3473,14 +3466,10 @@
         let mut cairo_runner = cairo_runner!(program);
         let mut vm = vm!();
 
-<<<<<<< HEAD
         assert_eq!(
             cairo_runner.end_run(true, false, &mut vm, &hint_processor),
             Err(MemoryError::MissingAccessedAddresses.into()),
         );
-=======
-        assert_eq!(cairo_runner.end_run(true, false, &mut vm), Ok(()),);
->>>>>>> bf20daf3
     }
 
     #[test]
@@ -3864,11 +3853,7 @@
     fn finalize_segments_run_ended_empty_no_exec_base() {
         let program = empty_program!();
         let mut cairo_runner = cairo_runner!(program);
-<<<<<<< HEAD
         cairo_runner.proof_mode = true;
-=======
-        cairo_runner._proof_mode = true;
->>>>>>> bf20daf3
         cairo_runner.program_base = Some(Relocatable::from((0, 0)));
         cairo_runner.run_ended = true;
         let mut vm = vm!();
