--- conflicted
+++ resolved
@@ -3630,20 +3630,9 @@
     }
 
     #[test]
-<<<<<<< HEAD
     fn initialize_all_builtins() {
-        let program = Program {
-            builtins: vec![],
-            prime: bigint!(17),
-            data: Vec::new(),
-            constants: HashMap::new(),
-            main: None,
-            hints: HashMap::new(),
-            reference_manager: ReferenceManager {
-                references: Vec::new(),
-            },
-            identifiers: HashMap::new(),
-        };
+        let program = program!();
+
         let cairo_runner = cairo_runner!(program);
         let mut vm = vm!();
 
@@ -3662,18 +3651,8 @@
 
     #[test]
     fn initialize_function_runner() {
-        let program = Program {
-            builtins: vec![],
-            prime: bigint!(17),
-            data: Vec::new(),
-            constants: HashMap::new(),
-            main: None,
-            hints: HashMap::new(),
-            reference_manager: ReferenceManager {
-                references: Vec::new(),
-            },
-            identifiers: HashMap::new(),
-        };
+        let program = program!();
+
         let mut cairo_runner = cairo_runner!(program);
         let mut vm = vm!();
 
@@ -3704,7 +3683,9 @@
             })
         );
         assert_eq!(vm.segments.num_segments, 7);
-=======
+    }
+
+    #[test]
     fn initialize_segments_incorrect_layout_plain_one_builtin() {
         let program = program!["output"];
         let mut vm = vm!();
@@ -3785,6 +3766,5 @@
         assert_eq!(runner.initial_ap, Some(Relocatable::from((1, 2))));
         assert_eq!(runner.initial_fp, runner.initial_ap);
         assert_eq!(runner.execution_public_memory, Some(vec![0, 1, 2, 3]));
->>>>>>> 1c174dc9
     }
 }