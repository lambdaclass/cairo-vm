--- conflicted
+++ resolved
@@ -40,11 +40,8 @@
     initial_fp: Option<Relocatable>,
     initial_pc: Option<Relocatable>,
     accessed_addresses: Option<HashSet<Relocatable>>,
-<<<<<<< HEAD
+    run_ended: bool,
     pub original_steps: Option<usize>,
-=======
-    run_ended: bool,
->>>>>>> 205006a9
     pub relocated_memory: Vec<Option<BigInt>>,
     pub relocated_trace: Option<Vec<RelocatedTraceEntry>>,
     pub exec_scopes: ExecutionScopes,
@@ -62,11 +59,8 @@
             initial_fp: None,
             initial_pc: None,
             accessed_addresses: None,
-<<<<<<< HEAD
+            run_ended: false,
             original_steps: None,
-=======
-            run_ended: false,
->>>>>>> 205006a9
             relocated_memory: Vec::new(),
             relocated_trace: None,
             exec_scopes: ExecutionScopes::new(),
@@ -451,7 +445,6 @@
         Ok(())
     }
 
-<<<<<<< HEAD
     pub fn get_execution_resources(
         &self,
         vm: &VirtualMachine,
@@ -475,10 +468,7 @@
         })
     }
 
-    pub fn get_output(&mut self, vm: &mut VirtualMachine) -> Result<Option<String>, RunnerError> {
-=======
     pub fn get_output(&mut self, vm: &mut VirtualMachine) -> Result<String, RunnerError> {
->>>>>>> 205006a9
         let mut output = Vec::<u8>::new();
         self.write_output(vm, &mut output)?;
         let output = String::from_utf8(output).map_err(|_| RunnerError::FailedStringConversion)?;
@@ -2622,11 +2612,7 @@
     }
 
     #[test]
-<<<<<<< HEAD
-    fn get_execution_resources_trace_not_enabled() {
-=======
     fn end_run_missing_accessed_addresses() {
->>>>>>> 205006a9
         let program = Program {
             builtins: Vec::new(),
             prime: bigint_str!(
@@ -2642,30 +2628,17 @@
             identifiers: HashMap::new(),
         };
 
-<<<<<<< HEAD
-        let cairo_runner = CairoRunner::new(&program).unwrap();
-        let vm = vm!();
-
-        assert_eq!(
-            cairo_runner.get_execution_resources(&vm),
-            Err(TraceError::TraceNotEnabled),
-=======
         let mut cairo_runner = CairoRunner::new(&program).unwrap();
         let mut vm = vm!();
 
         assert_eq!(
             cairo_runner.end_run(true, false, &mut vm),
             Err(MemoryError::MissingAccessedAddresses.into()),
->>>>>>> 205006a9
-        );
-    }
-
-    #[test]
-<<<<<<< HEAD
-    fn get_execution_resources_empty_builtins() {
-=======
+        );
+    }
+
+    #[test]
     fn end_run_run_already_finished() {
->>>>>>> 205006a9
         let program = Program {
             builtins: Vec::new(),
             prime: bigint_str!(
@@ -2684,7 +2657,88 @@
         let mut cairo_runner = CairoRunner::new(&program).unwrap();
         let mut vm = vm!();
 
-<<<<<<< HEAD
+        cairo_runner.run_ended = true;
+        assert_eq!(
+            cairo_runner.end_run(true, false, &mut vm),
+            Err(RunnerError::RunAlreadyFinished.into()),
+        );
+    }
+
+    #[test]
+    fn end_run() {
+        let program = Program {
+            builtins: Vec::new(),
+            prime: bigint_str!(
+                b"3618502788666131213697322783095070105623107215331596699973092056135872020481"
+            ),
+            data: Vec::new(),
+            constants: HashMap::new(),
+            main: None,
+            hints: HashMap::new(),
+            reference_manager: ReferenceManager {
+                references: Vec::new(),
+            },
+            identifiers: HashMap::new(),
+        };
+
+        let mut cairo_runner = CairoRunner::new(&program).unwrap();
+        let mut vm = vm!();
+
+        cairo_runner.accessed_addresses = Some(HashSet::new());
+        assert_eq!(cairo_runner.end_run(true, false, &mut vm), Ok(()));
+
+        cairo_runner.run_ended = false;
+        cairo_runner.relocated_memory.clear();
+        assert_eq!(cairo_runner.end_run(true, true, &mut vm), Ok(()));
+        assert!(!cairo_runner.run_ended);
+    }
+
+    #[test]
+    fn get_execution_resources_trace_not_enabled() {
+        let program = Program {
+            builtins: Vec::new(),
+            prime: bigint_str!(
+                b"3618502788666131213697322783095070105623107215331596699973092056135872020481"
+            ),
+            data: Vec::new(),
+            constants: HashMap::new(),
+            main: None,
+            hints: HashMap::new(),
+            reference_manager: ReferenceManager {
+                references: Vec::new(),
+            },
+            identifiers: HashMap::new(),
+        };
+
+        let cairo_runner = CairoRunner::new(&program).unwrap();
+        let vm = vm!();
+
+        assert_eq!(
+            cairo_runner.get_execution_resources(&vm),
+            Err(TraceError::TraceNotEnabled),
+        );
+    }
+
+    #[test]
+    fn get_execution_resources_empty_builtins() {
+        let program = Program {
+            builtins: Vec::new(),
+            prime: bigint_str!(
+                b"3618502788666131213697322783095070105623107215331596699973092056135872020481"
+            ),
+            data: Vec::new(),
+            constants: HashMap::new(),
+            main: None,
+            hints: HashMap::new(),
+            reference_manager: ReferenceManager {
+                references: Vec::new(),
+            },
+            identifiers: HashMap::new(),
+        };
+
+        let mut cairo_runner = CairoRunner::new(&program).unwrap();
+        let mut vm = vm!();
+
         cairo_runner.original_steps = Some(10);
         cairo_runner.accessed_addresses = Some(HashSet::new());
         vm.segments.segment_used_sizes = Some(vec![4]);
@@ -2695,21 +2749,11 @@
                 n_memory_holes: 0,
                 builtin_instance_counter: Vec::new(),
             }),
-=======
-        cairo_runner.run_ended = true;
-        assert_eq!(
-            cairo_runner.end_run(true, false, &mut vm),
-            Err(RunnerError::RunAlreadyFinished.into()),
->>>>>>> 205006a9
-        );
-    }
-
-    #[test]
-<<<<<<< HEAD
+        );
+    }
+
+    #[test]
     fn get_execution_resources() {
-=======
-    fn end_run() {
->>>>>>> 205006a9
         let program = Program {
             builtins: Vec::new(),
             prime: bigint_str!(
@@ -2728,7 +2772,6 @@
         let mut cairo_runner = CairoRunner::new(&program).unwrap();
         let mut vm = vm!();
 
-<<<<<<< HEAD
         cairo_runner.original_steps = Some(10);
         cairo_runner.accessed_addresses = Some(HashSet::new());
         vm.segments.segment_used_sizes = Some(vec![4]);
@@ -2736,7 +2779,7 @@
             let mut builtin = OutputBuiltinRunner::new();
             builtin.initialize_segments(&mut vm.segments, &mut vm.memory);
 
-            ("output".to_string(), Box::new(builtin))
+            ("output".to_string(), BuiltinRunner::Output(builtin))
         }];
         assert_eq!(
             cairo_runner.get_execution_resources(&vm),
@@ -2746,14 +2789,5 @@
                 builtin_instance_counter: vec![("output".to_string(), 4)],
             }),
         );
-=======
-        cairo_runner.accessed_addresses = Some(HashSet::new());
-        assert_eq!(cairo_runner.end_run(true, false, &mut vm), Ok(()));
-
-        cairo_runner.run_ended = false;
-        cairo_runner.relocated_memory.clear();
-        assert_eq!(cairo_runner.end_run(true, true, &mut vm), Ok(()));
-        assert!(!cairo_runner.run_ended);
->>>>>>> 205006a9
     }
 }