use crate::{
    bigint,
    hint_processor::hint_processor_definition::{HintProcessor, HintReference},
    types::{
        exec_scope::ExecutionScopes,
        instruction::Register,
        program::Program,
        relocatable::{relocate_value, MaybeRelocatable, Relocatable},
    },
    utils::{is_subsequence, to_field_element},
    vm::{
        errors::{
            memory_errors::MemoryError, runner_errors::RunnerError, trace_errors::TraceError,
            vm_errors::VirtualMachineError,
        },
        {
            runners::builtin_runner::{
                BitwiseBuiltinRunner, BuiltinRunner, EcOpBuiltinRunner, HashBuiltinRunner,
                OutputBuiltinRunner, RangeCheckBuiltinRunner,
            },
            trace::trace_entry::{relocate_trace_register, RelocatedTraceEntry},
            vm_core::VirtualMachine,
        },
    },
};
use num_bigint::BigInt;
use std::{
    any::Any,
    collections::{HashMap, HashSet},
    io,
};

pub struct CairoRunner {
    program: Program,
    _layout: String,
    final_pc: Option<Relocatable>,
    program_base: Option<Relocatable>,
    execution_base: Option<Relocatable>,
    initial_ap: Option<Relocatable>,
    initial_fp: Option<Relocatable>,
    initial_pc: Option<Relocatable>,
    accessed_addresses: Option<HashSet<Relocatable>>,
    pub relocated_memory: Vec<Option<BigInt>>,
    pub relocated_trace: Option<Vec<RelocatedTraceEntry>>,
    pub exec_scopes: ExecutionScopes,
}

impl CairoRunner {
    pub fn new(program: &Program) -> Result<CairoRunner, RunnerError> {
        Ok(CairoRunner {
            program: program.clone(),
            _layout: String::from("plain"),
            final_pc: None,
            program_base: None,
            execution_base: None,
            initial_ap: None,
            initial_fp: None,
            initial_pc: None,
            accessed_addresses: None,
            relocated_memory: Vec::new(),
            relocated_trace: None,
            exec_scopes: ExecutionScopes::new(),
        })
    }

    pub fn initialize(&mut self, vm: &mut VirtualMachine) -> Result<Relocatable, RunnerError> {
        self.initialize_builtins(vm)?;
        self.initialize_segments(vm, None);
        let end = self.initialize_main_entrypoint(vm)?;
        self.initialize_vm(vm)?;
        Ok(end)
    }

    fn initialize_builtins(&self, vm: &mut VirtualMachine) -> Result<(), RunnerError> {
        let builtin_ordered_list = vec![
            String::from("output"),
            String::from("pedersen"),
            String::from("range_check"),
            String::from("ecdsa"),
            String::from("bitwise"),
            String::from("ec_op"),
        ];
        if !is_subsequence(&self.program.builtins, &builtin_ordered_list) {
            return Err(RunnerError::DisorderedBuiltins);
        };
        let mut builtin_runners = Vec::<(String, Box<dyn BuiltinRunner>)>::new();
        for builtin_name in self.program.builtins.iter() {
            if builtin_name == "output" {
                builtin_runners.push((builtin_name.clone(), Box::new(OutputBuiltinRunner::new())));
            }

            if builtin_name == "pedersen" {
                builtin_runners.push((builtin_name.clone(), Box::new(HashBuiltinRunner::new(8))));
            }

            if builtin_name == "range_check" {
                //Information for Buitin info taken from here https://github.com/starkware-libs/cairo-lang/blob/b614d1867c64f3fb2cf4a4879348cfcf87c3a5a7/src/starkware/cairo/lang/instances.py#L115
                builtin_runners.push((
                    builtin_name.clone(),
                    Box::new(RangeCheckBuiltinRunner::new(bigint!(8), 8)),
                ));
            }
            if builtin_name == "bitwise" {
                builtin_runners.push((
                    builtin_name.clone(),
                    Box::new(BitwiseBuiltinRunner::new(256)),
                ));
            }
            if builtin_name == "ec_op" {
                builtin_runners.push((builtin_name.clone(), Box::new(EcOpBuiltinRunner::new(256))));
            }
        }
        vm.builtin_runners = builtin_runners;
        Ok(())
    }
    ///Creates the necessary segments for the program, execution, and each builtin on the MemorySegmentManager and stores the first adress of each of this new segments as each owner's base
    fn initialize_segments(&mut self, vm: &mut VirtualMachine, program_base: Option<Relocatable>) {
        self.program_base = match program_base {
            Some(base) => Some(base),
            None => Some(vm.segments.add(&mut vm.memory)),
        };
        self.execution_base = Some(vm.segments.add(&mut vm.memory));
        for (_key, builtin_runner) in vm.builtin_runners.iter_mut() {
            builtin_runner.initialize_segments(&mut vm.segments, &mut vm.memory);
        }
    }

    fn initialize_state(
        &mut self,
        vm: &mut VirtualMachine,
        entrypoint: usize,
        stack: Vec<MaybeRelocatable>,
    ) -> Result<(), RunnerError> {
        if let Some(prog_base) = self.program_base.clone() {
            let initial_pc = Relocatable {
                segment_index: prog_base.segment_index,
                offset: prog_base.offset + entrypoint,
            };
            self.initial_pc = Some(initial_pc);
            vm.segments
                .load_data(
                    &mut vm.memory,
                    &MaybeRelocatable::RelocatableValue(prog_base),
                    self.program.data.clone(),
                )
                .map_err(RunnerError::MemoryInitializationError)?;
        }
        if let Some(exec_base) = &self.execution_base {
            vm.segments
                .load_data(
                    &mut vm.memory,
                    &MaybeRelocatable::RelocatableValue(exec_base.clone()),
                    stack,
                )
                .map_err(RunnerError::MemoryInitializationError)?;
        } else {
            return Err(RunnerError::NoProgBase);
        }
        Ok(())
    }

    fn initialize_function_entrypoint(
        &mut self,
        vm: &mut VirtualMachine,
        entrypoint: usize,
        mut stack: Vec<MaybeRelocatable>,
        return_fp: MaybeRelocatable,
    ) -> Result<Relocatable, RunnerError> {
        let end = vm.segments.add(&mut vm.memory);
        stack.append(&mut vec![
            return_fp,
            MaybeRelocatable::RelocatableValue(end.clone()),
        ]);
        if let Some(base) = &self.execution_base {
            self.initial_fp = Some(Relocatable {
                segment_index: base.segment_index,
                offset: base.offset + stack.len(),
            });
            self.initial_ap = self.initial_fp.clone();
        } else {
            return Err(RunnerError::NoExecBaseForEntrypoint);
        }
        self.initialize_state(vm, entrypoint, stack)?;
        self.final_pc = Some(end.clone());
        Ok(end)
    }

    ///Initializes state for running a program from the main() entrypoint.
    ///If self.proof_mode == True, the execution starts from the start label rather then the main() function.
    ///Returns the value of the program counter after returning from main.
    fn initialize_main_entrypoint(
        &mut self,
        vm: &mut VirtualMachine,
    ) -> Result<Relocatable, RunnerError> {
        //self.execution_public_memory = Vec::new() -> Not used now
        let mut stack = Vec::new();
        for (_name, builtin_runner) in vm.builtin_runners.iter() {
            stack.append(&mut builtin_runner.initial_stack());
        }
        //Different process if proof_mode is enabled
        let return_fp = vm.segments.add(&mut vm.memory);
        if let Some(main) = &self.program.main {
            let main_clone = *main;
            Ok(self.initialize_function_entrypoint(
                vm,
                main_clone,
                stack,
                MaybeRelocatable::RelocatableValue(return_fp),
            )?)
        } else {
            Err(RunnerError::MissingMain)
        }
    }

    fn initialize_vm(&mut self, vm: &mut VirtualMachine) -> Result<(), RunnerError> {
        vm.run_context.pc = self.initial_pc.as_ref().ok_or(RunnerError::NoPC)?.clone();
        vm.run_context.ap = self.initial_ap.as_ref().ok_or(RunnerError::NoAP)?.offset;
        vm.run_context.fp = self.initial_fp.as_ref().ok_or(RunnerError::NoFP)?.offset;
        vm._program_base = Some(MaybeRelocatable::from(
            self.program_base.as_ref().ok_or(RunnerError::NoProgBase)?,
        ));
        for (_, builtin) in vm.builtin_runners.iter() {
            builtin.add_validation_rule(&mut vm.memory)?;
        }
        vm.memory
            .validate_existing_memory()
            .map_err(RunnerError::MemoryValidationError)
    }

    pub fn get_reference_list(&self) -> HashMap<usize, HintReference> {
        let mut references = HashMap::<usize, HintReference>::new();

        for (i, reference) in self.program.reference_manager.references.iter().enumerate() {
            references.insert(
                i,
                HintReference {
                    register: reference.value_address.register.clone(),
                    offset1: reference.value_address.offset1,
                    offset2: reference.value_address.offset2,
                    inner_dereference: reference.value_address.inner_dereference,
                    dereference: reference.value_address.dereference,
                    immediate: reference.value_address.immediate.clone(),
                    // only store `ap` tracking data if the reference is referred to it
                    ap_tracking_data: if reference.value_address.register == Some(Register::FP) {
                        None
                    } else {
                        Some(reference.ap_tracking_data.clone())
                    },
                    cairo_type: Some(reference.value_address.value_type.clone()),
                },
            );
        }
        references
    }

    /// Gets the data used by the HintProcessor to execute each hint
    pub fn get_hint_data_dictionary(
        &self,
        references: &HashMap<usize, HintReference>,
        hint_executor: &dyn HintProcessor,
    ) -> Result<HashMap<usize, Vec<Box<dyn Any>>>, VirtualMachineError> {
        let mut hint_data_dictionary = HashMap::<usize, Vec<Box<dyn Any>>>::new();
        for (hint_index, hints) in self.program.hints.iter() {
            for hint in hints {
                let hint_data = hint_executor.compile_hint(
                    &hint.code,
                    &hint.flow_tracking_data.ap_tracking,
                    &hint.flow_tracking_data.reference_ids,
                    references,
                );
                hint_data_dictionary
                    .entry(*hint_index)
                    .or_insert(vec![])
                    .push(
                        hint_data
                            .map_err(|_| VirtualMachineError::CompileHintFail(hint.code.clone()))?,
                    );
            }
        }
        Ok(hint_data_dictionary)
    }

    pub fn get_constants(&self) -> &HashMap<String, BigInt> {
        &self.program.constants
    }

    pub fn run_until_pc(
        &mut self,
        address: Relocatable,
        vm: &mut VirtualMachine,
        hint_processor: &dyn HintProcessor,
    ) -> Result<(), VirtualMachineError> {
        let references = self.get_reference_list();
        let hint_data_dictionary = self.get_hint_data_dictionary(&references, hint_processor)?;
        while vm.run_context.pc != address {
            vm.step(
                hint_processor,
                &mut self.exec_scopes,
                &hint_data_dictionary,
                &self.program.constants,
            )?;
        }
        Ok(())
    }

    /// Mark a memory address as accesed.
    pub fn mark_as_accessed(
        &mut self,
        address: Relocatable,
        size: usize,
    ) -> Result<(), VirtualMachineError> {
        let accessed_addressess = match &mut self.accessed_addresses {
            Some(x) => x,
            None => return Err(VirtualMachineError::RunNotFinished),
        };

        accessed_addressess.extend((0..size).map(|i| &address + i));
        Ok(())
    }

    pub fn get_memory_holes(&self, vm: &VirtualMachine) -> Result<usize, MemoryError> {
<<<<<<< HEAD
        let accessed_addresses = vm
=======
        let accessed_addresses = self
>>>>>>> 67c64986
            .accessed_addresses
            .as_ref()
            .ok_or(MemoryError::MissingAccessedAddresses)?;

<<<<<<< HEAD
        let mut builtin_accessed_addresses = HashSet::new();
        for (_, builtin_runner) in &vm.builtin_runners {
            builtin_accessed_addresses.extend(builtin_runner.get_memory_accesses(vm)?.into_iter());
        }
=======
        let mut builtin_accessed_addresses = vm
            .builtin_runners
            .iter()
            .flat_map(|(_, x)| x.get_memory_accesses(self).into_iter())
            .collect::<HashSet<_>>();
>>>>>>> 67c64986

        builtin_accessed_addresses.extend(accessed_addresses.iter().cloned());
        vm.segments.get_memory_holes(&builtin_accessed_addresses)
    }

    ///Relocates the VM's memory, turning bidimensional indexes into contiguous numbers, and values into BigInts
    /// Uses the relocation_table to asign each index a number according to the value on its segment number
    fn relocate_memory(
        &mut self,
        vm: &mut VirtualMachine,
        relocation_table: &Vec<usize>,
    ) -> Result<(), MemoryError> {
        if !(self.relocated_memory.is_empty()) {
            return Err(MemoryError::Relocation);
        }
        //Relocated addresses start at 1
        self.relocated_memory.push(None);
        for (index, segment) in vm.memory.data.iter().enumerate() {
            if self.relocated_memory.len() != relocation_table[index] {
                return Err(MemoryError::Relocation);
            }

            for element in segment {
                match element {
                    Some(elem) => self
                        .relocated_memory
                        .push(Some(relocate_value(elem.clone(), relocation_table)?)),
                    None => self.relocated_memory.push(None),
                }
            }
        }
        Ok(())
    }

    ///Relocates the VM's trace, turning relocatable registers to numbered ones
    fn relocate_trace(
        &mut self,
        vm: &mut VirtualMachine,
        relocation_table: &Vec<usize>,
    ) -> Result<(), TraceError> {
        if self.relocated_trace.is_some() {
            return Err(TraceError::AlreadyRelocated);
        }

        let trace = vm.trace.as_ref().ok_or(TraceError::TraceNotEnabled)?.iter();
        let mut relocated_trace = Vec::<RelocatedTraceEntry>::with_capacity(trace.len());
        for entry in trace {
            relocated_trace.push(RelocatedTraceEntry {
                pc: relocate_trace_register(&entry.pc, relocation_table)?,
                ap: relocate_trace_register(&entry.ap, relocation_table)?,
                fp: relocate_trace_register(&entry.fp, relocation_table)?,
            })
        }
        self.relocated_trace = Some(relocated_trace);
        Ok(())
    }

    pub fn relocate(&mut self, vm: &mut VirtualMachine) -> Result<(), TraceError> {
        vm.segments.compute_effective_sizes(&vm.memory);
        // relocate_segments can fail if compute_effective_sizes is not called before.
        // The expect should be unreachable.
        let relocation_table = vm
            .segments
            .relocate_segments()
            .expect("compute_effective_sizes called but relocate_memory still returned error");
        if let Err(memory_error) = self.relocate_memory(vm, &relocation_table) {
            return Err(TraceError::MemoryError(memory_error));
        }
        if vm.trace.is_some() {
            self.relocate_trace(vm, &relocation_table)?;
        }
        Ok(())
    }

    pub fn get_output(&mut self, vm: &mut VirtualMachine) -> Result<Option<String>, RunnerError> {
        let mut output = Vec::<u8>::new();
        self.write_output(vm, &mut output)?;
        let output = String::from_utf8(output).map_err(|_| RunnerError::FailedStringConversion)?;
        Ok(Some(output))
    }

    ///Writes the values hosted in the output builtin's segment
    /// Does nothing if the output builtin is not present in the program
    pub fn write_output(
        &mut self,
        vm: &mut VirtualMachine,
        stdout: &mut dyn io::Write,
    ) -> Result<(), RunnerError> {
        //If the output builtin is present it will always be the first one
        if !vm.builtin_runners.is_empty() && vm.builtin_runners[0].0 == *"output" {
            let builtin = &vm.builtin_runners[0].1;
            vm.segments.compute_effective_sizes(&vm.memory);

            let base = builtin.base();

            // After this if block,
            // segment_used_sizes is always Some(_)
            if vm.segments.segment_used_sizes == None {
                vm.segments.compute_effective_sizes(&vm.memory);
            }

            let segment_index: usize = base
                .segment_index
                .try_into()
                .map_err(|_| RunnerError::RunnerInTemporarySegment(base.segment_index))?;
            // See previous comment, the unwrap below is safe.
            for i in 0..vm.segments.segment_used_sizes.as_ref().unwrap()[segment_index] {
                let value = vm.memory.get_integer(&(base.clone() + i)).map_err(|_| {
                    RunnerError::MemoryGet(MaybeRelocatable::from(base.clone() + i))
                })?;
                writeln!(
                    stdout,
                    "{}",
                    to_field_element(value.into_owned(), vm.prime.clone())
                )
                .map_err(|_| RunnerError::WriteFail)?;
            }
        }
        Ok(())
    }
}

#[cfg(test)]
mod tests {
    use super::*;
    use crate::{
        bigint_str,
        hint_processor::builtin_hint_processor::builtin_hint_processor_definition::BuiltinHintProcessor,
        relocatable,
        serde::deserialize_program::ReferenceManager,
        utils::test_utils::*,
        vm::{trace::trace_entry::TraceEntry, vm_memory::memory::Memory},
    };
    use num_bigint::Sign;
    use std::collections::{HashMap, HashSet};

    #[test]
    fn initialize_builtins_with_disordered_builtins() {
        //This test works with basic Program definition, will later be updated to use Program::new() when fully defined
        let program = Program {
            builtins: vec![String::from("range_check"), String::from("output")],
            prime: bigint!(17),
            data: Vec::new(),
            constants: HashMap::new(),
            main: None,
            hints: HashMap::new(),
            reference_manager: ReferenceManager {
                references: Vec::new(),
            },
            identifiers: HashMap::new(),
        };
        let cairo_runner = CairoRunner::new(&program).unwrap();
        let mut vm = vm!();
        assert!(cairo_runner.initialize_builtins(&mut vm).is_err());
    }

    #[test]
    fn create_cairo_runner_with_ordered_but_missing_builtins() {
        //This test works with basic Program definition, will later be updated to use Program::new() when fully defined
        let program = Program {
            builtins: vec![String::from("output"), String::from("ecdsa")],
            prime: bigint!(17),
            data: Vec::new(),
            constants: HashMap::new(),
            main: None,
            hints: HashMap::new(),
            reference_manager: ReferenceManager {
                references: Vec::new(),
            },
            identifiers: HashMap::new(),
        };
        //We only check that the creation doesnt panic
        let _cairo_runner = CairoRunner::new(&program);
    }

    #[test]
    fn initialize_segments_with_base() {
        //This test works with basic Program definition, will later be updated to use Program::new() when fully defined
        let program = Program {
            builtins: vec![String::from("output")],
            prime: bigint!(17),
            data: Vec::new(),
            constants: HashMap::new(),
            main: None,
            hints: HashMap::new(),
            reference_manager: ReferenceManager {
                references: Vec::new(),
            },
            identifiers: HashMap::new(),
        };
        let mut cairo_runner = CairoRunner::new(&program).unwrap();
        let mut vm = vm!();
        let program_base = Some(Relocatable {
            segment_index: 5,
            offset: 9,
        });
        vm.segments.num_segments = 6;
        cairo_runner.initialize_builtins(&mut vm).unwrap();
        cairo_runner.initialize_segments(&mut vm, program_base);
        assert_eq!(
            cairo_runner.program_base,
            Some(Relocatable {
                segment_index: 5,
                offset: 9,
            })
        );
        assert_eq!(
            cairo_runner.execution_base,
            Some(Relocatable {
                segment_index: 6,
                offset: 0,
            })
        );
        assert_eq!(vm.builtin_runners[0].0, String::from("output"));
        assert_eq!(vm.builtin_runners[0].1.base(), Relocatable::from((7, 0)));

        assert_eq!(vm.segments.num_segments, 8);
    }

    #[test]
    fn initialize_segments_no_base() {
        //This test works with basic Program definition, will later be updated to use Program::new() when fully defined
        let program = Program {
            builtins: vec![String::from("output")],
            prime: bigint!(17),
            data: Vec::new(),
            constants: HashMap::new(),
            main: None,
            hints: HashMap::new(),
            reference_manager: ReferenceManager {
                references: Vec::new(),
            },
            identifiers: HashMap::new(),
        };
        let mut cairo_runner = CairoRunner::new(&program).unwrap();
        let mut vm = vm!();
        cairo_runner.initialize_builtins(&mut vm).unwrap();
        cairo_runner.initialize_segments(&mut vm, None);
        assert_eq!(
            cairo_runner.program_base,
            Some(Relocatable {
                segment_index: 0,
                offset: 0
            })
        );
        assert_eq!(
            cairo_runner.execution_base,
            Some(Relocatable {
                segment_index: 1,
                offset: 0
            })
        );
        assert_eq!(vm.builtin_runners[0].0, String::from("output"));
        assert_eq!(vm.builtin_runners[0].1.base(), Relocatable::from((2, 0)));

        assert_eq!(vm.segments.num_segments, 3);
    }

    #[test]
    fn initialize_state_empty_data_and_stack() {
        //This test works with basic Program definition, will later be updated to use Program::new() when fully defined
        let program = Program {
            builtins: vec![String::from("output")],
            prime: bigint!(17),
            data: Vec::new(),
            constants: HashMap::new(),
            main: None,
            hints: HashMap::new(),
            reference_manager: ReferenceManager {
                references: Vec::new(),
            },
            identifiers: HashMap::new(),
        };
        let mut cairo_runner = CairoRunner::new(&program).unwrap();
        let mut vm = vm!();
        cairo_runner.program_base = Some(relocatable!(1, 0));
        cairo_runner.execution_base = Some(relocatable!(2, 0));
        let stack = Vec::new();
        cairo_runner.initialize_builtins(&mut vm).unwrap();
        cairo_runner.initialize_state(&mut vm, 1, stack).unwrap();
        assert_eq!(
            cairo_runner.initial_pc,
            Some(Relocatable {
                segment_index: 1,
                offset: 1
            })
        );
    }

    #[test]
    fn initialize_state_some_data_empty_stack() {
        //This test works with basic Program definition, will later be updated to use Program::new() when fully defined
        let program = Program {
            builtins: vec![String::from("output")],
            prime: bigint!(17),
            data: vec_data!((4), (6)),
            constants: HashMap::new(),
            main: None,
            hints: HashMap::new(),
            reference_manager: ReferenceManager {
                references: Vec::new(),
            },
            identifiers: HashMap::new(),
        };
        let mut cairo_runner = CairoRunner::new(&program).unwrap();
        let mut vm = vm!();
        for _ in 0..2 {
            vm.segments.add(&mut vm.memory);
        }
        cairo_runner.program_base = Some(Relocatable {
            segment_index: 1,
            offset: 0,
        });
        cairo_runner.execution_base = Some(relocatable!(2, 0));
        let stack = Vec::new();
        cairo_runner.initialize_state(&mut vm, 1, stack).unwrap();
        check_memory!(vm.memory, ((1, 0), 4), ((1, 1), 6));
    }

    #[test]
    fn initialize_state_empty_data_some_stack() {
        //This test works with basic Program definition, will later be updated to use Program::new() when fully defined
        let program = Program {
            builtins: vec![String::from("output")],
            prime: bigint!(17),
            data: Vec::new(),
            constants: HashMap::new(),
            main: None,
            hints: HashMap::new(),
            reference_manager: ReferenceManager {
                references: Vec::new(),
            },
            identifiers: HashMap::new(),
        };
        let mut cairo_runner = CairoRunner::new(&program).unwrap();
        let mut vm = vm!();
        for _ in 0..3 {
            vm.segments.add(&mut vm.memory);
        }
        cairo_runner.program_base = Some(relocatable!(1, 0));
        cairo_runner.execution_base = Some(relocatable!(2, 0));
        let stack = vec![mayberelocatable!(4), mayberelocatable!(6)];
        cairo_runner.initialize_state(&mut vm, 1, stack).unwrap();
        check_memory!(vm.memory, ((2, 0), 4), ((2, 1), 6));
    }

    #[test]
    fn initialize_state_no_program_base() {
        //This test works with basic Program definition, will later be updated to use Program::new() when fully defined
        let program = Program {
            builtins: vec![String::from("output")],
            prime: bigint!(17),
            data: Vec::new(),
            constants: HashMap::new(),
            main: None,
            hints: HashMap::new(),
            reference_manager: ReferenceManager {
                references: Vec::new(),
            },
            identifiers: HashMap::new(),
        };
        let mut cairo_runner = CairoRunner::new(&program).unwrap();
        let mut vm = vm!();
        for _ in 0..2 {
            vm.segments.add(&mut vm.memory);
        }
        cairo_runner.execution_base = Some(Relocatable {
            segment_index: 2,
            offset: 0,
        });
        let stack = vec![
            MaybeRelocatable::from(bigint!(4)),
            MaybeRelocatable::from(bigint!(6)),
        ];
        assert!(cairo_runner.initialize_state(&mut vm, 1, stack).is_err());
    }

    #[test]
    #[should_panic]
    fn initialize_state_no_execution_base() {
        //This test works with basic Program definition, will later be updated to use Program::new() when fully defined
        let program = Program {
            builtins: vec![String::from("output")],
            prime: bigint!(17),
            data: Vec::new(),
            constants: HashMap::new(),
            main: None,
            hints: HashMap::new(),
            reference_manager: ReferenceManager {
                references: Vec::new(),
            },
            identifiers: HashMap::new(),
        };
        let mut cairo_runner = CairoRunner::new(&program).unwrap();
        let mut vm = vm!();
        for _ in 0..2 {
            vm.segments.add(&mut vm.memory);
        }
        cairo_runner.program_base = Some(relocatable!(1, 0));
        let stack = vec![
            MaybeRelocatable::from(bigint!(4)),
            MaybeRelocatable::from(bigint!(6)),
        ];
        cairo_runner.initialize_state(&mut vm, 1, stack).unwrap();
    }

    #[test]
    fn initialize_function_entrypoint_empty_stack() {
        //This test works with basic Program definition, will later be updated to use Program::new() when fully defined
        let program = Program {
            builtins: vec![String::from("output")],
            prime: bigint!(17),
            data: Vec::new(),
            constants: HashMap::new(),
            main: None,
            hints: HashMap::new(),
            reference_manager: ReferenceManager {
                references: Vec::new(),
            },
            identifiers: HashMap::new(),
        };
        let mut cairo_runner = CairoRunner::new(&program).unwrap();
        let mut vm = vm!();
        for _ in 0..2 {
            vm.segments.add(&mut vm.memory);
        }
        cairo_runner.program_base = Some(relocatable!(0, 0));
        cairo_runner.execution_base = Some(relocatable!(1, 0));
        let stack = Vec::new();
        let return_fp = MaybeRelocatable::from(bigint!(9));
        cairo_runner
            .initialize_function_entrypoint(&mut vm, 0, stack, return_fp)
            .unwrap();
        assert_eq!(cairo_runner.initial_fp, cairo_runner.initial_ap);
        assert_eq!(cairo_runner.initial_fp, Some(relocatable!(1, 2)));
        check_memory!(vm.memory, ((1, 0), 9), ((1, 1), (2, 0)));
    }

    #[test]
    fn initialize_function_entrypoint_some_stack() {
        //This test works with basic Program definition, will later be updated to use Program::new() when fully defined
        let program = Program {
            builtins: vec![String::from("output")],
            prime: bigint!(17),
            data: Vec::new(),
            constants: HashMap::new(),
            main: None,
            hints: HashMap::new(),
            reference_manager: ReferenceManager {
                references: Vec::new(),
            },
            identifiers: HashMap::new(),
        };
        let mut cairo_runner = CairoRunner::new(&program).unwrap();
        let mut vm = vm!();
        for _ in 0..2 {
            vm.segments.add(&mut vm.memory);
        }
        cairo_runner.program_base = Some(relocatable!(0, 0));
        cairo_runner.execution_base = Some(relocatable!(1, 0));
        let stack = vec![MaybeRelocatable::from(bigint!(7))];
        let return_fp = MaybeRelocatable::from(bigint!(9));
        cairo_runner
            .initialize_function_entrypoint(&mut vm, 1, stack, return_fp)
            .unwrap();
        assert_eq!(cairo_runner.initial_fp, cairo_runner.initial_ap);
        assert_eq!(cairo_runner.initial_fp, Some(relocatable!(1, 3)));
        check_memory!(vm.memory, ((1, 0), 7), ((1, 1), 9), ((1, 2), (2, 0)));
    }

    #[test]
    #[should_panic]
    fn initialize_function_entrypoint_no_execution_base() {
        //This test works with basic Program definition, will later be updated to use Program::new() when fully defined
        let program = Program {
            builtins: vec![String::from("output")],
            prime: bigint!(17),
            data: Vec::new(),
            constants: HashMap::new(),
            main: None,
            hints: HashMap::new(),
            reference_manager: ReferenceManager {
                references: Vec::new(),
            },
            identifiers: HashMap::new(),
        };
        let mut cairo_runner = CairoRunner::new(&program).unwrap();
        let mut vm = vm!();
        let stack = vec![MaybeRelocatable::from(bigint!(7))];
        let return_fp = MaybeRelocatable::from(bigint!(9));
        cairo_runner
            .initialize_function_entrypoint(&mut vm, 1, stack, return_fp)
            .unwrap();
    }

    #[test]
    #[should_panic]
    fn initialize_main_entrypoint_no_main() {
        //This test works with basic Program definition, will later be updated to use Program::new() when fully defined
        let program = Program {
            builtins: vec![String::from("output")],
            prime: bigint!(17),
            data: Vec::new(),
            constants: HashMap::new(),
            main: None,
            hints: HashMap::new(),
            reference_manager: ReferenceManager {
                references: Vec::new(),
            },
            identifiers: HashMap::new(),
        };
        let mut cairo_runner = CairoRunner::new(&program).unwrap();
        let mut vm = vm!();
        cairo_runner.initialize_main_entrypoint(&mut vm).unwrap();
    }

    #[test]
    fn initialize_main_entrypoint() {
        //This test works with basic Program definition, will later be updated to use Program::new() when fully defined
        let program = Program {
            builtins: Vec::new(),
            prime: bigint!(17),
            data: Vec::new(),
            constants: HashMap::new(),
            main: Some(1),
            hints: HashMap::new(),
            reference_manager: ReferenceManager {
                references: Vec::new(),
            },
            identifiers: HashMap::new(),
        };
        let mut cairo_runner = CairoRunner::new(&program).unwrap();
        let mut vm = vm!();
        cairo_runner.program_base = Some(relocatable!(0, 0));
        cairo_runner.execution_base = Some(relocatable!(0, 0));
        let return_pc = cairo_runner.initialize_main_entrypoint(&mut vm).unwrap();
        assert_eq!(return_pc, Relocatable::from((1, 0)));
    }

    #[test]
    fn initialize_vm_no_builtins() {
        //This test works with basic Program definition, will later be updated to use Program::new() when fully defined
        let program = Program {
            builtins: Vec::new(),
            prime: bigint!(17),
            data: Vec::new(),
            constants: HashMap::new(),
            main: Some(1),
            hints: HashMap::new(),
            reference_manager: ReferenceManager {
                references: Vec::new(),
            },
            identifiers: HashMap::new(),
        };
        let mut cairo_runner = CairoRunner::new(&program).unwrap();
        let mut vm = vm!();
        cairo_runner.program_base = Some(relocatable!(0, 0));
        cairo_runner.initial_pc = Some(relocatable!(0, 1));
        cairo_runner.initial_ap = Some(relocatable!(1, 2));
        cairo_runner.initial_fp = Some(relocatable!(1, 2));
        cairo_runner.initialize_vm(&mut vm).unwrap();
        assert_eq!(vm.run_context.pc, relocatable!(0, 1));
        assert_eq!(vm.run_context.ap, 2);
        assert_eq!(vm.run_context.fp, 2);
        assert_eq!(vm._program_base, Some(MaybeRelocatable::from((0, 0))));
    }

    #[test]
    fn initialize_vm_with_range_check_valid() {
        //This test works with basic Program definition, will later be updated to use Program::new() when fully defined
        let program = Program {
            builtins: vec![String::from("range_check")],
            prime: bigint!(17),
            data: Vec::new(),
            constants: HashMap::new(),
            main: Some(1),
            hints: HashMap::new(),
            reference_manager: ReferenceManager {
                references: Vec::new(),
            },
            identifiers: HashMap::new(),
        };
        let mut cairo_runner = CairoRunner::new(&program).unwrap();
        let mut vm = vm!();
        cairo_runner.initial_pc = Some(relocatable!(0, 1));
        cairo_runner.initial_ap = Some(relocatable!(1, 2));
        cairo_runner.initial_fp = Some(relocatable!(1, 2));
        cairo_runner.initialize_builtins(&mut vm).unwrap();
        cairo_runner.initialize_segments(&mut vm, None);
        vm.memory = memory![((2, 0), 23), ((2, 1), 233)];
        assert_eq!(vm.builtin_runners[0].0, String::from("range_check"));
        assert_eq!(vm.builtin_runners[0].1.base(), relocatable!(2, 0));
        cairo_runner.initialize_vm(&mut vm).unwrap();
        assert!(vm
            .memory
            .validated_addresses
            .contains(&MaybeRelocatable::from((2, 0))));
        assert!(vm
            .memory
            .validated_addresses
            .contains(&MaybeRelocatable::from((2, 1))));
        assert_eq!(vm.memory.validated_addresses.len(), 2);
    }

    #[test]
    fn initialize_vm_with_range_check_invalid() {
        //This test works with basic Program definition, will later be updated to use Program::new() when fully defined
        let program = Program {
            builtins: vec![String::from("range_check")],
            prime: bigint!(17),
            data: Vec::new(),
            constants: HashMap::new(),
            main: Some(1),
            hints: HashMap::new(),
            reference_manager: ReferenceManager {
                references: Vec::new(),
            },
            identifiers: HashMap::new(),
        };
        let mut cairo_runner = CairoRunner::new(&program).unwrap();
        let mut vm = vm!();
        cairo_runner.initial_pc = Some(relocatable!(0, 1));
        cairo_runner.initial_ap = Some(relocatable!(1, 2));
        cairo_runner.initial_fp = Some(relocatable!(1, 2));
        cairo_runner.initialize_builtins(&mut vm).unwrap();
        cairo_runner.initialize_segments(&mut vm, None);
        vm.memory = memory![((2, 1), 23), ((2, 4), (-1))];

        assert_eq!(
            cairo_runner.initialize_vm(&mut vm),
            Err(RunnerError::MemoryValidationError(MemoryError::FoundNonInt))
        );
    }

    //Integration tests for initialization phase

    #[test]
    /* Program used:
    func myfunc(a: felt) -> (r: felt):
        let b = a * 2
        return(b)
    end

    func main():
        let a = 1
        let b = myfunc(a)
        return()
    end

    main = 3
    data = [5207990763031199744, 2, 2345108766317314046, 5189976364521848832, 1, 1226245742482522112, 3618502788666131213697322783095070105623107215331596699973092056135872020476, 2345108766317314046]
    */
    fn initialization_phase_no_builtins() {
        let program = Program {
            builtins: vec![],
            prime: bigint!(17),
            data: vec_data!(
                (5207990763031199744_i64),
                (2),
                (2345108766317314046_i64),
                (5189976364521848832_i64),
                (1),
                (1226245742482522112_i64),
                ((
                    b"3618502788666131213697322783095070105623107215331596699973092056135872020476",
                    10
                )),
                (2345108766317314046_i64)
            ),
            constants: HashMap::new(),
            main: Some(3),
            hints: HashMap::new(),
            reference_manager: ReferenceManager {
                references: Vec::new(),
            },
            identifiers: HashMap::new(),
        };
        let mut cairo_runner = CairoRunner::new(&program).unwrap();
        let mut vm = vm!();
        cairo_runner.initialize_segments(&mut vm, None);
        cairo_runner.initialize_main_entrypoint(&mut vm).unwrap();
        cairo_runner.initialize_vm(&mut vm).unwrap();

        assert_eq!(cairo_runner.program_base, Some(relocatable!(0, 0)));
        assert_eq!(cairo_runner.execution_base, Some(relocatable!(1, 0)));
        assert_eq!(cairo_runner.final_pc, Some(relocatable!(3, 0)));

        //RunContext check
        //Registers
        assert_eq!(vm.run_context.pc, relocatable!(0, 3));
        assert_eq!(vm.run_context.ap, 2);
        assert_eq!(vm.run_context.fp, 2);
        //Memory
        check_memory!(
            vm.memory,
            ((0, 0), 5207990763031199744_i64),
            ((0, 1), 2),
            ((0, 2), 2345108766317314046_i64),
            ((0, 3), 5189976364521848832_i64),
            ((0, 4), 1),
            ((0, 5), 1226245742482522112_i64),
            (
                (0, 6),
                (
                    b"3618502788666131213697322783095070105623107215331596699973092056135872020476",
                    10
                )
            ),
            ((0, 7), 2345108766317314046_i64),
            ((1, 0), (2, 0)),
            ((1, 1), (3, 0))
        );
    }

    #[test]
    /*Program used:
    %builtins output

    from starkware.cairo.common.serialize import serialize_word

    func main{output_ptr: felt*}():
        let a = 1
        serialize_word(a)
        return()
    end

    main = 4
    data = [4612671182993129469, 5198983563776393216, 1, 2345108766317314046, 5191102247248822272, 5189976364521848832, 1, 1226245742482522112, 3618502788666131213697322783095070105623107215331596699973092056135872020474, 2345108766317314046]
    */
    fn initialization_phase_output_builtin() {
        let program = Program {
            builtins: vec![String::from("output")],
            prime: bigint!(17),
            data: vec_data!(
                (4612671182993129469_i64),
                (5198983563776393216_i64),
                (1),
                (2345108766317314046_i64),
                (5191102247248822272_i64),
                (5189976364521848832_i64),
                (1),
                (1226245742482522112_i64),
                ((
                    b"3618502788666131213697322783095070105623107215331596699973092056135872020474",
                    10
                )),
                (2345108766317314046_i64)
            ),
            constants: HashMap::new(),
            main: Some(4),
            hints: HashMap::new(),
            reference_manager: ReferenceManager {
                references: Vec::new(),
            },
            identifiers: HashMap::new(),
        };
        let mut cairo_runner = CairoRunner::new(&program).unwrap();
        let mut vm = vm!();

        cairo_runner.initialize_builtins(&mut vm).unwrap();
        cairo_runner.initialize_segments(&mut vm, None);
        cairo_runner.initialize_main_entrypoint(&mut vm).unwrap();
        cairo_runner.initialize_vm(&mut vm).unwrap();

        assert_eq!(cairo_runner.program_base, Some(relocatable!(0, 0)));
        assert_eq!(cairo_runner.execution_base, Some(relocatable!(1, 0)));
        assert_eq!(cairo_runner.final_pc, Some(relocatable!(4, 0)));

        //RunContext check
        //Registers
        assert_eq!(vm.run_context.pc, relocatable!(0, 4));
        assert_eq!(vm.run_context.ap, 3);
        assert_eq!(vm.run_context.fp, 3);
        //Memory
        check_memory!(
            vm.memory,
            ((0, 0), 4612671182993129469_i64),
            ((0, 1), 5198983563776393216_i64),
            ((0, 2), 1),
            ((0, 3), 2345108766317314046_i64),
            ((0, 4), 5191102247248822272_i64),
            ((0, 5), 5189976364521848832_i64),
            ((0, 6), 1),
            ((0, 7), 1226245742482522112_i64),
            (
                (0, 8),
                (
                    b"3618502788666131213697322783095070105623107215331596699973092056135872020474",
                    10
                )
            ),
            ((0, 9), 2345108766317314046_i64),
            ((1, 0), (2, 0)),
            ((1, 1), (3, 0)),
            ((1, 2), (4, 0))
        );
    }

    #[test]
    /*Program used:
    %builtins range_check

    func check_range{range_check_ptr}(num):

        # Check that 0 <= num < 2**64.
        [range_check_ptr] = num
        assert [range_check_ptr + 1] = 2 ** 64 - 1 - num
        let range_check_ptr = range_check_ptr + 2
        return()
    end

    func main{range_check_ptr}():
        check_range(7)
        return()
    end

    main = 8
    data = [4612671182993129469, 5189976364521848832, 18446744073709551615, 5199546496550207487, 4612389712311386111, 5198983563776393216, 2, 2345108766317314046, 5191102247248822272, 5189976364521848832, 7, 1226245742482522112, 3618502788666131213697322783095070105623107215331596699973092056135872020470, 2345108766317314046]
    */
    fn initialization_phase_range_check_builtin() {
        let program = Program {
            builtins: vec![String::from("range_check")],
            prime: bigint!(17),
            data: vec_data!(
                (4612671182993129469_i64),
                (5189976364521848832_i64),
                (18446744073709551615_i128),
                (5199546496550207487_i64),
                (4612389712311386111_i64),
                (5198983563776393216_i64),
                (2),
                (2345108766317314046_i64),
                (5191102247248822272_i64),
                (5189976364521848832_i64),
                (7),
                (1226245742482522112_i64),
                ((
                    b"3618502788666131213697322783095070105623107215331596699973092056135872020474",
                    10
                )),
                (2345108766317314046_i64)
            ),
            constants: HashMap::new(),
            main: Some(8),
            hints: HashMap::new(),
            reference_manager: ReferenceManager {
                references: Vec::new(),
            },
            identifiers: HashMap::new(),
        };

        let mut cairo_runner = CairoRunner::new(&program).unwrap();
        let mut vm = vm!();

        cairo_runner.initialize_builtins(&mut vm).unwrap();
        cairo_runner.initialize_segments(&mut vm, None);
        cairo_runner.initialize_main_entrypoint(&mut vm).unwrap();
        cairo_runner.initialize_vm(&mut vm).unwrap();

        assert_eq!(cairo_runner.program_base, Some(relocatable!(0, 0)));
        assert_eq!(cairo_runner.execution_base, Some(relocatable!(1, 0)));
        assert_eq!(cairo_runner.final_pc, Some(relocatable!(4, 0)));

        //RunContext check
        //Registers
        assert_eq!(vm.run_context.pc, relocatable!(0, 8));
        assert_eq!(vm.run_context.ap, 3);
        assert_eq!(vm.run_context.fp, 3);
        //Memory
        check_memory!(
            vm.memory,
            ((0, 0), 4612671182993129469_i64),
            ((0, 1), 5189976364521848832_i64),
            ((0, 2), 18446744073709551615_i128),
            ((0, 3), 5199546496550207487_i64),
            ((0, 4), 4612389712311386111_i64),
            ((0, 5), 5198983563776393216_i64),
            ((0, 6), 2),
            ((0, 7), 2345108766317314046_i64),
            ((0, 8), 5191102247248822272_i64),
            ((0, 9), 5189976364521848832_i64),
            ((0, 10), 7),
            ((0, 11), 1226245742482522112_i64),
            (
                (0, 12),
                (
                    b"3618502788666131213697322783095070105623107215331596699973092056135872020474",
                    10
                )
            ),
            ((0, 13), 2345108766317314046_i64),
            ((1, 0), (2, 0)),
            ((1, 1), (3, 0)),
            ((1, 2), (4, 0))
        );
    }

    //Integration tests for initialization + execution phase

    #[test]
    /*Program used:
    func myfunc(a: felt) -> (r: felt):
        let b = a * 2
        return(b)
    end

    func main():
        let a = 1
        let b = myfunc(a)
        return()
    end

    main = 3
    data = [5207990763031199744, 2, 2345108766317314046, 5189976364521848832, 1, 1226245742482522112, 3618502788666131213697322783095070105623107215331596699973092056135872020476, 2345108766317314046]
    */
    fn initialize_and_run_function_call() {
        //Initialization Phase
        let program = Program {
            builtins: vec![],
            prime: BigInt::new(Sign::Plus, vec![1, 0, 0, 0, 0, 0, 17, 134217728]),
            data: vec_data!(
                (5207990763031199744_i64),
                (2),
                (2345108766317314046_i64),
                (5189976364521848832_i64),
                (1),
                (1226245742482522112_i64),
                ((
                    b"3618502788666131213697322783095070105623107215331596699973092056135872020476",
                    10
                )),
                (2345108766317314046_i64)
            ),
            constants: HashMap::new(),
            main: Some(3),
            hints: HashMap::new(),
            reference_manager: ReferenceManager {
                references: Vec::new(),
            },
            identifiers: HashMap::new(),
        };
        let hint_processor = BuiltinHintProcessor::new_empty();
        let mut cairo_runner = CairoRunner::new(&program).unwrap();
        let mut vm = vm!(true);
        cairo_runner.initialize_segments(&mut vm, None);
        let end = cairo_runner.initialize_main_entrypoint(&mut vm).unwrap();
        assert_eq!(end, Relocatable::from((3, 0)));
        cairo_runner.initialize_vm(&mut vm).unwrap();
        //Execution Phase
        assert_eq!(
            cairo_runner.run_until_pc(end, &mut vm, &hint_processor),
            Ok(())
        );
        //Check final values against Python VM
        //Check final register values
        assert_eq!(vm.run_context.pc, Relocatable::from((3, 0)));

        assert_eq!(vm.run_context.ap, 6);

        assert_eq!(vm.run_context.fp, 0);

        //Check each TraceEntry in trace
        let trace = vm.trace.unwrap();
        assert_eq!(trace.len(), 5);
        trace_check!(
            trace,
            [
                ((0, 3), (1, 2), (1, 2)),
                ((0, 5), (1, 3), (1, 2)),
                ((0, 0), (1, 5), (1, 5)),
                ((0, 2), (1, 6), (1, 5)),
                ((0, 7), (1, 6), (1, 2))
            ]
        );
    }

    #[test]
    /*Program used:
    %builtins range_check

    func check_range{range_check_ptr}(num):

        # Check that 0 <= num < 2**64.
        [range_check_ptr] = num
        assert [range_check_ptr + 1] = 2 ** 64 - 1 - num
        let range_check_ptr = range_check_ptr + 2
        return()
    end

    func main{range_check_ptr}():
        check_range(7)
        return()
    end

    main = 8
    data = [4612671182993129469, 5189976364521848832, 18446744073709551615, 5199546496550207487, 4612389712311386111, 5198983563776393216, 2, 2345108766317314046, 5191102247248822272, 5189976364521848832, 7, 1226245742482522112, 3618502788666131213697322783095070105623107215331596699973092056135872020470, 2345108766317314046]
    */
    fn initialize_and_run_range_check_builtin() {
        //Initialization Phase
        let program = Program {
            builtins: vec![String::from("range_check")],
            prime: BigInt::new(Sign::Plus, vec![1, 0, 0, 0, 0, 0, 17, 134217728]),
            data: vec_data!(
                (4612671182993129469_i64),
                (5189976364521848832_i64),
                (18446744073709551615_i128),
                (5199546496550207487_i64),
                (4612389712311386111_i64),
                (5198983563776393216_i64),
                (2),
                (2345108766317314046_i64),
                (5191102247248822272_i64),
                (5189976364521848832_i64),
                (7),
                (1226245742482522112_i64),
                ((
                    b"3618502788666131213697322783095070105623107215331596699973092056135872020470",
                    10
                )),
                (2345108766317314046_i64)
            ),
            constants: HashMap::new(),
            main: Some(8),
            hints: HashMap::new(),
            reference_manager: ReferenceManager {
                references: Vec::new(),
            },
            identifiers: HashMap::new(),
        };
        let hint_processor = BuiltinHintProcessor::new_empty();
        let mut cairo_runner = CairoRunner::new(&program).unwrap();
        let mut vm = vm!(true);
        cairo_runner.initialize_builtins(&mut vm).unwrap();
        cairo_runner.initialize_segments(&mut vm, None);
        let end = cairo_runner.initialize_main_entrypoint(&mut vm).unwrap();
        cairo_runner.initialize_vm(&mut vm).unwrap();
        //Execution Phase
        assert_eq!(
            cairo_runner.run_until_pc(end, &mut vm, &hint_processor),
            Ok(())
        );
        //Check final values against Python VM
        //Check final register values
        assert_eq!(vm.run_context.pc, Relocatable::from((4, 0)));

        assert_eq!(vm.run_context.ap, 10);

        assert_eq!(vm.run_context.fp, 0);

        //Check each TraceEntry in trace
        let trace = vm.trace.unwrap();
        assert_eq!(trace.len(), 10);
        trace_check!(
            trace,
            [
                ((0, 8), (1, 3), (1, 3)),
                ((0, 9), (1, 4), (1, 3)),
                ((0, 11), (1, 5), (1, 3)),
                ((0, 0), (1, 7), (1, 7)),
                ((0, 1), (1, 7), (1, 7)),
                ((0, 3), (1, 8), (1, 7)),
                ((0, 4), (1, 9), (1, 7)),
                ((0, 5), (1, 9), (1, 7)),
                ((0, 7), (1, 10), (1, 7)),
                ((0, 13), (1, 10), (1, 3))
            ]
        );
        //Check the range_check builtin segment
        assert_eq!(vm.builtin_runners[0].0, String::from("range_check"));
        assert_eq!(vm.builtin_runners[0].1.base(), relocatable!(2, 0));

        check_memory!(vm.memory, ((2, 0), 7), ((2, 1), 18446744073709551608_i128));
        assert_eq!(vm.memory.get(&MaybeRelocatable::from((2, 2))), Ok(None));
    }

    #[test]
    /*Program used:
    %builtins output

    from starkware.cairo.common.serialize import serialize_word

    func main{output_ptr: felt*}():
        let a = 1
        serialize_word(a)
        let b = 17 * a
        serialize_word(b)
        return()
    end

    main = 4
    data = [
    4612671182993129469,
    5198983563776393216,
    1,
    2345108766317314046,
    5191102247248822272,
    5189976364521848832,
    1,
    1226245742482522112,
    3618502788666131213697322783095070105623107215331596699973092056135872020474,
    5189976364521848832,
    17,
    1226245742482522112,
    3618502788666131213697322783095070105623107215331596699973092056135872020470,
    2345108766317314046
    ]
    */
    fn initialize_and_run_output_builtin() {
        //Initialization Phase
        let program = Program {
            builtins: vec![String::from("output")],
            prime: BigInt::new(Sign::Plus, vec![1, 0, 0, 0, 0, 0, 17, 134217728]),
            data: vec_data!(
                (4612671182993129469_i64),
                (5198983563776393216_i64),
                (1),
                (2345108766317314046_i64),
                (5191102247248822272_i64),
                (5189976364521848832_i64),
                (1),
                (1226245742482522112_i64),
                ((
                    b"3618502788666131213697322783095070105623107215331596699973092056135872020474",
                    10
                )),
                (5189976364521848832_i64),
                (17),
                (1226245742482522112_i64),
                ((
                    b"3618502788666131213697322783095070105623107215331596699973092056135872020470",
                    10
                )),
                (2345108766317314046_i64)
            ),
            constants: HashMap::new(),
            main: Some(4),
            hints: HashMap::new(),
            reference_manager: ReferenceManager {
                references: Vec::new(),
            },
            identifiers: HashMap::new(),
        };
        let hint_processor = BuiltinHintProcessor::new_empty();
        let mut cairo_runner = CairoRunner::new(&program).unwrap();
        let mut vm = vm!(true);
        cairo_runner.initialize_builtins(&mut vm).unwrap();
        cairo_runner.initialize_segments(&mut vm, None);
        let end = cairo_runner.initialize_main_entrypoint(&mut vm).unwrap();
        cairo_runner.initialize_vm(&mut vm).unwrap();
        //Execution Phase
        assert_eq!(
            cairo_runner.run_until_pc(end, &mut vm, &hint_processor),
            Ok(())
        );
        //Check final values against Python VM
        //Check final register values
        //todo
        assert_eq!(vm.run_context.pc, Relocatable::from((4, 0)));

        assert_eq!(vm.run_context.ap, 12);

        assert_eq!(vm.run_context.fp, 0);

        //Check each TraceEntry in trace
        let trace = vm.trace.unwrap();
        assert_eq!(trace.len(), 12);
        trace_check!(
            trace,
            [
                ((0, 4), (1, 3), (1, 3)),
                ((0, 5), (1, 4), (1, 3)),
                ((0, 7), (1, 5), (1, 3)),
                ((0, 0), (1, 7), (1, 7)),
                ((0, 1), (1, 7), (1, 7)),
                ((0, 3), (1, 8), (1, 7)),
                ((0, 9), (1, 8), (1, 3)),
                ((0, 11), (1, 9), (1, 3)),
                ((0, 0), (1, 11), (1, 11)),
                ((0, 1), (1, 11), (1, 11)),
                ((0, 3), (1, 12), (1, 11)),
                ((0, 13), (1, 12), (1, 3))
            ]
        );
        //Check that the output to be printed is correct
        assert_eq!(vm.builtin_runners[0].0, String::from("output"));
        assert_eq!(vm.builtin_runners[0].1.base(), relocatable!(2, 0));
        check_memory!(vm.memory, ((2, 0), 1), ((2, 1), 17));
        assert_eq!(vm.memory.get(&MaybeRelocatable::from((2, 2))), Ok(None));
    }

    #[test]
    /*Program used:
    %builtins output range_check

    from starkware.cairo.common.serialize import serialize_word

    func check_range{range_check_ptr}(num) -> (num : felt):

        # Check that 0 <= num < 2**64.
        [range_check_ptr] = num
        assert [range_check_ptr + 1] = 2 ** 64 - 1 - num
        let range_check_ptr = range_check_ptr + 2
        return(num)
    end

    func main{output_ptr: felt*, range_check_ptr: felt}():
        let num: felt = check_range(7)
        serialize_word(num)
        return()
    end

    main = 13
    data = [
    4612671182993129469,
    5198983563776393216,
    1,
    2345108766317314046,
    4612671182993129469,
    5189976364521848832,
    18446744073709551615,
    5199546496550207487,
    4612389712311386111,
    5198983563776393216,
    2,
    5191102247248822272,
    2345108766317314046,
    5191102247248822272,
    5189976364521848832,
    7,
    1226245742482522112,
    3618502788666131213697322783095070105623107215331596699973092056135872020469,
    5191102242953854976,
    5193354051357474816,
    1226245742482522112,
    3618502788666131213697322783095070105623107215331596699973092056135872020461,
    5193354029882638336,
    2345108766317314046]
    */
    fn initialize_and_run_output_range_check_builtin() {
        //Initialization Phase
        let program = Program {
            builtins: vec![String::from("output"), String::from("range_check")],
            prime: BigInt::new(Sign::Plus, vec![1, 0, 0, 0, 0, 0, 17, 134217728]),
            data: vec_data!(
                (4612671182993129469_i64),
                (5198983563776393216_i64),
                (1),
                (2345108766317314046_i64),
                (4612671182993129469_i64),
                (5189976364521848832_i64),
                (18446744073709551615_i128),
                (5199546496550207487_i64),
                (4612389712311386111_i64),
                (5198983563776393216_i64),
                (2),
                (5191102247248822272_i64),
                (2345108766317314046_i64),
                (5191102247248822272_i64),
                (5189976364521848832_i64),
                (7),
                (1226245742482522112_i64),
                ((
                    b"3618502788666131213697322783095070105623107215331596699973092056135872020469",
                    10
                )),
                (5191102242953854976_i64),
                (5193354051357474816_i64),
                (1226245742482522112_i64),
                ((
                    b"3618502788666131213697322783095070105623107215331596699973092056135872020461",
                    10
                )),
                (5193354029882638336_i64),
                (2345108766317314046_i64)
            ),
            constants: HashMap::new(),
            main: Some(13),
            hints: HashMap::new(),
            reference_manager: ReferenceManager {
                references: Vec::new(),
            },
            identifiers: HashMap::new(),
        };
        let hint_processor = BuiltinHintProcessor::new_empty();
        let mut cairo_runner = CairoRunner::new(&program).unwrap();
        let mut vm = vm!(true);
        cairo_runner.initialize_builtins(&mut vm).unwrap();
        cairo_runner.initialize_segments(&mut vm, None);
        let end = cairo_runner.initialize_main_entrypoint(&mut vm).unwrap();
        cairo_runner.initialize_vm(&mut vm).unwrap();
        //Execution Phase
        assert_eq!(
            cairo_runner.run_until_pc(end, &mut vm, &hint_processor),
            Ok(())
        );
        //Check final values against Python VM
        //Check final register values
        assert_eq!(vm.run_context.pc, Relocatable::from((5, 0)));

        assert_eq!(vm.run_context.ap, 18);

        assert_eq!(vm.run_context.fp, 0);

        //Check each TraceEntry in trace
        let trace = vm.trace.unwrap();
        assert_eq!(trace.len(), 18);
        trace_check!(
            trace,
            [
                ((0, 13), (1, 4), (1, 4)),
                ((0, 14), (1, 5), (1, 4)),
                ((0, 16), (1, 6), (1, 4)),
                ((0, 4), (1, 8), (1, 8)),
                ((0, 5), (1, 8), (1, 8)),
                ((0, 7), (1, 9), (1, 8)),
                ((0, 8), (1, 10), (1, 8)),
                ((0, 9), (1, 10), (1, 8)),
                ((0, 11), (1, 11), (1, 8)),
                ((0, 12), (1, 12), (1, 8)),
                ((0, 18), (1, 12), (1, 4)),
                ((0, 19), (1, 13), (1, 4)),
                ((0, 20), (1, 14), (1, 4)),
                ((0, 0), (1, 16), (1, 16)),
                ((0, 1), (1, 16), (1, 16)),
                ((0, 3), (1, 17), (1, 16)),
                ((0, 22), (1, 17), (1, 4)),
                ((0, 23), (1, 18), (1, 4))
            ]
        );
        //Check the range_check builtin segment
        assert_eq!(vm.builtin_runners[1].0, String::from("range_check"));
        assert_eq!(vm.builtin_runners[1].1.base(), relocatable!(3, 0));

        check_memory!(vm.memory, ((3, 0), 7), ((3, 1), 18446744073709551608_i128));
        assert_eq!(
            vm.memory.get(&MaybeRelocatable::from((2, 2))).unwrap(),
            None
        );

        //Check the output segment
        assert_eq!(vm.builtin_runners[0].0, String::from("output"));
        assert_eq!(vm.builtin_runners[0].1.base(), relocatable!(2, 0));

        check_memory!(vm.memory, ((2, 0), 7));
        assert_eq!(
            vm.memory.get(&(MaybeRelocatable::from((2, 1)))).unwrap(),
            None
        );
    }

    #[test]
    /*Memory from this test is taken from a cairo program execution
    Program used:
        func main():
        let a = 1
        [ap + 3] = 5
        return()

    end
    Final Memory:
    {RelocatableValue(segment_index=0, offset=0): 4613515612218425347,
     RelocatableValue(segment_index=0, offset=1): 5,
     RelocatableValue(segment_index=0, offset=2): 2345108766317314046,
     RelocatableValue(segment_index=1, offset=0): RelocatableValue(segment_index=2, offset=0),
     RelocatableValue(segment_index=1, offset=1): RelocatableValue(segment_index=3, offset=0),
     RelocatableValue(segment_index=1, offset=5): 5}
    Relocated Memory:
        1     4613515612218425347
        2     5
        3     2345108766317314046
        4     10
        5     10
        ⋮
        9     5
    */
    fn relocate_memory_with_gap() {
        let program = Program {
            builtins: Vec::new(),
            prime: bigint!(17),
            data: Vec::new(),
            constants: HashMap::new(),
            main: None,
            hints: HashMap::new(),
            reference_manager: ReferenceManager {
                references: Vec::new(),
            },
            identifiers: HashMap::new(),
        };
        let mut cairo_runner = CairoRunner::new(&program).unwrap();
        let mut vm = vm!(true);
        for _ in 0..4 {
            vm.segments.add(&mut vm.memory);
        }
        // Memory initialization without macro
        vm.memory
            .insert(
                &MaybeRelocatable::from((0, 0)),
                &MaybeRelocatable::from(bigint!(4613515612218425347_i64)),
            )
            .unwrap();
        vm.memory
            .insert(
                &MaybeRelocatable::from((0, 1)),
                &MaybeRelocatable::from(bigint!(5)),
            )
            .unwrap();
        vm.memory
            .insert(
                &MaybeRelocatable::from((0, 2)),
                &MaybeRelocatable::from(bigint!(2345108766317314046_i64)),
            )
            .unwrap();
        vm.memory
            .insert(
                &MaybeRelocatable::from((1, 0)),
                &MaybeRelocatable::from((2, 0)),
            )
            .unwrap();
        vm.memory
            .insert(
                &MaybeRelocatable::from((1, 1)),
                &MaybeRelocatable::from((3, 0)),
            )
            .unwrap();
        vm.memory
            .insert(
                &MaybeRelocatable::from((1, 5)),
                &MaybeRelocatable::from(bigint!(5)),
            )
            .unwrap();
        vm.segments.compute_effective_sizes(&vm.memory);
        let rel_table = vm
            .segments
            .relocate_segments()
            .expect("Couldn't relocate after compute effective sizes");
        assert_eq!(cairo_runner.relocate_memory(&mut vm, &rel_table), Ok(()));
        assert_eq!(cairo_runner.relocated_memory[0], None);
        assert_eq!(
            cairo_runner.relocated_memory[1],
            Some(bigint!(4613515612218425347_i64))
        );
        assert_eq!(cairo_runner.relocated_memory[2], Some(bigint!(5)));
        assert_eq!(
            cairo_runner.relocated_memory[3],
            Some(bigint!(2345108766317314046_i64))
        );
        assert_eq!(cairo_runner.relocated_memory[4], Some(bigint!(10)));
        assert_eq!(cairo_runner.relocated_memory[5], Some(bigint!(10)));
        assert_eq!(cairo_runner.relocated_memory[6], None);
        assert_eq!(cairo_runner.relocated_memory[7], None);
        assert_eq!(cairo_runner.relocated_memory[8], None);
        assert_eq!(cairo_runner.relocated_memory[9], Some(bigint!(5)));
    }

    #[test]
    /* Program used:
    %builtins output

    from starkware.cairo.common.serialize import serialize_word

    func main{output_ptr: felt*}():
        let a = 1
        serialize_word(a)
        let b = 17 * a
        serialize_word(b)
        return()
    end
    Relocated Memory:
        1     4612671182993129469
        2     5198983563776393216
        3     1
        4     2345108766317314046
        5     5191102247248822272
        6     5189976364521848832
        7     1
        8     1226245742482522112
        9     -7
        10    5189976364521848832
        11    17
        12    1226245742482522112
        13    -11
        14    2345108766317314046
        15    27
        16    29
        17    29
        18    27
        19    1
        20    18
        21    10
        22    28
        23    17
        24    18
        25    14
        26    29
        27    1
        28    17
     */
    fn initialize_run_and_relocate_output_builtin() {
        let program = Program {
            builtins: vec![String::from("output")],
            prime: BigInt::new(Sign::Plus, vec![1, 0, 0, 0, 0, 0, 17, 134217728]),
            data: vec_data!(
                (4612671182993129469_i64),
                (5198983563776393216_i64),
                (1),
                (2345108766317314046_i64),
                (5191102247248822272_i64),
                (5189976364521848832_i64),
                (1),
                (1226245742482522112_i64),
                ((
                    b"3618502788666131213697322783095070105623107215331596699973092056135872020474",
                    10
                )),
                (5189976364521848832_i64),
                (17),
                (1226245742482522112_i64),
                ((
                    b"3618502788666131213697322783095070105623107215331596699973092056135872020470",
                    10
                )),
                (2345108766317314046_i64)
            ),
            constants: HashMap::new(),
            main: Some(4),
            hints: HashMap::new(),
            reference_manager: ReferenceManager {
                references: Vec::new(),
            },
            identifiers: HashMap::new(),
        };
        let hint_processor = BuiltinHintProcessor::new_empty();
        let mut cairo_runner = CairoRunner::new(&program).unwrap();
        let mut vm = vm!(true);
        cairo_runner.initialize_builtins(&mut vm).unwrap();
        cairo_runner.initialize_segments(&mut vm, None);
        let end = cairo_runner.initialize_main_entrypoint(&mut vm).unwrap();
        cairo_runner.initialize_vm(&mut vm).unwrap();
        assert_eq!(
            cairo_runner.run_until_pc(end, &mut vm, &hint_processor),
            Ok(())
        );
        vm.segments.compute_effective_sizes(&vm.memory);
        let rel_table = vm
            .segments
            .relocate_segments()
            .expect("Couldn't relocate after compute effective sizes");
        assert_eq!(cairo_runner.relocate_memory(&mut vm, &rel_table), Ok(()));
        assert_eq!(cairo_runner.relocated_memory[0], None);
        assert_eq!(
            cairo_runner.relocated_memory[1],
            Some(bigint!(4612671182993129469_i64))
        );
        assert_eq!(
            cairo_runner.relocated_memory[2],
            Some(bigint!(5198983563776393216_i64))
        );
        assert_eq!(cairo_runner.relocated_memory[3], Some(bigint!(1)));
        assert_eq!(
            cairo_runner.relocated_memory[4],
            Some(bigint!(2345108766317314046_i64))
        );
        assert_eq!(
            cairo_runner.relocated_memory[5],
            Some(bigint!(5191102247248822272_i64))
        );
        assert_eq!(
            cairo_runner.relocated_memory[6],
            Some(bigint!(5189976364521848832_i64))
        );
        assert_eq!(cairo_runner.relocated_memory[7], Some(bigint!(1)));
        assert_eq!(
            cairo_runner.relocated_memory[8],
            Some(bigint!(1226245742482522112_i64))
        );
        assert_eq!(
            cairo_runner.relocated_memory[9],
            Some(bigint_str!(
                b"3618502788666131213697322783095070105623107215331596699973092056135872020474"
            ))
        );
        assert_eq!(
            cairo_runner.relocated_memory[10],
            Some(bigint!(5189976364521848832_i64))
        );
        assert_eq!(cairo_runner.relocated_memory[11], Some(bigint!(17)));
        assert_eq!(
            cairo_runner.relocated_memory[12],
            Some(bigint!(1226245742482522112_i64))
        );
        assert_eq!(
            cairo_runner.relocated_memory[13],
            Some(bigint_str!(
                b"3618502788666131213697322783095070105623107215331596699973092056135872020470"
            ))
        );
        assert_eq!(
            cairo_runner.relocated_memory[14],
            Some(bigint!(2345108766317314046_i64))
        );
        assert_eq!(cairo_runner.relocated_memory[15], Some(bigint!(27)));
        assert_eq!(cairo_runner.relocated_memory[16], Some(bigint!(29)));
        assert_eq!(cairo_runner.relocated_memory[17], Some(bigint!(29)));
        assert_eq!(cairo_runner.relocated_memory[18], Some(bigint!(27)));
        assert_eq!(cairo_runner.relocated_memory[19], Some(bigint!(1)));
        assert_eq!(cairo_runner.relocated_memory[20], Some(bigint!(18)));
        assert_eq!(cairo_runner.relocated_memory[21], Some(bigint!(10)));
        assert_eq!(cairo_runner.relocated_memory[22], Some(bigint!(28)));
        assert_eq!(cairo_runner.relocated_memory[23], Some(bigint!(17)));
        assert_eq!(cairo_runner.relocated_memory[24], Some(bigint!(18)));
        assert_eq!(cairo_runner.relocated_memory[25], Some(bigint!(14)));
        assert_eq!(cairo_runner.relocated_memory[26], Some(bigint!(29)));
        assert_eq!(cairo_runner.relocated_memory[27], Some(bigint!(1)));
        assert_eq!(cairo_runner.relocated_memory[28], Some(bigint!(17)));
    }

    #[test]
    /* Program used:
    %builtins output

    from starkware.cairo.common.serialize import serialize_word

    func main{output_ptr: felt*}():
        let a = 1
        serialize_word(a)
        let b = 17 * a
        serialize_word(b)
        return()
    end

    Relocated Trace:
    [TraceEntry(pc=5, ap=18, fp=18),
     TraceEntry(pc=6, ap=19, fp=18),
     TraceEntry(pc=8, ap=20, fp=18),
     TraceEntry(pc=1, ap=22, fp=22),
     TraceEntry(pc=2, ap=22, fp=22),
     TraceEntry(pc=4, ap=23, fp=22),
     TraceEntry(pc=10, ap=23, fp=18),
    */
    fn relocate_trace_output_builtin() {
        let program = Program {
            builtins: vec![String::from("output")],
            prime: BigInt::new(Sign::Plus, vec![1, 0, 0, 0, 0, 0, 17, 134217728]),
            data: vec_data!(
                (4612671182993129469_i64),
                (5198983563776393216_i64),
                (1),
                (2345108766317314046_i64),
                (5191102247248822272_i64),
                (5189976364521848832_i64),
                (1),
                (1226245742482522112_i64),
                ((
                    b"3618502788666131213697322783095070105623107215331596699973092056135872020474",
                    10
                )),
                (5189976364521848832_i64),
                (17),
                (1226245742482522112_i64),
                ((
                    b"3618502788666131213697322783095070105623107215331596699973092056135872020470",
                    10
                )),
                (2345108766317314046_i64)
            ),
            constants: HashMap::new(),
            main: Some(4),
            hints: HashMap::new(),
            reference_manager: ReferenceManager {
                references: Vec::new(),
            },
            identifiers: HashMap::new(),
        };
        let hint_processor = BuiltinHintProcessor::new_empty();
        let mut cairo_runner = CairoRunner::new(&program).unwrap();
        let mut vm = vm!(true);
        cairo_runner.initialize_builtins(&mut vm).unwrap();
        cairo_runner.initialize_segments(&mut vm, None);
        let end = cairo_runner.initialize_main_entrypoint(&mut vm).unwrap();
        cairo_runner.initialize_vm(&mut vm).unwrap();
        assert_eq!(
            cairo_runner.run_until_pc(end, &mut vm, &hint_processor),
            Ok(())
        );
        vm.segments.compute_effective_sizes(&vm.memory);
        let rel_table = vm
            .segments
            .relocate_segments()
            .expect("Couldn't relocate after compute effective sizes");
        cairo_runner.relocate_trace(&mut vm, &rel_table).unwrap();
        let relocated_trace = cairo_runner.relocated_trace.unwrap();
        assert_eq!(relocated_trace.len(), 12);
        assert_eq!(
            relocated_trace[0],
            RelocatedTraceEntry {
                pc: 5,
                ap: 18,
                fp: 18
            }
        );
        assert_eq!(
            relocated_trace[1],
            RelocatedTraceEntry {
                pc: 6,
                ap: 19,
                fp: 18
            }
        );
        assert_eq!(
            relocated_trace[2],
            RelocatedTraceEntry {
                pc: 8,
                ap: 20,
                fp: 18
            }
        );
        assert_eq!(
            relocated_trace[3],
            RelocatedTraceEntry {
                pc: 1,
                ap: 22,
                fp: 22
            }
        );
        assert_eq!(
            relocated_trace[4],
            RelocatedTraceEntry {
                pc: 2,
                ap: 22,
                fp: 22
            }
        );
        assert_eq!(
            relocated_trace[5],
            RelocatedTraceEntry {
                pc: 4,
                ap: 23,
                fp: 22
            }
        );
        assert_eq!(
            relocated_trace[6],
            RelocatedTraceEntry {
                pc: 10,
                ap: 23,
                fp: 18
            }
        );
        assert_eq!(
            relocated_trace[7],
            RelocatedTraceEntry {
                pc: 12,
                ap: 24,
                fp: 18
            }
        );
        assert_eq!(
            relocated_trace[8],
            RelocatedTraceEntry {
                pc: 1,
                ap: 26,
                fp: 26
            }
        );
        assert_eq!(
            relocated_trace[9],
            RelocatedTraceEntry {
                pc: 2,
                ap: 26,
                fp: 26
            }
        );
        assert_eq!(
            relocated_trace[10],
            RelocatedTraceEntry {
                pc: 4,
                ap: 27,
                fp: 26
            }
        );
        assert_eq!(
            relocated_trace[11],
            RelocatedTraceEntry {
                pc: 14,
                ap: 27,
                fp: 18
            }
        );
    }

    #[test]
    fn write_output_from_preset_memory() {
        let program = Program {
            builtins: vec![String::from("output")],
            prime: bigint!(17),
            data: Vec::new(),
            constants: HashMap::new(),
            main: None,
            hints: HashMap::new(),
            reference_manager: ReferenceManager {
                references: Vec::new(),
            },
            identifiers: HashMap::new(),
        };
        let mut cairo_runner = CairoRunner::new(&program).unwrap();
        let mut vm = vm!();
        cairo_runner.initialize_builtins(&mut vm).unwrap();
        cairo_runner.initialize_segments(&mut vm, None);
        assert_eq!(vm.builtin_runners[0].0, String::from("output"));
        assert_eq!(vm.builtin_runners[0].1.base(), relocatable!(2, 0));

        vm.memory = memory![((2, 0), 1), ((2, 1), 2)];
        vm.segments.segment_used_sizes = Some(vec![0, 0, 2]);
        let mut stdout = Vec::<u8>::new();
        cairo_runner.write_output(&mut vm, &mut stdout).unwrap();
        assert_eq!(String::from_utf8(stdout), Ok(String::from("1\n2\n")));
    }

    #[test]
    /*Program used:
    %builtins output

    from starkware.cairo.common.serialize import serialize_word

    func main{output_ptr: felt*}():
        let a = 1
        serialize_word(a)
        return()
    end */
    fn write_output_from_program() {
        //Initialization Phase
        let program = Program {
            builtins: vec![String::from("output")],
            prime: BigInt::new(Sign::Plus, vec![1, 0, 0, 0, 0, 0, 17, 134217728]),
            data: vec_data!(
                (4612671182993129469_i64),
                (5198983563776393216_i64),
                (1),
                (2345108766317314046_i64),
                (5191102247248822272_i64),
                (5189976364521848832_i64),
                (1),
                (1226245742482522112_i64),
                ((
                    b"3618502788666131213697322783095070105623107215331596699973092056135872020474",
                    10
                )),
                (5189976364521848832_i64),
                (17),
                (1226245742482522112_i64),
                ((
                    b"3618502788666131213697322783095070105623107215331596699973092056135872020470",
                    10
                )),
                (2345108766317314046_i64)
            ),
            constants: HashMap::new(),
            main: Some(4),
            hints: HashMap::new(),
            reference_manager: ReferenceManager {
                references: Vec::new(),
            },
            identifiers: HashMap::new(),
        };
        let mut cairo_runner = CairoRunner::new(&program).unwrap();
        let mut vm = vm!();
        cairo_runner.initialize_builtins(&mut vm).unwrap();
        cairo_runner.initialize_segments(&mut vm, None);
        let end = cairo_runner.initialize_main_entrypoint(&mut vm).unwrap();
        cairo_runner.initialize_vm(&mut vm).unwrap();
        //Execution Phase
        let hint_processor = BuiltinHintProcessor::new_empty();
        assert_eq!(
            cairo_runner.run_until_pc(end, &mut vm, &hint_processor),
            Ok(())
        );
        let mut stdout = Vec::<u8>::new();
        cairo_runner.write_output(&mut vm, &mut stdout).unwrap();
        assert_eq!(String::from_utf8(stdout), Ok(String::from("1\n17\n")));
    }

    #[test]
    fn write_output_from_preset_memory_neg_output() {
        let program = Program {
            builtins: vec![String::from("output")],
            prime: bigint_str!(
                b"3618502788666131213697322783095070105623107215331596699973092056135872020481"
            ),
            data: Vec::new(),
            constants: HashMap::new(),
            main: None,
            hints: HashMap::new(),
            reference_manager: ReferenceManager {
                references: Vec::new(),
            },
            identifiers: HashMap::new(),
        };
        let mut cairo_runner = CairoRunner::new(&program).unwrap();
        let mut vm = vm!();
        cairo_runner.initialize_builtins(&mut vm).unwrap();
        cairo_runner.initialize_segments(&mut vm, None);
        assert_eq!(vm.builtin_runners[0].0, String::from("output"));
        assert_eq!(vm.builtin_runners[0].1.base(), relocatable!(2, 0));
        vm.memory = memory![(
            (2, 0),
            (
                b"3270867057177188607814717243084834301278723532952411121381966378910183338911",
                10
            )
        )];
        vm.segments.segment_used_sizes = Some(vec![0, 0, 1]);
        let mut stdout = Vec::<u8>::new();
        cairo_runner.write_output(&mut vm, &mut stdout).unwrap();
        assert_eq!(
            String::from_utf8(stdout),
            Ok(String::from(
                "-347635731488942605882605540010235804344383682379185578591125677225688681570\n"
            ))
        );
    }

    #[test]
    fn insert_all_builtins_in_order() {
        let program = Program {
            builtins: vec![
                String::from("output"),
                String::from("pedersen"),
                String::from("range_check"),
                String::from("bitwise"),
                String::from("ec_op"),
            ],
            prime: bigint_str!(
                b"3618502788666131213697322783095070105623107215331596699973092056135872020481"
            ),
            data: Vec::new(),
            constants: HashMap::new(),
            main: None,
            hints: HashMap::new(),
            reference_manager: ReferenceManager {
                references: Vec::new(),
            },
            identifiers: HashMap::new(),
        };
        let cairo_runner = CairoRunner::new(&program).unwrap();
        let mut vm = vm!();
        cairo_runner.initialize_builtins(&mut vm).unwrap();
        assert_eq!(vm.builtin_runners[0].0, String::from("output"));
        assert_eq!(vm.builtin_runners[1].0, String::from("pedersen"));
        assert_eq!(vm.builtin_runners[2].0, String::from("range_check"));
        assert_eq!(vm.builtin_runners[3].0, String::from("bitwise"));
        assert_eq!(vm.builtin_runners[4].0, String::from("ec_op"));
    }

    #[test]
    fn get_constants() {
        let program_constants = HashMap::from([
            ("MAX".to_string(), bigint!(300)),
            ("MIN".to_string(), bigint!(20)),
        ]);
        let program = Program {
            builtins: Vec::new(),
            prime: bigint_str!(
                b"3618502788666131213697322783095070105623107215331596699973092056135872020481"
            ),
            data: Vec::new(),
            constants: program_constants.clone(),
            main: None,
            hints: HashMap::new(),
            reference_manager: ReferenceManager {
                references: Vec::new(),
            },
            identifiers: HashMap::new(),
        };
        let cairo_runner = CairoRunner::new(&program).unwrap();
        assert_eq!(cairo_runner.get_constants(), &program_constants);
    }

    #[test]
    fn mark_as_accessed() {
        let program = Program {
            builtins: Vec::new(),
            prime: bigint_str!(
                b"3618502788666131213697322783095070105623107215331596699973092056135872020481"
            ),
            data: Vec::new(),
            constants: HashMap::new(),
            main: None,
            hints: HashMap::new(),
            reference_manager: ReferenceManager {
                references: Vec::new(),
            },
            identifiers: HashMap::new(),
        };

        let mut cairo_runner = CairoRunner::new(&program).unwrap();

        assert_eq!(
            cairo_runner.mark_as_accessed((0, 0).into(), 3),
            Err(VirtualMachineError::RunNotFinished),
        );
    }

    #[test]
    fn mark_as_accessed_missing_accessed_addresses() {
        let program = Program {
            builtins: Vec::new(),
            prime: bigint_str!(
                b"3618502788666131213697322783095070105623107215331596699973092056135872020481"
            ),
            data: Vec::new(),
            constants: HashMap::new(),
            main: None,
            hints: HashMap::new(),
            reference_manager: ReferenceManager {
                references: Vec::new(),
            },
            identifiers: HashMap::new(),
        };

        let mut cairo_runner = CairoRunner::new(&program).unwrap();

        cairo_runner.accessed_addresses = Some(HashSet::new());
        cairo_runner.mark_as_accessed((0, 0).into(), 3).unwrap();
        cairo_runner.mark_as_accessed((0, 10).into(), 2).unwrap();
        cairo_runner.mark_as_accessed((1, 1).into(), 1).unwrap();
        assert_eq!(
            cairo_runner.accessed_addresses.unwrap(),
            [
                (0, 0).into(),
                (0, 1).into(),
                (0, 2).into(),
                (0, 10).into(),
                (0, 11).into(),
                (1, 1).into(),
            ]
            .into_iter()
            .collect(),
        );
    }
}<|MERGE_RESOLUTION|>--- conflicted
+++ resolved
@@ -319,27 +319,16 @@
     }
 
     pub fn get_memory_holes(&self, vm: &VirtualMachine) -> Result<usize, MemoryError> {
-<<<<<<< HEAD
-        let accessed_addresses = vm
-=======
         let accessed_addresses = self
->>>>>>> 67c64986
             .accessed_addresses
             .as_ref()
             .ok_or(MemoryError::MissingAccessedAddresses)?;
 
-<<<<<<< HEAD
-        let mut builtin_accessed_addresses = HashSet::new();
-        for (_, builtin_runner) in &vm.builtin_runners {
-            builtin_accessed_addresses.extend(builtin_runner.get_memory_accesses(vm)?.into_iter());
-        }
-=======
         let mut builtin_accessed_addresses = vm
             .builtin_runners
             .iter()
             .flat_map(|(_, x)| x.get_memory_accesses(self).into_iter())
             .collect::<HashSet<_>>();
->>>>>>> 67c64986
 
         builtin_accessed_addresses.extend(accessed_addresses.iter().cloned());
         vm.segments.get_memory_holes(&builtin_accessed_addresses)
