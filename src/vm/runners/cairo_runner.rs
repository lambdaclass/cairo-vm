--- conflicted
+++ resolved
@@ -2398,11 +2398,7 @@
     }
 
     #[test]
-<<<<<<< HEAD
-    fn get_builtin_segments_info_empty() {
-=======
     fn get_memory_holes_missing_accessed_addresses() {
->>>>>>> 278833da
         let program = Program {
             builtins: Vec::new(),
             prime: bigint_str!(
@@ -2422,22 +2418,13 @@
         let vm = vm!();
 
         assert_eq!(
-<<<<<<< HEAD
-            cairo_runner.get_builtin_segments_info(&vm),
-            Ok(HashMap::new()),
-=======
             cairo_runner.get_memory_holes(&vm),
             Err(MemoryError::MissingAccessedAddresses),
->>>>>>> 278833da
-        );
-    }
-
-    #[test]
-<<<<<<< HEAD
-    fn get_builtin_segments_info_base_not_finished() {
-=======
+        );
+    }
+
+    #[test]
     fn get_memory_holes_missing_segment_used_sizes() {
->>>>>>> 278833da
         let program = Program {
             builtins: Vec::new(),
             prime: bigint_str!(
@@ -2453,17 +2440,6 @@
             identifiers: HashMap::new(),
         };
 
-<<<<<<< HEAD
-        let cairo_runner = CairoRunner::new(&program).unwrap();
-        let mut vm = vm!();
-
-        vm.builtin_runners = vec![("output".to_string(), Box::new(OutputBuiltinRunner::new()))];
-        assert_eq!(
-            cairo_runner.get_builtin_segments_info(&vm),
-            Err(RunnerError::BaseNotFinished),
-        );
-    }
-=======
         let mut cairo_runner = CairoRunner::new(&program).unwrap();
         let mut vm = vm!();
 
@@ -2590,5 +2566,57 @@
         vm.segments.segment_used_sizes = Some(vec![4, 4]);
         assert_eq!(cairo_runner.get_memory_holes(&vm), Ok(2));
     }
->>>>>>> 278833da
+
+    #[test]
+    fn get_builtin_segments_info_empty() {
+        let program = Program {
+            builtins: Vec::new(),
+            prime: bigint_str!(
+                b"3618502788666131213697322783095070105623107215331596699973092056135872020481"
+            ),
+            data: Vec::new(),
+            constants: HashMap::new(),
+            main: None,
+            hints: HashMap::new(),
+            reference_manager: ReferenceManager {
+                references: Vec::new(),
+            },
+            identifiers: HashMap::new(),
+        };
+
+        let cairo_runner = CairoRunner::new(&program).unwrap();
+        let vm = vm!();
+
+        assert_eq!(
+            cairo_runner.get_builtin_segments_info(&vm),
+            Ok(HashMap::new()),
+        );
+    }
+
+    #[test]
+    fn get_builtin_segments_info_base_not_finished() {
+        let program = Program {
+            builtins: Vec::new(),
+            prime: bigint_str!(
+                b"3618502788666131213697322783095070105623107215331596699973092056135872020481"
+            ),
+            data: Vec::new(),
+            constants: HashMap::new(),
+            main: None,
+            hints: HashMap::new(),
+            reference_manager: ReferenceManager {
+                references: Vec::new(),
+            },
+            identifiers: HashMap::new(),
+        };
+
+        let cairo_runner = CairoRunner::new(&program).unwrap();
+        let mut vm = vm!();
+
+        vm.builtin_runners = vec![("output".to_string(), Box::new(OutputBuiltinRunner::new()))];
+        assert_eq!(
+            cairo_runner.get_builtin_segments_info(&vm),
+            Err(RunnerError::BaseNotFinished),
+        );
+    }
 }