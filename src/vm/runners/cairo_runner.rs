--- conflicted
+++ resolved
@@ -4343,7 +4343,7 @@
         assert_eq!(expected, value.into())
     }
 
-<<<<<<< HEAD
+
     fn setup_execution_resources() -> (ExecutionResources, ExecutionResources) {
         let mut builtin_instance_counter: HashMap<std::string::String, usize> = HashMap::new();
         builtin_instance_counter.insert("output".to_string(), 8);
@@ -4403,7 +4403,8 @@
         assert!(!combined_resources
             .builtin_instance_counter
             .contains_key("range_check"));
-=======
+        }
+
     #[test]
     fn get_builtins_final_stack_range_check_builtin() {
         let program = Program::from_file(
@@ -4462,6 +4463,5 @@
             runner.get_builtins_final_stack(&mut vm, initial_pointer),
             Ok(expected_pointer)
         );
->>>>>>> 195f9ce1
     }
 }