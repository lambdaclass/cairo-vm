--- conflicted
+++ resolved
@@ -261,8 +261,6 @@
             stack.append(&mut builtin_runner.initial_stack());
         }
         //Different process if proof_mode is enabled
-<<<<<<< HEAD
-=======
         if self.proof_mode {
             // Add the dummy last fp and pc to the public memory, so that the verifier can enforce [fp - 2] = fp.
             let mut stack_prefix = vec![
@@ -291,7 +289,6 @@
             return Ok(self.program_base.as_ref().ok_or(RunnerError::NoProgBase)?
                 + self.program.end.ok_or(RunnerError::NoProgramEnd)?);
         }
->>>>>>> c305b343
         let return_fp = vm.segments.add(&mut vm.memory);
         if let Some(main) = &self.program.main {
             let main_clone = *main;
