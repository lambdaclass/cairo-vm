use crate::vm::errors::memory_errors::MemoryError;
use num_bigint::BigInt;
use std::fmt;

use crate::types::relocatable::{MaybeRelocatable, Relocatable};
use crate::vm::errors::runner_errors::RunnerError;

use super::exec_scope_errors::ExecScopeError;

#[derive(Debug, PartialEq)]
pub enum VirtualMachineError {
    InvalidInstructionEncoding,
    InvalidOp1Reg(i64),
    ImmShouldBe1,
    UnknownOp0,
    InvalidApUpdate(i64),
    InvalidPcUpdate(i64),
    UnconstrainedResAdd,
    UnconstrainedResJump,
    UnconstrainedResJumpRel,
    UnconstrainedResAssertEq,
    DiffAssertValues(BigInt, BigInt),
    CantWriteReturnPc(BigInt, BigInt),
    CantWriteReturnFp(BigInt, BigInt),
    NoDst,
    PureValue,
    InvalidRes(i64),
    InvalidOpcode(i64),
    RelocatableAdd,
    OffsetExeeded(BigInt),
    NotImplemented,
    DiffIndexSub,
    InconsistentAutoDeduction(String, MaybeRelocatable, Option<MaybeRelocatable>),
    RunnerError(RunnerError),
    InvalidHintEncoding(MaybeRelocatable),
    MemoryError(MemoryError),
    NoRangeCheckBuiltin,
    IncorrectIds(Vec<String>, Vec<String>),
    MemoryGet(MaybeRelocatable),
    ExpectedInteger(MaybeRelocatable),
    FailedToGetIds,
    NonLeFelt(BigInt, BigInt),
    OutOfValidRange(BigInt, BigInt),
    FailedToGetReference(BigInt),
    ValueOutOfRange(BigInt),
    UnknownHint(String),
    ValueOutsideValidRange(BigInt),
    SplitIntNotZero,
    SplitIntLimbOutOfRange(BigInt),
    DiffTypeComparison(MaybeRelocatable, MaybeRelocatable),
    AssertNotEqualFail(MaybeRelocatable, MaybeRelocatable),
    DiffIndexComp(Relocatable, Relocatable),
    ValueOutside250BitRange(BigInt),
    SqrtNegative(BigInt),
    FailedToGetSqrt(BigInt),
    AssertNotZero(BigInt, BigInt),
    MainScopeError(ExecScopeError),
    ScopeError,
    VariableNotInScopeError(String),
    CantCreateDictionaryOnTakenSegment(usize),
    NoDictTracker(usize),
    NoValueForKey(BigInt),
    AssertLtFelt(BigInt, BigInt),
    NoneApTrackingData,
    InvalidTrackingGroup(usize, usize),
    InvalidApValue(MaybeRelocatable),
    NoInitialDict,
<<<<<<< HEAD
    NoLocalVariable(String),
    NoKeyInAccessIndices(BigInt),
    EmptyAccessIndices,
    EmptyCurrentAccessIndices,
    CurrentAccessIndicesNotEmpty,
=======
    WrongPrevValue(BigInt, Option<BigInt>, BigInt),
>>>>>>> 78638b1f
}

impl fmt::Display for VirtualMachineError {
    fn fmt(&self, f: &mut fmt::Formatter) -> fmt::Result {
        match self {
            VirtualMachineError::InvalidInstructionEncoding => {
                write!(f, "Instruction should be an int. Found:")
            }
            VirtualMachineError::InvalidOp1Reg(n) => write!(f, "Invalid op1_register value: {}", n),
            VirtualMachineError::ImmShouldBe1 => {
                write!(f, "In immediate mode, off2 should be 1")
            }
            VirtualMachineError::UnknownOp0 => {
                write!(f, "op0 must be known in double dereference")
            }
            VirtualMachineError::InvalidApUpdate(n) => write!(f, "Invalid ap_update value: {}", n),
            VirtualMachineError::InvalidPcUpdate(n) => write!(f, "Invalid pc_update value: {}", n),
            VirtualMachineError::UnconstrainedResAdd => {
                write!(f, "Res.UNCONSTRAINED cannot be used with ApUpdate.ADD")
            }
            VirtualMachineError::UnconstrainedResJump => {
                write!(f, "Res.UNCONSTRAINED cannot be used with PcUpdate.JUMP")
            }
            VirtualMachineError::UnconstrainedResJumpRel => {
                write!(f, "Res.UNCONSTRAINED cannot be used with PcUpdate.JUMP_REL")
            }
            VirtualMachineError::UnconstrainedResAssertEq => {
                write!(f, "Res.UNCONSTRAINED cannot be used with Opcode.ASSERT_EQ")
            }
            VirtualMachineError::DiffAssertValues(res, dst) => write!(f, "ASSERT_EQ instruction failed; res:{} != dst:{}", res, dst),
            VirtualMachineError::CantWriteReturnPc(op0, ret_pc) => write!(f, "Call failed to write return-pc (inconsistent op0): {} != {}. Did you forget to increment ap?", op0, ret_pc),
            VirtualMachineError::CantWriteReturnFp(dst, ret_fp) => write!(f, "Call failed to write return-fp (inconsistent dst): {} != {}. Did you forget to increment ap?", dst, ret_fp),
            VirtualMachineError::NoDst => write!(f,  "Couldn't get or load dst"),
            VirtualMachineError::InvalidRes(n) => write!(f, "Invalid res value: {}", n),
            VirtualMachineError::InvalidOpcode(n) => write!(f, "Invalid opcode value: {}", n),
            VirtualMachineError::RelocatableAdd => {
                write!(f, "Cannot add two relocatable values")
            }
            VirtualMachineError::OffsetExeeded(n) => write!(f, "Offset {} exeeds maximum offset value", n),
            VirtualMachineError::NotImplemented => write!(f, "This is not implemented"),
            VirtualMachineError::PureValue => Ok(()),
            VirtualMachineError::DiffIndexSub => write!(
                f,
                "Can only subtract two relocatable values of the same segment"
            ),
            VirtualMachineError::InconsistentAutoDeduction(builtin_name, expected_value, current_value) => {
                write!(f, "Inconsistent auto-deduction for builtin {}, expected {:?}, got {:?}", builtin_name, expected_value, current_value)
            },
            VirtualMachineError::RunnerError(runner_error) => runner_error.fmt(f),
            VirtualMachineError::InvalidHintEncoding(address) => write!(f, "Invalid hint encoding at pc: {:?}", address),
            VirtualMachineError::NoRangeCheckBuiltin => {
                write!(f, "Expected range_check builtin to be present")
            },
            VirtualMachineError::IncorrectIds(expected, existing) => {
                write!(f, "Expected ids to contain {:?}, got: {:?}", expected, existing)
            },
            VirtualMachineError::MemoryGet(addr) => {
                write!(f, "Failed to retrieve value from address {:?}", addr)
            },
            VirtualMachineError::ExpectedInteger(addr) => {
                write!(f, "Expected integer at address {:?}", addr)
            },
            VirtualMachineError::FailedToGetIds => {
                write!(f, "Failed to get ids from memory")
            },
            VirtualMachineError::NonLeFelt(a, b) => {
                write!(f, "Assertion failed, {}, is not less or equal to {}", a, b)
            },
            VirtualMachineError::OutOfValidRange(div, max) => {
                write!(f, "Div out of range: 0 < {} <= {}", div, max)
            },
            VirtualMachineError::FailedToGetReference(reference_id) => {
                write!(f, "Failed to get reference for id {}", reference_id)
            },
            VirtualMachineError::ValueOutOfRange(a) => {
                write!(f, "Assertion failed, 0 <= ids.a % PRIME < range_check_builtin.bound \n a = {:?} is out of range", a)
            },
            VirtualMachineError::UnknownHint(hint_code) => write!(f, "Unknown Hint: {:?}", hint_code),
            VirtualMachineError::MemoryError(memory_error) => memory_error.fmt(f),
            VirtualMachineError::ValueOutsideValidRange(value) => write!(f, "Value: {:?} is outside valid range", value),
            VirtualMachineError::SplitIntNotZero => write!(f,"split_int(): value is out of range"),
            VirtualMachineError::SplitIntLimbOutOfRange(limb) => write!(f, "split_int(): Limb {:?} is out of range.", limb),
            VirtualMachineError::DiffTypeComparison(a, b) => {
                write!(f, "Failed to compare {:?} and  {:?}, cant compare a relocatable to an integer value", a, b)
            },
            VirtualMachineError::AssertNotEqualFail(a, b) => {
                write!(f, "assert_not_equal failed: {:?} =  {:?}", a, b)
            },
            VirtualMachineError::DiffIndexComp(a, b) => {
                write!(f, "Failed to compare {:?} and  {:?}, cant compare two relocatable values of different segment indexes", a, b)
            },
            VirtualMachineError::ValueOutside250BitRange(value) => write!(f, "Value: {:?} is outside of the range [0, 2**250)", value),
            VirtualMachineError::SqrtNegative(value) => write!(f, "Can't calculate the square root of negative number: {:?})", value),
            VirtualMachineError::FailedToGetSqrt(value) => write!(f, "Failed to calculate the square root of: {:?})", value),
            VirtualMachineError::AssertNotZero(value, prime) => {
                write!(f, "Assertion failed, {} % {} is equal to 0", value, prime)
            },
            VirtualMachineError::MainScopeError(error) => {
                write!(f, "Got scope error {}", error)
            },
            VirtualMachineError::VariableNotInScopeError(var_name) => {
                write!(f, "Variable {} not in local scope", var_name)
            },
            VirtualMachineError::ScopeError => write!(f, "Failed to get scope variables"),
            VirtualMachineError::CantCreateDictionaryOnTakenSegment(index) => {
                write!(f, "DictManagerError: Tried to create tracker for a dictionary on segment: {:?} when there is already a tracker for a dictionary on this segment", index)
            },
            VirtualMachineError::NoDictTracker(index) => {
                write!(f, "Dict Error: No dict tracker found for segment {:?}", index)
            },
            VirtualMachineError::NoValueForKey(key) => {
                write!(f, "Dict Error: No value found for key: {:?}", key)},
            VirtualMachineError::AssertLtFelt(a, b) => {
                write!(f, "Assertion failed, a = {} % PRIME is not less than b = {} % PRIME", a, b)
            },
            VirtualMachineError::NoInitialDict => {
                write!(f, "Dict Error: Tried to create a dict whithout an initial dict")
            },
<<<<<<< HEAD
            VirtualMachineError::NoLocalVariable(name) => {
                write!(f, "Hint Exception: Couldnt find local variable '{:?}'", name)
            },
            VirtualMachineError::NoKeyInAccessIndices(key) => {
                write!(f, "squash_dict_inner fail: couldnt find key {:?} in accesses_indices", key)
            },
            VirtualMachineError::EmptyAccessIndices =>{
                write!(f, "squash_dict_inner fail: local accessed_indices is empty")
            },
            VirtualMachineError::EmptyCurrentAccessIndices =>{
                write!(f, "squash_dict_inner fail: local current_accessed_indices is empty")
            },
            VirtualMachineError::CurrentAccessIndicesNotEmpty =>{
                write!(f, "squash_dict_inner fail: local current_accessed_indices not empty, loop ended with remaining unaccounted elements")
=======
            VirtualMachineError::WrongPrevValue(prev, current, key) => {
                write!(f, "Dict Error: Got the wrong value for dict_update, expected value: {:?}, got: {:?} for key: {:?}", prev, current, key)
            },
            VirtualMachineError::NoneApTrackingData => {
                write!(f, "AP tracking data is None; could not apply correction to address")
            },
            VirtualMachineError::InvalidTrackingGroup(group1, group2) => {
                write!(f, "Tracking groups should be the same, got {} and {}", group1, group2)
            },
            VirtualMachineError::InvalidApValue(addr) => {
                write!(f, "Expected relocatable for ap, got {:?}", addr)
>>>>>>> 78638b1f
            },
        }
    }
}<|MERGE_RESOLUTION|>--- conflicted
+++ resolved
@@ -65,15 +65,12 @@
     InvalidTrackingGroup(usize, usize),
     InvalidApValue(MaybeRelocatable),
     NoInitialDict,
-<<<<<<< HEAD
     NoLocalVariable(String),
     NoKeyInAccessIndices(BigInt),
     EmptyAccessIndices,
     EmptyCurrentAccessIndices,
     CurrentAccessIndicesNotEmpty,
-=======
     WrongPrevValue(BigInt, Option<BigInt>, BigInt),
->>>>>>> 78638b1f
 }
 
 impl fmt::Display for VirtualMachineError {
@@ -192,7 +189,6 @@
             VirtualMachineError::NoInitialDict => {
                 write!(f, "Dict Error: Tried to create a dict whithout an initial dict")
             },
-<<<<<<< HEAD
             VirtualMachineError::NoLocalVariable(name) => {
                 write!(f, "Hint Exception: Couldnt find local variable '{:?}'", name)
             },
@@ -207,7 +203,7 @@
             },
             VirtualMachineError::CurrentAccessIndicesNotEmpty =>{
                 write!(f, "squash_dict_inner fail: local current_accessed_indices not empty, loop ended with remaining unaccounted elements")
-=======
+            },
             VirtualMachineError::WrongPrevValue(prev, current, key) => {
                 write!(f, "Dict Error: Got the wrong value for dict_update, expected value: {:?}, got: {:?} for key: {:?}", prev, current, key)
             },
@@ -219,7 +215,6 @@
             },
             VirtualMachineError::InvalidApValue(addr) => {
                 write!(f, "Expected relocatable for ap, got {:?}", addr)
->>>>>>> 78638b1f
             },
         }
     }
