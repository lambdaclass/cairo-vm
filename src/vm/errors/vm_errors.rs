--- conflicted
+++ resolved
@@ -216,11 +216,8 @@
     FailedToComputeOperands,
     #[error("Custom Hint Error: {0}")]
     CustomHint(String),
-<<<<<<< HEAD
     #[error("Execution reached the end of the program. Requested remaining steps: {0}.")]
     EndOfProgram(usize),
-=======
     #[error("Missing constant: {0}")]
     MissingConstant(&'static str),
->>>>>>> cd42abd9
 }