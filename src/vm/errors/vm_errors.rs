use crate::vm::errors::memory_errors::MemoryError;
use num_bigint::BigInt;
use std::fmt;

use crate::types::relocatable::{MaybeRelocatable, Relocatable};
use crate::vm::errors::runner_errors::RunnerError;

use super::exec_scope_errors::ExecScopeError;

#[derive(Debug, PartialEq)]
pub enum VirtualMachineError {
    InvalidInstructionEncoding,
    InvalidOp1Reg(i64),
    ImmShouldBe1,
    UnknownOp0,
    InvalidApUpdate(i64),
    InvalidPcUpdate(i64),
    UnconstrainedResAdd,
    UnconstrainedResJump,
    UnconstrainedResJumpRel,
    UnconstrainedResAssertEq,
    DiffAssertValues(BigInt, BigInt),
    CantWriteReturnPc(BigInt, BigInt),
    CantWriteReturnFp(BigInt, BigInt),
    NoDst,
    PureValue,
    InvalidRes(i64),
    InvalidOpcode(i64),
    RelocatableAdd,
    OffsetExceeded(BigInt),
    NotImplemented,
    DiffIndexSub,
    InconsistentAutoDeduction(String, MaybeRelocatable, Option<MaybeRelocatable>),
    RunnerError(RunnerError),
    InvalidHintEncoding(MaybeRelocatable),
    MemoryError(MemoryError),
    NoRangeCheckBuiltin,
    IncorrectIds(Vec<String>, Vec<String>),
    MemoryGet(MaybeRelocatable),
    ExpectedInteger(MaybeRelocatable),
    ExpectedRelocatable(MaybeRelocatable),
    ExpectedRelocatableAtAddr(MaybeRelocatable),
    FailedToGetIds,
    NonLeFelt(BigInt, BigInt),
    OutOfValidRange(BigInt, BigInt),
    FailedToGetReference(BigInt),
    ValueOutOfRange(BigInt),
    ValueNotPositive(BigInt),
    UnknownHint(String),
    ValueOutsideValidRange(BigInt),
    SplitIntNotZero,
    SplitIntLimbOutOfRange(BigInt),
    DiffTypeComparison(MaybeRelocatable, MaybeRelocatable),
    AssertNotEqualFail(MaybeRelocatable, MaybeRelocatable),
    DiffIndexComp(Relocatable, Relocatable),
    ValueOutside250BitRange(BigInt),
    SqrtNegative(BigInt),
    FailedToGetSqrt(BigInt),
    AssertNotZero(BigInt, BigInt),
    MainScopeError(ExecScopeError),
    ScopeError,
    VariableNotInScopeError(String),
    CantCreateDictionaryOnTakenSegment(usize),
    NoDictTracker(usize),
    NoValueForKey(BigInt),
    AssertLtFelt(BigInt, BigInt),
    FindElemMaxSize(BigInt, BigInt),
    InvalidIndex(BigInt, MaybeRelocatable, MaybeRelocatable),
    KeyNotFound,
    NoneApTrackingData,
    InvalidTrackingGroup(usize, usize),
    InvalidApValue(MaybeRelocatable),
    NoInitialDict,
    NoLocalVariable(String),
    NoKeyInAccessIndices(BigInt),
    EmptyAccessIndices,
    EmptyCurrentAccessIndices,
    CurrentAccessIndicesNotEmpty,
    WrongPrevValue(BigInt, Option<BigInt>, BigInt),
    NumUsedAccessesAssertFail(BigInt, usize, BigInt),
    KeysNotEmpty,
    EmptyKeys,
    PtrDiffNotDivisibleByDictAccessSize,
    SquashDictMaxSizeExceeded(BigInt, BigInt),
    NAccessesTooBig(BigInt),
    BigintToUsizeFail,
    BigintToU32Fail,
    InvalidSetRange(MaybeRelocatable, MaybeRelocatable),
    UnexpectMemoryGap,
    FixedSizeArrayFail(usize),
    AssertionFailed(String),
    MismatchedDictPtr(Relocatable, Relocatable),
<<<<<<< HEAD
    SecpSplitNegative(BigInt),
    SecpSplitutOfRange(BigInt),
=======
    CantSubOffset(usize, usize),
    KeccakMaxSize(BigInt, BigInt),
    InvalidWordSize(BigInt),
    InvalidKeccakInputLength(BigInt),
>>>>>>> d72d21cb
}

impl fmt::Display for VirtualMachineError {
    fn fmt(&self, f: &mut fmt::Formatter) -> fmt::Result {
        match self {
            VirtualMachineError::InvalidInstructionEncoding => {
                write!(f, "Instruction should be an int. Found:")
            }
            VirtualMachineError::InvalidOp1Reg(n) => write!(f, "Invalid op1_register value: {}", n),
            VirtualMachineError::ImmShouldBe1 => {
                write!(f, "In immediate mode, off2 should be 1")
            }
            VirtualMachineError::UnknownOp0 => {
                write!(f, "op0 must be known in double dereference")
            }
            VirtualMachineError::InvalidApUpdate(n) => write!(f, "Invalid ap_update value: {}", n),
            VirtualMachineError::InvalidPcUpdate(n) => write!(f, "Invalid pc_update value: {}", n),
            VirtualMachineError::UnconstrainedResAdd => {
                write!(f, "Res.UNCONSTRAINED cannot be used with ApUpdate.ADD")
            }
            VirtualMachineError::UnconstrainedResJump => {
                write!(f, "Res.UNCONSTRAINED cannot be used with PcUpdate.JUMP")
            }
            VirtualMachineError::UnconstrainedResJumpRel => {
                write!(f, "Res.UNCONSTRAINED cannot be used with PcUpdate.JUMP_REL")
            }
            VirtualMachineError::UnconstrainedResAssertEq => {
                write!(f, "Res.UNCONSTRAINED cannot be used with Opcode.ASSERT_EQ")
            }
            VirtualMachineError::DiffAssertValues(res, dst) => write!(f, "ASSERT_EQ instruction failed; res:{} != dst:{}", res, dst),
            VirtualMachineError::CantWriteReturnPc(op0, ret_pc) => write!(f, "Call failed to write return-pc (inconsistent op0): {} != {}. Did you forget to increment ap?", op0, ret_pc),
            VirtualMachineError::CantWriteReturnFp(dst, ret_fp) => write!(f, "Call failed to write return-fp (inconsistent dst): {} != {}. Did you forget to increment ap?", dst, ret_fp),
            VirtualMachineError::NoDst => write!(f,  "Couldn't get or load dst"),
            VirtualMachineError::InvalidRes(n) => write!(f, "Invalid res value: {}", n),
            VirtualMachineError::InvalidOpcode(n) => write!(f, "Invalid opcode value: {}", n),
            VirtualMachineError::RelocatableAdd => {
                write!(f, "Cannot add two relocatable values")
            }
            VirtualMachineError::OffsetExceeded(n) => write!(f, "Offset {} exeeds maximum offset value", n),
            VirtualMachineError::NotImplemented => write!(f, "This is not implemented"),
            VirtualMachineError::PureValue => Ok(()),
            VirtualMachineError::DiffIndexSub => write!(
                f,
                "Can only subtract two relocatable values of the same segment"
            ),
            VirtualMachineError::InconsistentAutoDeduction(builtin_name, expected_value, current_value) => {
                write!(f, "Inconsistent auto-deduction for builtin {}, expected {:?}, got {:?}", builtin_name, expected_value, current_value)
            },
            VirtualMachineError::RunnerError(runner_error) => runner_error.fmt(f),
            VirtualMachineError::InvalidHintEncoding(address) => write!(f, "Invalid hint encoding at pc: {:?}", address),
            VirtualMachineError::NoRangeCheckBuiltin => {
                write!(f, "Expected range_check builtin to be present")
            },
            VirtualMachineError::IncorrectIds(expected, existing) => {
                write!(f, "Expected ids to contain {:?}, got: {:?}", expected, existing)
            },
            VirtualMachineError::MemoryGet(addr) => {
                write!(f, "Failed to retrieve value from address {:?}", addr)
            },
            VirtualMachineError::ExpectedInteger(addr) => {
                write!(f, "Expected integer at address {:?}", addr)
            },
            VirtualMachineError::ExpectedRelocatableAtAddr(addr) => {
                write!(f, "Expected relocatable at address {:?}", addr)
            }
            VirtualMachineError::ExpectedRelocatable(mayberelocatable) => {
                write!(f, "Expected address to be a Relocatable, got {:?}", mayberelocatable)
            },
            VirtualMachineError::FailedToGetIds => {
                write!(f, "Failed to get ids from memory")
            },
            VirtualMachineError::NonLeFelt(a, b) => {
                write!(f, "Assertion failed, {}, is not less or equal to {}", a, b)
            },
            VirtualMachineError::OutOfValidRange(div, max) => {
                write!(f, "Div out of range: 0 < {} <= {}", div, max)
            },
            VirtualMachineError::FailedToGetReference(reference_id) => {
                write!(f, "Failed to get reference for id {}", reference_id)
            },
            VirtualMachineError::ValueOutOfRange(a) => {
                write!(f, "Assertion failed, 0 <= ids.a % PRIME < range_check_builtin.bound \n a = {:?} is out of range", a)
            },
            VirtualMachineError::UnknownHint(hint_code) => write!(f, "Unknown Hint: {:?}", hint_code),
            VirtualMachineError::MemoryError(memory_error) => memory_error.fmt(f),
            VirtualMachineError::ValueOutsideValidRange(value) => write!(f, "Value: {:?} is outside valid range", value),
            VirtualMachineError::ValueNotPositive(value) => write!(f, "Value: {:?} should be positive", value),
            VirtualMachineError::SplitIntNotZero => write!(f,"split_int(): value is out of range"),
            VirtualMachineError::SplitIntLimbOutOfRange(limb) => write!(f, "split_int(): Limb {:?} is out of range.", limb),
            VirtualMachineError::DiffTypeComparison(a, b) => {
                write!(f, "Failed to compare {:?} and  {:?}, cant compare a relocatable to an integer value", a, b)
            },
            VirtualMachineError::AssertNotEqualFail(a, b) => {
                write!(f, "assert_not_equal failed: {:?} =  {:?}", a, b)
            },
            VirtualMachineError::DiffIndexComp(a, b) => {
                write!(f, "Failed to compare {:?} and  {:?}, cant compare two relocatable values of different segment indexes", a, b)
            },
            VirtualMachineError::ValueOutside250BitRange(value) => write!(f, "Value: {:?} is outside of the range [0, 2**250)", value),
            VirtualMachineError::SqrtNegative(value) => write!(f, "Can't calculate the square root of negative number: {:?})", value),
            VirtualMachineError::FailedToGetSqrt(value) => write!(f, "Failed to calculate the square root of: {:?})", value),
            VirtualMachineError::AssertNotZero(value, prime) => {
                write!(f, "Assertion failed, {} % {} is equal to 0", value, prime)
            },
            VirtualMachineError::MainScopeError(error) => {
                write!(f, "Got scope error {}", error)
            },
            VirtualMachineError::VariableNotInScopeError(var_name) => {
                write!(f, "Variable {} not in local scope", var_name)
            },
            VirtualMachineError::ScopeError => write!(f, "Failed to get scope variables"),
            VirtualMachineError::CantCreateDictionaryOnTakenSegment(index) => {
                write!(f, "DictManagerError: Tried to create tracker for a dictionary on segment: {:?} when there is already a tracker for a dictionary on this segment", index)
            },
            VirtualMachineError::NoDictTracker(index) => {
                write!(f, "Dict Error: No dict tracker found for segment {:?}", index)
            },
            VirtualMachineError::NoValueForKey(key) => {
                write!(f, "Dict Error: No value found for key: {:?}", key)},
            VirtualMachineError::AssertLtFelt(a, b) => {
                write!(f, "Assertion failed, a = {} % PRIME is not less than b = {} % PRIME", a, b)
            },
            VirtualMachineError::NoInitialDict => {
                write!(f, "Dict Error: Tried to create a dict whithout an initial dict")
            },
            VirtualMachineError::NoLocalVariable(name) => {
                write!(f, "Hint Exception: Couldnt find local variable '{:?}'", name)
            },
            VirtualMachineError::NoKeyInAccessIndices(key) => {
                write!(f, "squash_dict_inner fail: couldnt find key {:?} in accesses_indices", key)
            },
            VirtualMachineError::EmptyAccessIndices =>{
                write!(f, "squash_dict_inner fail: local accessed_indices is empty")
            },
            VirtualMachineError::EmptyCurrentAccessIndices =>{
                write!(f, "squash_dict_inner fail: local current_accessed_indices is empty")
            },
            VirtualMachineError::CurrentAccessIndicesNotEmpty =>{
                write!(f, "squash_dict_inner fail: local current_accessed_indices not empty, loop ended with remaining unaccounted elements")
            },
            VirtualMachineError::WrongPrevValue(prev, current, key) => {
                write!(f, "Dict Error: Got the wrong value for dict_update, expected value: {:?}, got: {:?} for key: {:?}", prev, current, key)
            },
            VirtualMachineError::NoneApTrackingData => {
                write!(f, "AP tracking data is None; could not apply correction to address")
            },
            VirtualMachineError::InvalidTrackingGroup(group1, group2) => {
                write!(f, "Tracking groups should be the same, got {} and {}", group1, group2)
            },
            VirtualMachineError::InvalidApValue(addr) => {
                write!(f, "Expected relocatable for ap, got {:?}", addr)
            },
            VirtualMachineError::NumUsedAccessesAssertFail(used, len, key) => {
                write!(f, "squash_dict_inner fail: Number of used accesses:{:?} doesnt match the lengh: {:?} of the access_indices at key: {:?}", used, len, key)
            },
            VirtualMachineError::KeysNotEmpty =>{
                write!(f, "squash_dict_inner fail: local keys is not empty")
            },
            VirtualMachineError::EmptyKeys =>{
                write!(f, "squash_dict_inner fail: No keys left but remaining_accesses > 0")
            },
            VirtualMachineError::PtrDiffNotDivisibleByDictAccessSize =>{
                write!(f, "squash_dict fail: Accesses array size must be divisible by DictAccess.SIZE")
            },
            VirtualMachineError::SquashDictMaxSizeExceeded(max_size, n_accesses) =>{
                write!(f, "squash_dict() can only be used with n_accesses<={:?}. ' \nGot: n_accesses={:?}", max_size, n_accesses)
            },
            VirtualMachineError::NAccessesTooBig(n_accesses) => {
                write!(f, "squash_dict fail: n_accesses: {:?} is too big to be converted into an iterator", n_accesses)
            },
            VirtualMachineError::BigintToUsizeFail => write!(f, "Couldn't convert BigInt to usize"),
            VirtualMachineError::BigintToU32Fail => write!(f, "Couldn't convert BigInt to u64"),
            VirtualMachineError::InvalidSetRange(start, end) => write!(f, "Set starting point {:?} is bigger it's ending point {:?}", start, end),
            VirtualMachineError::FindElemMaxSize(find_elem_max_size, n_elms) => write!(f, "find_elem() can only be used with n_elms <= {:?}.\nGot: n_elms = {:?}", find_elem_max_size, n_elms),
            VirtualMachineError::InvalidIndex(find_element_index, key, found_key) => write!(f, "Invalid index found in find_element_index. Index: {:?}.\nExpected key: {:?}, found_key {:?}", find_element_index, key, found_key),
            VirtualMachineError::KeyNotFound => write!(f, "Found Key is None"),
            VirtualMachineError::UnexpectMemoryGap => write!(f, "Encountered unexpected memory gap"),
            VirtualMachineError::FixedSizeArrayFail(size) => write!(f, "Failed to construct a fixed size array of size: {:?}", size),
            VirtualMachineError::AssertionFailed(error_msg) => write!(f, "{}",error_msg),
            VirtualMachineError::MismatchedDictPtr(current_ptr, dict_ptr) => write!(f, "Wrong dict pointer supplied. Got {:?}, expected {:?}.", dict_ptr, current_ptr),
<<<<<<< HEAD
            VirtualMachineError::SecpSplitNegative(integer) =>
            write!(f, "Integer must be postive or zero, got: {}", integer),
            VirtualMachineError::SecpSplitutOfRange(integer) =>
            write!(f, "Integer: {} out of range", integer),
=======
            VirtualMachineError::CantSubOffset(offset , sub) => write!(f, "Cant substract {} from offset {}, offsets cant be negative", sub, offset),
            VirtualMachineError::KeccakMaxSize(length, keccak_max_size) => write!(f, "unsafe_keccak() can only be used with length<={:?}. Got: length={:?}", keccak_max_size, length),
            VirtualMachineError::InvalidWordSize(word) => write!(f, "Invalid word size: {:?}", word),
            VirtualMachineError::InvalidKeccakInputLength(length) => write!(f, "Invalid input length, Got: length={:?}", length),
>>>>>>> d72d21cb
        }
    }
}<|MERGE_RESOLUTION|>--- conflicted
+++ resolved
@@ -90,15 +90,12 @@
     FixedSizeArrayFail(usize),
     AssertionFailed(String),
     MismatchedDictPtr(Relocatable, Relocatable),
-<<<<<<< HEAD
     SecpSplitNegative(BigInt),
     SecpSplitutOfRange(BigInt),
-=======
     CantSubOffset(usize, usize),
     KeccakMaxSize(BigInt, BigInt),
     InvalidWordSize(BigInt),
     InvalidKeccakInputLength(BigInt),
->>>>>>> d72d21cb
 }
 
 impl fmt::Display for VirtualMachineError {
@@ -279,17 +276,14 @@
             VirtualMachineError::FixedSizeArrayFail(size) => write!(f, "Failed to construct a fixed size array of size: {:?}", size),
             VirtualMachineError::AssertionFailed(error_msg) => write!(f, "{}",error_msg),
             VirtualMachineError::MismatchedDictPtr(current_ptr, dict_ptr) => write!(f, "Wrong dict pointer supplied. Got {:?}, expected {:?}.", dict_ptr, current_ptr),
-<<<<<<< HEAD
             VirtualMachineError::SecpSplitNegative(integer) =>
             write!(f, "Integer must be postive or zero, got: {}", integer),
             VirtualMachineError::SecpSplitutOfRange(integer) =>
             write!(f, "Integer: {} out of range", integer),
-=======
             VirtualMachineError::CantSubOffset(offset , sub) => write!(f, "Cant substract {} from offset {}, offsets cant be negative", sub, offset),
             VirtualMachineError::KeccakMaxSize(length, keccak_max_size) => write!(f, "unsafe_keccak() can only be used with length<={:?}. Got: length={:?}", keccak_max_size, length),
             VirtualMachineError::InvalidWordSize(word) => write!(f, "Invalid word size: {:?}", word),
             VirtualMachineError::InvalidKeccakInputLength(length) => write!(f, "Invalid input length, Got: length={:?}", length),
->>>>>>> d72d21cb
         }
     }
 }