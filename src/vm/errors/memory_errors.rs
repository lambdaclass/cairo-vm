--- conflicted
+++ resolved
@@ -73,7 +73,8 @@
     MsgNonInt(Relocatable),
     #[error("Failed to convert String: {0} to FieldElement")]
     FailedStringToFieldElementConversion(String),
-<<<<<<< HEAD
+    #[error("Failed to fetch {0} return values, ap is only {1}")]
+    FailedToGetReturnValues(usize, Relocatable),
     #[error(transparent)]
     InsufficientAllocatedCells(#[from] InsufficientAllocatedCellsError),
 }
@@ -92,8 +93,4 @@
     DilutedCells(usize, usize),
     #[error("There are only {0} cells to fill the memory address holes, but {1} are required.")]
     MemoryAddresses(u32, usize),
-=======
-    #[error("Failed to fetch {0} return values, ap is only {1}")]
-    FailedToGetReturnValues(usize, Relocatable),
->>>>>>> 4688dc53
 }