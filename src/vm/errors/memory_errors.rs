--- conflicted
+++ resolved
@@ -34,11 +34,8 @@
     MissingSegmentUsedSizes,
     #[error("Segment at index {0} either doesn't exist or is not finalized.")]
     SegmentNotFinalized(usize),
-<<<<<<< HEAD
     #[error("Invalid memory value at address {0:?}: {1:?}")]
     InvalidMemoryValue(Relocatable, MaybeRelocatable),
-=======
     #[error("Error calculating builtin memory units")]
     ErrorCalculatingMemoryUnits,
->>>>>>> 9f11d2f0
 }