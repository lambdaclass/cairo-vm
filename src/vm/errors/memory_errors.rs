--- conflicted
+++ resolved
@@ -28,15 +28,12 @@
     NonZeroOffset(usize),
     #[error("Attempt to overwrite a relocation rule, segment: {0}")]
     DuplicatedRelocation(isize),
-<<<<<<< HEAD
-    #[error("Invalid memory value at address {0:?}: {1:?}")]
-    InvalidMemoryValue(Relocatable, MaybeRelocatable),
-=======
     #[error("accessed_addresses is None.")]
     MissingAccessedAddresses,
     #[error("Segment effective sizes haven't been calculated.")]
     MissingSegmentUsedSizes,
     #[error("Segment at index {0} either doesn't exist or is not finalized.")]
     SegmentNotFinalized(usize),
->>>>>>> 278833da
+    #[error("Invalid memory value at address {0:?}: {1:?}")]
+    InvalidMemoryValue(Relocatable, MaybeRelocatable),
 }