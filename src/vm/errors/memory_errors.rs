use felt::Felt;
use thiserror::Error;

use crate::types::relocatable::{MaybeRelocatable, Relocatable};

#[derive(Debug, PartialEq, Eq, Error)]
pub enum MemoryError {
    #[error("Can't insert into segment #{0}; memory only has {1} segment")]
    UnallocatedSegment(usize, usize),
    #[error("Memory addresses must be relocatable")]
    AddressNotRelocatable,
    #[error("Range-check validation failed, number {0} is out of valid range [0, {1}]")]
    RangeCheckNumOutOfBounds(Felt, Felt),
    #[error("Range-check validation failed, encountered non-int value at address {0}")]
    RangeCheckFoundNonInt(Relocatable),
    #[error("Inconsistent memory assignment at address {0:?}. {1:?} != {2:?}")]
    InconsistentMemory(MaybeRelocatable, MaybeRelocatable, MaybeRelocatable),
    #[error("compute_effective_sizes should be called before relocate_segments")]
    EffectiveSizesNotCalled,
    #[error("Inconsistent Relocation")]
    Relocation,
    #[error("Could not cast arguments")]
    WriteArg,
    #[error("Memory addresses mustn't be in a TemporarySegment, segment: {0}")]
    AddressInTemporarySegment(isize),
    #[error("Memory addresses must be in a TemporarySegment, segment: {0}")]
    AddressNotInTemporarySegment(isize),
    #[error("Temporary segment found while relocating (flattening), segment: {0}")]
    TemporarySegmentInRelocation(isize),
    #[error("The TemporarySegment: {0} doesn't have a relocation address")]
    NonZeroOffset(usize),
    #[error("Attempt to overwrite a relocation rule, segment: {0}")]
    DuplicatedRelocation(isize),
    #[error("Segment effective sizes haven't been calculated.")]
    MissingSegmentUsedSizes,
    #[error("Segment at index {0} either doesn't exist or is not finalized.")]
    SegmentNotFinalized(usize),
    #[error("Invalid memory value at address {0:?}: {1:?}")]
    InvalidMemoryValue(Relocatable, MaybeRelocatable),
    #[error("Found a memory gap when calling get_continuous_range")]
    GetRangeMemoryGap,
    #[error("Error calculating builtin memory units")]
    ErrorCalculatingMemoryUnits,
    #[error("Missing memory cells for builtin {0}")]
    MissingMemoryCells(&'static str),
    #[error("Missing memory cells for builtin {0}: {1:?}")]
    MissingMemoryCellsWithOffsets(&'static str, Vec<usize>),
    #[error("ErrorInitializing Verifying Key from public key: {0:?}")]
    InitializingVerifyingKey(Vec<u8>),
    #[error(
        "Signature {0}, is invalid, with respect to the public key {1}, 
    and the message hash {2}."
    )]
    InvalidSignature(String, Felt, Felt),
    #[error(
        "Signature hint is missing for ECDSA builtin at address {0}.
    Add it using 'ecdsa_builtin.add_signature'."
    )]
    SignatureNotFound(Relocatable),
    #[error("Could not create pubkey from: {0:?}")]
    ErrorParsingPubKey(String),
    #[error("Could not retrieve message from: {0:?}")]
    ErrorRetrievingMessage(String),
    #[error("Error verifying given signature")]
    ErrorVerifyingSignature,
    #[error("Couldn't obtain a mutable accessed offset")]
    CantGetMutAccessedOffset,
    #[error("ECDSA builtin: Expected public key at address {0} to be an integer")]
    PubKeyNonInt(Relocatable),
    #[error("ECDSA builtin: Expected message hash at address {0} to be an integer")]
    MsgNonInt(Relocatable),
    #[error("Failed to convert String: {0} to FieldElement")]
    FailedStringToFieldElementConversion(String),
    #[error("Failed to fetch {0} return values, ap is only {1}")]
    FailedToGetReturnValues(usize, Relocatable),
    #[error(transparent)]
    InsufficientAllocatedCells(#[from] InsufficientAllocatedCellsError),
<<<<<<< HEAD
    #[error("Segment {0} has {1} amount of accessed addresses but its size is only {2}.")]
    SegmentHasMoreAccessedAddressesThanSize(usize, usize, usize),
=======
    #[error("Accessed address {0} has higher offset than the maximal offset {1} encountered in the memory segment.")]
    AccessedAddressOffsetBiggerThanSegmentSize(Relocatable, usize),
    #[error("gen_arg: found argument of invalid type.")]
    GenArgInvalidType,
    // Memory.get() errors
    #[error("Expected integer at address {0}")]
    ExpectedInteger(Relocatable),
    #[error("Expected relocatable at address {0}")]
    ExpectedRelocatable(Relocatable),
    #[error("Unknown memory cell at address {0}")]
    UnknownMemoryCell(Relocatable),
>>>>>>> e0da0be0
}

#[derive(Debug, PartialEq, Eq, Error)]
pub enum InsufficientAllocatedCellsError {
    #[error("Number of steps must be at least {0} for the {1} builtin.")]
    MinStepNotReached(usize, &'static str),
    #[error("Failed to get allocated size for builtin {0}, current vm step {1} is not divisible by builtin ratio {2}")]
    CurrentStepNotDivisibleByBuiltinRatio(&'static str, usize, usize),
    #[error("The {0} builtin used {1} cells but the capacity is {2}.")]
    BuiltinCells(&'static str, usize, usize),
    #[error("There are only {0} cells to fill the range checks holes, but potentially {1} are required.")]
    RangeCheckUnits(usize, usize),
    #[error("There are only {0} cells to fill the diluted check holes, but potentially {1} are required.")]
    DilutedCells(usize, usize),
    #[error("There are only {0} cells to fill the memory address holes, but {1} are required.")]
    MemoryAddresses(u32, usize),
}<|MERGE_RESOLUTION|>--- conflicted
+++ resolved
@@ -75,12 +75,8 @@
     FailedToGetReturnValues(usize, Relocatable),
     #[error(transparent)]
     InsufficientAllocatedCells(#[from] InsufficientAllocatedCellsError),
-<<<<<<< HEAD
     #[error("Segment {0} has {1} amount of accessed addresses but its size is only {2}.")]
     SegmentHasMoreAccessedAddressesThanSize(usize, usize, usize),
-=======
-    #[error("Accessed address {0} has higher offset than the maximal offset {1} encountered in the memory segment.")]
-    AccessedAddressOffsetBiggerThanSegmentSize(Relocatable, usize),
     #[error("gen_arg: found argument of invalid type.")]
     GenArgInvalidType,
     // Memory.get() errors
@@ -90,7 +86,6 @@
     ExpectedRelocatable(Relocatable),
     #[error("Unknown memory cell at address {0}")]
     UnknownMemoryCell(Relocatable),
->>>>>>> e0da0be0
 }
 
 #[derive(Debug, PartialEq, Eq, Error)]
