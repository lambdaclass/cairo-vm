--- conflicted
+++ resolved
@@ -34,13 +34,10 @@
     MissingSegmentUsedSizes,
     #[error("Segment at index {0} either doesn't exist or is not finalized.")]
     SegmentNotFinalized(usize),
-<<<<<<< HEAD
     #[error("Invalid memory value at address {0:?}: {1:?}")]
     InvalidMemoryValue(Relocatable, MaybeRelocatable),
-=======
     #[error("Found a memory gap when calling get_continuous_range")]
     GetRangeMemoryGap,
->>>>>>> 64e83b90
     #[error("Error calculating builtin memory units")]
     ErrorCalculatingMemoryUnits,
     #[error("Missing memory cells for builtin {0}")]
