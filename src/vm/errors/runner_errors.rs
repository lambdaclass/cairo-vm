--- conflicted
+++ resolved
@@ -58,11 +58,8 @@
     EcOpSameXCoordinate((BigInt, BigInt), BigInt, (BigInt, BigInt)),
     #[error("EcOpBuiltin: point {0:?} is not on the curve")]
     PointNotOnCurve((usize, usize)),
-<<<<<<< HEAD
-    #[error("Builtin segment name collision on '{0}'")]
-    BuiltinSegmentNameCollision(String),
-=======
     #[error("Run has already ended.")]
     RunAlreadyFinished,
->>>>>>> 377d109f
+    #[error("Builtin segment name collision on '{0}'")]
+    BuiltinSegmentNameCollision(&'static str),
 }