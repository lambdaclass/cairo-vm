--- conflicted
+++ resolved
@@ -6,16 +6,8 @@
 use thiserror_no_std::Error;
 
 use super::memory_errors::MemoryError;
-<<<<<<< HEAD
 use crate::types::{errors::math_errors::MathError, relocatable::Relocatable};
-use felt::Felt;
-=======
-use crate::types::{
-    errors::math_errors::MathError,
-    relocatable::{MaybeRelocatable, Relocatable},
-};
 use felt::Felt252;
->>>>>>> aa7cf92b
 
 #[derive(Debug, PartialEq, Error)]
 pub enum RunnerError {
@@ -42,11 +34,7 @@
     #[error("Given builtins are not in appropiate order")]
     DisorderedBuiltins,
     #[error("Expected integer at address {0:?} to be smaller than 2^{1}, Got {2}")]
-<<<<<<< HEAD
-    IntegerBiggerThanPowerOfTwo(Relocatable, u32, Felt),
-=======
-    IntegerBiggerThanPowerOfTwo(MaybeRelocatable, u32, Felt252),
->>>>>>> aa7cf92b
+    IntegerBiggerThanPowerOfTwo(Relocatable, u32, Felt252),
     #[error("{0}")]
     EcOpSameXCoordinate(String),
     #[error("EcOpBuiltin: point {0:?} is not on the curve")]
