use crate::bigint;
use crate::math_utils::as_int;
use crate::math_utils::isqrt;
use crate::serde::deserialize_program::ApTracking;
use crate::types::exec_scope::PyValueType;
use crate::types::relocatable::Relocatable;
use crate::types::{instruction::Register, relocatable::MaybeRelocatable};
use crate::vm::{
    context::run_context::RunContext, errors::vm_errors::VirtualMachineError,
    hints::execute_hint::HintReference, runners::builtin_runner::RangeCheckBuiltinRunner,
    vm_core::VirtualMachine,
};
use num_bigint::BigInt;
use num_integer::Integer;
use num_traits::{FromPrimitive, Signed, ToPrimitive, Zero};
use std::collections::HashMap;
use std::ops::{Neg, Shl, Shr};

fn apply_ap_tracking_correction(
    ap: &Relocatable,
    ref_ap_tracking: &ApTracking,
    hint_ap_tracking: &ApTracking,
) -> Result<MaybeRelocatable, VirtualMachineError> {
    // check that both groups are the same
    if ref_ap_tracking.group != hint_ap_tracking.group {
        return Err(VirtualMachineError::InvalidTrackingGroup(
            ref_ap_tracking.group,
            hint_ap_tracking.group,
        ));
    }
    let ap_diff = hint_ap_tracking.offset - ref_ap_tracking.offset;

    Ok(MaybeRelocatable::from((
        ap.segment_index,
        ap.offset - ap_diff,
    )))
}

///Computes the memory address indicated by the HintReference
pub fn compute_addr_from_reference(
    hint_reference: &HintReference,
    run_context: &RunContext,
    vm: &VirtualMachine,
    hint_ap_tracking: Option<&ApTracking>,
) -> Result<Option<MaybeRelocatable>, VirtualMachineError> {
    let base_addr = match hint_reference.register {
        Register::FP => run_context.fp.clone(),
        Register::AP => {
            if hint_ap_tracking.is_none() || hint_reference.ap_tracking_data.is_none() {
                return Err(VirtualMachineError::NoneApTrackingData);
            }

            if let MaybeRelocatable::RelocatableValue(ref relocatable) = run_context.ap {
                apply_ap_tracking_correction(
                    relocatable,
                    // it is safe to call these unrwaps here, since it has been checked
                    // they are not None's
                    // this could be refactored to use pattern match but it will be
                    // unnecesarily verbose
                    hint_reference.ap_tracking_data.as_ref().unwrap(),
                    hint_ap_tracking.unwrap(),
                )?
            } else {
                return Err(VirtualMachineError::InvalidApValue(run_context.ap.clone()));
            }
        }
    };

    if let MaybeRelocatable::RelocatableValue(relocatable) = base_addr {
        if hint_reference.offset1.is_negative()
            && relocatable.offset < hint_reference.offset1.abs() as usize
        {
            return Ok(None);
        }
        if !hint_reference.inner_dereference {
            return Ok(Some(MaybeRelocatable::from((
                relocatable.segment_index,
                (relocatable.offset as i32 + hint_reference.offset1 + hint_reference.offset2)
                    as usize,
            ))));
        } else {
            let addr = MaybeRelocatable::from((
                relocatable.segment_index,
                (relocatable.offset as i32 + hint_reference.offset1) as usize,
            ));

            match vm.memory.get(&addr) {
                Ok(Some(&MaybeRelocatable::RelocatableValue(ref dereferenced_addr))) => {
                    return Ok(Some(MaybeRelocatable::from((
                        dereferenced_addr.segment_index,
                        (dereferenced_addr.offset as i32 + hint_reference.offset2) as usize,
                    ))))
                }

                _none_or_error => return Ok(None),
            }
        }
    }

    Ok(None)
}

///Computes the memory address given by the reference id
pub fn get_address_from_reference(
    reference_id: &BigInt,
    references: &HashMap<usize, HintReference>,
    run_context: &RunContext,
    vm: &VirtualMachine,
    hint_ap_tracking: Option<&ApTracking>,
) -> Result<Option<MaybeRelocatable>, VirtualMachineError> {
    if let Some(index) = reference_id.to_usize() {
        if index < references.len() {
            if let Some(hint_reference) = references.get(&index) {
                return compute_addr_from_reference(
                    hint_reference,
                    run_context,
                    vm,
                    hint_ap_tracking,
                );
            }
        }
    }
    Ok(None)
}

<<<<<<< HEAD
pub fn get_address_from_var_name(
=======
fn get_address_from_var_name(
>>>>>>> 78638b1f
    var_name: &str,
    ids: HashMap<String, BigInt>,
    vm: &VirtualMachine,
    hint_ap_tracking: Option<&ApTracking>,
) -> Result<MaybeRelocatable, VirtualMachineError> {
    let var_ref = ids
        .get(&String::from(var_name))
        .ok_or(VirtualMachineError::FailedToGetIds)?;
    get_address_from_reference(
        var_ref,
        &vm.references,
        &vm.run_context,
        vm,
        hint_ap_tracking,
    )
    .map_err(|_| VirtualMachineError::FailedToGetIds)?
    .ok_or(VirtualMachineError::FailedToGetIds)
}

///Implements hint: memory[ap] = segments.add()
pub fn add_segment(vm: &mut VirtualMachine) -> Result<(), VirtualMachineError> {
    let new_segment_base =
        MaybeRelocatable::RelocatableValue(vm.segments.add(&mut vm.memory, None));
    match vm.memory.insert(&vm.run_context.ap, &new_segment_base) {
        Ok(_) => Ok(()),
        Err(memory_error) => Err(VirtualMachineError::MemoryError(memory_error)),
    }
}

//Implements hint: memory[ap] = 0 if 0 <= (ids.a % PRIME) < range_check_builtin.bound else 1
pub fn is_nn(
    vm: &mut VirtualMachine,
    ids: HashMap<String, BigInt>,
    hint_ap_tracking: Option<&ApTracking>,
) -> Result<(), VirtualMachineError> {
    //Check that ids contains the reference id for each variable used by the hint
    let a_ref = if let Some(a_ref) = ids.get(&String::from("a")) {
        a_ref
    } else {
        return Err(VirtualMachineError::IncorrectIds(
            vec![String::from("a")],
            ids.into_keys().collect(),
        ));
    };
    //Check that each reference id corresponds to a value in the reference manager
    let a_addr = if let Ok(Some(a_addr)) =
        get_address_from_reference(a_ref, &vm.references, &vm.run_context, vm, hint_ap_tracking)
    {
        a_addr
    } else {
        return Err(VirtualMachineError::FailedToGetReference(a_ref.clone()));
    };

    //Check that the ids are in memory
    match vm.memory.get(&a_addr) {
        Ok(Some(maybe_rel_a)) => {
            //Check that the value at the ids address is an Int
            let a = if let MaybeRelocatable::Int(ref a) = maybe_rel_a {
                a
            } else {
                return Err(VirtualMachineError::ExpectedInteger(a_addr.clone()));
            };
            for (name, builtin) in &vm.builtin_runners {
                //Check that range_check_builtin is present
                if name == &String::from("range_check") {
                    let range_check_builtin = if let Some(range_check_builtin) =
                        builtin.as_any().downcast_ref::<RangeCheckBuiltinRunner>()
                    {
                        range_check_builtin
                    } else {
                        return Err(VirtualMachineError::NoRangeCheckBuiltin);
                    };
                    //Main logic (assert a is not negative and within the expected range)
                    let mut value = bigint!(1);
                    if a.mod_floor(&vm.prime) >= bigint!(0)
                        && a.mod_floor(&vm.prime) < range_check_builtin._bound
                    {
                        value = bigint!(0);
                    }
                    return match vm
                        .memory
                        .insert(&vm.run_context.ap, &MaybeRelocatable::from(value))
                    {
                        Ok(_) => Ok(()),
                        Err(memory_error) => Err(VirtualMachineError::MemoryError(memory_error)),
                    };
                }
            }
            Err(VirtualMachineError::NoRangeCheckBuiltin)
        }
        Ok(None) => Err(VirtualMachineError::MemoryGet(a_addr.clone())),
        Err(memory_error) => Err(VirtualMachineError::MemoryError(memory_error)),
    }
}

//Implements hint: memory[ap] = 0 if 0 <= ((-ids.a - 1) % PRIME) < range_check_builtin.bound else 1
pub fn is_nn_out_of_range(
    vm: &mut VirtualMachine,
    ids: HashMap<String, BigInt>,
    hint_ap_tracking: Option<&ApTracking>,
) -> Result<(), VirtualMachineError> {
    //Check that ids contains the reference id for each variable used by the hint
    let a_ref = if let Some(a_ref) = ids.get(&String::from("a")) {
        a_ref
    } else {
        return Err(VirtualMachineError::IncorrectIds(
            vec![String::from("a")],
            ids.into_keys().collect(),
        ));
    };
    //Check that each reference id corresponds to a value in the reference manager
    let a_addr = if let Ok(Some(a_addr)) =
        get_address_from_reference(a_ref, &vm.references, &vm.run_context, vm, hint_ap_tracking)
    {
        a_addr
    } else {
        return Err(VirtualMachineError::FailedToGetReference(a_ref.clone()));
    };
    //Check that the ids are in memory
    match vm.memory.get(&a_addr) {
        Ok(Some(maybe_rel_a)) => {
            //Check that the value at the ids address is an Int
            let a = if let MaybeRelocatable::Int(ref a) = maybe_rel_a {
                a
            } else {
                return Err(VirtualMachineError::ExpectedInteger(a_addr.clone()));
            };
            for (name, builtin) in &vm.builtin_runners {
                //Check that range_check_builtin is present
                if name == &String::from("range_check") {
                    let range_check_builtin = if let Some(range_check_builtin) =
                        builtin.as_any().downcast_ref::<RangeCheckBuiltinRunner>()
                    {
                        range_check_builtin
                    } else {
                        return Err(VirtualMachineError::NoRangeCheckBuiltin);
                    };
                    //Main logic (assert a is not negative and within the expected range)
                    let value = if (-a.clone() - 1usize).mod_floor(&vm.prime)
                        < range_check_builtin._bound
                    {
                        bigint!(0)
                    } else {
                        bigint!(1)
                    };
                    return match vm
                        .memory
                        .insert(&vm.run_context.ap, &MaybeRelocatable::from(value))
                    {
                        Ok(_) => Ok(()),
                        Err(memory_error) => Err(VirtualMachineError::MemoryError(memory_error)),
                    };
                }
            }
            Err(VirtualMachineError::NoRangeCheckBuiltin)
        }
        Ok(None) => Err(VirtualMachineError::MemoryGet(a_addr.clone())),
        Err(memory_error) => Err(VirtualMachineError::MemoryError(memory_error)),
    }
}
//Implements hint:from starkware.cairo.common.math_utils import assert_integer
//        assert_integer(ids.a)
//        assert_integer(ids.b)
//        a = ids.a % PRIME
//        b = ids.b % PRIME
//        assert a <= b, f'a = {a} is not less than or equal to b = {b}.'

//        ids.small_inputs = int(
//            a < range_check_builtin.bound and (b - a) < range_check_builtin.bound)
pub fn assert_le_felt(
    vm: &mut VirtualMachine,
    ids: HashMap<String, BigInt>,
    hint_ap_tracking: Option<&ApTracking>,
) -> Result<(), VirtualMachineError> {
    //Check that ids contains the reference id for each variable used by the hint
    let (a_ref, b_ref, small_inputs_ref) =
        if let (Some(a_ref), Some(b_ref), Some(small_inputs_ref)) = (
            ids.get(&String::from("a")),
            ids.get(&String::from("b")),
            ids.get(&String::from("small_inputs")),
        ) {
            (a_ref, b_ref, small_inputs_ref)
        } else {
            return Err(VirtualMachineError::IncorrectIds(
                vec![
                    String::from("a"),
                    String::from("b"),
                    String::from("small_inputs"),
                ],
                ids.into_keys().collect(),
            ));
        };
    //Check that each reference id corresponds to a value in the reference manager
    let (a_addr, b_addr, small_inputs_addr) = if let (
        Ok(Some(a_addr)),
        Ok(Some(b_addr)),
        Ok(Some(small_inputs_addr)),
    ) = (
        get_address_from_reference(a_ref, &vm.references, &vm.run_context, vm, hint_ap_tracking),
        get_address_from_reference(b_ref, &vm.references, &vm.run_context, vm, hint_ap_tracking),
        get_address_from_reference(
            small_inputs_ref,
            &vm.references,
            &vm.run_context,
            vm,
            hint_ap_tracking,
        ),
    ) {
        (a_addr, b_addr, small_inputs_addr)
    } else {
        return Err(VirtualMachineError::FailedToGetIds);
    };
    //Check that the ids are in memory (except for small_inputs which is local, and should contain None)
    //small_inputs needs to be None, as we cant change it value otherwise
    match (
        vm.memory.get(&a_addr),
        vm.memory.get(&b_addr),
        vm.memory.get(&small_inputs_addr),
    ) {
        (Ok(Some(maybe_rel_a)), Ok(Some(maybe_rel_b)), Ok(None)) => {
            //Check that the values at the ids address are Int
            let a = if let &MaybeRelocatable::Int(ref a) = maybe_rel_a {
                a
            } else {
                return Err(VirtualMachineError::ExpectedInteger(a_addr.clone()));
            };
            let b = if let MaybeRelocatable::Int(ref b) = maybe_rel_b {
                b
            } else {
                return Err(VirtualMachineError::ExpectedInteger(b_addr.clone()));
            };
            for (name, builtin) in &vm.builtin_runners {
                //Check that range_check_builtin is present
                if name == &String::from("range_check") {
                    match builtin.as_any().downcast_ref::<RangeCheckBuiltinRunner>() {
                        None => return Err(VirtualMachineError::NoRangeCheckBuiltin),
                        Some(builtin) => {
                            //Assert a <= b
                            if a.mod_floor(&vm.prime) > b.mod_floor(&vm.prime) {
                                return Err(VirtualMachineError::NonLeFelt(a.clone(), b.clone()));
                            }
                            //Calculate value of small_inputs
                            let value = if *a < builtin._bound && (a - b) < builtin._bound {
                                bigint!(1)
                            } else {
                                bigint!(0)
                            };
                            match vm
                                .memory
                                .insert(&small_inputs_addr, &MaybeRelocatable::from(value))
                            {
                                Ok(_) => return Ok(()),
                                Err(memory_error) => {
                                    return Err(VirtualMachineError::MemoryError(memory_error))
                                }
                            }
                        }
                    }
                }
            }
            Err(VirtualMachineError::NoRangeCheckBuiltin)
        }
        _ => Err(VirtualMachineError::FailedToGetIds),
    }
}

//Implements hint:from starkware.cairo.common.math_cmp import is_le_felt
//    memory[ap] = 0 if (ids.a % PRIME) <= (ids.b % PRIME) else 1
pub fn is_le_felt(
    vm: &mut VirtualMachine,
    ids: HashMap<String, BigInt>,
    hint_ap_tracking: Option<&ApTracking>,
) -> Result<(), VirtualMachineError> {
    //Check that ids contains the reference id for each variable used by the hint
    let (a_ref, b_ref) = if let (Some(a_ref), Some(b_ref)) =
        (ids.get(&String::from("a")), ids.get(&String::from("b")))
    {
        (a_ref, b_ref)
    } else {
        return Err(VirtualMachineError::IncorrectIds(
            vec![String::from("a"), String::from("b")],
            ids.into_keys().collect(),
        ));
    };
    //Check that each reference id corresponds to a value in the reference manager
    let (a_addr, b_addr) = if let (Ok(Some(a_addr)), Ok(Some(b_addr))) = (
        get_address_from_reference(a_ref, &vm.references, &vm.run_context, vm, hint_ap_tracking),
        get_address_from_reference(b_ref, &vm.references, &vm.run_context, vm, hint_ap_tracking),
    ) {
        (a_addr, b_addr)
    } else {
        return Err(VirtualMachineError::FailedToGetIds);
    };
    match (vm.memory.get(&a_addr), vm.memory.get(&b_addr)) {
        (Ok(Some(maybe_rel_a)), Ok(Some(maybe_rel_b))) => {
            for (name, builtin) in &vm.builtin_runners {
                //Check that range_check_builtin is present
                if name == &String::from("range_check")
                    && builtin
                        .as_any()
                        .downcast_ref::<RangeCheckBuiltinRunner>()
                        .is_some()
                {
                    let mut value = bigint!(0);
                    let a_mod = match maybe_rel_a.mod_floor(&vm.prime) {
                        Ok(MaybeRelocatable::Int(n)) => n,
                        Ok(MaybeRelocatable::RelocatableValue(_)) => {
                            return Err(VirtualMachineError::ExpectedInteger(a_addr.clone()))
                        }
                        Err(e) => return Err(e),
                    };
                    let b_mod = match maybe_rel_b.mod_floor(&vm.prime) {
                        Ok(MaybeRelocatable::Int(n)) => n,
                        Ok(MaybeRelocatable::RelocatableValue(_)) => {
                            return Err(VirtualMachineError::ExpectedInteger(b_addr.clone()))
                        }
                        Err(e) => return Err(e),
                    };
                    if a_mod > b_mod {
                        value = bigint!(1);
                    }

                    return vm
                        .memory
                        .insert(&vm.run_context.ap, &MaybeRelocatable::from(value))
                        .map_err(VirtualMachineError::MemoryError);
                }
            }
            Err(VirtualMachineError::NoRangeCheckBuiltin)
        }
        _ => Err(VirtualMachineError::FailedToGetIds),
    }
}

//Implements hint: from starkware.cairo.lang.vm.relocatable import RelocatableValue
//        both_ints = isinstance(ids.a, int) and isinstance(ids.b, int)
//        both_relocatable = (
//            isinstance(ids.a, RelocatableValue) and isinstance(ids.b, RelocatableValue) and
//            ids.a.segment_index == ids.b.segment_index)
//        assert both_ints or both_relocatable, \
//            f'assert_not_equal failed: non-comparable values: {ids.a}, {ids.b}.'
//        assert (ids.a - ids.b) % PRIME != 0, f'assert_not_equal failed: {ids.a} = {ids.b}.'
pub fn assert_not_equal(
    vm: &mut VirtualMachine,
    ids: HashMap<String, BigInt>,
    hint_ap_tracking: Option<&ApTracking>,
) -> Result<(), VirtualMachineError> {
    //Check that ids contains the reference id for each variable used by the hint
    let (a_ref, b_ref) = if let (Some(a_ref), Some(b_ref)) =
        (ids.get(&String::from("a")), ids.get(&String::from("b")))
    {
        (a_ref, b_ref)
    } else {
        return Err(VirtualMachineError::IncorrectIds(
            vec![String::from("a"), String::from("b")],
            ids.into_keys().collect(),
        ));
    };
    //Check that each reference id corresponds to a value in the reference manager
    let (a_addr, b_addr) = if let (Ok(Some(a_addr)), Ok(Some(b_addr))) = (
        get_address_from_reference(a_ref, &vm.references, &vm.run_context, vm, hint_ap_tracking),
        get_address_from_reference(b_ref, &vm.references, &vm.run_context, vm, hint_ap_tracking),
    ) {
        (a_addr, b_addr)
    } else {
        return Err(VirtualMachineError::FailedToGetIds);
    };
    //Check that the ids are in memory
    match (vm.memory.get(&a_addr), vm.memory.get(&b_addr)) {
        (Ok(Some(maybe_rel_a)), Ok(Some(maybe_rel_b))) => match (maybe_rel_a, maybe_rel_b) {
            (MaybeRelocatable::Int(ref a), MaybeRelocatable::Int(ref b)) => {
                if (a - b).is_multiple_of(&vm.prime) {
                    return Err(VirtualMachineError::AssertNotEqualFail(
                        maybe_rel_a.clone(),
                        maybe_rel_b.clone(),
                    ));
                };
                Ok(())
            }
            (MaybeRelocatable::RelocatableValue(a), MaybeRelocatable::RelocatableValue(b)) => {
                if a.segment_index != b.segment_index {
                    return Err(VirtualMachineError::DiffIndexComp(a.clone(), b.clone()));
                };
                if a.offset == b.offset {
                    return Err(VirtualMachineError::AssertNotEqualFail(
                        maybe_rel_a.clone(),
                        maybe_rel_b.clone(),
                    ));
                };
                Ok(())
            }
            _ => Err(VirtualMachineError::DiffTypeComparison(
                maybe_rel_a.clone(),
                maybe_rel_b.clone(),
            )),
        },
        _ => Err(VirtualMachineError::FailedToGetIds),
    }
}

//Implements hint:
// %{
//     from starkware.cairo.common.math_utils import assert_integer
//     assert_integer(ids.a)
//     assert 0 <= ids.a % PRIME < range_check_builtin.bound, f'a = {ids.a} is out of range.'
// %}
pub fn assert_nn(
    vm: &mut VirtualMachine,
    ids: HashMap<String, BigInt>,
    hint_ap_tracking: Option<&ApTracking>,
) -> Result<(), VirtualMachineError> {
    //Check that ids contains the reference id for 'a' variable used by the hint
    let a_ref = if let Some(a_ref) = ids.get(&String::from("a")) {
        a_ref
    } else {
        return Err(VirtualMachineError::IncorrectIds(
            vec![String::from("a")],
            ids.into_keys().collect(),
        ));
    };
    //Check that 'a' reference id corresponds to a value in the reference manager
    let a_addr = if let Ok(Some(a_addr)) =
        get_address_from_reference(a_ref, &vm.references, &vm.run_context, vm, hint_ap_tracking)
    {
        a_addr
    } else {
        return Err(VirtualMachineError::FailedToGetIds);
    };

    //Check that the 'a' id is in memory
    let maybe_rel_a = if let Ok(Some(maybe_rel_a)) = vm.memory.get(&a_addr) {
        maybe_rel_a
    } else {
        return Err(VirtualMachineError::FailedToGetIds);
    };

    //assert_integer(ids.a)
    let a = if let &MaybeRelocatable::Int(ref a) = maybe_rel_a {
        a
    } else {
        return Err(VirtualMachineError::ExpectedInteger(a_addr.clone()));
    };

    for (name, builtin) in &vm.builtin_runners {
        //Check that range_check_builtin is present
        if name == &String::from("range_check") {
            let range_check_builtin = if let Some(range_check_builtin) =
                builtin.as_any().downcast_ref::<RangeCheckBuiltinRunner>()
            {
                range_check_builtin
            } else {
                return Err(VirtualMachineError::NoRangeCheckBuiltin);
            };
            // assert 0 <= ids.a % PRIME < range_check_builtin.bound
            // as prime > 0, a % prime will always be > 0
            if a.mod_floor(&vm.prime) < range_check_builtin._bound {
                return Ok(());
            } else {
                return Err(VirtualMachineError::ValueOutOfRange(a.clone()));
            }
        }
    }
    Err(VirtualMachineError::NoRangeCheckBuiltin)
}

//Implements hint:from starkware.cairo.common.math.cairo
// %{
// from starkware.cairo.common.math_utils import assert_integer
// assert_integer(ids.value)
// assert ids.value % PRIME != 0, f'assert_not_zero failed: {ids.value} = 0.'
// %}
pub fn assert_not_zero(
    vm: &mut VirtualMachine,
    ids: HashMap<String, BigInt>,
    hint_ap_tracking: Option<&ApTracking>,
) -> Result<(), VirtualMachineError> {
    let value_ref = if let Some(value_ref) = ids.get(&String::from("value")) {
        value_ref
    } else {
        return Err(VirtualMachineError::IncorrectIds(
            vec![String::from("value")],
            ids.into_keys().collect(),
        ));
    };
    //Check that each reference id corresponds to a value in the reference manager
    let value_addr = if let Ok(Some(value_addr)) = get_address_from_reference(
        value_ref,
        &vm.references,
        &vm.run_context,
        vm,
        hint_ap_tracking,
    ) {
        value_addr
    } else {
        return Err(VirtualMachineError::FailedToGetReference(value_ref.clone()));
    };
    match vm.memory.get(&value_addr) {
        Ok(Some(maybe_rel_value)) => {
            //Check that the value at the ids address is an Int
            if let &MaybeRelocatable::Int(ref value) = maybe_rel_value {
                if value.is_multiple_of(&vm.prime) {
                    Err(VirtualMachineError::AssertNotZero(
                        value.clone(),
                        vm.prime.clone(),
                    ))
                } else {
                    Ok(())
                }
            } else {
                Err(VirtualMachineError::ExpectedInteger(value_addr.clone()))
            }
        }
        _ => Err(VirtualMachineError::FailedToGetIds),
    }
}

//Implements hint: assert ids.value == 0, 'split_int(): value is out of range.'
pub fn split_int_assert_range(
    vm: &mut VirtualMachine,
    ids: HashMap<String, BigInt>,
    hint_ap_tracking: Option<&ApTracking>,
) -> Result<(), VirtualMachineError> {
    //Check that ids contains the reference id for each variable used by the hint
    let value_ref = if let Some(value_ref) = ids.get(&String::from("value")) {
        value_ref
    } else {
        return Err(VirtualMachineError::IncorrectIds(
            vec![String::from("value")],
            ids.into_keys().collect(),
        ));
    };
    //Check that each reference id corresponds to a value in the reference manager
    let value_addr = if let Ok(Some(value_addr)) = get_address_from_reference(
        value_ref,
        &vm.references,
        &vm.run_context,
        vm,
        hint_ap_tracking,
    ) {
        value_addr
    } else {
        return Err(VirtualMachineError::FailedToGetReference(value_ref.clone()));
    };
    //Check that the ids are in memory
    match vm.memory.get(&value_addr) {
        Ok(Some(maybe_rel_value)) => {
            //Check that the value at the ids address is an Int
            let value = if let MaybeRelocatable::Int(ref value) = maybe_rel_value {
                value
            } else {
                return Err(VirtualMachineError::ExpectedInteger(value_addr.clone()));
            };
            //Main logic (assert value == 0)
            if !value.is_zero() {
                return Err(VirtualMachineError::SplitIntNotZero);
            }
            Ok(())
        }
        Ok(None) => Err(VirtualMachineError::MemoryGet(value_addr.clone())),
        Err(memory_error) => Err(VirtualMachineError::MemoryError(memory_error)),
    }
}

//Implements hint: memory[ids.output] = res = (int(ids.value) % PRIME) % ids.base
//        assert res < ids.bound, f'split_int(): Limb {res} is out of range.'
pub fn split_int(
    vm: &mut VirtualMachine,
    ids: HashMap<String, BigInt>,
    hint_ap_tracking: Option<&ApTracking>,
) -> Result<(), VirtualMachineError> {
    //Check that ids contains the reference id for each variable used by the hint
    let (output_ref, value_ref, base_ref, bound_ref) =
        if let (Some(output_ref), Some(value_ref), Some(base_ref), Some(bound_ref)) = (
            ids.get(&String::from("output")),
            ids.get(&String::from("value")),
            ids.get(&String::from("base")),
            ids.get(&String::from("bound")),
        ) {
            (output_ref, value_ref, base_ref, bound_ref)
        } else {
            return Err(VirtualMachineError::IncorrectIds(
                vec![
                    String::from("output"),
                    String::from("value"),
                    String::from("base"),
                    String::from("bound"),
                ],
                ids.into_keys().collect(),
            ));
        };
    //Check that the ids are in memory (except for small_inputs which is local, and should contain None)
    //small_inputs needs to be None, as we cant change it value otherwise
    let (output_addr, value_addr, base_addr, bound_addr) = if let (
        Ok(Some(output_addr)),
        Ok(Some(value_addr)),
        Ok(Some(base_addr)),
        Ok(Some(bound_addr)),
    ) = (
        get_address_from_reference(
            output_ref,
            &vm.references,
            &vm.run_context,
            vm,
            hint_ap_tracking,
        ),
        get_address_from_reference(
            value_ref,
            &vm.references,
            &vm.run_context,
            vm,
            hint_ap_tracking,
        ),
        get_address_from_reference(
            base_ref,
            &vm.references,
            &vm.run_context,
            vm,
            hint_ap_tracking,
        ),
        get_address_from_reference(
            bound_ref,
            &vm.references,
            &vm.run_context,
            vm,
            hint_ap_tracking,
        ),
    ) {
        (output_addr, value_addr, base_addr, bound_addr)
    } else {
        return Err(VirtualMachineError::FailedToGetIds);
    };
    //Check that the ids are in memory
    let (mr_output, mr_value, mr_base, mr_bound) =
        if let (Ok(Some(mr_output)), Ok(Some(mr_value)), Ok(Some(mr_base)), Ok(Some(mr_bound))) = (
            vm.memory.get(&output_addr),
            vm.memory.get(&value_addr),
            vm.memory.get(&base_addr),
            vm.memory.get(&bound_addr),
        ) {
            (mr_output, mr_value, mr_base, mr_bound)
        } else {
            return Err(VirtualMachineError::FailedToGetIds);
        };
    //Check that the type of the ids
    let (output, value, base, bound) = if let (
        MaybeRelocatable::RelocatableValue(output),
        MaybeRelocatable::Int(value),
        MaybeRelocatable::Int(base),
        MaybeRelocatable::Int(bound),
    ) = (mr_output, mr_value, mr_base, mr_bound)
    {
        (output, value, base, bound)
    } else {
        return Err(VirtualMachineError::FailedToGetIds);
    };
    //Main Logic
    let res = (value.mod_floor(&vm.prime)).mod_floor(base);
    if res > *bound {
        return Err(VirtualMachineError::SplitIntLimbOutOfRange(res));
    }
    let output_base = MaybeRelocatable::RelocatableValue(output.to_owned());
    vm.memory
        .insert(&output_base, &MaybeRelocatable::Int(res))
        .map_err(VirtualMachineError::MemoryError)
}

//from starkware.cairo.common.math_utils import is_positive
//ids.is_positive = 1 if is_positive(
//    value=ids.value, prime=PRIME, rc_bound=range_check_builtin.bound) else 0
pub fn is_positive(
    vm: &mut VirtualMachine,
    ids: HashMap<String, BigInt>,
    hint_ap_tracking: Option<&ApTracking>,
) -> Result<(), VirtualMachineError> {
    //Check that ids contains the reference id for each variable used by the hint
    let (value_ref, is_positive_ref) = if let (Some(value_ref), Some(is_positive_ref)) = (
        ids.get(&String::from("value")),
        ids.get(&String::from("is_positive")),
    ) {
        (value_ref, is_positive_ref)
    } else {
        return Err(VirtualMachineError::IncorrectIds(
            vec![String::from("value"), String::from("is_positive")],
            ids.into_keys().collect(),
        ));
    };
    //Check that each reference id corresponds to a value in the reference manager
    let (value_addr, is_positive_addr) = if let (Ok(Some(value_addr)), Ok(Some(is_positive_addr))) = (
        get_address_from_reference(
            value_ref,
            &vm.references,
            &vm.run_context,
            vm,
            hint_ap_tracking,
        ),
        get_address_from_reference(
            is_positive_ref,
            &vm.references,
            &vm.run_context,
            vm,
            hint_ap_tracking,
        ),
    ) {
        (value_addr, is_positive_addr)
    } else {
        return Err(VirtualMachineError::FailedToGetIds);
    };

    //Check that the ids are in memory
    match (vm.memory.get(&value_addr), vm.memory.get(&is_positive_addr)) {
        (Ok(Some(maybe_rel_value)), Ok(_)) => {
            //Check that the value at the ids address is an Int
            let value = if let MaybeRelocatable::Int(ref value) = maybe_rel_value {
                value
            } else {
                return Err(VirtualMachineError::ExpectedInteger(value_addr.clone()));
            };
            for (name, builtin) in &vm.builtin_runners {
                //Check that range_check_builtin is present
                if name == &String::from("range_check") {
                    let range_check_builtin = if let Some(range_check_builtin) =
                        builtin.as_any().downcast_ref::<RangeCheckBuiltinRunner>()
                    {
                        range_check_builtin
                    } else {
                        return Err(VirtualMachineError::NoRangeCheckBuiltin);
                    };
                    //Main logic (assert a is positive)
                    let int_value = as_int(value, &vm.prime);
                    if int_value.abs() > range_check_builtin._bound {
                        return Err(VirtualMachineError::ValueOutsideValidRange(int_value));
                    }
                    let result = if int_value.is_positive() {
                        bigint!(1)
                    } else {
                        bigint!(0)
                    };
                    return vm
                        .memory
                        .insert(&is_positive_addr, &MaybeRelocatable::from(result))
                        .map_err(VirtualMachineError::MemoryError);
                }
            }
            Err(VirtualMachineError::NoRangeCheckBuiltin)
        }
        (Err(memory_error), _) | (_, Err(memory_error)) => {
            Err(VirtualMachineError::MemoryError(memory_error))
        }
        _ => Err(VirtualMachineError::FailedToGetIds),
    }
}

//Implements hint:
// %{
//     from starkware.cairo.common.math_utils import assert_integer
//     assert ids.MAX_HIGH < 2**128 and ids.MAX_LOW < 2**128
//     assert PRIME - 1 == ids.MAX_HIGH * 2**128 + ids.MAX_LOW
//     assert_integer(ids.value)
//     ids.low = ids.value & ((1 << 128) - 1)
//     ids.high = ids.value >> 128
// %}
pub fn split_felt(
    vm: &mut VirtualMachine,
    ids: HashMap<String, BigInt>,
    hint_ap_tracking: Option<&ApTracking>,
) -> Result<(), VirtualMachineError> {
    //Check that ids contains the reference id for the variables used by the hint
    let (high_ref, low_ref, value_ref) = if let (Some(high_ref), Some(low_ref), Some(value_ref)) = (
        ids.get(&String::from("high")),
        ids.get(&String::from("low")),
        ids.get(&String::from("value")),
    ) {
        (high_ref, low_ref, value_ref)
    } else {
        return Err(VirtualMachineError::IncorrectIds(
            vec![
                String::from("high"),
                String::from("low"),
                String::from("value"),
            ],
            ids.into_keys().collect(),
        ));
    };

    // Get the addresses of the variables used in the hints
    let (high_addr, low_addr, value_addr) =
        if let (Ok(Some(high_addr)), Ok(Some(low_addr)), Ok(Some(value_addr))) = (
            get_address_from_reference(
                high_ref,
                &vm.references,
                &vm.run_context,
                vm,
                hint_ap_tracking,
            ),
            get_address_from_reference(
                low_ref,
                &vm.references,
                &vm.run_context,
                vm,
                hint_ap_tracking,
            ),
            get_address_from_reference(
                value_ref,
                &vm.references,
                &vm.run_context,
                vm,
                hint_ap_tracking,
            ),
        ) {
            (high_addr, low_addr, value_addr)
        } else {
            return Err(VirtualMachineError::FailedToGetIds);
        };

    //Check that the 'value' variable is in memory
    match vm.memory.get(&value_addr) {
        Ok(Some(MaybeRelocatable::Int(ref value))) => {
            //Main logic
            //assert_integer(ids.value) (done by match)
            // ids.low = ids.value & ((1 << 128) - 1)
            // ids.high = ids.value >> 128
            let low: BigInt = value.clone() & ((bigint!(1).shl(128_u8)) - bigint!(1));
            let high: BigInt = value.shr(128_u8);
            match (
                vm.memory.insert(&low_addr, &MaybeRelocatable::from(low)),
                vm.memory.insert(&high_addr, &MaybeRelocatable::from(high)),
            ) {
                (Ok(_), Ok(_)) => Ok(()),
                (Err(error), _) | (_, Err(error)) => Err(VirtualMachineError::MemoryError(error)),
            }
        }
        Ok(Some(MaybeRelocatable::RelocatableValue(ref _value))) => {
            Err(VirtualMachineError::ExpectedInteger(value_addr.clone()))
        }
        _ => Err(VirtualMachineError::FailedToGetIds),
    }
}

//Implements hint: from starkware.python.math_utils import isqrt
//        value = ids.value % PRIME
//        assert value < 2 ** 250, f"value={value} is outside of the range [0, 2**250)."
//        assert 2 ** 250 < PRIME
//        ids.root = isqrt(value)
pub fn sqrt(
    vm: &mut VirtualMachine,
    ids: HashMap<String, BigInt>,
    hint_ap_tracking: Option<&ApTracking>,
) -> Result<(), VirtualMachineError> {
    //Check that ids contains the reference id for each variable used by the hint
    let (value_ref, root_ref) = if let (Some(value_ref), Some(root_ref)) = (
        ids.get(&String::from("value")),
        ids.get(&String::from("root")),
    ) {
        (value_ref, root_ref)
    } else {
        return Err(VirtualMachineError::IncorrectIds(
            vec![String::from("value"), String::from("root")],
            ids.into_keys().collect(),
        ));
    };
    //Check that each reference id corresponds to a value in the reference manager
    let (value_addr, root_addr) = if let (Ok(Some(value_addr)), Ok(Some(root_addr))) = (
        get_address_from_reference(
            value_ref,
            &vm.references,
            &vm.run_context,
            vm,
            hint_ap_tracking,
        ),
        get_address_from_reference(
            root_ref,
            &vm.references,
            &vm.run_context,
            vm,
            hint_ap_tracking,
        ),
    ) {
        (value_addr, root_addr)
    } else {
        return Err(VirtualMachineError::FailedToGetIds);
    };
    //Check that the ids are in memory
    match (vm.memory.get(&value_addr), vm.memory.get(&root_addr)) {
        (Ok(Some(maybe_rel_value)), Ok(_)) => {
            let value = if let MaybeRelocatable::Int(value) = maybe_rel_value {
                value
            } else {
                return Err(VirtualMachineError::ExpectedInteger(
                    maybe_rel_value.clone(),
                ));
            };
            let mod_value = value.mod_floor(&vm.prime);
            //This is equal to mod_value > bigint!(2).pow(250)
            if (&mod_value).shr(250_i32).is_positive() {
                return Err(VirtualMachineError::ValueOutside250BitRange(mod_value));
            }
            vm.memory
                .insert(&root_addr, &MaybeRelocatable::from(isqrt(&mod_value)?))
                .map_err(VirtualMachineError::MemoryError)
        }
        _ => Err(VirtualMachineError::FailedToGetIds),
    }
}

pub fn signed_div_rem(
    vm: &mut VirtualMachine,
    ids: HashMap<String, BigInt>,
    hint_ap_tracking: Option<&ApTracking>,
) -> Result<(), VirtualMachineError> {
    //Check that ids contains the reference id for each variable used by the hint
    let (r_ref, biased_q_ref, range_check_ptr_ref, div_ref, value_ref, bound_ref) = if let (
        Some(r_ref),
        Some(biased_q_ref),
        Some(range_check_ptr_ref),
        Some(div_ref),
        Some(value_ref),
        Some(bound_ref),
    ) = (
        ids.get(&String::from("r")),
        ids.get(&String::from("biased_q")),
        ids.get(&String::from("range_check_ptr")),
        ids.get(&String::from("div")),
        ids.get(&String::from("value")),
        ids.get(&String::from("bound")),
    ) {
        (
            r_ref,
            biased_q_ref,
            range_check_ptr_ref,
            div_ref,
            value_ref,
            bound_ref,
        )
    } else {
        return Err(VirtualMachineError::IncorrectIds(
            vec![
                String::from("r"),
                String::from("biased_q"),
                String::from("range_check_ptr"),
                String::from("div"),
                String::from("value"),
                String::from("bound"),
            ],
            ids.into_keys().collect(),
        ));
    };
    //Check that each reference id corresponds to a value in the reference manager
    let (r_addr, biased_q_addr, range_check_ptr_addr, div_addr, value_addr, bound_addr) = if let (
        Ok(Some(r_addr)),
        Ok(Some(biased_q_addr)),
        Ok(Some(range_check_ptr_addr)),
        Ok(Some(div_addr)),
        Ok(Some(value_addr)),
        Ok(Some(bound_addr)),
    ) = (
        get_address_from_reference(r_ref, &vm.references, &vm.run_context, vm, hint_ap_tracking),
        get_address_from_reference(
            biased_q_ref,
            &vm.references,
            &vm.run_context,
            vm,
            hint_ap_tracking,
        ),
        get_address_from_reference(
            range_check_ptr_ref,
            &vm.references,
            &vm.run_context,
            vm,
            hint_ap_tracking,
        ),
        get_address_from_reference(
            div_ref,
            &vm.references,
            &vm.run_context,
            vm,
            hint_ap_tracking,
        ),
        get_address_from_reference(
            value_ref,
            &vm.references,
            &vm.run_context,
            vm,
            hint_ap_tracking,
        ),
        get_address_from_reference(
            bound_ref,
            &vm.references,
            &vm.run_context,
            vm,
            hint_ap_tracking,
        ),
    ) {
        (
            r_addr,
            biased_q_addr,
            range_check_ptr_addr,
            div_addr,
            value_addr,
            bound_addr,
        )
    } else {
        return Err(VirtualMachineError::FailedToGetIds);
    };
    match (
        vm.memory.get(&r_addr),
        vm.memory.get(&biased_q_addr),
        vm.memory.get(&range_check_ptr_addr),
        vm.memory.get(&div_addr),
        vm.memory.get(&value_addr),
        vm.memory.get(&bound_addr),
    ) {
        (
            Ok(_),
            Ok(_),
            Ok(_),
            Ok(Some(maybe_rel_div)),
            Ok(Some(maybe_rel_value)),
            Ok(Some(maybe_rel_bound)),
        ) => {
            for (name, builtin) in &vm.builtin_runners {
                //Check that range_check_builtin is present
                if name == &String::from("range_check") {
                    match builtin.as_any().downcast_ref::<RangeCheckBuiltinRunner>() {
                        Some(builtin) => {
                            // Main logic
                            let div = if let MaybeRelocatable::Int(ref div) = maybe_rel_div {
                                div
                            } else {
                                return Err(VirtualMachineError::ExpectedInteger(div_addr.clone()));
                            };

                            if !div.is_positive() || div > &(&vm.prime / &builtin._bound) {
                                return Err(VirtualMachineError::OutOfValidRange(
                                    div.clone(),
                                    &vm.prime / &builtin._bound,
                                ));
                            }

                            let bound = if let MaybeRelocatable::Int(ref bound) = maybe_rel_bound {
                                bound
                            } else {
                                return Err(VirtualMachineError::ExpectedInteger(
                                    bound_addr.clone(),
                                ));
                            };

                            // Divide by 2
                            if bound > &(&builtin._bound).shr(1_i32) {
                                return Err(VirtualMachineError::OutOfValidRange(
                                    bound.clone(),
                                    (&builtin._bound).shr(1_i32),
                                ));
                            }

                            let value = if let MaybeRelocatable::Int(ref value) = maybe_rel_value {
                                value
                            } else {
                                return Err(VirtualMachineError::ExpectedInteger(
                                    value_addr.clone(),
                                ));
                            };

                            let int_value = &as_int(value, &vm.prime);

                            let (q, r) = int_value.div_mod_floor(div);

                            if bound.neg() > q || &q >= bound {
                                return Err(VirtualMachineError::OutOfValidRange(q, bound.clone()));
                            }

                            let biased_q = MaybeRelocatable::Int(q + bound);

                            return match (
                                vm.memory
                                    .insert(&r_addr, &MaybeRelocatable::Int(r))
                                    .map_err(VirtualMachineError::MemoryError),
                                vm.memory
                                    .insert(&biased_q_addr, &biased_q)
                                    .map_err(VirtualMachineError::MemoryError),
                            ) {
                                (Ok(_), Ok(_)) => Ok(()),
                                (Err(e), _) | (_, Err(e)) => Err(e),
                            };
                        }
                        None => {
                            return Err(VirtualMachineError::NoRangeCheckBuiltin);
                        }
                    }
                };
            }
            Err(VirtualMachineError::NoRangeCheckBuiltin)
        }
        _ => Err(VirtualMachineError::FailedToGetIds),
    }
}

/*
Implements hint:

from starkware.cairo.common.math_utils import assert_integer
assert_integer(ids.div)
assert 0 < ids.div <= PRIME // range_check_builtin.bound, \
    f'div={hex(ids.div)} is out of the valid range.'
ids.q, ids.r = divmod(ids.value, ids.div)
*/
pub fn unsigned_div_rem(
    vm: &mut VirtualMachine,
    ids: HashMap<String, BigInt>,
    hint_ap_tracking: Option<&ApTracking>,
) -> Result<(), VirtualMachineError> {
    //Check that ids contains the reference id for each variable used by the hint
    let (r_ref, q_ref, div_ref, value_ref) =
        if let (Some(r_ref), Some(q_ref), Some(div_ref), Some(value_ref)) = (
            ids.get(&String::from("r")),
            ids.get(&String::from("q")),
            ids.get(&String::from("div")),
            ids.get(&String::from("value")),
        ) {
            (r_ref, q_ref, div_ref, value_ref)
        } else {
            return Err(VirtualMachineError::IncorrectIds(
                vec![
                    String::from("r"),
                    String::from("q"),
                    String::from("div"),
                    String::from("value"),
                ],
                ids.into_keys().collect(),
            ));
        };
    //Check that each reference id corresponds to a value in the reference manager
    let (r_addr, q_addr, div_addr, value_addr) = if let (
        Ok(Some(r_addr)),
        Ok(Some(q_addr)),
        Ok(Some(div_addr)),
        Ok(Some(value_addr)),
    ) = (
        get_address_from_reference(r_ref, &vm.references, &vm.run_context, vm, hint_ap_tracking),
        get_address_from_reference(q_ref, &vm.references, &vm.run_context, vm, hint_ap_tracking),
        get_address_from_reference(
            div_ref,
            &vm.references,
            &vm.run_context,
            vm,
            hint_ap_tracking,
        ),
        get_address_from_reference(
            value_ref,
            &vm.references,
            &vm.run_context,
            vm,
            hint_ap_tracking,
        ),
    ) {
        (r_addr, q_addr, div_addr, value_addr)
    } else {
        return Err(VirtualMachineError::FailedToGetIds);
    };
    match (
        vm.memory.get(&r_addr),
        vm.memory.get(&q_addr),
        vm.memory.get(&div_addr),
        vm.memory.get(&value_addr),
    ) {
        (Ok(_), Ok(_), Ok(Some(maybe_rel_div)), Ok(Some(maybe_rel_value))) => {
            let div = if let MaybeRelocatable::Int(ref div) = maybe_rel_div {
                div
            } else {
                return Err(VirtualMachineError::ExpectedInteger(div_addr.clone()));
            };
            let value = maybe_rel_value;

            for (name, builtin) in &vm.builtin_runners {
                //Check that range_check_builtin is present
                let builtin = match builtin.as_any().downcast_ref::<RangeCheckBuiltinRunner>() {
                    Some(b) => b,
                    None => return Err(VirtualMachineError::NoRangeCheckBuiltin),
                };

                if name == &String::from("range_check") {
                    // Main logic
                    if !div.is_positive() || div > &(&vm.prime / &builtin._bound) {
                        return Err(VirtualMachineError::OutOfValidRange(
                            div.clone(),
                            &vm.prime / &builtin._bound,
                        ));
                    }

                    let (q, r) = match value.divmod(&MaybeRelocatable::from(div.clone())) {
                        Ok((q, r)) => (q, r),
                        Err(e) => return Err(e),
                    };

                    return match (
                        vm.memory
                            .insert(&r_addr, &r)
                            .map_err(VirtualMachineError::MemoryError),
                        vm.memory
                            .insert(&q_addr, &q)
                            .map_err(VirtualMachineError::MemoryError),
                    ) {
                        (Ok(_), Ok(_)) => Ok(()),
                        (Err(e), _) | (_, Err(e)) => Err(e),
                    };
                }
            }
            Err(VirtualMachineError::NoRangeCheckBuiltin)
        }
        _ => Err(VirtualMachineError::FailedToGetIds),
    }
}

//  Implements hint:
//  %{ vm_exit_scope() %}
pub fn exit_scope(vm: &mut VirtualMachine) -> Result<(), VirtualMachineError> {
    vm.exec_scopes
        .exit_scope()
        .map_err(VirtualMachineError::MainScopeError)
}

//  Implements hint:
//  %{ vm_enter_scope({'n': ids.len}) %}
pub fn memcpy_enter_scope(
    vm: &mut VirtualMachine,
    ids: HashMap<String, BigInt>,
    hint_ap_tracking: Option<&ApTracking>,
) -> Result<(), VirtualMachineError> {
    let len_addr = get_address_from_var_name("len", ids, vm, hint_ap_tracking)?;

    match vm.memory.get(&len_addr) {
        Ok(Some(maybe_rel_len)) => {
            let len = if let MaybeRelocatable::Int(len) = maybe_rel_len {
                len
            } else {
                return Err(VirtualMachineError::ExpectedInteger(len_addr.clone()));
            };
            vm.exec_scopes.enter_scope(HashMap::from([(
                String::from("n"),
                PyValueType::BigInt(len.clone()),
            )]));

            Ok(())
        }
        _ => Err(VirtualMachineError::FailedToGetIds),
    }
}

// Implements hint:
// %{
//     n -= 1
//     ids.continue_copying = 1 if n > 0 else 0
// %}
pub fn memcpy_continue_copying(
    vm: &mut VirtualMachine,
    ids: HashMap<String, BigInt>,
    hint_ap_tracking: Option<&ApTracking>,
) -> Result<(), VirtualMachineError> {
    let continue_copying_addr =
        get_address_from_var_name("continue_copying", ids, vm, hint_ap_tracking)?;

    // get `n` variable from vm scope
    let n = match vm.exec_scopes.get_local_variables() {
        Some(variables) => match variables.get("n") {
            Some(PyValueType::BigInt(n)) => n,
            _ => {
                return Err(VirtualMachineError::VariableNotInScopeError(String::from(
                    "n",
                )))
            }
        },
        None => return Err(VirtualMachineError::ScopeError),
    };

<<<<<<< HEAD
    // reassign `n` with `n - 1`
    let new_n = n - 1_i32;
    vm.exec_scopes
        .assign_or_update_variable("n", PyValueType::BigInt(new_n.clone()));
=======
    // this variable will hold the value of `n - 1`
    let new_n = n - 1_i32;
>>>>>>> 78638b1f

    // if it is positive, insert 1 in the address of `continue_copying`
    // else, insert 0
    if new_n.is_positive() {
        vm.memory
            .insert(&continue_copying_addr, &MaybeRelocatable::Int(bigint!(1)))
<<<<<<< HEAD
            .map_err(VirtualMachineError::MemoryError)
    } else {
        vm.memory
            .insert(&continue_copying_addr, &MaybeRelocatable::Int(bigint!(0)))
            .map_err(VirtualMachineError::MemoryError)
    }
=======
            .map_err(VirtualMachineError::MemoryError)?;
    } else {
        vm.memory
            .insert(&continue_copying_addr, &MaybeRelocatable::Int(bigint!(0)))
            .map_err(VirtualMachineError::MemoryError)?;
    }

    // we reassign `n` at the end so that the borrow checker doesn't complain
    vm.exec_scopes
        .assign_or_update_variable("n", PyValueType::BigInt(new_n));

    Ok(())
>>>>>>> 78638b1f
}

//Implements hint: from starkware.cairo.common.math_utils import as_int
//        # Correctness check.
//        value = as_int(ids.value, PRIME) % PRIME
//        assert value < ids.UPPER_BOUND, f'{value} is outside of the range [0, 2**250).'
//        # Calculation for the assertion.
//        ids.high, ids.low = divmod(ids.value, ids.SHIFT)
pub fn assert_250_bit(
    vm: &mut VirtualMachine,
    ids: HashMap<String, BigInt>,
    hint_ap_tracking: Option<&ApTracking>,
) -> Result<(), VirtualMachineError> {
    //Declare constant values
    let upper_bound = bigint!(1).shl(250_i32);
    let shift = bigint!(1).shl(128_i32);
    //Check that ids contains the reference id for each variable used by the hint
    let (value_ref, high_ref, low_ref) = if let (Some(value_ref), Some(high_ref), Some(low_ref)) = (
        ids.get(&String::from("value")),
        ids.get(&String::from("high")),
        ids.get(&String::from("low")),
    ) {
        (value_ref, high_ref, low_ref)
    } else {
        return Err(VirtualMachineError::IncorrectIds(
            vec![
                String::from("value"),
                String::from("high"),
                String::from("low"),
            ],
            ids.into_keys().collect(),
        ));
    };
    //Check that each reference id corresponds to a value in the reference manager
    let (value_addr, high_addr, low_addr) =
        if let (Ok(Some(value_addr)), Ok(Some(high_addr)), Ok(Some(low_addr))) = (
            get_address_from_reference(
                value_ref,
                &vm.references,
                &vm.run_context,
                vm,
                hint_ap_tracking,
            ),
            get_address_from_reference(
                high_ref,
                &vm.references,
                &vm.run_context,
                vm,
                hint_ap_tracking,
            ),
            get_address_from_reference(
                low_ref,
                &vm.references,
                &vm.run_context,
                vm,
                hint_ap_tracking,
            ),
        ) {
            (value_addr, high_addr, low_addr)
        } else {
            return Err(VirtualMachineError::FailedToGetIds);
        };
    //Check that the ids.value is in memory
    match vm.memory.get(&value_addr) {
        Ok(Some(maybe_rel_value)) => {
            //Check that ids.value is an Int value
            let value = if let &MaybeRelocatable::Int(ref value) = maybe_rel_value {
                value
            } else {
                return Err(VirtualMachineError::ExpectedInteger(value_addr.clone()));
            };
            //Main logic
            let int_value = as_int(value, &vm.prime).mod_floor(&vm.prime);
            if int_value > upper_bound {
                return Err(VirtualMachineError::ValueOutside250BitRange(int_value));
            }

            //Insert values into ids.high and ids.low
            let (high, low) = int_value.div_rem(&shift);
            vm.memory
                .insert(&high_addr, &MaybeRelocatable::from(high))
                .map_err(VirtualMachineError::MemoryError)?;
            vm.memory
                .insert(&low_addr, &MaybeRelocatable::from(low))
                .map_err(VirtualMachineError::MemoryError)?;
            Ok(())
        }
        Ok(None) => Err(VirtualMachineError::MemoryGet(value_addr)),
        Err(memory_error) => Err(VirtualMachineError::MemoryError(memory_error)),
    }
}

/*
Implements hint:
%{
    from starkware.cairo.common.math_utils import assert_integer
    assert_integer(ids.a)
    assert_integer(ids.b)
    assert (ids.a % PRIME) < (ids.b % PRIME), \
        f'a = {ids.a % PRIME} is not less than b = {ids.b % PRIME}.'
%}
*/
pub fn assert_lt_felt(
    vm: &mut VirtualMachine,
    ids: HashMap<String, BigInt>,
    hint_ap_tracking: Option<&ApTracking>,
) -> Result<(), VirtualMachineError> {
    //Check that ids contains the reference id for each variable used by the hint
    let (a_ref, b_ref) = if let (Some(a_ref), Some(b_ref)) =
        (ids.get(&String::from("a")), ids.get(&String::from("b")))
    {
        (a_ref, b_ref)
    } else {
        return Err(VirtualMachineError::IncorrectIds(
            vec![String::from("a"), String::from("b")],
            ids.into_keys().collect(),
        ));
    };
    //Check that each reference id corresponds to a value in the reference manager
    let (a_addr, b_addr) = if let (Ok(Some(a_addr)), Ok(Some(b_addr))) = (
        get_address_from_reference(a_ref, &vm.references, &vm.run_context, vm, hint_ap_tracking),
        get_address_from_reference(b_ref, &vm.references, &vm.run_context, vm, hint_ap_tracking),
    ) {
        (a_addr, b_addr)
    } else {
        return Err(VirtualMachineError::FailedToGetIds);
    };

    match (vm.memory.get(&a_addr), vm.memory.get(&b_addr)) {
        (Ok(Some(MaybeRelocatable::Int(ref a))), Ok(Some(MaybeRelocatable::Int(ref b)))) => {
            // main logic
            // assert_integer(ids.a)
            // assert_integer(ids.b)
            // assert (ids.a % PRIME) < (ids.b % PRIME), \
            //     f'a = {ids.a % PRIME} is not less than b = {ids.b % PRIME}.'
            if a.mod_floor(&vm.prime) < b.mod_floor(&vm.prime) {
                Ok(())
            } else {
                Err(VirtualMachineError::AssertLtFelt(a.clone(), b.clone()))
            }
        }
        (Ok(Some(MaybeRelocatable::RelocatableValue(_))), _) => {
            Err(VirtualMachineError::ExpectedInteger(a_addr.clone()))
        }
        (_, Ok(Some(MaybeRelocatable::RelocatableValue(_)))) => {
            Err(VirtualMachineError::ExpectedInteger(b_addr.clone()))
        }

        _ => Err(VirtualMachineError::FailedToGetIds),
    }
}<|MERGE_RESOLUTION|>--- conflicted
+++ resolved
@@ -123,11 +123,7 @@
     Ok(None)
 }
 
-<<<<<<< HEAD
 pub fn get_address_from_var_name(
-=======
-fn get_address_from_var_name(
->>>>>>> 78638b1f
     var_name: &str,
     ids: HashMap<String, BigInt>,
     vm: &VirtualMachine,
@@ -1401,29 +1397,14 @@
         None => return Err(VirtualMachineError::ScopeError),
     };
 
-<<<<<<< HEAD
-    // reassign `n` with `n - 1`
-    let new_n = n - 1_i32;
-    vm.exec_scopes
-        .assign_or_update_variable("n", PyValueType::BigInt(new_n.clone()));
-=======
     // this variable will hold the value of `n - 1`
     let new_n = n - 1_i32;
->>>>>>> 78638b1f
 
     // if it is positive, insert 1 in the address of `continue_copying`
     // else, insert 0
     if new_n.is_positive() {
         vm.memory
             .insert(&continue_copying_addr, &MaybeRelocatable::Int(bigint!(1)))
-<<<<<<< HEAD
-            .map_err(VirtualMachineError::MemoryError)
-    } else {
-        vm.memory
-            .insert(&continue_copying_addr, &MaybeRelocatable::Int(bigint!(0)))
-            .map_err(VirtualMachineError::MemoryError)
-    }
-=======
             .map_err(VirtualMachineError::MemoryError)?;
     } else {
         vm.memory
@@ -1436,7 +1417,6 @@
         .assign_or_update_variable("n", PyValueType::BigInt(new_n));
 
     Ok(())
->>>>>>> 78638b1f
 }
 
 //Implements hint: from starkware.cairo.common.math_utils import as_int
