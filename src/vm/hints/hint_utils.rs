--- conflicted
+++ resolved
@@ -1,11 +1,5 @@
 use crate::bigint;
-<<<<<<< HEAD
 use crate::relocatable;
-=======
-use crate::math_utils::as_int;
-use crate::math_utils::isqrt;
-//use crate::relocatable;
->>>>>>> 31689285
 use crate::serde::deserialize_program::ApTracking;
 use crate::types::exec_scope::ExecutionScopes;
 use crate::types::exec_scope::PyValueType;
@@ -217,7 +211,6 @@
     run_context: &RunContext,
     hint_ap_tracking: Option<&ApTracking>,
 ) -> Result<Relocatable, VirtualMachineError> {
-<<<<<<< HEAD
     let var_addr = get_relocatable_from_var_name(
         var_name,
         ids,
@@ -226,44 +219,31 @@
         run_context,
         hint_ap_tracking,
     )?;
-    let value = memory.get_relocatable(&var_addr)?;
-=======
-    // this variable holds the address of the variable if dereference is true
-    // or the pointer the value is holding if dereference is false
-    let var_relocatable = get_relocatable_from_var_name(var_name, ids, vm, hint_ap_tracking)?;
->>>>>>> 31689285
     //Add immediate if present in reference
     let index = ids
         .get(&String::from(var_name))
         .ok_or(VirtualMachineError::FailedToGetIds)?;
-<<<<<<< HEAD
     let hint_reference = references
-=======
-
-    let hint_reference = vm
-        .references
->>>>>>> 31689285
         .get(
             &index
                 .to_usize()
                 .ok_or(VirtualMachineError::BigintToUsizeFail)?,
         )
         .ok_or(VirtualMachineError::FailedToGetIds)?;
-<<<<<<< HEAD
-    if let Some(immediate) = &hint_reference.immediate {
-        let modified_value = relocatable!(
-            value.segment_index,
-            value.offset + bigint_to_usize(immediate)?
-        );
-        return Ok(modified_value);
-=======
 
     if hint_reference.dereference {
-        let value = vm.memory.get_relocatable(&var_relocatable)?;
-        Ok(value.clone())
+        let value = memory.get_relocatable(&var_addr)?;
+        if let Some(immediate) = &hint_reference.immediate {
+            let modified_value = relocatable!(
+                value.segment_index,
+                value.offset + bigint_to_usize(immediate)?
+            );
+            Ok(modified_value)
+        } else {
+            Ok(value.clone())
+        }
     } else {
-        Ok(var_relocatable)
->>>>>>> 31689285
+        Ok(var_addr)
     }
 }
 
@@ -317,9 +297,6 @@
         }
     };
 
-    println!("base_addr: {:?}", base_addr);
-    println!("valor en ese addr: {:?}", vm.memory.get(&base_addr));
-
     if let MaybeRelocatable::RelocatableValue(relocatable) = base_addr {
         if hint_reference.offset1.is_negative()
             && relocatable.offset < hint_reference.offset1.abs() as usize
@@ -338,14 +315,7 @@
                 (relocatable.offset as i32 + hint_reference.offset1) as usize,
             ));
 
-<<<<<<< HEAD
             match memory.get(&addr) {
-=======
-            println!("ADDR DESPUES DE APLICAR OFFSET: {:?}", addr);
-            println!("valor en ese addr: {:?}", vm.memory.get(&addr));
-
-            match vm.memory.get(&addr) {
->>>>>>> 31689285
                 Ok(Some(&MaybeRelocatable::RelocatableValue(ref dereferenced_addr))) => {
                     println!("dereferend_addr: {:?}", dereferenced_addr);
                     if let Some(imm) = &hint_reference.immediate {
@@ -405,38 +375,10 @@
 ) -> Result<MaybeRelocatable, VirtualMachineError> {
     let var_ref = ids
         .get(&String::from(var_name))
-<<<<<<< HEAD
         .ok_or(VirtualMachineError::FailedToGetIds)?;
     get_address_from_reference(var_ref, references, run_context, memory, hint_ap_tracking)
         .map_err(|_| VirtualMachineError::FailedToGetIds)?
         .ok_or(VirtualMachineError::FailedToGetIds)
-=======
-        .ok_or_else(|| VirtualMachineError::IdNotFound(var_name.to_string()))?;
-
-    //println!("REFERENCIA DEBERIA SER 153: {:?}", var_ref);
-    get_address_from_reference(
-        var_ref,
-        &vm.references,
-        &vm.run_context,
-        vm,
-        hint_ap_tracking,
-    )
-    .map_err(|_| VirtualMachineError::FailedToGetIds)?
-    .ok_or(VirtualMachineError::FailedToGetIds)
-}
-
-pub fn insert_integer_from_var_name(
-    var_name: &str,
-    int: BigInt,
-    ids: &HashMap<String, BigInt>,
-    vm: &mut VirtualMachine,
-    hint_ap_tracking: Option<&ApTracking>,
-) -> Result<(), VirtualMachineError> {
-    let var_address = get_address_from_var_name(var_name, ids, vm, hint_ap_tracking)?;
-    vm.memory
-        .insert(&var_address, &MaybeRelocatable::Int(int))
-        .map_err(VirtualMachineError::MemoryError)
->>>>>>> 31689285
 }
 
 pub fn insert_value_from_var_name<T: Into<MaybeRelocatable>>(
@@ -509,1201 +451,11 @@
 pub fn add_segment(vm: &mut VirtualMachine) -> Result<(), VirtualMachineError> {
     let new_segment_base =
         MaybeRelocatable::RelocatableValue(vm.segments.add(&mut vm.memory, None));
-<<<<<<< HEAD
-=======
-    match vm.memory.insert(&vm.run_context.ap, &new_segment_base) {
-        Ok(_) => Ok(()),
-        Err(memory_error) => Err(VirtualMachineError::MemoryError(memory_error)),
-    }
-}
-
-//Implements hint: memory[ap] = 0 if 0 <= (ids.a % PRIME) < range_check_builtin.bound else 1
-pub fn is_nn(
-    vm: &mut VirtualMachine,
-    ids: &HashMap<String, BigInt>,
-    hint_ap_tracking: Option<&ApTracking>,
-) -> Result<(), VirtualMachineError> {
-    //Check that ids contains the reference id for each variable used by the hint
-    let a_ref = if let Some(a_ref) = ids.get(&String::from("a")) {
-        a_ref
-    } else {
-        return Err(VirtualMachineError::IncorrectIds(
-            vec![String::from("a")],
-            ids.keys().map(Clone::clone).collect(),
-        ));
-    };
-    //Check that each reference id corresponds to a value in the reference manager
-    let a_addr = if let Ok(Some(a_addr)) =
-        get_address_from_reference(a_ref, &vm.references, &vm.run_context, vm, hint_ap_tracking)
-    {
-        a_addr
-    } else {
-        return Err(VirtualMachineError::FailedToGetReference(a_ref.clone()));
-    };
-
-    //Check that the ids are in memory
-    match vm.memory.get(&a_addr) {
-        Ok(Some(maybe_rel_a)) => {
-            //Check that the value at the ids address is an Int
-            let a = if let MaybeRelocatable::Int(ref a) = maybe_rel_a {
-                a
-            } else {
-                return Err(VirtualMachineError::ExpectedInteger(a_addr.clone()));
-            };
-            for (name, builtin) in &vm.builtin_runners {
-                //Check that range_check_builtin is present
-                if name == &String::from("range_check") {
-                    let range_check_builtin = if let Some(range_check_builtin) =
-                        builtin.as_any().downcast_ref::<RangeCheckBuiltinRunner>()
-                    {
-                        range_check_builtin
-                    } else {
-                        return Err(VirtualMachineError::NoRangeCheckBuiltin);
-                    };
-                    //Main logic (assert a is not negative and within the expected range)
-                    let mut value = bigint!(1);
-                    if a.mod_floor(&vm.prime) >= bigint!(0)
-                        && a.mod_floor(&vm.prime) < range_check_builtin._bound
-                    {
-                        value = bigint!(0);
-                    }
-                    return match vm
-                        .memory
-                        .insert(&vm.run_context.ap, &MaybeRelocatable::from(value))
-                    {
-                        Ok(_) => Ok(()),
-                        Err(memory_error) => Err(VirtualMachineError::MemoryError(memory_error)),
-                    };
-                }
-            }
-            Err(VirtualMachineError::NoRangeCheckBuiltin)
-        }
-        Ok(None) => Err(VirtualMachineError::MemoryGet(a_addr.clone())),
-        Err(memory_error) => Err(VirtualMachineError::MemoryError(memory_error)),
-    }
-}
-
-//Implements hint: memory[ap] = 0 if 0 <= ((-ids.a - 1) % PRIME) < range_check_builtin.bound else 1
-pub fn is_nn_out_of_range(
-    vm: &mut VirtualMachine,
-    ids: &HashMap<String, BigInt>,
-    hint_ap_tracking: Option<&ApTracking>,
-) -> Result<(), VirtualMachineError> {
-    //Check that ids contains the reference id for each variable used by the hint
-    let a_ref = if let Some(a_ref) = ids.get(&String::from("a")) {
-        a_ref
-    } else {
-        return Err(VirtualMachineError::IncorrectIds(
-            vec![String::from("a")],
-            ids.keys().map(Clone::clone).collect(),
-        ));
-    };
-    //Check that each reference id corresponds to a value in the reference manager
-    let a_addr = if let Ok(Some(a_addr)) =
-        get_address_from_reference(a_ref, &vm.references, &vm.run_context, vm, hint_ap_tracking)
-    {
-        a_addr
-    } else {
-        return Err(VirtualMachineError::FailedToGetReference(a_ref.clone()));
-    };
-    //Check that the ids are in memory
-    match vm.memory.get(&a_addr) {
-        Ok(Some(maybe_rel_a)) => {
-            //Check that the value at the ids address is an Int
-            let a = if let MaybeRelocatable::Int(ref a) = maybe_rel_a {
-                a
-            } else {
-                return Err(VirtualMachineError::ExpectedInteger(a_addr.clone()));
-            };
-            for (name, builtin) in &vm.builtin_runners {
-                //Check that range_check_builtin is present
-                if name == &String::from("range_check") {
-                    let range_check_builtin = if let Some(range_check_builtin) =
-                        builtin.as_any().downcast_ref::<RangeCheckBuiltinRunner>()
-                    {
-                        range_check_builtin
-                    } else {
-                        return Err(VirtualMachineError::NoRangeCheckBuiltin);
-                    };
-                    //Main logic (assert a is not negative and within the expected range)
-                    let value = if (-a.clone() - 1usize).mod_floor(&vm.prime)
-                        < range_check_builtin._bound
-                    {
-                        bigint!(0)
-                    } else {
-                        bigint!(1)
-                    };
-                    return match vm
-                        .memory
-                        .insert(&vm.run_context.ap, &MaybeRelocatable::from(value))
-                    {
-                        Ok(_) => Ok(()),
-                        Err(memory_error) => Err(VirtualMachineError::MemoryError(memory_error)),
-                    };
-                }
-            }
-            Err(VirtualMachineError::NoRangeCheckBuiltin)
-        }
-        Ok(None) => Err(VirtualMachineError::MemoryGet(a_addr.clone())),
-        Err(memory_error) => Err(VirtualMachineError::MemoryError(memory_error)),
-    }
-}
-//Implements hint:from starkware.cairo.common.math_utils import assert_integer
-//        assert_integer(ids.a)
-//        assert_integer(ids.b)
-//        a = ids.a % PRIME
-//        b = ids.b % PRIME
-//        assert a <= b, f'a = {a} is not less than or equal to b = {b}.'
-
-//        ids.small_inputs = int(
-//            a < range_check_builtin.bound and (b - a) < range_check_builtin.bound)
-pub fn assert_le_felt(
-    vm: &mut VirtualMachine,
-    ids: &HashMap<String, BigInt>,
-    hint_ap_tracking: Option<&ApTracking>,
-) -> Result<(), VirtualMachineError> {
-    //Check that ids contains the reference id for each variable used by the hint
-    let (a_ref, b_ref, small_inputs_ref) =
-        if let (Some(a_ref), Some(b_ref), Some(small_inputs_ref)) = (
-            ids.get(&String::from("a")),
-            ids.get(&String::from("b")),
-            ids.get(&String::from("small_inputs")),
-        ) {
-            (a_ref, b_ref, small_inputs_ref)
-        } else {
-            return Err(VirtualMachineError::IncorrectIds(
-                vec![
-                    String::from("a"),
-                    String::from("b"),
-                    String::from("small_inputs"),
-                ],
-                ids.keys().map(Clone::clone).collect(),
-            ));
-        };
-    //Check that each reference id corresponds to a value in the reference manager
-    let (a_addr, b_addr, small_inputs_addr) = if let (
-        Ok(Some(a_addr)),
-        Ok(Some(b_addr)),
-        Ok(Some(small_inputs_addr)),
-    ) = (
-        get_address_from_reference(a_ref, &vm.references, &vm.run_context, vm, hint_ap_tracking),
-        get_address_from_reference(b_ref, &vm.references, &vm.run_context, vm, hint_ap_tracking),
-        get_address_from_reference(
-            small_inputs_ref,
-            &vm.references,
-            &vm.run_context,
-            vm,
-            hint_ap_tracking,
-        ),
-    ) {
-        (a_addr, b_addr, small_inputs_addr)
-    } else {
-        return Err(VirtualMachineError::FailedToGetIds);
-    };
-    //Check that the ids are in memory (except for small_inputs which is local, and should contain None)
-    //small_inputs needs to be None, as we cant change it value otherwise
-    match (
-        vm.memory.get(&a_addr),
-        vm.memory.get(&b_addr),
-        vm.memory.get(&small_inputs_addr),
-    ) {
-        (Ok(Some(maybe_rel_a)), Ok(Some(maybe_rel_b)), Ok(None)) => {
-            //Check that the values at the ids address are Int
-            let a = if let &MaybeRelocatable::Int(ref a) = maybe_rel_a {
-                a
-            } else {
-                return Err(VirtualMachineError::ExpectedInteger(a_addr.clone()));
-            };
-            let b = if let MaybeRelocatable::Int(ref b) = maybe_rel_b {
-                b
-            } else {
-                return Err(VirtualMachineError::ExpectedInteger(b_addr.clone()));
-            };
-            for (name, builtin) in &vm.builtin_runners {
-                //Check that range_check_builtin is present
-                if name == &String::from("range_check") {
-                    match builtin.as_any().downcast_ref::<RangeCheckBuiltinRunner>() {
-                        None => return Err(VirtualMachineError::NoRangeCheckBuiltin),
-                        Some(builtin) => {
-                            //Assert a <= b
-                            if a.mod_floor(&vm.prime) > b.mod_floor(&vm.prime) {
-                                return Err(VirtualMachineError::NonLeFelt(a.clone(), b.clone()));
-                            }
-                            //Calculate value of small_inputs
-                            let value = if *a < builtin._bound && (a - b) < builtin._bound {
-                                bigint!(1)
-                            } else {
-                                bigint!(0)
-                            };
-                            match vm
-                                .memory
-                                .insert(&small_inputs_addr, &MaybeRelocatable::from(value))
-                            {
-                                Ok(_) => return Ok(()),
-                                Err(memory_error) => {
-                                    return Err(VirtualMachineError::MemoryError(memory_error))
-                                }
-                            }
-                        }
-                    }
-                }
-            }
-            Err(VirtualMachineError::NoRangeCheckBuiltin)
-        }
-        _ => Err(VirtualMachineError::FailedToGetIds),
-    }
-}
-
-//Implements hint:from starkware.cairo.common.math_cmp import is_le_felt
-//    memory[ap] = 0 if (ids.a % PRIME) <= (ids.b % PRIME) else 1
-pub fn is_le_felt(
-    vm: &mut VirtualMachine,
-    ids: &HashMap<String, BigInt>,
-    hint_ap_tracking: Option<&ApTracking>,
-) -> Result<(), VirtualMachineError> {
-    //Check that ids contains the reference id for each variable used by the hint
-    let (a_ref, b_ref) = if let (Some(a_ref), Some(b_ref)) =
-        (ids.get(&String::from("a")), ids.get(&String::from("b")))
-    {
-        (a_ref, b_ref)
-    } else {
-        return Err(VirtualMachineError::IncorrectIds(
-            vec![String::from("a"), String::from("b")],
-            ids.keys().map(Clone::clone).collect(),
-        ));
-    };
-    //Check that each reference id corresponds to a value in the reference manager
-    let (a_addr, b_addr) = if let (Ok(Some(a_addr)), Ok(Some(b_addr))) = (
-        get_address_from_reference(a_ref, &vm.references, &vm.run_context, vm, hint_ap_tracking),
-        get_address_from_reference(b_ref, &vm.references, &vm.run_context, vm, hint_ap_tracking),
-    ) {
-        (a_addr, b_addr)
-    } else {
-        return Err(VirtualMachineError::FailedToGetIds);
-    };
-    match (vm.memory.get(&a_addr), vm.memory.get(&b_addr)) {
-        (Ok(Some(maybe_rel_a)), Ok(Some(maybe_rel_b))) => {
-            for (name, builtin) in &vm.builtin_runners {
-                //Check that range_check_builtin is present
-                if name == &String::from("range_check")
-                    && builtin
-                        .as_any()
-                        .downcast_ref::<RangeCheckBuiltinRunner>()
-                        .is_some()
-                {
-                    let mut value = bigint!(0);
-                    let a_mod = match maybe_rel_a.mod_floor(&vm.prime) {
-                        Ok(MaybeRelocatable::Int(n)) => n,
-                        Ok(MaybeRelocatable::RelocatableValue(_)) => {
-                            return Err(VirtualMachineError::ExpectedInteger(a_addr.clone()))
-                        }
-                        Err(e) => return Err(e),
-                    };
-                    let b_mod = match maybe_rel_b.mod_floor(&vm.prime) {
-                        Ok(MaybeRelocatable::Int(n)) => n,
-                        Ok(MaybeRelocatable::RelocatableValue(_)) => {
-                            return Err(VirtualMachineError::ExpectedInteger(b_addr.clone()))
-                        }
-                        Err(e) => return Err(e),
-                    };
-                    if a_mod > b_mod {
-                        value = bigint!(1);
-                    }
-
-                    return vm
-                        .memory
-                        .insert(&vm.run_context.ap, &MaybeRelocatable::from(value))
-                        .map_err(VirtualMachineError::MemoryError);
-                }
-            }
-            Err(VirtualMachineError::NoRangeCheckBuiltin)
-        }
-        _ => Err(VirtualMachineError::FailedToGetIds),
-    }
-}
-
-//Implements hint: from starkware.cairo.lang.vm.relocatable import RelocatableValue
-//        both_ints = isinstance(ids.a, int) and isinstance(ids.b, int)
-//        both_relocatable = (
-//            isinstance(ids.a, RelocatableValue) and isinstance(ids.b, RelocatableValue) and
-//            ids.a.segment_index == ids.b.segment_index)
-//        assert both_ints or both_relocatable, \
-//            f'assert_not_equal failed: non-comparable values: {ids.a}, {ids.b}.'
-//        assert (ids.a - ids.b) % PRIME != 0, f'assert_not_equal failed: {ids.a} = {ids.b}.'
-pub fn assert_not_equal(
-    vm: &mut VirtualMachine,
-    ids: &HashMap<String, BigInt>,
-    hint_ap_tracking: Option<&ApTracking>,
-) -> Result<(), VirtualMachineError> {
-    //Check that ids contains the reference id for each variable used by the hint
-    let (a_ref, b_ref) = if let (Some(a_ref), Some(b_ref)) =
-        (ids.get(&String::from("a")), ids.get(&String::from("b")))
-    {
-        (a_ref, b_ref)
-    } else {
-        return Err(VirtualMachineError::IncorrectIds(
-            vec![String::from("a"), String::from("b")],
-            ids.keys().map(Clone::clone).collect(),
-        ));
-    };
-    //Check that each reference id corresponds to a value in the reference manager
-    let (a_addr, b_addr) = if let (Ok(Some(a_addr)), Ok(Some(b_addr))) = (
-        get_address_from_reference(a_ref, &vm.references, &vm.run_context, vm, hint_ap_tracking),
-        get_address_from_reference(b_ref, &vm.references, &vm.run_context, vm, hint_ap_tracking),
-    ) {
-        (a_addr, b_addr)
-    } else {
-        return Err(VirtualMachineError::FailedToGetIds);
-    };
-    //Check that the ids are in memory
-    match (vm.memory.get(&a_addr), vm.memory.get(&b_addr)) {
-        (Ok(Some(maybe_rel_a)), Ok(Some(maybe_rel_b))) => match (maybe_rel_a, maybe_rel_b) {
-            (MaybeRelocatable::Int(ref a), MaybeRelocatable::Int(ref b)) => {
-                if (a - b).is_multiple_of(&vm.prime) {
-                    return Err(VirtualMachineError::AssertNotEqualFail(
-                        maybe_rel_a.clone(),
-                        maybe_rel_b.clone(),
-                    ));
-                };
-                Ok(())
-            }
-            (MaybeRelocatable::RelocatableValue(a), MaybeRelocatable::RelocatableValue(b)) => {
-                if a.segment_index != b.segment_index {
-                    return Err(VirtualMachineError::DiffIndexComp(a.clone(), b.clone()));
-                };
-                if a.offset == b.offset {
-                    return Err(VirtualMachineError::AssertNotEqualFail(
-                        maybe_rel_a.clone(),
-                        maybe_rel_b.clone(),
-                    ));
-                };
-                Ok(())
-            }
-            _ => Err(VirtualMachineError::DiffTypeComparison(
-                maybe_rel_a.clone(),
-                maybe_rel_b.clone(),
-            )),
-        },
-        _ => Err(VirtualMachineError::FailedToGetIds),
-    }
-}
-
-//Implements hint:
-// %{
-//     from starkware.cairo.common.math_utils import assert_integer
-//     assert_integer(ids.a)
-//     assert 0 <= ids.a % PRIME < range_check_builtin.bound, f'a = {ids.a} is out of range.'
-// %}
-pub fn assert_nn(
-    vm: &mut VirtualMachine,
-    ids: &HashMap<String, BigInt>,
-    hint_ap_tracking: Option<&ApTracking>,
-) -> Result<(), VirtualMachineError> {
-    //Check that ids contains the reference id for 'a' variable used by the hint
-    let a_ref = if let Some(a_ref) = ids.get(&String::from("a")) {
-        a_ref
-    } else {
-        return Err(VirtualMachineError::IncorrectIds(
-            vec![String::from("a")],
-            ids.keys().map(Clone::clone).collect(),
-        ));
-    };
-    //Check that 'a' reference id corresponds to a value in the reference manager
-    let a_addr = if let Ok(Some(a_addr)) =
-        get_address_from_reference(a_ref, &vm.references, &vm.run_context, vm, hint_ap_tracking)
-    {
-        a_addr
-    } else {
-        return Err(VirtualMachineError::FailedToGetIds);
-    };
-
-    //Check that the 'a' id is in memory
-    let maybe_rel_a = if let Ok(Some(maybe_rel_a)) = vm.memory.get(&a_addr) {
-        maybe_rel_a
-    } else {
-        return Err(VirtualMachineError::FailedToGetIds);
-    };
-
-    //assert_integer(ids.a)
-    let a = if let &MaybeRelocatable::Int(ref a) = maybe_rel_a {
-        a
-    } else {
-        return Err(VirtualMachineError::ExpectedInteger(a_addr.clone()));
-    };
-
-    for (name, builtin) in &vm.builtin_runners {
-        //Check that range_check_builtin is present
-        if name == &String::from("range_check") {
-            let range_check_builtin = if let Some(range_check_builtin) =
-                builtin.as_any().downcast_ref::<RangeCheckBuiltinRunner>()
-            {
-                range_check_builtin
-            } else {
-                return Err(VirtualMachineError::NoRangeCheckBuiltin);
-            };
-            // assert 0 <= ids.a % PRIME < range_check_builtin.bound
-            // as prime > 0, a % prime will always be > 0
-            if a.mod_floor(&vm.prime) < range_check_builtin._bound {
-                return Ok(());
-            } else {
-                return Err(VirtualMachineError::ValueOutOfRange(a.clone()));
-            }
-        }
-    }
-    Err(VirtualMachineError::NoRangeCheckBuiltin)
-}
-
-//Implements hint:from starkware.cairo.common.math.cairo
-// %{
-// from starkware.cairo.common.math_utils import assert_integer
-// assert_integer(ids.value)
-// assert ids.value % PRIME != 0, f'assert_not_zero failed: {ids.value} = 0.'
-// %}
-pub fn assert_not_zero(
-    vm: &mut VirtualMachine,
-    ids: &HashMap<String, BigInt>,
-    hint_ap_tracking: Option<&ApTracking>,
-) -> Result<(), VirtualMachineError> {
-    let value_ref = if let Some(value_ref) = ids.get(&String::from("value")) {
-        value_ref
-    } else {
-        return Err(VirtualMachineError::IncorrectIds(
-            vec![String::from("value")],
-            ids.keys().map(Clone::clone).collect(),
-        ));
-    };
-    //Check that each reference id corresponds to a value in the reference manager
-    let value_addr = if let Ok(Some(value_addr)) = get_address_from_reference(
-        value_ref,
-        &vm.references,
-        &vm.run_context,
-        vm,
-        hint_ap_tracking,
-    ) {
-        value_addr
-    } else {
-        return Err(VirtualMachineError::FailedToGetReference(value_ref.clone()));
-    };
-    match vm.memory.get(&value_addr) {
-        Ok(Some(maybe_rel_value)) => {
-            //Check that the value at the ids address is an Int
-            if let &MaybeRelocatable::Int(ref value) = maybe_rel_value {
-                if value.is_multiple_of(&vm.prime) {
-                    Err(VirtualMachineError::AssertNotZero(
-                        value.clone(),
-                        vm.prime.clone(),
-                    ))
-                } else {
-                    Ok(())
-                }
-            } else {
-                Err(VirtualMachineError::ExpectedInteger(value_addr.clone()))
-            }
-        }
-        _ => Err(VirtualMachineError::FailedToGetIds),
-    }
-}
-
-//Implements hint: assert ids.value == 0, 'split_int(): value is out of range.'
-pub fn split_int_assert_range(
-    vm: &mut VirtualMachine,
-    ids: &HashMap<String, BigInt>,
-    hint_ap_tracking: Option<&ApTracking>,
-) -> Result<(), VirtualMachineError> {
-    //Check that ids contains the reference id for each variable used by the hint
-    let value_ref = if let Some(value_ref) = ids.get(&String::from("value")) {
-        value_ref
-    } else {
-        return Err(VirtualMachineError::IncorrectIds(
-            vec![String::from("value")],
-            ids.keys().map(Clone::clone).collect(),
-        ));
-    };
-    //Check that each reference id corresponds to a value in the reference manager
-    let value_addr = if let Ok(Some(value_addr)) = get_address_from_reference(
-        value_ref,
-        &vm.references,
-        &vm.run_context,
-        vm,
-        hint_ap_tracking,
-    ) {
-        value_addr
-    } else {
-        return Err(VirtualMachineError::FailedToGetReference(value_ref.clone()));
-    };
-    //Check that the ids are in memory
-    match vm.memory.get(&value_addr) {
-        Ok(Some(maybe_rel_value)) => {
-            //Check that the value at the ids address is an Int
-            let value = if let MaybeRelocatable::Int(ref value) = maybe_rel_value {
-                value
-            } else {
-                return Err(VirtualMachineError::ExpectedInteger(value_addr.clone()));
-            };
-            //Main logic (assert value == 0)
-            if !value.is_zero() {
-                return Err(VirtualMachineError::SplitIntNotZero);
-            }
-            Ok(())
-        }
-        Ok(None) => Err(VirtualMachineError::MemoryGet(value_addr.clone())),
-        Err(memory_error) => Err(VirtualMachineError::MemoryError(memory_error)),
-    }
-}
-
-//Implements hint: memory[ids.output] = res = (int(ids.value) % PRIME) % ids.base
-//        assert res < ids.bound, f'split_int(): Limb {res} is out of range.'
-pub fn split_int(
-    vm: &mut VirtualMachine,
-    ids: &HashMap<String, BigInt>,
-    hint_ap_tracking: Option<&ApTracking>,
-) -> Result<(), VirtualMachineError> {
-    //Check that ids contains the reference id for each variable used by the hint
-    let (output_ref, value_ref, base_ref, bound_ref) =
-        if let (Some(output_ref), Some(value_ref), Some(base_ref), Some(bound_ref)) = (
-            ids.get(&String::from("output")),
-            ids.get(&String::from("value")),
-            ids.get(&String::from("base")),
-            ids.get(&String::from("bound")),
-        ) {
-            (output_ref, value_ref, base_ref, bound_ref)
-        } else {
-            return Err(VirtualMachineError::IncorrectIds(
-                vec![
-                    String::from("output"),
-                    String::from("value"),
-                    String::from("base"),
-                    String::from("bound"),
-                ],
-                ids.keys().map(Clone::clone).collect(),
-            ));
-        };
-    //Check that the ids are in memory (except for small_inputs which is local, and should contain None)
-    //small_inputs needs to be None, as we cant change it value otherwise
-    let (output_addr, value_addr, base_addr, bound_addr) = if let (
-        Ok(Some(output_addr)),
-        Ok(Some(value_addr)),
-        Ok(Some(base_addr)),
-        Ok(Some(bound_addr)),
-    ) = (
-        get_address_from_reference(
-            output_ref,
-            &vm.references,
-            &vm.run_context,
-            vm,
-            hint_ap_tracking,
-        ),
-        get_address_from_reference(
-            value_ref,
-            &vm.references,
-            &vm.run_context,
-            vm,
-            hint_ap_tracking,
-        ),
-        get_address_from_reference(
-            base_ref,
-            &vm.references,
-            &vm.run_context,
-            vm,
-            hint_ap_tracking,
-        ),
-        get_address_from_reference(
-            bound_ref,
-            &vm.references,
-            &vm.run_context,
-            vm,
-            hint_ap_tracking,
-        ),
-    ) {
-        (output_addr, value_addr, base_addr, bound_addr)
-    } else {
-        return Err(VirtualMachineError::FailedToGetIds);
-    };
-    //Check that the ids are in memory
-    let (mr_output, mr_value, mr_base, mr_bound) =
-        if let (Ok(Some(mr_output)), Ok(Some(mr_value)), Ok(Some(mr_base)), Ok(Some(mr_bound))) = (
-            vm.memory.get(&output_addr),
-            vm.memory.get(&value_addr),
-            vm.memory.get(&base_addr),
-            vm.memory.get(&bound_addr),
-        ) {
-            (mr_output, mr_value, mr_base, mr_bound)
-        } else {
-            return Err(VirtualMachineError::FailedToGetIds);
-        };
-    //Check that the type of the ids
-    let (output, value, base, bound) = if let (
-        MaybeRelocatable::RelocatableValue(output),
-        MaybeRelocatable::Int(value),
-        MaybeRelocatable::Int(base),
-        MaybeRelocatable::Int(bound),
-    ) = (mr_output, mr_value, mr_base, mr_bound)
-    {
-        (output, value, base, bound)
-    } else {
-        return Err(VirtualMachineError::FailedToGetIds);
-    };
-    //Main Logic
-    let res = (value.mod_floor(&vm.prime)).mod_floor(base);
-    if res > *bound {
-        return Err(VirtualMachineError::SplitIntLimbOutOfRange(res));
-    }
-    let output_base = MaybeRelocatable::RelocatableValue(output.to_owned());
->>>>>>> 31689285
     vm.memory
         .insert(&vm.run_context.ap, &new_segment_base)
         .map_err(VirtualMachineError::MemoryError)
 }
 
-<<<<<<< HEAD
-=======
-//from starkware.cairo.common.math_utils import is_positive
-//ids.is_positive = 1 if is_positive(
-//    value=ids.value, prime=PRIME, rc_bound=range_check_builtin.bound) else 0
-pub fn is_positive(
-    vm: &mut VirtualMachine,
-    ids: &HashMap<String, BigInt>,
-    hint_ap_tracking: Option<&ApTracking>,
-) -> Result<(), VirtualMachineError> {
-    //Check that ids contains the reference id for each variable used by the hint
-    let (value_ref, is_positive_ref) = if let (Some(value_ref), Some(is_positive_ref)) = (
-        ids.get(&String::from("value")),
-        ids.get(&String::from("is_positive")),
-    ) {
-        (value_ref, is_positive_ref)
-    } else {
-        return Err(VirtualMachineError::IncorrectIds(
-            vec![String::from("value"), String::from("is_positive")],
-            ids.keys().map(Clone::clone).collect(),
-        ));
-    };
-    //Check that each reference id corresponds to a value in the reference manager
-    let (value_addr, is_positive_addr) = if let (Ok(Some(value_addr)), Ok(Some(is_positive_addr))) = (
-        get_address_from_reference(
-            value_ref,
-            &vm.references,
-            &vm.run_context,
-            vm,
-            hint_ap_tracking,
-        ),
-        get_address_from_reference(
-            is_positive_ref,
-            &vm.references,
-            &vm.run_context,
-            vm,
-            hint_ap_tracking,
-        ),
-    ) {
-        (value_addr, is_positive_addr)
-    } else {
-        return Err(VirtualMachineError::FailedToGetIds);
-    };
-
-    //Check that the ids are in memory
-    match (vm.memory.get(&value_addr), vm.memory.get(&is_positive_addr)) {
-        (Ok(Some(maybe_rel_value)), Ok(_)) => {
-            //Check that the value at the ids address is an Int
-            let value = if let MaybeRelocatable::Int(ref value) = maybe_rel_value {
-                value
-            } else {
-                return Err(VirtualMachineError::ExpectedInteger(value_addr.clone()));
-            };
-            for (name, builtin) in &vm.builtin_runners {
-                //Check that range_check_builtin is present
-                if name == &String::from("range_check") {
-                    let range_check_builtin = if let Some(range_check_builtin) =
-                        builtin.as_any().downcast_ref::<RangeCheckBuiltinRunner>()
-                    {
-                        range_check_builtin
-                    } else {
-                        return Err(VirtualMachineError::NoRangeCheckBuiltin);
-                    };
-                    //Main logic (assert a is positive)
-                    let int_value = as_int(value, &vm.prime);
-                    if int_value.abs() > range_check_builtin._bound {
-                        return Err(VirtualMachineError::ValueOutsideValidRange(int_value));
-                    }
-                    let result = if int_value.is_positive() {
-                        bigint!(1)
-                    } else {
-                        bigint!(0)
-                    };
-                    return vm
-                        .memory
-                        .insert(&is_positive_addr, &MaybeRelocatable::from(result))
-                        .map_err(VirtualMachineError::MemoryError);
-                }
-            }
-            Err(VirtualMachineError::NoRangeCheckBuiltin)
-        }
-        (Err(memory_error), _) | (_, Err(memory_error)) => {
-            Err(VirtualMachineError::MemoryError(memory_error))
-        }
-        _ => Err(VirtualMachineError::FailedToGetIds),
-    }
-}
-
-//Implements hint:
-// %{
-//     from starkware.cairo.common.math_utils import assert_integer
-//     assert ids.MAX_HIGH < 2**128 and ids.MAX_LOW < 2**128
-//     assert PRIME - 1 == ids.MAX_HIGH * 2**128 + ids.MAX_LOW
-//     assert_integer(ids.value)
-//     ids.low = ids.value & ((1 << 128) - 1)
-//     ids.high = ids.value >> 128
-// %}
-pub fn split_felt(
-    vm: &mut VirtualMachine,
-    ids: &HashMap<String, BigInt>,
-    hint_ap_tracking: Option<&ApTracking>,
-) -> Result<(), VirtualMachineError> {
-    //Check that ids contains the reference id for the variables used by the hint
-    let (high_ref, low_ref, value_ref) = if let (Some(high_ref), Some(low_ref), Some(value_ref)) = (
-        ids.get(&String::from("high")),
-        ids.get(&String::from("low")),
-        ids.get(&String::from("value")),
-    ) {
-        (high_ref, low_ref, value_ref)
-    } else {
-        return Err(VirtualMachineError::IncorrectIds(
-            vec![
-                String::from("high"),
-                String::from("low"),
-                String::from("value"),
-            ],
-            ids.keys().map(Clone::clone).collect(),
-        ));
-    };
-
-    // Get the addresses of the variables used in the hints
-    let (high_addr, low_addr, value_addr) =
-        if let (Ok(Some(high_addr)), Ok(Some(low_addr)), Ok(Some(value_addr))) = (
-            get_address_from_reference(
-                high_ref,
-                &vm.references,
-                &vm.run_context,
-                vm,
-                hint_ap_tracking,
-            ),
-            get_address_from_reference(
-                low_ref,
-                &vm.references,
-                &vm.run_context,
-                vm,
-                hint_ap_tracking,
-            ),
-            get_address_from_reference(
-                value_ref,
-                &vm.references,
-                &vm.run_context,
-                vm,
-                hint_ap_tracking,
-            ),
-        ) {
-            (high_addr, low_addr, value_addr)
-        } else {
-            return Err(VirtualMachineError::FailedToGetIds);
-        };
-
-    //Check that the 'value' variable is in memory
-    match vm.memory.get(&value_addr) {
-        Ok(Some(MaybeRelocatable::Int(ref value))) => {
-            //Main logic
-            //assert_integer(ids.value) (done by match)
-            // ids.low = ids.value & ((1 << 128) - 1)
-            // ids.high = ids.value >> 128
-            let low: BigInt = value.clone() & ((bigint!(1).shl(128_u8)) - bigint!(1));
-            let high: BigInt = value.shr(128_u8);
-            match (
-                vm.memory.insert(&low_addr, &MaybeRelocatable::from(low)),
-                vm.memory.insert(&high_addr, &MaybeRelocatable::from(high)),
-            ) {
-                (Ok(_), Ok(_)) => Ok(()),
-                (Err(error), _) | (_, Err(error)) => Err(VirtualMachineError::MemoryError(error)),
-            }
-        }
-        Ok(Some(MaybeRelocatable::RelocatableValue(ref _value))) => {
-            Err(VirtualMachineError::ExpectedInteger(value_addr.clone()))
-        }
-        _ => Err(VirtualMachineError::FailedToGetIds),
-    }
-}
-
-//Implements hint: from starkware.python.math_utils import isqrt
-//        value = ids.value % PRIME
-//        assert value < 2 ** 250, f"value={value} is outside of the range [0, 2**250)."
-//        assert 2 ** 250 < PRIME
-//        ids.root = isqrt(value)
-pub fn sqrt(
-    vm: &mut VirtualMachine,
-    ids: &HashMap<String, BigInt>,
-    hint_ap_tracking: Option<&ApTracking>,
-) -> Result<(), VirtualMachineError> {
-    //Check that ids contains the reference id for each variable used by the hint
-    let (value_ref, root_ref) = if let (Some(value_ref), Some(root_ref)) = (
-        ids.get(&String::from("value")),
-        ids.get(&String::from("root")),
-    ) {
-        (value_ref, root_ref)
-    } else {
-        return Err(VirtualMachineError::IncorrectIds(
-            vec![String::from("value"), String::from("root")],
-            ids.keys().map(Clone::clone).collect(),
-        ));
-    };
-    //Check that each reference id corresponds to a value in the reference manager
-    let (value_addr, root_addr) = if let (Ok(Some(value_addr)), Ok(Some(root_addr))) = (
-        get_address_from_reference(
-            value_ref,
-            &vm.references,
-            &vm.run_context,
-            vm,
-            hint_ap_tracking,
-        ),
-        get_address_from_reference(
-            root_ref,
-            &vm.references,
-            &vm.run_context,
-            vm,
-            hint_ap_tracking,
-        ),
-    ) {
-        (value_addr, root_addr)
-    } else {
-        return Err(VirtualMachineError::FailedToGetIds);
-    };
-    //Check that the ids are in memory
-    match (vm.memory.get(&value_addr), vm.memory.get(&root_addr)) {
-        (Ok(Some(maybe_rel_value)), Ok(_)) => {
-            let value = if let MaybeRelocatable::Int(value) = maybe_rel_value {
-                value
-            } else {
-                return Err(VirtualMachineError::ExpectedInteger(
-                    maybe_rel_value.clone(),
-                ));
-            };
-            let mod_value = value.mod_floor(&vm.prime);
-            //This is equal to mod_value > bigint!(2).pow(250)
-            if (&mod_value).shr(250_i32).is_positive() {
-                return Err(VirtualMachineError::ValueOutside250BitRange(mod_value));
-            }
-            vm.memory
-                .insert(&root_addr, &MaybeRelocatable::from(isqrt(&mod_value)?))
-                .map_err(VirtualMachineError::MemoryError)
-        }
-        _ => Err(VirtualMachineError::FailedToGetIds),
-    }
-}
-
-pub fn signed_div_rem(
-    vm: &mut VirtualMachine,
-    ids: &HashMap<String, BigInt>,
-    hint_ap_tracking: Option<&ApTracking>,
-) -> Result<(), VirtualMachineError> {
-    //Check that ids contains the reference id for each variable used by the hint
-    let (r_ref, biased_q_ref, range_check_ptr_ref, div_ref, value_ref, bound_ref) = if let (
-        Some(r_ref),
-        Some(biased_q_ref),
-        Some(range_check_ptr_ref),
-        Some(div_ref),
-        Some(value_ref),
-        Some(bound_ref),
-    ) = (
-        ids.get(&String::from("r")),
-        ids.get(&String::from("biased_q")),
-        ids.get(&String::from("range_check_ptr")),
-        ids.get(&String::from("div")),
-        ids.get(&String::from("value")),
-        ids.get(&String::from("bound")),
-    ) {
-        (
-            r_ref,
-            biased_q_ref,
-            range_check_ptr_ref,
-            div_ref,
-            value_ref,
-            bound_ref,
-        )
-    } else {
-        return Err(VirtualMachineError::IncorrectIds(
-            vec![
-                String::from("r"),
-                String::from("biased_q"),
-                String::from("range_check_ptr"),
-                String::from("div"),
-                String::from("value"),
-                String::from("bound"),
-            ],
-            ids.keys().map(Clone::clone).collect(),
-        ));
-    };
-    //Check that each reference id corresponds to a value in the reference manager
-    let (r_addr, biased_q_addr, range_check_ptr_addr, div_addr, value_addr, bound_addr) = if let (
-        Ok(Some(r_addr)),
-        Ok(Some(biased_q_addr)),
-        Ok(Some(range_check_ptr_addr)),
-        Ok(Some(div_addr)),
-        Ok(Some(value_addr)),
-        Ok(Some(bound_addr)),
-    ) = (
-        get_address_from_reference(r_ref, &vm.references, &vm.run_context, vm, hint_ap_tracking),
-        get_address_from_reference(
-            biased_q_ref,
-            &vm.references,
-            &vm.run_context,
-            vm,
-            hint_ap_tracking,
-        ),
-        get_address_from_reference(
-            range_check_ptr_ref,
-            &vm.references,
-            &vm.run_context,
-            vm,
-            hint_ap_tracking,
-        ),
-        get_address_from_reference(
-            div_ref,
-            &vm.references,
-            &vm.run_context,
-            vm,
-            hint_ap_tracking,
-        ),
-        get_address_from_reference(
-            value_ref,
-            &vm.references,
-            &vm.run_context,
-            vm,
-            hint_ap_tracking,
-        ),
-        get_address_from_reference(
-            bound_ref,
-            &vm.references,
-            &vm.run_context,
-            vm,
-            hint_ap_tracking,
-        ),
-    ) {
-        (
-            r_addr,
-            biased_q_addr,
-            range_check_ptr_addr,
-            div_addr,
-            value_addr,
-            bound_addr,
-        )
-    } else {
-        return Err(VirtualMachineError::FailedToGetIds);
-    };
-    match (
-        vm.memory.get(&r_addr),
-        vm.memory.get(&biased_q_addr),
-        vm.memory.get(&range_check_ptr_addr),
-        vm.memory.get(&div_addr),
-        vm.memory.get(&value_addr),
-        vm.memory.get(&bound_addr),
-    ) {
-        (
-            Ok(_),
-            Ok(_),
-            Ok(_),
-            Ok(Some(maybe_rel_div)),
-            Ok(Some(maybe_rel_value)),
-            Ok(Some(maybe_rel_bound)),
-        ) => {
-            for (name, builtin) in &vm.builtin_runners {
-                //Check that range_check_builtin is present
-                if name == &String::from("range_check") {
-                    match builtin.as_any().downcast_ref::<RangeCheckBuiltinRunner>() {
-                        Some(builtin) => {
-                            // Main logic
-                            let div = if let MaybeRelocatable::Int(ref div) = maybe_rel_div {
-                                div
-                            } else {
-                                return Err(VirtualMachineError::ExpectedInteger(div_addr.clone()));
-                            };
-
-                            if !div.is_positive() || div > &(&vm.prime / &builtin._bound) {
-                                return Err(VirtualMachineError::OutOfValidRange(
-                                    div.clone(),
-                                    &vm.prime / &builtin._bound,
-                                ));
-                            }
-
-                            let bound = if let MaybeRelocatable::Int(ref bound) = maybe_rel_bound {
-                                bound
-                            } else {
-                                return Err(VirtualMachineError::ExpectedInteger(
-                                    bound_addr.clone(),
-                                ));
-                            };
-
-                            // Divide by 2
-                            if bound > &(&builtin._bound).shr(1_i32) {
-                                return Err(VirtualMachineError::OutOfValidRange(
-                                    bound.clone(),
-                                    (&builtin._bound).shr(1_i32),
-                                ));
-                            }
-
-                            let value = if let MaybeRelocatable::Int(ref value) = maybe_rel_value {
-                                value
-                            } else {
-                                return Err(VirtualMachineError::ExpectedInteger(
-                                    value_addr.clone(),
-                                ));
-                            };
-
-                            let int_value = &as_int(value, &vm.prime);
-
-                            let (q, r) = int_value.div_mod_floor(div);
-
-                            if bound.neg() > q || &q >= bound {
-                                return Err(VirtualMachineError::OutOfValidRange(q, bound.clone()));
-                            }
-
-                            let biased_q = MaybeRelocatable::Int(q + bound);
-
-                            return match (
-                                vm.memory
-                                    .insert(&r_addr, &MaybeRelocatable::Int(r))
-                                    .map_err(VirtualMachineError::MemoryError),
-                                vm.memory
-                                    .insert(&biased_q_addr, &biased_q)
-                                    .map_err(VirtualMachineError::MemoryError),
-                            ) {
-                                (Ok(_), Ok(_)) => Ok(()),
-                                (Err(e), _) | (_, Err(e)) => Err(e),
-                            };
-                        }
-                        None => {
-                            return Err(VirtualMachineError::NoRangeCheckBuiltin);
-                        }
-                    }
-                };
-            }
-            Err(VirtualMachineError::NoRangeCheckBuiltin)
-        }
-        _ => Err(VirtualMachineError::FailedToGetIds),
-    }
-}
-
-/*
-Implements hint:
-
-from starkware.cairo.common.math_utils import assert_integer
-assert_integer(ids.div)
-assert 0 < ids.div <= PRIME // range_check_builtin.bound, \
-    f'div={hex(ids.div)} is out of the valid range.'
-ids.q, ids.r = divmod(ids.value, ids.div)
-*/
-pub fn unsigned_div_rem(
-    vm: &mut VirtualMachine,
-    ids: &HashMap<String, BigInt>,
-    hint_ap_tracking: Option<&ApTracking>,
-) -> Result<(), VirtualMachineError> {
-    //Check that ids contains the reference id for each variable used by the hint
-    let (r_ref, q_ref, div_ref, value_ref) =
-        if let (Some(r_ref), Some(q_ref), Some(div_ref), Some(value_ref)) = (
-            ids.get(&String::from("r")),
-            ids.get(&String::from("q")),
-            ids.get(&String::from("div")),
-            ids.get(&String::from("value")),
-        ) {
-            (r_ref, q_ref, div_ref, value_ref)
-        } else {
-            return Err(VirtualMachineError::IncorrectIds(
-                vec![
-                    String::from("r"),
-                    String::from("q"),
-                    String::from("div"),
-                    String::from("value"),
-                ],
-                ids.keys().map(Clone::clone).collect(),
-            ));
-        };
-    //Check that each reference id corresponds to a value in the reference manager
-    let (r_addr, q_addr, div_addr, value_addr) = if let (
-        Ok(Some(r_addr)),
-        Ok(Some(q_addr)),
-        Ok(Some(div_addr)),
-        Ok(Some(value_addr)),
-    ) = (
-        get_address_from_reference(r_ref, &vm.references, &vm.run_context, vm, hint_ap_tracking),
-        get_address_from_reference(q_ref, &vm.references, &vm.run_context, vm, hint_ap_tracking),
-        get_address_from_reference(
-            div_ref,
-            &vm.references,
-            &vm.run_context,
-            vm,
-            hint_ap_tracking,
-        ),
-        get_address_from_reference(
-            value_ref,
-            &vm.references,
-            &vm.run_context,
-            vm,
-            hint_ap_tracking,
-        ),
-    ) {
-        (r_addr, q_addr, div_addr, value_addr)
-    } else {
-        return Err(VirtualMachineError::FailedToGetIds);
-    };
-    match (
-        vm.memory.get(&r_addr),
-        vm.memory.get(&q_addr),
-        vm.memory.get(&div_addr),
-        vm.memory.get(&value_addr),
-    ) {
-        (Ok(_), Ok(_), Ok(Some(maybe_rel_div)), Ok(Some(maybe_rel_value))) => {
-            let div = if let MaybeRelocatable::Int(ref div) = maybe_rel_div {
-                div
-            } else {
-                return Err(VirtualMachineError::ExpectedInteger(div_addr.clone()));
-            };
-            let value = maybe_rel_value;
-
-            for (name, builtin) in &vm.builtin_runners {
-                //Check that range_check_builtin is present
-                let builtin = match builtin.as_any().downcast_ref::<RangeCheckBuiltinRunner>() {
-                    Some(b) => b,
-                    None => return Err(VirtualMachineError::NoRangeCheckBuiltin),
-                };
-
-                if name == &String::from("range_check") {
-                    // Main logic
-                    if !div.is_positive() || div > &(&vm.prime / &builtin._bound) {
-                        return Err(VirtualMachineError::OutOfValidRange(
-                            div.clone(),
-                            &vm.prime / &builtin._bound,
-                        ));
-                    }
-
-                    let (q, r) = match value.divmod(&MaybeRelocatable::from(div.clone())) {
-                        Ok((q, r)) => (q, r),
-                        Err(e) => return Err(e),
-                    };
-
-                    return match (
-                        vm.memory
-                            .insert(&r_addr, &r)
-                            .map_err(VirtualMachineError::MemoryError),
-                        vm.memory
-                            .insert(&q_addr, &q)
-                            .map_err(VirtualMachineError::MemoryError),
-                    ) {
-                        (Ok(_), Ok(_)) => Ok(()),
-                        (Err(e), _) | (_, Err(e)) => Err(e),
-                    };
-                }
-            }
-            Err(VirtualMachineError::NoRangeCheckBuiltin)
-        }
-        _ => Err(VirtualMachineError::FailedToGetIds),
-    }
-}
-
->>>>>>> 31689285
 //Implements hint: vm_enter_scope()
 pub fn enter_scope(vm: &mut VirtualMachine) -> Result<(), VirtualMachineError> {
     vm.exec_scopes.enter_scope(HashMap::new());
@@ -1725,7 +477,6 @@
     ids: &HashMap<String, BigInt>,
     hint_ap_tracking: Option<&ApTracking>,
 ) -> Result<(), VirtualMachineError> {
-<<<<<<< HEAD
     let len = get_integer_from_var_name(
         "len",
         ids,
@@ -1739,21 +490,6 @@
         String::from("n"),
         PyValueType::BigInt(len),
     )]));
-=======
-    let len_addr = get_address_from_var_name("len", ids, vm, hint_ap_tracking)?;
-
-    match vm.memory.get(&len_addr) {
-        Ok(Some(maybe_rel_len)) => {
-            let len = if let MaybeRelocatable::Int(len) = maybe_rel_len {
-                len
-            } else {
-                return Err(VirtualMachineError::ExpectedInteger(len_addr.clone()));
-            };
-            vm.exec_scopes.enter_scope(HashMap::from([(
-                String::from("n"),
-                PyValueType::BigInt(len.clone()),
-            )]));
->>>>>>> 31689285
 
     Ok(())
 }
@@ -1768,12 +504,6 @@
     ids: &HashMap<String, BigInt>,
     hint_ap_tracking: Option<&ApTracking>,
 ) -> Result<(), VirtualMachineError> {
-<<<<<<< HEAD
-=======
-    let continue_copying_addr =
-        get_address_from_var_name("continue_copying", ids, vm, hint_ap_tracking)?;
-
->>>>>>> 31689285
     // get `n` variable from vm scope
     let n = get_int_ref_from_scope(&vm.exec_scopes, "n")?;
     // this variable will hold the value of `n - 1`
@@ -1806,159 +536,6 @@
     Ok(())
 }
 
-<<<<<<< HEAD
-=======
-//Implements hint: from starkware.cairo.common.math_utils import as_int
-//        # Correctness check.
-//        value = as_int(ids.value, PRIME) % PRIME
-//        assert value < ids.UPPER_BOUND, f'{value} is outside of the range [0, 2**250).'
-//        # Calculation for the assertion.
-//        ids.high, ids.low = divmod(ids.value, ids.SHIFT)
-pub fn assert_250_bit(
-    vm: &mut VirtualMachine,
-    ids: &HashMap<String, BigInt>,
-    hint_ap_tracking: Option<&ApTracking>,
-) -> Result<(), VirtualMachineError> {
-    //Declare constant values
-    let upper_bound = bigint!(1).shl(250_i32);
-    let shift = bigint!(1).shl(128_i32);
-    //Check that ids contains the reference id for each variable used by the hint
-    let (value_ref, high_ref, low_ref) = if let (Some(value_ref), Some(high_ref), Some(low_ref)) = (
-        ids.get(&String::from("value")),
-        ids.get(&String::from("high")),
-        ids.get(&String::from("low")),
-    ) {
-        (value_ref, high_ref, low_ref)
-    } else {
-        return Err(VirtualMachineError::IncorrectIds(
-            vec![
-                String::from("value"),
-                String::from("high"),
-                String::from("low"),
-            ],
-            ids.keys().map(Clone::clone).collect(),
-        ));
-    };
-    //Check that each reference id corresponds to a value in the reference manager
-    let (value_addr, high_addr, low_addr) =
-        if let (Ok(Some(value_addr)), Ok(Some(high_addr)), Ok(Some(low_addr))) = (
-            get_address_from_reference(
-                value_ref,
-                &vm.references,
-                &vm.run_context,
-                vm,
-                hint_ap_tracking,
-            ),
-            get_address_from_reference(
-                high_ref,
-                &vm.references,
-                &vm.run_context,
-                vm,
-                hint_ap_tracking,
-            ),
-            get_address_from_reference(
-                low_ref,
-                &vm.references,
-                &vm.run_context,
-                vm,
-                hint_ap_tracking,
-            ),
-        ) {
-            (value_addr, high_addr, low_addr)
-        } else {
-            return Err(VirtualMachineError::FailedToGetIds);
-        };
-    //Check that the ids.value is in memory
-    match vm.memory.get(&value_addr) {
-        Ok(Some(maybe_rel_value)) => {
-            //Check that ids.value is an Int value
-            let value = if let &MaybeRelocatable::Int(ref value) = maybe_rel_value {
-                value
-            } else {
-                return Err(VirtualMachineError::ExpectedInteger(value_addr.clone()));
-            };
-            //Main logic
-            let int_value = as_int(value, &vm.prime).mod_floor(&vm.prime);
-            if int_value > upper_bound {
-                return Err(VirtualMachineError::ValueOutside250BitRange(int_value));
-            }
-
-            //Insert values into ids.high and ids.low
-            let (high, low) = int_value.div_rem(&shift);
-            vm.memory
-                .insert(&high_addr, &MaybeRelocatable::from(high))
-                .map_err(VirtualMachineError::MemoryError)?;
-            vm.memory
-                .insert(&low_addr, &MaybeRelocatable::from(low))
-                .map_err(VirtualMachineError::MemoryError)?;
-            Ok(())
-        }
-        Ok(None) => Err(VirtualMachineError::MemoryGet(value_addr)),
-        Err(memory_error) => Err(VirtualMachineError::MemoryError(memory_error)),
-    }
-}
-
-/*
-Implements hint:
-%{
-    from starkware.cairo.common.math_utils import assert_integer
-    assert_integer(ids.a)
-    assert_integer(ids.b)
-    assert (ids.a % PRIME) < (ids.b % PRIME), \
-        f'a = {ids.a % PRIME} is not less than b = {ids.b % PRIME}.'
-%}
-*/
-pub fn assert_lt_felt(
-    vm: &mut VirtualMachine,
-    ids: &HashMap<String, BigInt>,
-    hint_ap_tracking: Option<&ApTracking>,
-) -> Result<(), VirtualMachineError> {
-    //Check that ids contains the reference id for each variable used by the hint
-    let (a_ref, b_ref) = if let (Some(a_ref), Some(b_ref)) =
-        (ids.get(&String::from("a")), ids.get(&String::from("b")))
-    {
-        (a_ref, b_ref)
-    } else {
-        return Err(VirtualMachineError::IncorrectIds(
-            vec![String::from("a"), String::from("b")],
-            ids.keys().map(Clone::clone).collect(),
-        ));
-    };
-    //Check that each reference id corresponds to a value in the reference manager
-    let (a_addr, b_addr) = if let (Ok(Some(a_addr)), Ok(Some(b_addr))) = (
-        get_address_from_reference(a_ref, &vm.references, &vm.run_context, vm, hint_ap_tracking),
-        get_address_from_reference(b_ref, &vm.references, &vm.run_context, vm, hint_ap_tracking),
-    ) {
-        (a_addr, b_addr)
-    } else {
-        return Err(VirtualMachineError::FailedToGetIds);
-    };
-
-    match (vm.memory.get(&a_addr), vm.memory.get(&b_addr)) {
-        (Ok(Some(MaybeRelocatable::Int(ref a))), Ok(Some(MaybeRelocatable::Int(ref b)))) => {
-            // main logic
-            // assert_integer(ids.a)
-            // assert_integer(ids.b)
-            // assert (ids.a % PRIME) < (ids.b % PRIME), \
-            //     f'a = {ids.a % PRIME} is not less than b = {ids.b % PRIME}.'
-            if a.mod_floor(&vm.prime) < b.mod_floor(&vm.prime) {
-                Ok(())
-            } else {
-                Err(VirtualMachineError::AssertLtFelt(a.clone(), b.clone()))
-            }
-        }
-        (Ok(Some(MaybeRelocatable::RelocatableValue(_))), _) => {
-            Err(VirtualMachineError::ExpectedInteger(a_addr.clone()))
-        }
-        (_, Ok(Some(MaybeRelocatable::RelocatableValue(_)))) => {
-            Err(VirtualMachineError::ExpectedInteger(b_addr.clone()))
-        }
-
-        _ => Err(VirtualMachineError::FailedToGetIds),
-    }
-}
-
->>>>>>> 31689285
 #[cfg(test)]
 mod tests {
     use super::*;
@@ -2078,51 +655,4 @@
             ))
         );
     }
-<<<<<<< HEAD
-=======
-
-    #[test]
-    fn get_integer_from_relocatable_plus_offset_valid() {
-        let mut vm = VirtualMachine::new(
-            BigInt::new(Sign::Plus, vec![1, 0, 0, 0, 0, 0, 17, 134217728]),
-            Vec::new(),
-            false,
-            &HINT_EXECUTOR,
-        );
-        // initialize memory segments
-        vm.segments.add(&mut vm.memory, None);
-
-        //Insert value into memory
-        vm.memory
-            .insert(
-                &MaybeRelocatable::from((0, 1)),
-                &MaybeRelocatable::from(bigint!(10)),
-            )
-            .unwrap();
-
-        assert_eq!(
-            get_integer_from_relocatable_plus_offset(&Relocatable::from((0, 0)), 1, &vm),
-            Ok(&bigint!(10))
-        );
-    }
-
-    #[test]
-    fn get_integer_from_relocatable_plus_offset_invalid_expectected_integer() {
-        let mut vm = VirtualMachine::new(
-            BigInt::new(Sign::Plus, vec![1, 0, 0, 0, 0, 0, 17, 134217728]),
-            Vec::new(),
-            false,
-            &HINT_EXECUTOR,
-        );
-        // initialize memory segments
-        vm.segments.add(&mut vm.memory, None);
-
-        assert_eq!(
-            get_integer_from_relocatable_plus_offset(&Relocatable::from((0, 0)), 1, &vm),
-            Err(VirtualMachineError::ExpectedInteger(
-                MaybeRelocatable::from((0, 1))
-            ))
-        );
-    }
->>>>>>> 31689285
 }