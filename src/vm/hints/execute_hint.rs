use std::collections::HashMap;

use num_bigint::BigInt;

use crate::types::instruction::Register;
use crate::vm::errors::vm_errors::VirtualMachineError;
<<<<<<< HEAD
use crate::vm::hints::hint_utils::{add_segment, assert_le_felt, assert_not_equal, is_nn};
=======
use crate::vm::hints::hint_utils::{add_segment, assert_le_felt, is_nn, is_nn_out_of_range};
>>>>>>> 1aa3e09a
use crate::vm::vm_core::VirtualMachine;

#[derive(Debug, PartialEq, Clone)]
pub struct HintReference {
    pub register: Register,
    pub offset: i32,
}
pub fn execute_hint(
    vm: &mut VirtualMachine,
    hint_code: &[u8],
    ids: HashMap<String, BigInt>,
) -> Result<(), VirtualMachineError> {
    match std::str::from_utf8(hint_code) {
        Ok("memory[ap] = segments.add()") => add_segment(vm),
        Ok("memory[ap] = 0 if 0 <= (ids.a % PRIME) < range_check_builtin.bound else 1") => is_nn(vm, ids),
        Ok("memory[ap] = 0 if 0 <= ((-ids.a - 1) % PRIME) < range_check_builtin.bound else 1") => {
            is_nn_out_of_range(vm, ids)
        }
<<<<<<< HEAD
        Ok("from starkware.cairo.common.math_utils import assert_integer
            assert_integer(ids.a)
            assert_integer(ids.b)
            a = ids.a % PRIME
            b = ids.b % PRIME
            assert a <= b, f'a = {a} is not less than or equal to b = {b}.'\n
            ids.small_inputs = int(
                a < range_check_builtin.bound and (b - a) < range_check_builtin.bound)"
=======
        Ok("from starkware.cairo.common.math_utils import assert_integer\nassert_integer(ids.a)\nassert_integer(ids.b)\na = ids.a % PRIME\nb = ids.b % PRIME\nassert a <= b, f'a = {a} is not less than or equal to b = {b}.'\n\nids.small_inputs = int(\n    a < range_check_builtin.bound and (b - a) < range_check_builtin.bound)",
>>>>>>> 1aa3e09a
        ) => assert_le_felt(vm, ids),
        Ok("from starkware.cairo.lang.vm.relocatable import RelocatableValue
            both_ints = isinstance(ids.a, int) and isinstance(ids.b, int)
            both_relocatable = (
                isinstance(ids.a, RelocatableValue) and isinstance(ids.b, RelocatableValue) and
                ids.a.segment_index == ids.b.segment_index)\n            assert both_ints or both_relocatable, f'assert_not_equal failed: non-comparable values: {ids.a}, {ids.b}.'\n            assert (ids.a - ids.b) % PRIME != 0, f'assert_not_equal failed: {ids.a} = {ids.b}.'") => assert_not_equal(vm, ids), 
        Ok(hint_code) => Err(VirtualMachineError::UnknownHint(String::from(hint_code))),
        Err(_) => Err(VirtualMachineError::InvalidHintEncoding(
            vm.run_context.pc.clone(),
        )),
    }
}

#[cfg(test)]
mod tests {
    use crate::relocatable;
    use crate::types::relocatable::MaybeRelocatable;
    use crate::types::relocatable::Relocatable;
    use crate::vm::errors::memory_errors::MemoryError;
    use crate::{bigint, vm::runners::builtin_runner::RangeCheckBuiltinRunner};
    use num_bigint::{BigInt, Sign};
    use num_traits::FromPrimitive;

    use super::*;
    #[test]
    fn run_alloc_hint_empty_memory() {
        let hint_code = "memory[ap] = segments.add()".as_bytes();
        let mut vm = VirtualMachine::new(
            BigInt::new(Sign::Plus, vec![1, 0, 0, 0, 0, 0, 17, 134217728]),
            //ap value is (0,0)
            Vec::new(),
        );
        //ids and references are not needed for this test
        execute_hint(&mut vm, hint_code, HashMap::new()).expect("Error while executing hint");
        //first new segment is added
        assert_eq!(vm.segments.num_segments, 1);
        //new segment base (0,0) is inserted into ap (0,0)
        assert_eq!(
            vm.memory.get(&MaybeRelocatable::from((0, 0))),
            Ok(Some(&MaybeRelocatable::from((0, 0))))
        );
    }

    #[test]
    fn run_alloc_hint_preset_memory() {
        let hint_code = "memory[ap] = segments.add()".as_bytes();
        let mut vm = VirtualMachine::new(
            BigInt::new(Sign::Plus, vec![1, 0, 0, 0, 0, 0, 17, 134217728]),
            Vec::new(),
        );
        //Add 3 segments to the memory
        for _ in 0..3 {
            vm.segments.add(&mut vm.memory, None);
        }
        vm.run_context.ap = MaybeRelocatable::from((2, 6));
        //ids and references are not needed for this test
        execute_hint(&mut vm, hint_code, HashMap::new()).expect("Error while executing hint");
        //Segment N°4 is added
        assert_eq!(vm.segments.num_segments, 4);
        //new segment base (3,0) is inserted into ap (2,6)
        assert_eq!(
            vm.memory.get(&MaybeRelocatable::from((2, 6))),
            Ok(Some(&MaybeRelocatable::from((3, 0))))
        );
    }

    #[test]
    fn run_alloc_hint_ap_is_not_empty() {
        let hint_code = "memory[ap] = segments.add()".as_bytes();
        let mut vm = VirtualMachine::new(
            BigInt::new(Sign::Plus, vec![1, 0, 0, 0, 0, 0, 17, 134217728]),
            Vec::new(),
        );
        //Add 3 segments to the memory
        for _ in 0..3 {
            vm.segments.add(&mut vm.memory, None);
        }
        vm.run_context.ap = MaybeRelocatable::from((2, 6));
        //Insert something into ap
        vm.memory
            .insert(
                &MaybeRelocatable::from((2, 6)),
                &MaybeRelocatable::from((2, 6)),
            )
            .unwrap();
        //ids and references are not needed for this test
        assert_eq!(
            execute_hint(&mut vm, hint_code, HashMap::new()),
            Err(VirtualMachineError::MemoryError(
                MemoryError::InconsistentMemory(
                    MaybeRelocatable::from((2, 6)),
                    MaybeRelocatable::from((2, 6)),
                    MaybeRelocatable::from((3, 0))
                )
            ))
        );
    }

    #[test]
    fn run_unknown_hint() {
        let hint_code = "random_invalid_code".as_bytes();
        let mut vm = VirtualMachine::new(
            BigInt::new(Sign::Plus, vec![1, 0, 0, 0, 0, 0, 17, 134217728]),
            Vec::new(),
        );
        assert_eq!(
            execute_hint(&mut vm, hint_code, HashMap::new()),
            Err(VirtualMachineError::UnknownHint(
                String::from_utf8(hint_code.to_vec()).unwrap()
            ))
        );
    }

    #[test]
    fn run_is_nn_hint_false() {
        let hint_code =
            "memory[ap] = 0 if 0 <= (ids.a % PRIME) < range_check_builtin.bound else 1".as_bytes();
        let mut vm = VirtualMachine::new(
            BigInt::new(Sign::Plus, vec![1, 0, 0, 0, 0, 0, 17, 134217728]),
            vec![(
                "range_check".to_string(),
                Box::new(RangeCheckBuiltinRunner::new(true, bigint!(8), 8)),
            )],
        );
        for _ in 0..2 {
            vm.segments.add(&mut vm.memory, None);
        }
        //Initialize ap, fp
        vm.run_context.ap = MaybeRelocatable::from((1, 0));
        vm.run_context.fp = MaybeRelocatable::from((0, 1));
        //Insert ids into memory
        vm.memory
            .insert(
                &MaybeRelocatable::from((0, 0)),
                &MaybeRelocatable::from(bigint!(-1)),
            )
            .unwrap();
        //Create ids
        let mut ids = HashMap::<String, BigInt>::new();
        ids.insert(String::from("a"), bigint!(0));
        //Create references
        vm.references = vec![HintReference {
            register: Register::FP,
            offset: -1,
        }];
        //Execute the hint
        execute_hint(&mut vm, hint_code, ids).expect("Error while executing hint");
        //Check that ap now contains false (0)
        assert_eq!(
            vm.memory.get(&MaybeRelocatable::from((1, 0))),
            Ok(Some(&MaybeRelocatable::from(bigint!(1))))
        );
    }

    #[test]
    fn run_is_nn_hint_true() {
        let hint_code =
            "memory[ap] = 0 if 0 <= (ids.a % PRIME) < range_check_builtin.bound else 1".as_bytes();
        let mut vm = VirtualMachine::new(
            BigInt::new(Sign::Plus, vec![1, 0, 0, 0, 0, 0, 17, 134217728]),
            vec![(
                "range_check".to_string(),
                Box::new(RangeCheckBuiltinRunner::new(true, bigint!(8), 8)),
            )],
        );
        for _ in 0..2 {
            vm.segments.add(&mut vm.memory, None);
        }
        //Initialize ap, fp
        vm.run_context.ap = MaybeRelocatable::from((1, 0));
        vm.run_context.fp = MaybeRelocatable::from((0, 1));
        //Insert ids into memory
        vm.memory
            .insert(
                &MaybeRelocatable::from((0, 0)),
                &MaybeRelocatable::from(bigint!(1)),
            )
            .unwrap();
        //Create ids
        let mut ids = HashMap::<String, BigInt>::new();
        ids.insert(String::from("a"), bigint!(0));
        //Create references
        vm.references = vec![HintReference {
            register: Register::FP,
            offset: -1,
        }];
        //Execute the hint
        execute_hint(&mut vm, hint_code, ids).expect("Error while executing hint");
        //Check that ap now contains true (1)
        assert_eq!(
            vm.memory.get(&MaybeRelocatable::from((1, 0))),
            Ok(Some(&MaybeRelocatable::from(bigint!(0))))
        );
    }

    #[test]
    fn run_invalid_encoding_hint() {
        let hint_code = [0x80];
        let mut vm = VirtualMachine::new(
            BigInt::new(Sign::Plus, vec![1, 0, 0, 0, 0, 0, 17, 134217728]),
            Vec::new(),
        );
        assert_eq!(
            execute_hint(&mut vm, &hint_code, HashMap::new()),
            Err(VirtualMachineError::InvalidHintEncoding(vm.run_context.pc))
        );
    }

    #[test]
    fn run_is_nn_hint_no_range_check_builtin() {
        let hint_code =
            "memory[ap] = 0 if 0 <= (ids.a % PRIME) < range_check_builtin.bound else 1".as_bytes();
        let mut vm = VirtualMachine::new(
            BigInt::new(Sign::Plus, vec![1, 0, 0, 0, 0, 0, 17, 134217728]),
            Vec::new(),
        );
        for _ in 0..2 {
            vm.segments.add(&mut vm.memory, None);
        }
        //Initialize ap, fp
        vm.run_context.ap = MaybeRelocatable::from((1, 0));
        vm.run_context.fp = MaybeRelocatable::from((0, 1));
        //Insert ids into memory
        vm.memory
            .insert(
                &MaybeRelocatable::from((0, 0)),
                &MaybeRelocatable::from(bigint!(1)),
            )
            .unwrap();
        //Create ids
        let mut ids = HashMap::<String, BigInt>::new();
        ids.insert(String::from("a"), bigint!(0));
        //Create references
        vm.references = vec![HintReference {
            register: Register::FP,
            offset: -1,
        }];
        //Execute the hint
        assert_eq!(
            execute_hint(&mut vm, &hint_code, ids),
            Err(VirtualMachineError::NoRangeCheckBuiltin)
        );
    }

    #[test]
    fn run_is_nn_hint_incorrect_ids() {
        let hint_code =
            "memory[ap] = 0 if 0 <= (ids.a % PRIME) < range_check_builtin.bound else 1".as_bytes();
        let mut vm = VirtualMachine::new(
            BigInt::new(Sign::Plus, vec![1, 0, 0, 0, 0, 0, 17, 134217728]),
            vec![(
                "range_check".to_string(),
                Box::new(RangeCheckBuiltinRunner::new(true, bigint!(8), 8)),
            )],
        );
        for _ in 0..2 {
            vm.segments.add(&mut vm.memory, None);
        }
        //Initialize ap
        vm.run_context.ap = MaybeRelocatable::from((1, 0));
        //Create ids
        let mut ids = HashMap::<String, BigInt>::new();
        ids.insert(String::from("b"), bigint!(0));
        //Execute the hint
        assert_eq!(
            execute_hint(&mut vm, hint_code, ids),
            Err(VirtualMachineError::IncorrectIds(
                vec![String::from("a")],
                vec![String::from("b")]
            ))
        );
    }

    #[test]
    fn run_is_nn_hint_cant_get_ids_from_memory() {
        let hint_code =
            "memory[ap] = 0 if 0 <= (ids.a % PRIME) < range_check_builtin.bound else 1".as_bytes();
        let mut vm = VirtualMachine::new(
            BigInt::new(Sign::Plus, vec![1, 0, 0, 0, 0, 0, 17, 134217728]),
            vec![(
                "range_check".to_string(),
                Box::new(RangeCheckBuiltinRunner::new(true, bigint!(8), 8)),
            )],
        );
        for _ in 0..2 {
            vm.segments.add(&mut vm.memory, None);
        }
        //Initialize ap, fp
        vm.run_context.ap = MaybeRelocatable::from((1, 0));
        vm.run_context.fp = MaybeRelocatable::from((0, 1));
        //Dont insert ids into memory
        //Create ids
        let mut ids = HashMap::<String, BigInt>::new();
        ids.insert(String::from("a"), bigint!(0));
        //Create references
        vm.references = vec![HintReference {
            register: Register::FP,
            offset: -1,
        }];
        //Execute the hint
        assert_eq!(
            execute_hint(&mut vm, hint_code, ids),
            Err(VirtualMachineError::MemoryGet(MaybeRelocatable::from((
                0, 0
            ))))
        );
    }

    #[test]
    fn run_is_nn_hint_ids_are_relocatable_values() {
        let hint_code =
            "memory[ap] = 0 if 0 <= (ids.a % PRIME) < range_check_builtin.bound else 1".as_bytes();
        let mut vm = VirtualMachine::new(
            BigInt::new(Sign::Plus, vec![1, 0, 0, 0, 0, 0, 17, 134217728]),
            vec![(
                "range_check".to_string(),
                Box::new(RangeCheckBuiltinRunner::new(true, bigint!(8), 8)),
            )],
        );
        for _ in 0..2 {
            vm.segments.add(&mut vm.memory, None);
        }
        //Initialize ap, fp
        vm.run_context.ap = MaybeRelocatable::from((1, 0));
        vm.run_context.fp = MaybeRelocatable::from((0, 1));
        //Insert ids into memory
        vm.memory
            .insert(
                &MaybeRelocatable::from((0, 0)),
                &MaybeRelocatable::from((2, 3)),
            )
            .unwrap();
        //Create ids
        let mut ids = HashMap::<String, BigInt>::new();
        ids.insert(String::from("a"), bigint!(0));
        //Create references
        vm.references = vec![HintReference {
            register: Register::FP,
            offset: -1,
        }];
        //Execute the hint
        assert_eq!(
            execute_hint(&mut vm, hint_code, ids),
            Err(VirtualMachineError::ExpectedInteger(
                MaybeRelocatable::from((0, 0))
            ))
        );
    }

    #[test]
    fn run_assert_le_felt_valid() {
        let hint_code = "from starkware.cairo.common.math_utils import assert_integer\nassert_integer(ids.a)\nassert_integer(ids.b)\na = ids.a % PRIME\nb = ids.b % PRIME\nassert a <= b, f'a = {a} is not less than or equal to b = {b}.'\n\nids.small_inputs = int(\n    a < range_check_builtin.bound and (b - a) < range_check_builtin.bound)"
            .as_bytes();
        let mut vm = VirtualMachine::new(
            BigInt::new(Sign::Plus, vec![1, 0, 0, 0, 0, 0, 17, 134217728]),
            vec![(
                "range_check".to_string(),
                Box::new(RangeCheckBuiltinRunner::new(true, bigint!(8), 8)),
            )],
        );
        for _ in 0..2 {
            vm.segments.add(&mut vm.memory, None);
        }
        //Initialize fp
        vm.run_context.fp = MaybeRelocatable::from((0, 4));
        //Insert ids into memory
        //ids.a
        vm.memory
            .insert(
                &MaybeRelocatable::from((0, 0)),
                &MaybeRelocatable::from(bigint!(1)),
            )
            .unwrap();
        //ids.b
        vm.memory
            .insert(
                &MaybeRelocatable::from((0, 1)),
                &MaybeRelocatable::from(bigint!(2)),
            )
            .unwrap();
        //create memory gap, so ids.small_inputs contains None
        vm.memory
            .insert(
                &MaybeRelocatable::from((0, 3)),
                &MaybeRelocatable::from(bigint!(4)),
            )
            .unwrap();
        //Create ids
        let mut ids = HashMap::<String, BigInt>::new();
        ids.insert(String::from("a"), bigint!(0));
        ids.insert(String::from("b"), bigint!(1));
        ids.insert(String::from("small_inputs"), bigint!(2));
        //Create references
        vm.references = vec![
            HintReference {
                register: Register::FP,
                offset: -4,
            },
            HintReference {
                register: Register::FP,
                offset: -3,
            },
            HintReference {
                register: Register::FP,
                offset: -2,
            },
        ];
        //Execute the hint
        assert_eq!(execute_hint(&mut vm, hint_code, ids), Ok(()));
        //Hint would return an error if the assertion fails
    }

    #[test]
    fn run_is_assert_le_felt_invalid() {
        let hint_code = "from starkware.cairo.common.math_utils import assert_integer\nassert_integer(ids.a)\nassert_integer(ids.b)\na = ids.a % PRIME\nb = ids.b % PRIME\nassert a <= b, f'a = {a} is not less than or equal to b = {b}.'\n\nids.small_inputs = int(\n    a < range_check_builtin.bound and (b - a) < range_check_builtin.bound)"
            .as_bytes();
        let mut vm = VirtualMachine::new(
            BigInt::new(Sign::Plus, vec![1, 0, 0, 0, 0, 0, 17, 134217728]),
            vec![(
                "range_check".to_string(),
                Box::new(RangeCheckBuiltinRunner::new(true, bigint!(8), 8)),
            )],
        );
        for _ in 0..2 {
            vm.segments.add(&mut vm.memory, None);
        }
        //Initialize fp
        vm.run_context.fp = MaybeRelocatable::from((0, 4));
        //Insert ids into memory
        //ids.a
        vm.memory
            .insert(
                &MaybeRelocatable::from((0, 0)),
                &MaybeRelocatable::from(bigint!(2)),
            )
            .unwrap();
        //ids.b
        vm.memory
            .insert(
                &MaybeRelocatable::from((0, 1)),
                &MaybeRelocatable::from(bigint!(1)),
            )
            .unwrap();
        //create memory gap, so ids.small_inputs contains None
        vm.memory
            .insert(
                &MaybeRelocatable::from((0, 3)),
                &MaybeRelocatable::from(bigint!(4)),
            )
            .unwrap();
        //Create ids
        let mut ids = HashMap::<String, BigInt>::new();
        ids.insert(String::from("a"), bigint!(0));
        ids.insert(String::from("b"), bigint!(1));
        ids.insert(String::from("small_inputs"), bigint!(2));
        //Create references
        vm.references = vec![
            HintReference {
                register: Register::FP,
                offset: -4,
            },
            HintReference {
                register: Register::FP,
                offset: -3,
            },
            HintReference {
                register: Register::FP,
                offset: -2,
            },
        ];
        //Execute the hint
        assert_eq!(
            execute_hint(&mut vm, hint_code, ids),
            Err(VirtualMachineError::NonLeFelt(bigint!(2), bigint!(1)))
        );
    }

    #[test]
    fn run_is_assert_le_felt_small_inputs_not_local() {
        let hint_code = "from starkware.cairo.common.math_utils import assert_integer\nassert_integer(ids.a)\nassert_integer(ids.b)\na = ids.a % PRIME\nb = ids.b % PRIME\nassert a <= b, f'a = {a} is not less than or equal to b = {b}.'\n\nids.small_inputs = int(\n    a < range_check_builtin.bound and (b - a) < range_check_builtin.bound)"
            .as_bytes();
        let mut vm = VirtualMachine::new(
            BigInt::new(Sign::Plus, vec![1, 0, 0, 0, 0, 0, 17, 134217728]),
            vec![(
                "range_check".to_string(),
                Box::new(RangeCheckBuiltinRunner::new(true, bigint!(8), 8)),
            )],
        );
        for _ in 0..2 {
            vm.segments.add(&mut vm.memory, None);
        }
        //Initialize fp
        vm.run_context.fp = MaybeRelocatable::from((0, 4));
        //Insert ids into memory
        //ids.a
        vm.memory
            .insert(
                &MaybeRelocatable::from((0, 0)),
                &MaybeRelocatable::from(bigint!(2)),
            )
            .unwrap();
        //ids.b
        vm.memory
            .insert(
                &MaybeRelocatable::from((0, 1)),
                &MaybeRelocatable::from(bigint!(1)),
            )
            .unwrap();
        //ids.small_inputs (insert into memory, instead of leaving a gap for it (local var))
        vm.memory
            .insert(
                &MaybeRelocatable::from((0, 2)),
                &MaybeRelocatable::from(bigint!(4)),
            )
            .unwrap();
        //Create ids
        let mut ids = HashMap::<String, BigInt>::new();
        ids.insert(String::from("a"), bigint!(0));
        ids.insert(String::from("b"), bigint!(1));
        ids.insert(String::from("small_inputs"), bigint!(2));
        //Create references
        vm.references = vec![
            HintReference {
                register: Register::FP,
                offset: -4,
            },
            HintReference {
                register: Register::FP,
                offset: -3,
            },
            HintReference {
                register: Register::FP,
                offset: -2,
            },
        ];
        //Execute the hint
        assert_eq!(
            execute_hint(&mut vm, hint_code, ids),
            Err(VirtualMachineError::FailedToGetIds)
        );
    }

    #[test]
    fn run_is_assert_le_felt_a_is_not_integer() {
        let hint_code = "from starkware.cairo.common.math_utils import assert_integer\nassert_integer(ids.a)\nassert_integer(ids.b)\na = ids.a % PRIME\nb = ids.b % PRIME\nassert a <= b, f'a = {a} is not less than or equal to b = {b}.'\n\nids.small_inputs = int(\n    a < range_check_builtin.bound and (b - a) < range_check_builtin.bound)"
            .as_bytes();
        let mut vm = VirtualMachine::new(
            BigInt::new(Sign::Plus, vec![1, 0, 0, 0, 0, 0, 17, 134217728]),
            vec![(
                "range_check".to_string(),
                Box::new(RangeCheckBuiltinRunner::new(true, bigint!(8), 8)),
            )],
        );
        for _ in 0..2 {
            vm.segments.add(&mut vm.memory, None);
        }
        //Initialize fp
        vm.run_context.fp = MaybeRelocatable::from((0, 4));
        //Insert ids into memory
        //ids.a
        vm.memory
            .insert(
                &MaybeRelocatable::from((0, 0)),
                &MaybeRelocatable::from((0, 0)),
            )
            .unwrap();
        //ids.b
        vm.memory
            .insert(
                &MaybeRelocatable::from((0, 1)),
                &MaybeRelocatable::from(bigint!(1)),
            )
            .unwrap();
        //create memory gap, so ids.small_inputs contains None
        vm.memory
            .insert(
                &MaybeRelocatable::from((0, 3)),
                &MaybeRelocatable::from(bigint!(4)),
            )
            .unwrap();
        //Create ids
        let mut ids = HashMap::<String, BigInt>::new();
        ids.insert(String::from("a"), bigint!(0));
        ids.insert(String::from("b"), bigint!(1));
        ids.insert(String::from("small_inputs"), bigint!(2));
        //Create references
        vm.references = vec![
            HintReference {
                register: Register::FP,
                offset: -4,
            },
            HintReference {
                register: Register::FP,
                offset: -3,
            },
            HintReference {
                register: Register::FP,
                offset: -2,
            },
        ];
        //Execute the hint
        assert_eq!(
            execute_hint(&mut vm, hint_code, ids),
            Err(VirtualMachineError::ExpectedInteger(
                MaybeRelocatable::from((0, 0))
            ))
        );
    }

    #[test]
    fn run_is_assert_le_felt_b_is_not_integer() {
        let hint_code = "from starkware.cairo.common.math_utils import assert_integer\nassert_integer(ids.a)\nassert_integer(ids.b)\na = ids.a % PRIME\nb = ids.b % PRIME\nassert a <= b, f'a = {a} is not less than or equal to b = {b}.'\n\nids.small_inputs = int(\n    a < range_check_builtin.bound and (b - a) < range_check_builtin.bound)"
            .as_bytes();
        let mut vm = VirtualMachine::new(
            BigInt::new(Sign::Plus, vec![1, 0, 0, 0, 0, 0, 17, 134217728]),
            vec![(
                "range_check".to_string(),
                Box::new(RangeCheckBuiltinRunner::new(true, bigint!(8), 8)),
            )],
        );
        for _ in 0..2 {
            vm.segments.add(&mut vm.memory, None);
        }
        //Initialize fp
        vm.run_context.fp = MaybeRelocatable::from((0, 4));
        //Insert ids into memory
        //ids.a
        vm.memory
            .insert(
                &MaybeRelocatable::from((0, 0)),
                &MaybeRelocatable::from(bigint!(1)),
            )
            .unwrap();
        //ids.b
        vm.memory
            .insert(
                &MaybeRelocatable::from((0, 1)),
                &MaybeRelocatable::from((0, 0)),
            )
            .unwrap();
        //create memory gap, so ids.small_inputs contains None
        vm.memory
            .insert(
                &MaybeRelocatable::from((0, 3)),
                &MaybeRelocatable::from(bigint!(4)),
            )
            .unwrap();
        //Create ids
        let mut ids = HashMap::<String, BigInt>::new();
        ids.insert(String::from("a"), bigint!(0));
        ids.insert(String::from("b"), bigint!(1));
        ids.insert(String::from("small_inputs"), bigint!(2));
        //Create references
        vm.references = vec![
            HintReference {
                register: Register::FP,
                offset: -4,
            },
            HintReference {
                register: Register::FP,
                offset: -3,
            },
            HintReference {
                register: Register::FP,
                offset: -2,
            },
        ];
        //Execute the hint
        assert_eq!(
            execute_hint(&mut vm, hint_code, ids),
            Err(VirtualMachineError::ExpectedInteger(
                MaybeRelocatable::from((0, 1))
            ))
        );
    }

    #[test]
<<<<<<< HEAD
    fn run_assert_non_equal_int_false() {
        let hint_code = "from starkware.cairo.lang.vm.relocatable import RelocatableValue
            both_ints = isinstance(ids.a, int) and isinstance(ids.b, int)
            both_relocatable = (
                isinstance(ids.a, RelocatableValue) and isinstance(ids.b, RelocatableValue) and
                ids.a.segment_index == ids.b.segment_index)
            assert both_ints or both_relocatable, \
                f'assert_not_equal failed: non-comparable values: {ids.a}, {ids.b}.'
            assert (ids.a - ids.b) % PRIME != 0, f'assert_not_equal failed: {ids.a} = {ids.b}.'"
            .as_bytes();
        let mut vm = VirtualMachine::new(
            BigInt::new(Sign::Plus, vec![1, 0, 0, 0, 0, 0, 17, 134217728]),
            Vec::new(),
=======
    fn run_is_nn_hint_out_of_range_false() {
        let hint_code =
            "memory[ap] = 0 if 0 <= ((-ids.a - 1) % PRIME) < range_check_builtin.bound else 1"
                .as_bytes();
        let mut vm = VirtualMachine::new(
            BigInt::new(Sign::Plus, vec![1, 0, 0, 0, 0, 0, 17, 134217728]),
            vec![(
                "range_check".to_string(),
                Box::new(RangeCheckBuiltinRunner::new(true, bigint!(8), 8)),
            )],
>>>>>>> 1aa3e09a
        );
        for _ in 0..2 {
            vm.segments.add(&mut vm.memory, None);
        }
        //Initialize ap, fp
        vm.run_context.ap = MaybeRelocatable::from((1, 0));
<<<<<<< HEAD
        vm.run_context.fp = MaybeRelocatable::from((0, 2));
=======
        vm.run_context.fp = MaybeRelocatable::from((0, 1));
>>>>>>> 1aa3e09a
        //Insert ids into memory
        vm.memory
            .insert(
                &MaybeRelocatable::from((0, 0)),
<<<<<<< HEAD
                &MaybeRelocatable::from(bigint!(1)),
            )
            .unwrap();
        vm.memory
            .insert(
                &MaybeRelocatable::from((0, 1)),
                &MaybeRelocatable::from(bigint!(1)),
            )
            .unwrap();
        //Create ids
        let mut ids = HashMap::<String, BigInt>::new();
        ids.insert(String::from("a"), bigint!(0));
        ids.insert(String::from("b"), bigint!(1));
        //Create references
        vm.references = vec![
            HintReference {
                register: Register::FP,
                offset: -2,
            },
            HintReference {
                register: Register::FP,
                offset: -1,
            },
        ];
        //Execute the hint
        assert_eq!(
            execute_hint(&mut vm, hint_code, ids),
            Err(VirtualMachineError::AssertNonEqualFail(
                MaybeRelocatable::from(bigint!(1)),
                MaybeRelocatable::from(bigint!(1))
            ))
        );
    }

    #[test]
    fn run_assert_non_equal_int_true() {
        let hint_code = "from starkware.cairo.lang.vm.relocatable import RelocatableValue
            both_ints = isinstance(ids.a, int) and isinstance(ids.b, int)
            both_relocatable = (
                isinstance(ids.a, RelocatableValue) and isinstance(ids.b, RelocatableValue) and
                ids.a.segment_index == ids.b.segment_index)
            assert both_ints or both_relocatable, \
                f'assert_not_equal failed: non-comparable values: {ids.a}, {ids.b}.'
            assert (ids.a - ids.b) % PRIME != 0, f'assert_not_equal failed: {ids.a} = {ids.b}.'"
            .as_bytes();
        let mut vm = VirtualMachine::new(
            BigInt::new(Sign::Plus, vec![1, 0, 0, 0, 0, 0, 17, 134217728]),
            Vec::new(),
        );
        for _ in 0..2 {
            vm.segments.add(&mut vm.memory, None);
        }
        //Initialize ap, fp
        vm.run_context.ap = MaybeRelocatable::from((1, 0));
        vm.run_context.fp = MaybeRelocatable::from((0, 2));
        //Insert ids into memory
        vm.memory
            .insert(
                &MaybeRelocatable::from((0, 0)),
                &MaybeRelocatable::from(bigint!(1)),
            )
            .unwrap();
        vm.memory
            .insert(
                &MaybeRelocatable::from((0, 1)),
                &MaybeRelocatable::from(bigint!(3)),
            )
            .unwrap();
        //Create ids
        let mut ids = HashMap::<String, BigInt>::new();
        ids.insert(String::from("a"), bigint!(0));
        ids.insert(String::from("b"), bigint!(1));
        //Create references
        vm.references = vec![
            HintReference {
                register: Register::FP,
                offset: -2,
            },
            HintReference {
                register: Register::FP,
                offset: -1,
            },
        ];
        //Execute the hint
        assert_eq!(execute_hint(&mut vm, hint_code, ids), Ok(()));
    }

    #[test]
    fn run_assert_non_equal_relocatable_false() {
        let hint_code = "from starkware.cairo.lang.vm.relocatable import RelocatableValue
            both_ints = isinstance(ids.a, int) and isinstance(ids.b, int)
            both_relocatable = (
                isinstance(ids.a, RelocatableValue) and isinstance(ids.b, RelocatableValue) and
                ids.a.segment_index == ids.b.segment_index)
            assert both_ints or both_relocatable, \
                f'assert_not_equal failed: non-comparable values: {ids.a}, {ids.b}.'
            assert (ids.a - ids.b) % PRIME != 0, f'assert_not_equal failed: {ids.a} = {ids.b}.'"
            .as_bytes();
        let mut vm = VirtualMachine::new(
            BigInt::new(Sign::Plus, vec![1, 0, 0, 0, 0, 0, 17, 134217728]),
            Vec::new(),
        );
        for _ in 0..2 {
            vm.segments.add(&mut vm.memory, None);
        }
        //Initialize ap, fp
        vm.run_context.ap = MaybeRelocatable::from((1, 0));
        vm.run_context.fp = MaybeRelocatable::from((0, 2));
        //Insert ids into memory
        vm.memory
            .insert(
                &MaybeRelocatable::from((0, 0)),
                &MaybeRelocatable::from((0, 0)),
            )
            .unwrap();
        vm.memory
            .insert(
                &MaybeRelocatable::from((0, 1)),
                &MaybeRelocatable::from((0, 0)),
=======
                &MaybeRelocatable::from(bigint!(2).pow(300)),
>>>>>>> 1aa3e09a
            )
            .unwrap();
        //Create ids
        let mut ids = HashMap::<String, BigInt>::new();
        ids.insert(String::from("a"), bigint!(0));
<<<<<<< HEAD
        ids.insert(String::from("b"), bigint!(1));
        //Create references
        vm.references = vec![
            HintReference {
                register: Register::FP,
                offset: -2,
            },
            HintReference {
                register: Register::FP,
                offset: -1,
            },
        ];
        //Execute the hint
        assert_eq!(
            execute_hint(&mut vm, hint_code, ids),
            Err(VirtualMachineError::AssertNonEqualFail(
                MaybeRelocatable::from((0, 0)),
                MaybeRelocatable::from((0, 0))
            ))
=======
        //Create references
        vm.references = vec![HintReference {
            register: Register::FP,
            offset: -1,
        }];
        //Execute the hint
        execute_hint(&mut vm, hint_code, ids).expect("Error while executing hint");
        //Check that ap now contains false (0)
        assert_eq!(
            vm.memory.get(&MaybeRelocatable::from((1, 0))),
            Ok(Some(&MaybeRelocatable::from(bigint!(1))))
>>>>>>> 1aa3e09a
        );
    }

    #[test]
<<<<<<< HEAD
    fn run_assert_non_equal_relocatable_true() {
        let hint_code = "from starkware.cairo.lang.vm.relocatable import RelocatableValue
            both_ints = isinstance(ids.a, int) and isinstance(ids.b, int)
            both_relocatable = (
                isinstance(ids.a, RelocatableValue) and isinstance(ids.b, RelocatableValue) and
                ids.a.segment_index == ids.b.segment_index)
            assert both_ints or both_relocatable, \
                f'assert_not_equal failed: non-comparable values: {ids.a}, {ids.b}.'
            assert (ids.a - ids.b) % PRIME != 0, f'assert_not_equal failed: {ids.a} = {ids.b}.'"
            .as_bytes();
        let mut vm = VirtualMachine::new(
            BigInt::new(Sign::Plus, vec![1, 0, 0, 0, 0, 0, 17, 134217728]),
            Vec::new(),
=======
    fn run_is_nn_hint_out_of_range_true() {
        let hint_code =
            "memory[ap] = 0 if 0 <= ((-ids.a - 1) % PRIME) < range_check_builtin.bound else 1"
                .as_bytes();
        let mut vm = VirtualMachine::new(
            BigInt::new(Sign::Plus, vec![1, 0, 0, 0, 0, 0, 17, 134217728]),
            vec![(
                "range_check".to_string(),
                Box::new(RangeCheckBuiltinRunner::new(true, bigint!(8), 8)),
            )],
>>>>>>> 1aa3e09a
        );
        for _ in 0..2 {
            vm.segments.add(&mut vm.memory, None);
        }
        //Initialize ap, fp
        vm.run_context.ap = MaybeRelocatable::from((1, 0));
<<<<<<< HEAD
        vm.run_context.fp = MaybeRelocatable::from((0, 2));
=======
        vm.run_context.fp = MaybeRelocatable::from((0, 1));
>>>>>>> 1aa3e09a
        //Insert ids into memory
        vm.memory
            .insert(
                &MaybeRelocatable::from((0, 0)),
<<<<<<< HEAD
                &MaybeRelocatable::from((0, 1)),
            )
            .unwrap();
        vm.memory
            .insert(
                &MaybeRelocatable::from((0, 1)),
                &MaybeRelocatable::from((0, 0)),
            )
            .unwrap();
        //Create ids
        let mut ids = HashMap::<String, BigInt>::new();
        ids.insert(String::from("a"), bigint!(0));
        ids.insert(String::from("b"), bigint!(1));
        //Create references
        vm.references = vec![
            HintReference {
                register: Register::FP,
                offset: -2,
            },
            HintReference {
                register: Register::FP,
                offset: -1,
            },
        ];
        //Execute the hint
        assert_eq!(execute_hint(&mut vm, hint_code, ids), Ok(()));
    }

    #[test]
    fn run_assert_non_equal_relocatable_diff_index() {
        let hint_code = "from starkware.cairo.lang.vm.relocatable import RelocatableValue
            both_ints = isinstance(ids.a, int) and isinstance(ids.b, int)
            both_relocatable = (
                isinstance(ids.a, RelocatableValue) and isinstance(ids.b, RelocatableValue) and
                ids.a.segment_index == ids.b.segment_index)
            assert both_ints or both_relocatable, \
                f'assert_not_equal failed: non-comparable values: {ids.a}, {ids.b}.'
            assert (ids.a - ids.b) % PRIME != 0, f'assert_not_equal failed: {ids.a} = {ids.b}.'"
            .as_bytes();
        let mut vm = VirtualMachine::new(
            BigInt::new(Sign::Plus, vec![1, 0, 0, 0, 0, 0, 17, 134217728]),
            Vec::new(),
        );
        for _ in 0..2 {
            vm.segments.add(&mut vm.memory, None);
        }
        //Initialize ap, fp
        vm.run_context.ap = MaybeRelocatable::from((1, 0));
        vm.run_context.fp = MaybeRelocatable::from((0, 2));
        //Insert ids into memory
        vm.memory
            .insert(
                &MaybeRelocatable::from((0, 0)),
                &MaybeRelocatable::from((1, 0)),
            )
            .unwrap();
        vm.memory
            .insert(
                &MaybeRelocatable::from((0, 1)),
                &MaybeRelocatable::from((0, 0)),
            )
            .unwrap();
        //Create ids
        let mut ids = HashMap::<String, BigInt>::new();
        ids.insert(String::from("a"), bigint!(0));
        ids.insert(String::from("b"), bigint!(1));
        //Create references
        vm.references = vec![
            HintReference {
                register: Register::FP,
                offset: -2,
            },
            HintReference {
                register: Register::FP,
                offset: -1,
            },
        ];
        //Execute the hint
        assert_eq!(
            execute_hint(&mut vm, hint_code, ids),
            Err(VirtualMachineError::DiffIndexComp(
                relocatable!(1, 0),
                relocatable!(0, 0)
            ))
        );
    }

    #[test]
    fn run_assert_non_equal_relocatable_and_integer() {
        let hint_code = "from starkware.cairo.lang.vm.relocatable import RelocatableValue
            both_ints = isinstance(ids.a, int) and isinstance(ids.b, int)
            both_relocatable = (
                isinstance(ids.a, RelocatableValue) and isinstance(ids.b, RelocatableValue) and
                ids.a.segment_index == ids.b.segment_index)
            assert both_ints or both_relocatable, \
                f'assert_not_equal failed: non-comparable values: {ids.a}, {ids.b}.'
            assert (ids.a - ids.b) % PRIME != 0, f'assert_not_equal failed: {ids.a} = {ids.b}.'"
            .as_bytes();
        let mut vm = VirtualMachine::new(
            BigInt::new(Sign::Plus, vec![1, 0, 0, 0, 0, 0, 17, 134217728]),
            Vec::new(),
        );
        for _ in 0..2 {
            vm.segments.add(&mut vm.memory, None);
        }
        //Initialize ap, fp
        vm.run_context.ap = MaybeRelocatable::from((1, 0));
        vm.run_context.fp = MaybeRelocatable::from((0, 2));
        //Insert ids into memory
        vm.memory
            .insert(
                &MaybeRelocatable::from((0, 0)),
                &MaybeRelocatable::from((1, 0)),
            )
            .unwrap();
        vm.memory
            .insert(
                &MaybeRelocatable::from((0, 1)),
                &MaybeRelocatable::from(bigint!(1)),
=======
                &MaybeRelocatable::from(bigint!(-1)),
>>>>>>> 1aa3e09a
            )
            .unwrap();
        //Create ids
        let mut ids = HashMap::<String, BigInt>::new();
        ids.insert(String::from("a"), bigint!(0));
<<<<<<< HEAD
        ids.insert(String::from("b"), bigint!(1));
        //Create references
        vm.references = vec![
            HintReference {
                register: Register::FP,
                offset: -2,
            },
            HintReference {
                register: Register::FP,
                offset: -1,
            },
        ];
        //Execute the hint
        assert_eq!(
            execute_hint(&mut vm, hint_code, ids),
            Err(VirtualMachineError::DiffTypeComparison(
                MaybeRelocatable::from((1, 0)),
                MaybeRelocatable::from(bigint!(1))
            ))
=======
        //Create references
        vm.references = vec![HintReference {
            register: Register::FP,
            offset: -1,
        }];
        //Execute the hint
        execute_hint(&mut vm, hint_code, ids).expect("Error while executing hint");
        //Check that ap now contains true (1)
        assert_eq!(
            vm.memory.get(&MaybeRelocatable::from((1, 0))),
            Ok(Some(&MaybeRelocatable::from(bigint!(0))))
>>>>>>> 1aa3e09a
        );
    }
}<|MERGE_RESOLUTION|>--- conflicted
+++ resolved
@@ -4,11 +4,9 @@
 
 use crate::types::instruction::Register;
 use crate::vm::errors::vm_errors::VirtualMachineError;
-<<<<<<< HEAD
-use crate::vm::hints::hint_utils::{add_segment, assert_le_felt, assert_not_equal, is_nn};
-=======
-use crate::vm::hints::hint_utils::{add_segment, assert_le_felt, is_nn, is_nn_out_of_range};
->>>>>>> 1aa3e09a
+use crate::vm::hints::hint_utils::{
+    add_segment, assert_le_felt, assert_not_equal, is_nn, is_nn_out_of_range,
+};
 use crate::vm::vm_core::VirtualMachine;
 
 #[derive(Debug, PartialEq, Clone)]
@@ -27,18 +25,7 @@
         Ok("memory[ap] = 0 if 0 <= ((-ids.a - 1) % PRIME) < range_check_builtin.bound else 1") => {
             is_nn_out_of_range(vm, ids)
         }
-<<<<<<< HEAD
-        Ok("from starkware.cairo.common.math_utils import assert_integer
-            assert_integer(ids.a)
-            assert_integer(ids.b)
-            a = ids.a % PRIME
-            b = ids.b % PRIME
-            assert a <= b, f'a = {a} is not less than or equal to b = {b}.'\n
-            ids.small_inputs = int(
-                a < range_check_builtin.bound and (b - a) < range_check_builtin.bound)"
-=======
         Ok("from starkware.cairo.common.math_utils import assert_integer\nassert_integer(ids.a)\nassert_integer(ids.b)\na = ids.a % PRIME\nb = ids.b % PRIME\nassert a <= b, f'a = {a} is not less than or equal to b = {b}.'\n\nids.small_inputs = int(\n    a < range_check_builtin.bound and (b - a) < range_check_builtin.bound)",
->>>>>>> 1aa3e09a
         ) => assert_le_felt(vm, ids),
         Ok("from starkware.cairo.lang.vm.relocatable import RelocatableValue
             both_ints = isinstance(ids.a, int) and isinstance(ids.b, int)
@@ -51,7 +38,6 @@
         )),
     }
 }
-
 #[cfg(test)]
 mod tests {
     use crate::relocatable;
@@ -716,7 +702,89 @@
     }
 
     #[test]
-<<<<<<< HEAD
+    fn run_is_nn_hint_out_of_range_false() {
+        let hint_code =
+            "memory[ap] = 0 if 0 <= ((-ids.a - 1) % PRIME) < range_check_builtin.bound else 1"
+                .as_bytes();
+        let mut vm = VirtualMachine::new(
+            BigInt::new(Sign::Plus, vec![1, 0, 0, 0, 0, 0, 17, 134217728]),
+            vec![(
+                "range_check".to_string(),
+                Box::new(RangeCheckBuiltinRunner::new(true, bigint!(8), 8)),
+            )],
+        );
+        for _ in 0..2 {
+            vm.segments.add(&mut vm.memory, None);
+        }
+        //Initialize ap, fp
+        vm.run_context.ap = MaybeRelocatable::from((1, 0));
+        vm.run_context.fp = MaybeRelocatable::from((0, 1));
+        //Insert ids into memory
+        vm.memory
+            .insert(
+                &MaybeRelocatable::from((0, 0)),
+                &MaybeRelocatable::from(bigint!(2).pow(300)),
+            )
+            .unwrap();
+        //Create ids
+        let mut ids = HashMap::<String, BigInt>::new();
+        ids.insert(String::from("a"), bigint!(0));
+        //Create references
+        vm.references = vec![HintReference {
+            register: Register::FP,
+            offset: -1,
+        }];
+        //Execute the hint
+        execute_hint(&mut vm, hint_code, ids).expect("Error while executing hint");
+        //Check that ap now contains false (0)
+        assert_eq!(
+            vm.memory.get(&MaybeRelocatable::from((1, 0))),
+            Ok(Some(&MaybeRelocatable::from(bigint!(1))))
+        );
+    }
+
+    #[test]
+    fn run_is_nn_hint_out_of_range_true() {
+        let hint_code =
+            "memory[ap] = 0 if 0 <= ((-ids.a - 1) % PRIME) < range_check_builtin.bound else 1"
+                .as_bytes();
+        let mut vm = VirtualMachine::new(
+            BigInt::new(Sign::Plus, vec![1, 0, 0, 0, 0, 0, 17, 134217728]),
+            vec![(
+                "range_check".to_string(),
+                Box::new(RangeCheckBuiltinRunner::new(true, bigint!(8), 8)),
+            )],
+        );
+        for _ in 0..2 {
+            vm.segments.add(&mut vm.memory, None);
+        }
+        //Initialize ap, fp
+        vm.run_context.ap = MaybeRelocatable::from((1, 0));
+        vm.run_context.fp = MaybeRelocatable::from((0, 1));
+        //Insert ids into memory
+        vm.memory
+            .insert(
+                &MaybeRelocatable::from((0, 0)),
+                &MaybeRelocatable::from(bigint!(-1)),
+            )
+            .unwrap();
+        //Create ids
+        let mut ids = HashMap::<String, BigInt>::new();
+        ids.insert(String::from("a"), bigint!(0));
+        //Create references
+        vm.references = vec![HintReference {
+            register: Register::FP,
+            offset: -1,
+        }];
+        //Execute the hint
+        execute_hint(&mut vm, hint_code, ids).expect("Error while executing hint");
+        //Check that ap now contains true (1)
+        assert_eq!(
+            vm.memory.get(&MaybeRelocatable::from((1, 0))),
+            Ok(Some(&MaybeRelocatable::from(bigint!(0))))
+        );
+    }
+    #[test]
     fn run_assert_non_equal_int_false() {
         let hint_code = "from starkware.cairo.lang.vm.relocatable import RelocatableValue
             both_ints = isinstance(ids.a, int) and isinstance(ids.b, int)
@@ -730,34 +798,17 @@
         let mut vm = VirtualMachine::new(
             BigInt::new(Sign::Plus, vec![1, 0, 0, 0, 0, 0, 17, 134217728]),
             Vec::new(),
-=======
-    fn run_is_nn_hint_out_of_range_false() {
-        let hint_code =
-            "memory[ap] = 0 if 0 <= ((-ids.a - 1) % PRIME) < range_check_builtin.bound else 1"
-                .as_bytes();
-        let mut vm = VirtualMachine::new(
-            BigInt::new(Sign::Plus, vec![1, 0, 0, 0, 0, 0, 17, 134217728]),
-            vec![(
-                "range_check".to_string(),
-                Box::new(RangeCheckBuiltinRunner::new(true, bigint!(8), 8)),
-            )],
->>>>>>> 1aa3e09a
-        );
-        for _ in 0..2 {
-            vm.segments.add(&mut vm.memory, None);
-        }
-        //Initialize ap, fp
-        vm.run_context.ap = MaybeRelocatable::from((1, 0));
-<<<<<<< HEAD
+        );
+        for _ in 0..2 {
+            vm.segments.add(&mut vm.memory, None);
+        }
+        //Initialize ap, fp
+        vm.run_context.ap = MaybeRelocatable::from((1, 0));
         vm.run_context.fp = MaybeRelocatable::from((0, 2));
-=======
-        vm.run_context.fp = MaybeRelocatable::from((0, 1));
->>>>>>> 1aa3e09a
-        //Insert ids into memory
-        vm.memory
-            .insert(
-                &MaybeRelocatable::from((0, 0)),
-<<<<<<< HEAD
+        //Insert ids into memory
+        vm.memory
+            .insert(
+                &MaybeRelocatable::from((0, 0)),
                 &MaybeRelocatable::from(bigint!(1)),
             )
             .unwrap();
@@ -877,15 +928,11 @@
             .insert(
                 &MaybeRelocatable::from((0, 1)),
                 &MaybeRelocatable::from((0, 0)),
-=======
-                &MaybeRelocatable::from(bigint!(2).pow(300)),
->>>>>>> 1aa3e09a
-            )
-            .unwrap();
-        //Create ids
-        let mut ids = HashMap::<String, BigInt>::new();
-        ids.insert(String::from("a"), bigint!(0));
-<<<<<<< HEAD
+            )
+            .unwrap();
+        //Create ids
+        let mut ids = HashMap::<String, BigInt>::new();
+        ids.insert(String::from("a"), bigint!(0));
         ids.insert(String::from("b"), bigint!(1));
         //Create references
         vm.references = vec![
@@ -905,24 +952,10 @@
                 MaybeRelocatable::from((0, 0)),
                 MaybeRelocatable::from((0, 0))
             ))
-=======
-        //Create references
-        vm.references = vec![HintReference {
-            register: Register::FP,
-            offset: -1,
-        }];
-        //Execute the hint
-        execute_hint(&mut vm, hint_code, ids).expect("Error while executing hint");
-        //Check that ap now contains false (0)
-        assert_eq!(
-            vm.memory.get(&MaybeRelocatable::from((1, 0))),
-            Ok(Some(&MaybeRelocatable::from(bigint!(1))))
->>>>>>> 1aa3e09a
-        );
-    }
-
-    #[test]
-<<<<<<< HEAD
+        );
+    }
+
+    #[test]
     fn run_assert_non_equal_relocatable_true() {
         let hint_code = "from starkware.cairo.lang.vm.relocatable import RelocatableValue
             both_ints = isinstance(ids.a, int) and isinstance(ids.b, int)
@@ -936,34 +969,17 @@
         let mut vm = VirtualMachine::new(
             BigInt::new(Sign::Plus, vec![1, 0, 0, 0, 0, 0, 17, 134217728]),
             Vec::new(),
-=======
-    fn run_is_nn_hint_out_of_range_true() {
-        let hint_code =
-            "memory[ap] = 0 if 0 <= ((-ids.a - 1) % PRIME) < range_check_builtin.bound else 1"
-                .as_bytes();
-        let mut vm = VirtualMachine::new(
-            BigInt::new(Sign::Plus, vec![1, 0, 0, 0, 0, 0, 17, 134217728]),
-            vec![(
-                "range_check".to_string(),
-                Box::new(RangeCheckBuiltinRunner::new(true, bigint!(8), 8)),
-            )],
->>>>>>> 1aa3e09a
-        );
-        for _ in 0..2 {
-            vm.segments.add(&mut vm.memory, None);
-        }
-        //Initialize ap, fp
-        vm.run_context.ap = MaybeRelocatable::from((1, 0));
-<<<<<<< HEAD
+        );
+        for _ in 0..2 {
+            vm.segments.add(&mut vm.memory, None);
+        }
+        //Initialize ap, fp
+        vm.run_context.ap = MaybeRelocatable::from((1, 0));
         vm.run_context.fp = MaybeRelocatable::from((0, 2));
-=======
-        vm.run_context.fp = MaybeRelocatable::from((0, 1));
->>>>>>> 1aa3e09a
-        //Insert ids into memory
-        vm.memory
-            .insert(
-                &MaybeRelocatable::from((0, 0)),
-<<<<<<< HEAD
+        //Insert ids into memory
+        vm.memory
+            .insert(
+                &MaybeRelocatable::from((0, 0)),
                 &MaybeRelocatable::from((0, 1)),
             )
             .unwrap();
@@ -1083,15 +1099,11 @@
             .insert(
                 &MaybeRelocatable::from((0, 1)),
                 &MaybeRelocatable::from(bigint!(1)),
-=======
-                &MaybeRelocatable::from(bigint!(-1)),
->>>>>>> 1aa3e09a
-            )
-            .unwrap();
-        //Create ids
-        let mut ids = HashMap::<String, BigInt>::new();
-        ids.insert(String::from("a"), bigint!(0));
-<<<<<<< HEAD
+            )
+            .unwrap();
+        //Create ids
+        let mut ids = HashMap::<String, BigInt>::new();
+        ids.insert(String::from("a"), bigint!(0));
         ids.insert(String::from("b"), bigint!(1));
         //Create references
         vm.references = vec![
@@ -1111,19 +1123,6 @@
                 MaybeRelocatable::from((1, 0)),
                 MaybeRelocatable::from(bigint!(1))
             ))
-=======
-        //Create references
-        vm.references = vec![HintReference {
-            register: Register::FP,
-            offset: -1,
-        }];
-        //Execute the hint
-        execute_hint(&mut vm, hint_code, ids).expect("Error while executing hint");
-        //Check that ap now contains true (1)
-        assert_eq!(
-            vm.memory.get(&MaybeRelocatable::from((1, 0))),
-            Ok(Some(&MaybeRelocatable::from(bigint!(0))))
->>>>>>> 1aa3e09a
         );
     }
 }