--- conflicted
+++ resolved
@@ -129,7 +129,6 @@
         Ok("sum_low = ids.a.low + ids.b.low\nids.carry_low = 1 if sum_low >= ids.SHIFT else 0\nsum_high = ids.a.high + ids.b.high + ids.carry_low\nids.carry_high = 1 if sum_high >= ids.SHIFT else 0"
         ) => uint256_add(vm, ids, None),
         Ok("ids.low = ids.a & ((1<<64) - 1)\nids.high = ids.a >> 64") => split_64(vm, ids, None),
-<<<<<<< HEAD
         Ok("vm_enter_scope(dict(__usort_max_size = globals().get('__usort_max_size')))"
         ) => usort_enter_scope(vm),
         Ok("from collections import defaultdict\n\ninput_ptr = ids.input\ninput_len = int(ids.input_len)\nif __usort_max_size is not None:\n    assert input_len <= __usort_max_size, (\n        f\"usort() can only be used with input_len<={__usort_max_size}. \"\n        f\"Got: input_len={input_len}.\"\n    )\n\npositions_dict = defaultdict(list)\nfor i in range(input_len):\n    val = memory[input_ptr + i]\n    positions_dict[val].append(i)\n\noutput = sorted(positions_dict.keys())\nids.output_len = len(output)\nids.output = segments.gen_arg(output)\nids.multiplicities = segments.gen_arg([len(positions_dict[k]) for k in output])"
@@ -139,13 +138,10 @@
         Ok("assert len(positions) == 0") => verify_multiplicity_assert(vm),
         Ok("current_pos = positions.pop()\nids.next_item_index = current_pos - last_pos\nlast_pos = current_pos + 1"
         ) => verify_multiplicity_body(vm, &ids, None),
-        Ok("from starkware.python.math_utils import isqrt\nn = (ids.n.high << 128) + ids.n.low\nroot = isqrt(n)\nassert 0 <= root < 2 ** 128\nids.root.low = root\nids.root.high = 0") => uint256_sqrt(vm, ids, None),
-=======
         Ok("from starkware.cairo.common.cairo_blake2s.blake2s_utils import compute_blake2s_func\ncompute_blake2s_func(segments=segments, output_ptr=ids.output)"
         ) => compute_blake2s(vm, ids, Some(ap_tracking)),
         Ok("from starkware.python.math_utils import isqrt\nn = (ids.n.high << 128) + ids.n.low\nroot = isqrt(n)\nassert 0 <= root < 2 ** 128\nids.root.low = root\nids.root.high = 0"
         ) => uint256_sqrt(vm, ids, None),
->>>>>>> 7a903b4e
         Ok("memory[ap] = 1 if 0 <= (ids.a.high % PRIME) < 2 ** 127 else 0") => uint256_signed_nn(vm, ids, None),
         Ok("a = (ids.a.high << 128) + ids.a.low\ndiv = (ids.div.high << 128) + ids.div.low\nquotient, remainder = divmod(a, div)\n\nids.quotient.low = quotient & ((1 << 128) - 1)\nids.quotient.high = quotient >> 128\nids.remainder.low = remainder & ((1 << 128) - 1)\nids.remainder.high = remainder >> 128"
         ) => uint256_unsigned_div_rem(vm, ids, None),
