--- conflicted
+++ resolved
@@ -148,13 +148,9 @@
         Ok("from starkware.python.math_utils import isqrt\nn = (ids.n.high << 128) + ids.n.low\nroot = isqrt(n)\nassert 0 <= root < 2 ** 128\nids.root.low = root\nids.root.high = 0"
         ) => uint256_sqrt(vm, ids, None),
         Ok("memory[ap] = 1 if 0 <= (ids.a.high % PRIME) < 2 ** 127 else 0") => uint256_signed_nn(vm, ids, None),
-<<<<<<< HEAD
-        Ok("from starkware.cairo.common.cairo_secp.secp_utils import split\n\nsegments.write_arg(ids.res.address_, split(value))") => nondet_bigint3(vm, ids, Some(ap_tracking)),
+        Ok("from starkware.cairo.common.cairo_secp.secp_utils import split\n\nsegments.write_arg(ids.res.address_, split(value))") => nondet_bigint3(vm, &ids, Some(ap_tracking)),
         Ok("from starkware.cairo.common.cairo_secp.secp_utils import SECP_P, pack\n\nq, r = divmod(pack(ids.val, PRIME), SECP_P)\nassert r == 0, f\"verify_zero: Invalid input {ids.val.d0, ids.val.d1, ids.val.d2}.\"\nids.q = q % PRIME") => verify_zero(vm, &ids, Some(ap_tracking)),
         Ok("from starkware.cairo.common.cairo_secp.secp_utils import SECP_P, pack\n\nvalue = pack(ids.x, PRIME) % SECP_P") => reduce(vm, &ids, None),
-=======
-        Ok("from starkware.cairo.common.cairo_secp.secp_utils import split\n\nsegments.write_arg(ids.res.address_, split(value))") => nondet_bigint3(vm, &ids, Some(ap_tracking)),
->>>>>>> a560fc61
         Ok("a = (ids.a.high << 128) + ids.a.low\ndiv = (ids.div.high << 128) + ids.div.low\nquotient, remainder = divmod(a, div)\n\nids.quotient.low = quotient & ((1 << 128) - 1)\nids.quotient.high = quotient >> 128\nids.remainder.low = remainder & ((1 << 128) - 1)\nids.remainder.high = remainder >> 128"
         ) => uint256_unsigned_div_rem(vm, ids, None),
         Ok("# Add dummy pairs of input and output.\nfrom starkware.cairo.common.cairo_blake2s.blake2s_utils import IV, blake2s_compress\n\n_n_packed_instances = int(ids.N_PACKED_INSTANCES)\nassert 0 <= _n_packed_instances < 20\n_blake2s_input_chunk_size_felts = int(ids.INPUT_BLOCK_FELTS)\nassert 0 <= _blake2s_input_chunk_size_felts < 100\n\nmessage = [0] * _blake2s_input_chunk_size_felts\nmodified_iv = [IV[0] ^ 0x01010020] + IV[1:]\noutput = blake2s_compress(\n    message=message,\n    h=modified_iv,\n    t0=0,\n    t1=0,\n    f0=0xffffffff,\n    f1=0,\n)\npadding = (modified_iv + message + [0, 0xffffffff] + output) * (_n_packed_instances - 1)\nsegments.write_arg(ids.blake2s_ptr_end, padding)"
