use std::collections::HashMap;

use num_traits::ToPrimitive;

use super::blake2s_hash::blake2s_compress;
use super::hint_utils::{bigint_to_u32, get_ptr_from_var_name};
use crate::bigint;
use crate::serde::deserialize_program::ApTracking;
use crate::types::relocatable::Relocatable;
use crate::vm::hints::blake2s_hash::IV;
use crate::vm::hints::hint_utils::get_relocatable_from_var_name;
use crate::vm::vm_core::VirtualMachine;
use crate::{
    types::relocatable::MaybeRelocatable,
    vm::{
        errors::vm_errors::VirtualMachineError,
        vm_memory::{memory::Memory, memory_segments::MemorySegmentManager},
    },
};
use num_bigint::BigInt;

fn get_fixed_size_u32_array<const T: usize>(
    h_range: &Vec<&BigInt>,
) -> Result<[u32; T], VirtualMachineError> {
    let mut u32_vec = Vec::<u32>::with_capacity(h_range.len());
    for num in h_range {
        u32_vec.push(num.to_u32().ok_or(VirtualMachineError::BigintToU32Fail)?);
    }
    u32_vec
        .try_into()
        .map_err(|_| VirtualMachineError::FixedSizeArrayFail(T))
}

fn get_maybe_relocatable_array_from_u32(array: &Vec<u32>) -> Vec<MaybeRelocatable> {
    let mut new_array = Vec::<MaybeRelocatable>::with_capacity(array.len());
    for element in array {
        new_array.push(MaybeRelocatable::from(bigint!(*element)));
    }
    new_array
}

fn get_maybe_relocatable_array_from_bigint(array: &[BigInt]) -> Vec<MaybeRelocatable> {
    array.iter().map(MaybeRelocatable::from).collect()
}
/*Helper function for the Cairo blake2s() implementation.
Computes the blake2s compress function and fills the value in the right position.
output_ptr should point to the middle of an instance, right after initial_state, message, t, f,
which should all have a value at this point, and right before the output portion which will be
written by this function.*/
fn compute_blake2s_func(
    segments: &mut MemorySegmentManager,
    memory: &mut Memory,
    output_rel: Relocatable,
) -> Result<(), VirtualMachineError> {
    let h = get_fixed_size_u32_array::<8>(&memory.get_integer_range(&(output_rel.sub(26)?), 8)?)?;
    let message =
        get_fixed_size_u32_array::<16>(&memory.get_integer_range(&(output_rel.sub(18)?), 16)?)?;
    let t = bigint_to_u32(memory.get_integer(&output_rel.sub(2)?)?)?;
    let f = bigint_to_u32(memory.get_integer(&output_rel.sub(1)?)?)?;
    let new_state =
        get_maybe_relocatable_array_from_u32(&blake2s_compress(&h, &message, t, 0, f, 0));
    let output_ptr = MaybeRelocatable::RelocatableValue(output_rel);
    segments
        .load_data(memory, &output_ptr, new_state)
        .map_err(VirtualMachineError::MemoryError)?;
    Ok(())
}

/* Implements hint:
   from starkware.cairo.common.cairo_blake2s.blake2s_utils import compute_blake2s_func
   compute_blake2s_func(segments=segments, output_ptr=ids.output)
*/
pub fn compute_blake2s(
    vm: &mut VirtualMachine,
    ids: &HashMap<String, BigInt>,
    hint_ap_tracking: Option<&ApTracking>,
) -> Result<(), VirtualMachineError> {
    let output = get_ptr_from_var_name(
        "output",
        ids,
        &vm.memory,
        &vm.references,
        &vm.run_context,
        hint_ap_tracking,
    )?;
    compute_blake2s_func(&mut vm.segments, &mut vm.memory, output)
}

/* Implements Hint:
    # Add dummy pairs of input and output.
    from starkware.cairo.common.cairo_blake2s.blake2s_utils import IV, blake2s_compress

    _n_packed_instances = int(ids.N_PACKED_INSTANCES)
    assert 0 <= _n_packed_instances < 20
    _blake2s_input_chunk_size_felts = int(ids.INPUT_BLOCK_FELTS)
    assert 0 <= _blake2s_input_chunk_size_felts < 100

    message = [0] * _blake2s_input_chunk_size_felts
    modified_iv = [IV[0] ^ 0x01010020] + IV[1:]
    output = blake2s_compress(
        message=message,
        h=modified_iv,
        t0=0,
        t1=0,
        f0=0xffffffff,
        f1=0,
    )
    padding = (modified_iv + message + [0, 0xffffffff] + output) * (_n_packed_instances - 1)
    segments.write_arg(ids.blake2s_ptr_end, padding)
*/
pub fn finalize_blake2s(
    vm: &mut VirtualMachine,
    ids: &HashMap<String, BigInt>,
    hint_ap_tracking: Option<&ApTracking>,
) -> Result<(), VirtualMachineError> {
    const N_PACKED_INSTANCES: usize = 7;
<<<<<<< HEAD
    let blake2s_ptr_end = get_ptr_from_var_name(
        "blake2s_ptr_end",
        ids,
        &vm.memory,
        &vm.references,
        &vm.run_context,
        hint_ap_tracking,
    )?;
=======
    let blake2s_ptr_end = get_ptr_from_var_name("blake2s_ptr_end", ids, vm, hint_ap_tracking)?;
>>>>>>> 31689285
    let message: [u32; 16] = [0; 16];
    let mut modified_iv = IV;
    modified_iv[0] = IV[0] ^ 0x01010020;
    let output = blake2s_compress(&modified_iv, &message, 0, 0, 0xffffffff, 0);
    let mut padding = modified_iv.to_vec();
    padding.extend(message);
    padding.extend([0, 0xffffffff]);
    padding.extend(output);
    let padding = padding.as_slice();
    let mut full_padding = Vec::<u32>::with_capacity(padding.len() * N_PACKED_INSTANCES);
    for _ in 0..N_PACKED_INSTANCES - 1 {
        full_padding.extend_from_slice(padding);
    }
    let data = get_maybe_relocatable_array_from_u32(&full_padding);
    vm.segments
        .load_data(
            &mut vm.memory,
            &MaybeRelocatable::RelocatableValue(blake2s_ptr_end),
            data,
        )
        .map_err(VirtualMachineError::MemoryError)?;
    Ok(())
}

/* Implements Hint:
    B = 32
    MASK = 2 ** 32 - 1
    segments.write_arg(ids.data, [(ids.low >> (B * i)) & MASK for i in range(4)])
    segments.write_arg(ids.data + 4, [(ids.high >> (B * i)) & MASK for i in range(4)])
*/
pub fn blake2s_add_uint256(
    vm: &mut VirtualMachine,
    ids: &HashMap<String, BigInt>,
    hint_ap_tracking: Option<&ApTracking>,
) -> Result<(), VirtualMachineError> {
    //Get variables from ids
    let data_ptr = get_ptr_from_var_name(
        "data",
        ids,
        &vm.memory,
        &vm.references,
        &vm.run_context,
        hint_ap_tracking,
    )?;
    let low_addr = get_relocatable_from_var_name(
        "low",
        ids,
        &vm.memory,
        &vm.references,
        &vm.run_context,
        hint_ap_tracking,
    )?;
    let high_addr = get_relocatable_from_var_name(
        "high",
        ids,
        &vm.memory,
        &vm.references,
        &vm.run_context,
        hint_ap_tracking,
    )?;
    let low = &vm.memory.get_integer(&low_addr)?.clone();
    let high = &vm.memory.get_integer(&high_addr)?.clone();
    //Main logic
    //Declare constant
    const MASK: u32 = u32::MAX;
    const B: u32 = 32;
    //Convert MASK to bigint
    let mask = bigint!(MASK);
    //Build first batch of data
    let mut inner_data = Vec::<BigInt>::new();
    for i in 0..4 {
        inner_data.push((low >> (B * i)) & &mask);
    }
    //Insert first batch of data
    let data = get_maybe_relocatable_array_from_bigint(&inner_data);
    vm.segments
        .load_data(
            &mut vm.memory,
            &MaybeRelocatable::RelocatableValue(data_ptr.clone()),
            data,
        )
        .map_err(VirtualMachineError::MemoryError)?;
    //Build second batch of data
    let mut inner_data = Vec::<BigInt>::new();
    for i in 0..4 {
        inner_data.push((high >> (B * i)) & &mask);
    }
    //Insert second batch of data
    let data = get_maybe_relocatable_array_from_bigint(&inner_data);
    vm.segments
        .load_data(
            &mut vm.memory,
            &MaybeRelocatable::RelocatableValue(data_ptr).add_usize_mod(4, None),
            data,
        )
        .map_err(VirtualMachineError::MemoryError)?;
    Ok(())
}

/* Implements Hint:
    B = 32
    MASK = 2 ** 32 - 1
    segments.write_arg(ids.data, [(ids.high >> (B * (3 - i))) & MASK for i in range(4)])
    segments.write_arg(ids.data + 4, [(ids.low >> (B * (3 - i))) & MASK for i in range(4)])
*/
pub fn blake2s_add_uint256_bigend(
    vm: &mut VirtualMachine,
    ids: &HashMap<String, BigInt>,
    hint_ap_tracking: Option<&ApTracking>,
) -> Result<(), VirtualMachineError> {
    //Get variables from ids
    let data_ptr = get_ptr_from_var_name(
        "data",
        ids,
        &vm.memory,
        &vm.references,
        &vm.run_context,
        hint_ap_tracking,
    )?;
    let low_addr = get_relocatable_from_var_name(
        "low",
        ids,
        &vm.memory,
        &vm.references,
        &vm.run_context,
        hint_ap_tracking,
    )?;
    let high_addr = get_relocatable_from_var_name(
        "high",
        ids,
        &vm.memory,
        &vm.references,
        &vm.run_context,
        hint_ap_tracking,
    )?;
    let low = &vm.memory.get_integer(&low_addr)?.clone();
    let high = &vm.memory.get_integer(&high_addr)?.clone();
    //Main logic
    //Declare constant
    const MASK: u32 = u32::MAX as u32;
    const B: u32 = 32;
    //Convert MASK to bigint
    let mask = bigint!(MASK);
    //Build first batch of data
    let mut inner_data = Vec::<BigInt>::new();
    for i in 0..4 {
        inner_data.push((high >> (B * (3 - i))) & &mask);
    }
    //Insert first batch of data
    let data = get_maybe_relocatable_array_from_bigint(&inner_data);
    vm.segments
        .load_data(
            &mut vm.memory,
            &MaybeRelocatable::RelocatableValue(data_ptr.clone()),
            data,
        )
        .map_err(VirtualMachineError::MemoryError)?;
    //Build second batch of data
    let mut inner_data = Vec::<BigInt>::new();
    for i in 0..4 {
        inner_data.push((low >> (B * (3 - i))) & &mask);
    }
    //Insert second batch of data
    let data = get_maybe_relocatable_array_from_bigint(&inner_data);
    vm.segments
        .load_data(
            &mut vm.memory,
            &MaybeRelocatable::RelocatableValue(data_ptr).add_usize_mod(4, None),
            data,
        )
        .map_err(VirtualMachineError::MemoryError)?;
    Ok(())
}

#[cfg(test)]
mod tests {
    use super::*;
    use crate::relocatable;
    use crate::utils::test_utils::*;
    use crate::{
        bigint,
        types::instruction::Register,
        vm::{
            errors::memory_errors::MemoryError,
            hints::execute_hint::{BuiltinHintExecutor, HintReference},
        },
    };
    use num_bigint::Sign;

    static HINT_EXECUTOR: BuiltinHintExecutor = BuiltinHintExecutor {};

    #[test]
    fn compute_blake2s_output_offset_zero() {
        let hint_code = "from starkware.cairo.common.cairo_blake2s.blake2s_utils import compute_blake2s_func\ncompute_blake2s_func(segments=segments, output_ptr=ids.output)";
        //Create vm
        let mut vm = VirtualMachine::new(
            BigInt::new(Sign::Plus, vec![1, 0, 0, 0, 0, 0, 17, 134217728]),
            Vec::new(),
            false,
            &HINT_EXECUTOR,
        );
        for _ in 0..2 {
            vm.segments.add(&mut vm.memory, None);
        }
        //Initialize fp
        vm.run_context.fp = MaybeRelocatable::from((0, 1));
        //Insert ids into memory (output)
        vm.memory
            .insert(
                &MaybeRelocatable::from((0, 0)),
                &MaybeRelocatable::from((1, 5)),
            )
            .unwrap();
        //Create ids
        let mut ids = HashMap::<String, BigInt>::new();
        ids.insert(String::from("output"), bigint!(0));
        //Create references
        vm.references = HashMap::from([(
            0,
            HintReference {
                dereference: true,
                register: Register::FP,
                offset1: -1,
                offset2: 0,
                inner_dereference: false,
                ap_tracking_data: None,
                immediate: None,
            },
        )]);
        //Execute the hint
        assert_eq!(
            vm.hint_executor
                .execute_hint(&mut vm, hint_code, &ids, &ApTracking::default()),
            Err(VirtualMachineError::CantSubOffset(5, 26))
        );
    }

    #[test]
    fn compute_blake2s_output_empty_segment() {
        let hint_code = "from starkware.cairo.common.cairo_blake2s.blake2s_utils import compute_blake2s_func\ncompute_blake2s_func(segments=segments, output_ptr=ids.output)";
        //Create vm
        let mut vm = VirtualMachine::new(
            BigInt::new(Sign::Plus, vec![1, 0, 0, 0, 0, 0, 17, 134217728]),
            Vec::new(),
            false,
            &HINT_EXECUTOR,
        );
        for _ in 0..2 {
            vm.segments.add(&mut vm.memory, None);
        }
        //Initialize fp
        vm.run_context.fp = MaybeRelocatable::from((0, 1));
        //Insert ids into memory (output)
        vm.memory
            .insert(
                &MaybeRelocatable::from((0, 0)),
                &MaybeRelocatable::from((1, 26)),
            )
            .unwrap();
        //Create ids
        let mut ids = HashMap::<String, BigInt>::new();
        ids.insert(String::from("output"), bigint!(0));
        //Create references
        vm.references = HashMap::from([(
            0,
            HintReference {
                dereference: true,
                register: Register::FP,
                offset1: -1,
                offset2: 0,
                inner_dereference: false,
                ap_tracking_data: None,
                immediate: None,
            },
        )]);
        //Execute the hint
        assert_eq!(
<<<<<<< HEAD
            execute_hint(&mut vm, hint_code, ids, &ApTracking::default()),
            Err(VirtualMachineError::ExpectedInteger(
                MaybeRelocatable::from((1, 0))
            ))
=======
            vm.hint_executor
                .execute_hint(&mut vm, hint_code, &ids, &ApTracking::default()),
            Err(VirtualMachineError::UnexpectMemoryGap)
>>>>>>> 31689285
        );
    }

    #[test]
    fn compute_blake2s_output_not_relocatable() {
        let hint_code = "from starkware.cairo.common.cairo_blake2s.blake2s_utils import compute_blake2s_func\ncompute_blake2s_func(segments=segments, output_ptr=ids.output)";
        //Create vm
        let mut vm = VirtualMachine::new(
            BigInt::new(Sign::Plus, vec![1, 0, 0, 0, 0, 0, 17, 134217728]),
            Vec::new(),
            false,
            &HINT_EXECUTOR,
        );
        for _ in 0..2 {
            vm.segments.add(&mut vm.memory, None);
        }
        //Initialize fp
        vm.run_context.fp = MaybeRelocatable::from((0, 1));
        //Insert ids into memory (output)
        vm.memory
            .insert(
                &MaybeRelocatable::from((0, 0)),
                &MaybeRelocatable::from(bigint!(12)),
            )
            .unwrap();
        //Create ids
        let mut ids = HashMap::<String, BigInt>::new();
        ids.insert(String::from("output"), bigint!(0));
        //Create references
        vm.references = HashMap::from([(
            0,
            HintReference {
                dereference: true,
                register: Register::FP,
                offset1: -1,
                offset2: 0,
                inner_dereference: false,
                ap_tracking_data: None,
                immediate: None,
            },
        )]);
        //Execute the hint
        assert_eq!(
            vm.hint_executor
                .execute_hint(&mut vm, hint_code, &ids, &ApTracking::default()),
            Err(VirtualMachineError::ExpectedRelocatable(
                MaybeRelocatable::from((0, 0))
            ))
        );
    }

    #[test]
    fn compute_blake2s_output_input_bigger_than_u32() {
        let hint_code = "from starkware.cairo.common.cairo_blake2s.blake2s_utils import compute_blake2s_func\ncompute_blake2s_func(segments=segments, output_ptr=ids.output)";
        //Create vm
        let mut vm = VirtualMachine::new(
            BigInt::new(Sign::Plus, vec![1, 0, 0, 0, 0, 0, 17, 134217728]),
            Vec::new(),
            false,
            &HINT_EXECUTOR,
        );
        //Initialize fp
        //Insert ids into memory
        vm.run_context.fp = MaybeRelocatable::from((0, 1));
        vm.memory = memory![
            ((0, 0), (1, 26)),
            ((1, 0), 7842562439562793675803603603688959_i128),
            ((1, 1), 7842562439562793675803603603688959_i128),
            ((1, 2), 7842562439562793675803603603688959_i128),
            ((1, 3), 7842562439562793675803603603688959_i128),
            ((1, 4), 7842562439562793675803603603688959_i128),
            ((1, 5), 7842562439562793675803603603688959_i128),
            ((1, 6), 7842562439562793675803603603688959_i128),
            ((1, 7), 7842562439562793675803603603688959_i128)
        ];
        //Create ids
        let mut ids = HashMap::<String, BigInt>::new();
        ids.insert(String::from("output"), bigint!(0_i32));
        //Create references
        vm.references = HashMap::from([(
            0,
            HintReference {
                dereference: true,
                register: Register::FP,
                offset1: -1,
                offset2: 0,
                inner_dereference: false,
                ap_tracking_data: None,
                immediate: None,
            },
        )]);
        //Execute the hint
        assert_eq!(
            vm.hint_executor
                .execute_hint(&mut vm, hint_code, &ids, &ApTracking::default()),
            Err(VirtualMachineError::BigintToU32Fail)
        );
    }

    #[test]
    fn compute_blake2s_output_input_relocatable() {
        let hint_code = "from starkware.cairo.common.cairo_blake2s.blake2s_utils import compute_blake2s_func\ncompute_blake2s_func(segments=segments, output_ptr=ids.output)";
        //Create vm
        let mut vm = VirtualMachine::new(
            BigInt::new(Sign::Plus, vec![1, 0, 0, 0, 0, 0, 17, 134217728]),
            Vec::new(),
            false,
            &HINT_EXECUTOR,
        );
        for _ in 0..2 {
            vm.segments.add(&mut vm.memory, None);
        }
        //Initialize fp
        vm.run_context.fp = MaybeRelocatable::from((0, 1));
        //Insert ids into memory (output)
        vm.memory
            .insert(
                &MaybeRelocatable::from((0, 0)),
                &MaybeRelocatable::from((1, 26)),
            )
            .unwrap();
        //Insert big number into output_ptr segment
        vm.memory
            .insert(
                &MaybeRelocatable::from((1, 0)),
                &MaybeRelocatable::from((4, 5)),
            )
            .unwrap();
        //Create ids
        let mut ids = HashMap::<String, BigInt>::new();
        ids.insert(String::from("output"), bigint!(0));
        //Create references
        vm.references = HashMap::from([(
            0,
            HintReference {
                dereference: true,
                register: Register::FP,
                offset1: -1,
                offset2: 0,
                inner_dereference: false,
                ap_tracking_data: None,
                immediate: None,
            },
        )]);
        //Execute the hint
        assert_eq!(
            vm.hint_executor
                .execute_hint(&mut vm, hint_code, &ids, &ApTracking::default()),
            Err(VirtualMachineError::ExpectedInteger(
                MaybeRelocatable::from((1, 0))
            ))
        );
    }

    #[test]
    fn finalize_blake2s_valid() {
        let hint_code = "# Add dummy pairs of input and output.\nfrom starkware.cairo.common.cairo_blake2s.blake2s_utils import IV, blake2s_compress\n\n_n_packed_instances = int(ids.N_PACKED_INSTANCES)\nassert 0 <= _n_packed_instances < 20\n_blake2s_input_chunk_size_felts = int(ids.INPUT_BLOCK_FELTS)\nassert 0 <= _blake2s_input_chunk_size_felts < 100\n\nmessage = [0] * _blake2s_input_chunk_size_felts\nmodified_iv = [IV[0] ^ 0x01010020] + IV[1:]\noutput = blake2s_compress(\n    message=message,\n    h=modified_iv,\n    t0=0,\n    t1=0,\n    f0=0xffffffff,\n    f1=0,\n)\npadding = (modified_iv + message + [0, 0xffffffff] + output) * (_n_packed_instances - 1)\nsegments.write_arg(ids.blake2s_ptr_end, padding)";
        //Create vm
        let mut vm = VirtualMachine::new(
            BigInt::new(Sign::Plus, vec![1, 0, 0, 0, 0, 0, 17, 134217728]),
            Vec::new(),
            false,
            &HINT_EXECUTOR,
        );
        for _ in 0..2 {
            vm.segments.add(&mut vm.memory, None);
        }
        //Initialize fp
        vm.run_context.fp = MaybeRelocatable::from((0, 1));
        //Insert ids into memory (output)
        vm.memory
            .insert(
                &MaybeRelocatable::from((0, 0)),
                &MaybeRelocatable::from((1, 0)),
            )
            .unwrap();
        //Create ids
        let mut ids = HashMap::<String, BigInt>::new();
        ids.insert(String::from("blake2s_ptr_end"), bigint!(0));
        //Create references
        vm.references = HashMap::from([(
            0,
            HintReference {
                dereference: true,
                register: Register::FP,
                offset1: -1,
                offset2: 0,
                inner_dereference: false,
                ap_tracking_data: None,
                immediate: None,
            },
        )]);
        //Execute the hint
        assert_eq!(
            vm.hint_executor
                .execute_hint(&mut vm, hint_code, &ids, &ApTracking::default()),
            Ok(())
        );
        //Check the inserted data
        let expected_data: [u32; 204] = [
            1795745351, 3144134277, 1013904242, 2773480762, 1359893119, 2600822924, 528734635,
            1541459225, 0, 0, 0, 0, 0, 0, 0, 0, 0, 0, 0, 0, 0, 0, 0, 0, 0, 4294967295, 813310313,
            2491453561, 3491828193, 2085238082, 1219908895, 514171180, 4245497115, 4193177630,
            1795745351, 3144134277, 1013904242, 2773480762, 1359893119, 2600822924, 528734635,
            1541459225, 0, 0, 0, 0, 0, 0, 0, 0, 0, 0, 0, 0, 0, 0, 0, 0, 0, 4294967295, 813310313,
            2491453561, 3491828193, 2085238082, 1219908895, 514171180, 4245497115, 4193177630,
            1795745351, 3144134277, 1013904242, 2773480762, 1359893119, 2600822924, 528734635,
            1541459225, 0, 0, 0, 0, 0, 0, 0, 0, 0, 0, 0, 0, 0, 0, 0, 0, 0, 4294967295, 813310313,
            2491453561, 3491828193, 2085238082, 1219908895, 514171180, 4245497115, 4193177630,
            1795745351, 3144134277, 1013904242, 2773480762, 1359893119, 2600822924, 528734635,
            1541459225, 0, 0, 0, 0, 0, 0, 0, 0, 0, 0, 0, 0, 0, 0, 0, 0, 0, 4294967295, 813310313,
            2491453561, 3491828193, 2085238082, 1219908895, 514171180, 4245497115, 4193177630,
            1795745351, 3144134277, 1013904242, 2773480762, 1359893119, 2600822924, 528734635,
            1541459225, 0, 0, 0, 0, 0, 0, 0, 0, 0, 0, 0, 0, 0, 0, 0, 0, 0, 4294967295, 813310313,
            2491453561, 3491828193, 2085238082, 1219908895, 514171180, 4245497115, 4193177630,
            1795745351, 3144134277, 1013904242, 2773480762, 1359893119, 2600822924, 528734635,
            1541459225, 0, 0, 0, 0, 0, 0, 0, 0, 0, 0, 0, 0, 0, 0, 0, 0, 0, 4294967295, 813310313,
            2491453561, 3491828193, 2085238082, 1219908895, 514171180, 4245497115, 4193177630,
        ];
        //Get data from memory
        let data = get_fixed_size_u32_array::<204>(
            &vm.memory
                .get_integer_range(&relocatable!(1, 0), 204)
                .unwrap(),
        )
        .unwrap();
        assert_eq!(expected_data, data);
    }

    #[test]
    fn finalize_blake2s_invalid_segment_taken() {
        let hint_code = "# Add dummy pairs of input and output.\nfrom starkware.cairo.common.cairo_blake2s.blake2s_utils import IV, blake2s_compress\n\n_n_packed_instances = int(ids.N_PACKED_INSTANCES)\nassert 0 <= _n_packed_instances < 20\n_blake2s_input_chunk_size_felts = int(ids.INPUT_BLOCK_FELTS)\nassert 0 <= _blake2s_input_chunk_size_felts < 100\n\nmessage = [0] * _blake2s_input_chunk_size_felts\nmodified_iv = [IV[0] ^ 0x01010020] + IV[1:]\noutput = blake2s_compress(\n    message=message,\n    h=modified_iv,\n    t0=0,\n    t1=0,\n    f0=0xffffffff,\n    f1=0,\n)\npadding = (modified_iv + message + [0, 0xffffffff] + output) * (_n_packed_instances - 1)\nsegments.write_arg(ids.blake2s_ptr_end, padding)";
        //Create vm
        let mut vm = VirtualMachine::new(
            BigInt::new(Sign::Plus, vec![1, 0, 0, 0, 0, 0, 17, 134217728]),
            Vec::new(),
            false,
            &HINT_EXECUTOR,
        );
        for _ in 0..2 {
            vm.segments.add(&mut vm.memory, None);
        }
        //Initialize fp
        vm.run_context.fp = MaybeRelocatable::from((0, 1));
        //Insert ids into memory (output)
        vm.memory
            .insert(
                &MaybeRelocatable::from((0, 0)),
                &MaybeRelocatable::from((1, 0)),
            )
            .unwrap();
        //Insert data into blake2s segment
        vm.memory
            .insert(
                &MaybeRelocatable::from((1, 0)),
                &MaybeRelocatable::from((1, 0)),
            )
            .unwrap();
        //Create ids
        let mut ids = HashMap::<String, BigInt>::new();
        ids.insert(String::from("blake2s_ptr_end"), bigint!(0));
        //Create references
        vm.references = HashMap::from([(
            0,
            HintReference {
                dereference: true,
                register: Register::FP,
                offset1: -1,
                offset2: 0,
                inner_dereference: false,
                ap_tracking_data: None,
                immediate: None,
            },
        )]);
        //Execute the hint
        assert_eq!(
            vm.hint_executor
                .execute_hint(&mut vm, hint_code, &ids, &ApTracking::default()),
            Err(VirtualMachineError::MemoryError(
                MemoryError::InconsistentMemory(
                    MaybeRelocatable::from((1, 0)),
                    MaybeRelocatable::from((1, 0)),
                    MaybeRelocatable::from(bigint!(1795745351))
                )
            ))
        );
    }

    #[test]
    fn finalize_blake2s_invalid_no_ids() {
        let hint_code = "# Add dummy pairs of input and output.\nfrom starkware.cairo.common.cairo_blake2s.blake2s_utils import IV, blake2s_compress\n\n_n_packed_instances = int(ids.N_PACKED_INSTANCES)\nassert 0 <= _n_packed_instances < 20\n_blake2s_input_chunk_size_felts = int(ids.INPUT_BLOCK_FELTS)\nassert 0 <= _blake2s_input_chunk_size_felts < 100\n\nmessage = [0] * _blake2s_input_chunk_size_felts\nmodified_iv = [IV[0] ^ 0x01010020] + IV[1:]\noutput = blake2s_compress(\n    message=message,\n    h=modified_iv,\n    t0=0,\n    t1=0,\n    f0=0xffffffff,\n    f1=0,\n)\npadding = (modified_iv + message + [0, 0xffffffff] + output) * (_n_packed_instances - 1)\nsegments.write_arg(ids.blake2s_ptr_end, padding)";
        //Create vm
        let mut vm = VirtualMachine::new(
            BigInt::new(Sign::Plus, vec![1, 0, 0, 0, 0, 0, 17, 134217728]),
            Vec::new(),
            false,
            &HINT_EXECUTOR,
        );
        for _ in 0..2 {
            vm.segments.add(&mut vm.memory, None);
        }
        //Initialize fp
        vm.run_context.fp = MaybeRelocatable::from((0, 1));
        //Create references
        vm.references = HashMap::from([(
            0,
            HintReference {
                dereference: true,
                register: Register::FP,
                offset1: -1,
                offset2: 0,
                inner_dereference: false,
                ap_tracking_data: None,
                immediate: None,
            },
        )]);
        //Execute the hint
        assert_eq!(
            vm.hint_executor.execute_hint(
                &mut vm,
                hint_code,
                &HashMap::new(),
                &ApTracking::default()
            ),
            Err(VirtualMachineError::IdNotFound(
                "blake2s_ptr_end".to_string()
            ))
        );
    }

    #[test]
    fn blake2s_add_uint256_valid_zero() {
        let hint_code = "B = 32\nMASK = 2 ** 32 - 1\nsegments.write_arg(ids.data, [(ids.low >> (B * i)) & MASK for i in range(4)])\nsegments.write_arg(ids.data + 4, [(ids.high >> (B * i)) & MASK for i in range(4)]";
        //Create vm
        let mut vm = VirtualMachine::new(
            BigInt::new(Sign::Plus, vec![1, 0, 0, 0, 0, 0, 17, 134217728]),
            Vec::new(),
            false,
            &HINT_EXECUTOR,
        );
        for _ in 0..2 {
            vm.segments.add(&mut vm.memory, None);
        }
        //Initialize fp
        vm.run_context.fp = MaybeRelocatable::from((0, 3));
        //Insert ids into memory
        //ids.data
        vm.memory
            .insert(
                &MaybeRelocatable::from((0, 0)),
                &MaybeRelocatable::from((1, 0)),
            )
            .unwrap();
        //ids.high
        vm.memory
            .insert(
                &MaybeRelocatable::from((0, 1)),
                &MaybeRelocatable::from(bigint!(0)),
            )
            .unwrap();
        //ids.low
        vm.memory
            .insert(
                &MaybeRelocatable::from((0, 2)),
                &MaybeRelocatable::from(bigint!(0)),
            )
            .unwrap();
        //Create ids
        let mut ids = HashMap::<String, BigInt>::new();
        ids.insert(String::from("data"), bigint!(0));
        ids.insert(String::from("high"), bigint!(1));
        ids.insert(String::from("low"), bigint!(2));
        //Create references
        vm.references = HashMap::from([
            (
                0,
                HintReference {
                    dereference: true,
                    register: Register::FP,
                    offset1: -3,
                    offset2: 0,
                    inner_dereference: false,
                    ap_tracking_data: None,
                    immediate: None,
                },
            ),
            (
                1,
                HintReference {
                    dereference: true,
                    register: Register::FP,
                    offset1: -2,
                    offset2: 0,
                    inner_dereference: false,
                    ap_tracking_data: None,
                    immediate: None,
                },
            ),
            (
                2,
                HintReference {
                    dereference: true,
                    register: Register::FP,
                    offset1: -1,
                    offset2: 0,
                    inner_dereference: false,
                    ap_tracking_data: None,
                    immediate: None,
                },
            ),
        ]);
        //Execute the hint
        assert_eq!(
            vm.hint_executor
                .execute_hint(&mut vm, hint_code, &ids, &ApTracking::default()),
            Ok(())
        );
        //Check data ptr
        assert_eq!(
            vm.memory.get(&MaybeRelocatable::from((1, 0))),
            Ok(Some(&MaybeRelocatable::from(bigint!(0))))
        );
        assert_eq!(
            vm.memory.get(&MaybeRelocatable::from((1, 1))),
            Ok(Some(&MaybeRelocatable::from(bigint!(0))))
        );
        assert_eq!(
            vm.memory.get(&MaybeRelocatable::from((1, 2))),
            Ok(Some(&MaybeRelocatable::from(bigint!(0))))
        );
        assert_eq!(
            vm.memory.get(&MaybeRelocatable::from((1, 3))),
            Ok(Some(&MaybeRelocatable::from(bigint!(0))))
        );
        assert_eq!(
            vm.memory.get(&MaybeRelocatable::from((1, 4))),
            Ok(Some(&MaybeRelocatable::from(bigint!(0))))
        );
        assert_eq!(
            vm.memory.get(&MaybeRelocatable::from((1, 5))),
            Ok(Some(&MaybeRelocatable::from(bigint!(0))))
        );
        assert_eq!(
            vm.memory.get(&MaybeRelocatable::from((1, 6))),
            Ok(Some(&MaybeRelocatable::from(bigint!(0))))
        );
        assert_eq!(
            vm.memory.get(&MaybeRelocatable::from((1, 7))),
            Ok(Some(&MaybeRelocatable::from(bigint!(0))))
        );
        assert_eq!(vm.memory.get(&MaybeRelocatable::from((1, 8))), Ok(None));
    }

    #[test]
    fn blake2s_add_uint256_valid_non_zero() {
        let hint_code = "B = 32\nMASK = 2 ** 32 - 1\nsegments.write_arg(ids.data, [(ids.low >> (B * i)) & MASK for i in range(4)])\nsegments.write_arg(ids.data + 4, [(ids.high >> (B * i)) & MASK for i in range(4)]";
        //Create vm
        let mut vm = VirtualMachine::new(
            BigInt::new(Sign::Plus, vec![1, 0, 0, 0, 0, 0, 17, 134217728]),
            Vec::new(),
            false,
            &HINT_EXECUTOR,
        );
        for _ in 0..2 {
            vm.segments.add(&mut vm.memory, None);
        }
        //Initialize fp
        vm.run_context.fp = MaybeRelocatable::from((0, 3));
        //Insert ids into memory
        //ids.data
        vm.memory
            .insert(
                &MaybeRelocatable::from((0, 0)),
                &MaybeRelocatable::from((1, 0)),
            )
            .unwrap();
        //ids.high
        vm.memory
            .insert(
                &MaybeRelocatable::from((0, 1)),
                &MaybeRelocatable::from(bigint!(25)),
            )
            .unwrap();
        //ids.low
        vm.memory
            .insert(
                &MaybeRelocatable::from((0, 2)),
                &MaybeRelocatable::from(bigint!(20)),
            )
            .unwrap();
        //Create ids
        let mut ids = HashMap::<String, BigInt>::new();
        ids.insert(String::from("data"), bigint!(0));
        ids.insert(String::from("high"), bigint!(1));
        ids.insert(String::from("low"), bigint!(2));
        //Create references
        vm.references = HashMap::from([
            (
                0,
                HintReference {
                    dereference: true,
                    register: Register::FP,
                    offset1: -3,
                    offset2: 0,
                    inner_dereference: false,
                    ap_tracking_data: None,
                    immediate: None,
                },
            ),
            (
                1,
                HintReference {
                    dereference: true,
                    register: Register::FP,
                    offset1: -2,
                    offset2: 0,
                    inner_dereference: false,
                    ap_tracking_data: None,
                    immediate: None,
                },
            ),
            (
                2,
                HintReference {
                    dereference: true,
                    register: Register::FP,
                    offset1: -1,
                    offset2: 0,
                    inner_dereference: false,
                    ap_tracking_data: None,
                    immediate: None,
                },
            ),
        ]);
        //Execute the hint
        assert_eq!(
            vm.hint_executor
                .execute_hint(&mut vm, hint_code, &ids, &ApTracking::default()),
            Ok(())
        );
        //Check data ptr
        assert_eq!(
            vm.memory.get(&MaybeRelocatable::from((1, 0))),
            Ok(Some(&MaybeRelocatable::from(bigint!(20))))
        );
        assert_eq!(
            vm.memory.get(&MaybeRelocatable::from((1, 1))),
            Ok(Some(&MaybeRelocatable::from(bigint!(0))))
        );
        assert_eq!(
            vm.memory.get(&MaybeRelocatable::from((1, 2))),
            Ok(Some(&MaybeRelocatable::from(bigint!(0))))
        );
        assert_eq!(
            vm.memory.get(&MaybeRelocatable::from((1, 3))),
            Ok(Some(&MaybeRelocatable::from(bigint!(0))))
        );
        assert_eq!(
            vm.memory.get(&MaybeRelocatable::from((1, 4))),
            Ok(Some(&MaybeRelocatable::from(bigint!(25))))
        );
        assert_eq!(
            vm.memory.get(&MaybeRelocatable::from((1, 5))),
            Ok(Some(&MaybeRelocatable::from(bigint!(0))))
        );
        assert_eq!(
            vm.memory.get(&MaybeRelocatable::from((1, 6))),
            Ok(Some(&MaybeRelocatable::from(bigint!(0))))
        );
        assert_eq!(
            vm.memory.get(&MaybeRelocatable::from((1, 7))),
            Ok(Some(&MaybeRelocatable::from(bigint!(0))))
        );
        assert_eq!(vm.memory.get(&MaybeRelocatable::from((1, 8))), Ok(None));
    }

    #[test]
    fn blake2s_add_uint256_bigend_valid_zero() {
        let hint_code = "B = 32\nMASK = 2 ** 32 - 1\nsegments.write_arg(ids.data, [(ids.high >> (B * (3 - i))) & MASK for i in range(4)])\nsegments.write_arg(ids.data + 4, [(ids.low >> (B * (3 - i))) & MASK for i in range(4)])";
        //Create vm
        let mut vm = VirtualMachine::new(
            BigInt::new(Sign::Plus, vec![1, 0, 0, 0, 0, 0, 17, 134217728]),
            Vec::new(),
            false,
            &HINT_EXECUTOR,
        );
        for _ in 0..2 {
            vm.segments.add(&mut vm.memory, None);
        }
        //Initialize fp
        vm.run_context.fp = MaybeRelocatable::from((0, 3));
        //Insert ids into memory
        //ids.data
        vm.memory
            .insert(
                &MaybeRelocatable::from((0, 0)),
                &MaybeRelocatable::from((1, 0)),
            )
            .unwrap();
        //ids.high
        vm.memory
            .insert(
                &MaybeRelocatable::from((0, 1)),
                &MaybeRelocatable::from(bigint!(0)),
            )
            .unwrap();
        //ids.low
        vm.memory
            .insert(
                &MaybeRelocatable::from((0, 2)),
                &MaybeRelocatable::from(bigint!(0)),
            )
            .unwrap();
        //Create ids
        let mut ids = HashMap::<String, BigInt>::new();
        ids.insert(String::from("data"), bigint!(0));
        ids.insert(String::from("high"), bigint!(1));
        ids.insert(String::from("low"), bigint!(2));
        //Create references
        vm.references = HashMap::from([
            (
                0,
                HintReference {
                    dereference: true,
                    register: Register::FP,
                    offset1: -3,
                    offset2: 0,
                    inner_dereference: false,
                    ap_tracking_data: None,
                    immediate: None,
                },
            ),
            (
                1,
                HintReference {
                    dereference: true,
                    register: Register::FP,
                    offset1: -2,
                    offset2: 0,
                    inner_dereference: false,
                    ap_tracking_data: None,
                    immediate: None,
                },
            ),
            (
                2,
                HintReference {
                    dereference: true,
                    register: Register::FP,
                    offset1: -1,
                    offset2: 0,
                    inner_dereference: false,
                    ap_tracking_data: None,
                    immediate: None,
                },
            ),
        ]);
        //Execute the hint
        assert_eq!(
            vm.hint_executor
                .execute_hint(&mut vm, hint_code, &ids, &ApTracking::default()),
            Ok(())
        );
        //Check data ptr
        assert_eq!(
            vm.memory.get(&MaybeRelocatable::from((1, 0))),
            Ok(Some(&MaybeRelocatable::from(bigint!(0))))
        );
        assert_eq!(
            vm.memory.get(&MaybeRelocatable::from((1, 1))),
            Ok(Some(&MaybeRelocatable::from(bigint!(0))))
        );
        assert_eq!(
            vm.memory.get(&MaybeRelocatable::from((1, 2))),
            Ok(Some(&MaybeRelocatable::from(bigint!(0))))
        );
        assert_eq!(
            vm.memory.get(&MaybeRelocatable::from((1, 3))),
            Ok(Some(&MaybeRelocatable::from(bigint!(0))))
        );
        assert_eq!(
            vm.memory.get(&MaybeRelocatable::from((1, 4))),
            Ok(Some(&MaybeRelocatable::from(bigint!(0))))
        );
        assert_eq!(
            vm.memory.get(&MaybeRelocatable::from((1, 5))),
            Ok(Some(&MaybeRelocatable::from(bigint!(0))))
        );
        assert_eq!(
            vm.memory.get(&MaybeRelocatable::from((1, 6))),
            Ok(Some(&MaybeRelocatable::from(bigint!(0))))
        );
        assert_eq!(
            vm.memory.get(&MaybeRelocatable::from((1, 7))),
            Ok(Some(&MaybeRelocatable::from(bigint!(0))))
        );
        assert_eq!(vm.memory.get(&MaybeRelocatable::from((1, 8))), Ok(None));
    }

    #[test]
    fn blake2s_add_uint256_bigend_valid_non_zero() {
        let hint_code = "B = 32\nMASK = 2 ** 32 - 1\nsegments.write_arg(ids.data, [(ids.high >> (B * (3 - i))) & MASK for i in range(4)])\nsegments.write_arg(ids.data + 4, [(ids.low >> (B * (3 - i))) & MASK for i in range(4)])";
        //Create vm
        let mut vm = VirtualMachine::new(
            BigInt::new(Sign::Plus, vec![1, 0, 0, 0, 0, 0, 17, 134217728]),
            Vec::new(),
            false,
            &HINT_EXECUTOR,
        );
        for _ in 0..2 {
            vm.segments.add(&mut vm.memory, None);
        }
        //Initialize fp
        vm.run_context.fp = MaybeRelocatable::from((0, 3));
        //Insert ids into memory
        //ids.data
        vm.memory
            .insert(
                &MaybeRelocatable::from((0, 0)),
                &MaybeRelocatable::from((1, 0)),
            )
            .unwrap();
        //ids.high
        vm.memory
            .insert(
                &MaybeRelocatable::from((0, 1)),
                &MaybeRelocatable::from(bigint!(25)),
            )
            .unwrap();
        //ids.low
        vm.memory
            .insert(
                &MaybeRelocatable::from((0, 2)),
                &MaybeRelocatable::from(bigint!(20)),
            )
            .unwrap();
        //Create ids
        let mut ids = HashMap::<String, BigInt>::new();
        ids.insert(String::from("data"), bigint!(0));
        ids.insert(String::from("high"), bigint!(1));
        ids.insert(String::from("low"), bigint!(2));
        //Create references
        vm.references = HashMap::from([
            (
                0,
                HintReference {
                    dereference: true,
                    register: Register::FP,
                    offset1: -3,
                    offset2: 0,
                    inner_dereference: false,
                    ap_tracking_data: None,
                    immediate: None,
                },
            ),
            (
                1,
                HintReference {
                    dereference: true,
                    register: Register::FP,
                    offset1: -2,
                    offset2: 0,
                    inner_dereference: false,
                    ap_tracking_data: None,
                    immediate: None,
                },
            ),
            (
                2,
                HintReference {
                    dereference: true,
                    register: Register::FP,
                    offset1: -1,
                    offset2: 0,
                    inner_dereference: false,
                    ap_tracking_data: None,
                    immediate: None,
                },
            ),
        ]);
        //Execute the hint
        assert_eq!(
            vm.hint_executor
                .execute_hint(&mut vm, hint_code, &ids, &ApTracking::default()),
            Ok(())
        );
        //Check data ptr
        assert_eq!(
            vm.memory.get(&MaybeRelocatable::from((1, 0))),
            Ok(Some(&MaybeRelocatable::from(bigint!(0))))
        );
        assert_eq!(
            vm.memory.get(&MaybeRelocatable::from((1, 1))),
            Ok(Some(&MaybeRelocatable::from(bigint!(0))))
        );
        assert_eq!(
            vm.memory.get(&MaybeRelocatable::from((1, 2))),
            Ok(Some(&MaybeRelocatable::from(bigint!(0))))
        );
        assert_eq!(
            vm.memory.get(&MaybeRelocatable::from((1, 3))),
            Ok(Some(&MaybeRelocatable::from(bigint!(25))))
        );
        assert_eq!(
            vm.memory.get(&MaybeRelocatable::from((1, 4))),
            Ok(Some(&MaybeRelocatable::from(bigint!(0))))
        );
        assert_eq!(
            vm.memory.get(&MaybeRelocatable::from((1, 5))),
            Ok(Some(&MaybeRelocatable::from(bigint!(0))))
        );
        assert_eq!(
            vm.memory.get(&MaybeRelocatable::from((1, 6))),
            Ok(Some(&MaybeRelocatable::from(bigint!(0))))
        );
        assert_eq!(
            vm.memory.get(&MaybeRelocatable::from((1, 7))),
            Ok(Some(&MaybeRelocatable::from(bigint!(20))))
        );
        assert_eq!(vm.memory.get(&MaybeRelocatable::from((1, 8))), Ok(None));
    }
}<|MERGE_RESOLUTION|>--- conflicted
+++ resolved
@@ -114,7 +114,6 @@
     hint_ap_tracking: Option<&ApTracking>,
 ) -> Result<(), VirtualMachineError> {
     const N_PACKED_INSTANCES: usize = 7;
-<<<<<<< HEAD
     let blake2s_ptr_end = get_ptr_from_var_name(
         "blake2s_ptr_end",
         ids,
@@ -123,9 +122,6 @@
         &vm.run_context,
         hint_ap_tracking,
     )?;
-=======
-    let blake2s_ptr_end = get_ptr_from_var_name("blake2s_ptr_end", ids, vm, hint_ap_tracking)?;
->>>>>>> 31689285
     let message: [u32; 16] = [0; 16];
     let mut modified_iv = IV;
     modified_iv[0] = IV[0] ^ 0x01010020;
@@ -343,18 +339,7 @@
         let mut ids = HashMap::<String, BigInt>::new();
         ids.insert(String::from("output"), bigint!(0));
         //Create references
-        vm.references = HashMap::from([(
-            0,
-            HintReference {
-                dereference: true,
-                register: Register::FP,
-                offset1: -1,
-                offset2: 0,
-                inner_dereference: false,
-                ap_tracking_data: None,
-                immediate: None,
-            },
-        )]);
+        vm.references = references!(1);
         //Execute the hint
         assert_eq!(
             vm.hint_executor
@@ -389,30 +374,14 @@
         let mut ids = HashMap::<String, BigInt>::new();
         ids.insert(String::from("output"), bigint!(0));
         //Create references
-        vm.references = HashMap::from([(
-            0,
-            HintReference {
-                dereference: true,
-                register: Register::FP,
-                offset1: -1,
-                offset2: 0,
-                inner_dereference: false,
-                ap_tracking_data: None,
-                immediate: None,
-            },
-        )]);
-        //Execute the hint
-        assert_eq!(
-<<<<<<< HEAD
-            execute_hint(&mut vm, hint_code, ids, &ApTracking::default()),
+        vm.references = references!(1);
+        //Execute the hint
+        assert_eq!(
+            vm.hint_executor
+                .execute_hint(&mut vm, hint_code, &ids, &ApTracking::default()),
             Err(VirtualMachineError::ExpectedInteger(
                 MaybeRelocatable::from((1, 0))
             ))
-=======
-            vm.hint_executor
-                .execute_hint(&mut vm, hint_code, &ids, &ApTracking::default()),
-            Err(VirtualMachineError::UnexpectMemoryGap)
->>>>>>> 31689285
         );
     }
 
@@ -442,18 +411,7 @@
         let mut ids = HashMap::<String, BigInt>::new();
         ids.insert(String::from("output"), bigint!(0));
         //Create references
-        vm.references = HashMap::from([(
-            0,
-            HintReference {
-                dereference: true,
-                register: Register::FP,
-                offset1: -1,
-                offset2: 0,
-                inner_dereference: false,
-                ap_tracking_data: None,
-                immediate: None,
-            },
-        )]);
+        vm.references = references!(1);
         //Execute the hint
         assert_eq!(
             vm.hint_executor
@@ -492,18 +450,7 @@
         let mut ids = HashMap::<String, BigInt>::new();
         ids.insert(String::from("output"), bigint!(0_i32));
         //Create references
-        vm.references = HashMap::from([(
-            0,
-            HintReference {
-                dereference: true,
-                register: Register::FP,
-                offset1: -1,
-                offset2: 0,
-                inner_dereference: false,
-                ap_tracking_data: None,
-                immediate: None,
-            },
-        )]);
+        vm.references = references!(1);
         //Execute the hint
         assert_eq!(
             vm.hint_executor
@@ -545,18 +492,7 @@
         let mut ids = HashMap::<String, BigInt>::new();
         ids.insert(String::from("output"), bigint!(0));
         //Create references
-        vm.references = HashMap::from([(
-            0,
-            HintReference {
-                dereference: true,
-                register: Register::FP,
-                offset1: -1,
-                offset2: 0,
-                inner_dereference: false,
-                ap_tracking_data: None,
-                immediate: None,
-            },
-        )]);
+        vm.references = references!(1);
         //Execute the hint
         assert_eq!(
             vm.hint_executor
@@ -593,18 +529,7 @@
         let mut ids = HashMap::<String, BigInt>::new();
         ids.insert(String::from("blake2s_ptr_end"), bigint!(0));
         //Create references
-        vm.references = HashMap::from([(
-            0,
-            HintReference {
-                dereference: true,
-                register: Register::FP,
-                offset1: -1,
-                offset2: 0,
-                inner_dereference: false,
-                ap_tracking_data: None,
-                immediate: None,
-            },
-        )]);
+        vm.references = references!(1);
         //Execute the hint
         assert_eq!(
             vm.hint_executor
@@ -675,18 +600,7 @@
         let mut ids = HashMap::<String, BigInt>::new();
         ids.insert(String::from("blake2s_ptr_end"), bigint!(0));
         //Create references
-        vm.references = HashMap::from([(
-            0,
-            HintReference {
-                dereference: true,
-                register: Register::FP,
-                offset1: -1,
-                offset2: 0,
-                inner_dereference: false,
-                ap_tracking_data: None,
-                immediate: None,
-            },
-        )]);
+        vm.references = references!(1);
         //Execute the hint
         assert_eq!(
             vm.hint_executor
@@ -717,18 +631,7 @@
         //Initialize fp
         vm.run_context.fp = MaybeRelocatable::from((0, 1));
         //Create references
-        vm.references = HashMap::from([(
-            0,
-            HintReference {
-                dereference: true,
-                register: Register::FP,
-                offset1: -1,
-                offset2: 0,
-                inner_dereference: false,
-                ap_tracking_data: None,
-                immediate: None,
-            },
-        )]);
+        vm.references = references!(1);
         //Execute the hint
         assert_eq!(
             vm.hint_executor.execute_hint(
@@ -737,9 +640,7 @@
                 &HashMap::new(),
                 &ApTracking::default()
             ),
-            Err(VirtualMachineError::IdNotFound(
-                "blake2s_ptr_end".to_string()
-            ))
+            Err(VirtualMachineError::FailedToGetIds)
         );
     }
 
@@ -781,10 +682,89 @@
             )
             .unwrap();
         //Create ids
-        let mut ids = HashMap::<String, BigInt>::new();
-        ids.insert(String::from("data"), bigint!(0));
-        ids.insert(String::from("high"), bigint!(1));
-        ids.insert(String::from("low"), bigint!(2));
+        let ids = ids!["data", "high", "low"];
+        vm.references = references!(3);
+        //Execute the hint
+        assert_eq!(
+            vm.hint_executor
+                .execute_hint(&mut vm, hint_code, &ids, &ApTracking::default()),
+            Ok(())
+        );
+        //Check data ptr
+        assert_eq!(
+            vm.memory.get(&MaybeRelocatable::from((1, 0))),
+            Ok(Some(&MaybeRelocatable::from(bigint!(0))))
+        );
+        assert_eq!(
+            vm.memory.get(&MaybeRelocatable::from((1, 1))),
+            Ok(Some(&MaybeRelocatable::from(bigint!(0))))
+        );
+        assert_eq!(
+            vm.memory.get(&MaybeRelocatable::from((1, 2))),
+            Ok(Some(&MaybeRelocatable::from(bigint!(0))))
+        );
+        assert_eq!(
+            vm.memory.get(&MaybeRelocatable::from((1, 3))),
+            Ok(Some(&MaybeRelocatable::from(bigint!(0))))
+        );
+        assert_eq!(
+            vm.memory.get(&MaybeRelocatable::from((1, 4))),
+            Ok(Some(&MaybeRelocatable::from(bigint!(0))))
+        );
+        assert_eq!(
+            vm.memory.get(&MaybeRelocatable::from((1, 5))),
+            Ok(Some(&MaybeRelocatable::from(bigint!(0))))
+        );
+        assert_eq!(
+            vm.memory.get(&MaybeRelocatable::from((1, 6))),
+            Ok(Some(&MaybeRelocatable::from(bigint!(0))))
+        );
+        assert_eq!(
+            vm.memory.get(&MaybeRelocatable::from((1, 7))),
+            Ok(Some(&MaybeRelocatable::from(bigint!(0))))
+        );
+        assert_eq!(vm.memory.get(&MaybeRelocatable::from((1, 8))), Ok(None));
+    }
+
+    #[test]
+    fn blake2s_add_uint256_valid_non_zero() {
+        let hint_code = "B = 32\nMASK = 2 ** 32 - 1\nsegments.write_arg(ids.data, [(ids.low >> (B * i)) & MASK for i in range(4)])\nsegments.write_arg(ids.data + 4, [(ids.high >> (B * i)) & MASK for i in range(4)]";
+        //Create vm
+        let mut vm = VirtualMachine::new(
+            BigInt::new(Sign::Plus, vec![1, 0, 0, 0, 0, 0, 17, 134217728]),
+            Vec::new(),
+            false,
+            &HINT_EXECUTOR,
+        );
+        for _ in 0..2 {
+            vm.segments.add(&mut vm.memory, None);
+        }
+        //Initialize fp
+        vm.run_context.fp = MaybeRelocatable::from((0, 3));
+        //Insert ids into memory
+        //ids.data
+        vm.memory
+            .insert(
+                &MaybeRelocatable::from((0, 0)),
+                &MaybeRelocatable::from((1, 0)),
+            )
+            .unwrap();
+        //ids.high
+        vm.memory
+            .insert(
+                &MaybeRelocatable::from((0, 1)),
+                &MaybeRelocatable::from(bigint!(25)),
+            )
+            .unwrap();
+        //ids.low
+        vm.memory
+            .insert(
+                &MaybeRelocatable::from((0, 2)),
+                &MaybeRelocatable::from(bigint!(20)),
+            )
+            .unwrap();
+        //Create ids
+        let ids = ids!["data", "high", "low"];
         //Create references
         vm.references = HashMap::from([
             (
@@ -833,7 +813,7 @@
         //Check data ptr
         assert_eq!(
             vm.memory.get(&MaybeRelocatable::from((1, 0))),
-            Ok(Some(&MaybeRelocatable::from(bigint!(0))))
+            Ok(Some(&MaybeRelocatable::from(bigint!(20))))
         );
         assert_eq!(
             vm.memory.get(&MaybeRelocatable::from((1, 1))),
@@ -849,7 +829,7 @@
         );
         assert_eq!(
             vm.memory.get(&MaybeRelocatable::from((1, 4))),
-            Ok(Some(&MaybeRelocatable::from(bigint!(0))))
+            Ok(Some(&MaybeRelocatable::from(bigint!(25))))
         );
         assert_eq!(
             vm.memory.get(&MaybeRelocatable::from((1, 5))),
@@ -867,8 +847,8 @@
     }
 
     #[test]
-    fn blake2s_add_uint256_valid_non_zero() {
-        let hint_code = "B = 32\nMASK = 2 ** 32 - 1\nsegments.write_arg(ids.data, [(ids.low >> (B * i)) & MASK for i in range(4)])\nsegments.write_arg(ids.data + 4, [(ids.high >> (B * i)) & MASK for i in range(4)]";
+    fn blake2s_add_uint256_bigend_valid_zero() {
+        let hint_code = "B = 32\nMASK = 2 ** 32 - 1\nsegments.write_arg(ids.data, [(ids.high >> (B * (3 - i))) & MASK for i in range(4)])\nsegments.write_arg(ids.data + 4, [(ids.low >> (B * (3 - i))) & MASK for i in range(4)])";
         //Create vm
         let mut vm = VirtualMachine::new(
             BigInt::new(Sign::Plus, vec![1, 0, 0, 0, 0, 0, 17, 134217728]),
@@ -893,21 +873,18 @@
         vm.memory
             .insert(
                 &MaybeRelocatable::from((0, 1)),
-                &MaybeRelocatable::from(bigint!(25)),
+                &MaybeRelocatable::from(bigint!(0)),
             )
             .unwrap();
         //ids.low
         vm.memory
             .insert(
                 &MaybeRelocatable::from((0, 2)),
-                &MaybeRelocatable::from(bigint!(20)),
+                &MaybeRelocatable::from(bigint!(0)),
             )
             .unwrap();
         //Create ids
-        let mut ids = HashMap::<String, BigInt>::new();
-        ids.insert(String::from("data"), bigint!(0));
-        ids.insert(String::from("high"), bigint!(1));
-        ids.insert(String::from("low"), bigint!(2));
+        let ids = ids!["data", "high", "low"];
         //Create references
         vm.references = HashMap::from([
             (
@@ -956,7 +933,7 @@
         //Check data ptr
         assert_eq!(
             vm.memory.get(&MaybeRelocatable::from((1, 0))),
-            Ok(Some(&MaybeRelocatable::from(bigint!(20))))
+            Ok(Some(&MaybeRelocatable::from(bigint!(0))))
         );
         assert_eq!(
             vm.memory.get(&MaybeRelocatable::from((1, 1))),
@@ -972,7 +949,7 @@
         );
         assert_eq!(
             vm.memory.get(&MaybeRelocatable::from((1, 4))),
-            Ok(Some(&MaybeRelocatable::from(bigint!(25))))
+            Ok(Some(&MaybeRelocatable::from(bigint!(0))))
         );
         assert_eq!(
             vm.memory.get(&MaybeRelocatable::from((1, 5))),
@@ -990,7 +967,7 @@
     }
 
     #[test]
-    fn blake2s_add_uint256_bigend_valid_zero() {
+    fn blake2s_add_uint256_bigend_valid_non_zero() {
         let hint_code = "B = 32\nMASK = 2 ** 32 - 1\nsegments.write_arg(ids.data, [(ids.high >> (B * (3 - i))) & MASK for i in range(4)])\nsegments.write_arg(ids.data + 4, [(ids.low >> (B * (3 - i))) & MASK for i in range(4)])";
         //Create vm
         let mut vm = VirtualMachine::new(
@@ -1016,21 +993,18 @@
         vm.memory
             .insert(
                 &MaybeRelocatable::from((0, 1)),
-                &MaybeRelocatable::from(bigint!(0)),
+                &MaybeRelocatable::from(bigint!(25)),
             )
             .unwrap();
         //ids.low
         vm.memory
             .insert(
                 &MaybeRelocatable::from((0, 2)),
-                &MaybeRelocatable::from(bigint!(0)),
+                &MaybeRelocatable::from(bigint!(20)),
             )
             .unwrap();
         //Create ids
-        let mut ids = HashMap::<String, BigInt>::new();
-        ids.insert(String::from("data"), bigint!(0));
-        ids.insert(String::from("high"), bigint!(1));
-        ids.insert(String::from("low"), bigint!(2));
+        let ids = ids!["data", "high", "low"];
         //Create references
         vm.references = HashMap::from([
             (
@@ -1091,129 +1065,6 @@
         );
         assert_eq!(
             vm.memory.get(&MaybeRelocatable::from((1, 3))),
-            Ok(Some(&MaybeRelocatable::from(bigint!(0))))
-        );
-        assert_eq!(
-            vm.memory.get(&MaybeRelocatable::from((1, 4))),
-            Ok(Some(&MaybeRelocatable::from(bigint!(0))))
-        );
-        assert_eq!(
-            vm.memory.get(&MaybeRelocatable::from((1, 5))),
-            Ok(Some(&MaybeRelocatable::from(bigint!(0))))
-        );
-        assert_eq!(
-            vm.memory.get(&MaybeRelocatable::from((1, 6))),
-            Ok(Some(&MaybeRelocatable::from(bigint!(0))))
-        );
-        assert_eq!(
-            vm.memory.get(&MaybeRelocatable::from((1, 7))),
-            Ok(Some(&MaybeRelocatable::from(bigint!(0))))
-        );
-        assert_eq!(vm.memory.get(&MaybeRelocatable::from((1, 8))), Ok(None));
-    }
-
-    #[test]
-    fn blake2s_add_uint256_bigend_valid_non_zero() {
-        let hint_code = "B = 32\nMASK = 2 ** 32 - 1\nsegments.write_arg(ids.data, [(ids.high >> (B * (3 - i))) & MASK for i in range(4)])\nsegments.write_arg(ids.data + 4, [(ids.low >> (B * (3 - i))) & MASK for i in range(4)])";
-        //Create vm
-        let mut vm = VirtualMachine::new(
-            BigInt::new(Sign::Plus, vec![1, 0, 0, 0, 0, 0, 17, 134217728]),
-            Vec::new(),
-            false,
-            &HINT_EXECUTOR,
-        );
-        for _ in 0..2 {
-            vm.segments.add(&mut vm.memory, None);
-        }
-        //Initialize fp
-        vm.run_context.fp = MaybeRelocatable::from((0, 3));
-        //Insert ids into memory
-        //ids.data
-        vm.memory
-            .insert(
-                &MaybeRelocatable::from((0, 0)),
-                &MaybeRelocatable::from((1, 0)),
-            )
-            .unwrap();
-        //ids.high
-        vm.memory
-            .insert(
-                &MaybeRelocatable::from((0, 1)),
-                &MaybeRelocatable::from(bigint!(25)),
-            )
-            .unwrap();
-        //ids.low
-        vm.memory
-            .insert(
-                &MaybeRelocatable::from((0, 2)),
-                &MaybeRelocatable::from(bigint!(20)),
-            )
-            .unwrap();
-        //Create ids
-        let mut ids = HashMap::<String, BigInt>::new();
-        ids.insert(String::from("data"), bigint!(0));
-        ids.insert(String::from("high"), bigint!(1));
-        ids.insert(String::from("low"), bigint!(2));
-        //Create references
-        vm.references = HashMap::from([
-            (
-                0,
-                HintReference {
-                    dereference: true,
-                    register: Register::FP,
-                    offset1: -3,
-                    offset2: 0,
-                    inner_dereference: false,
-                    ap_tracking_data: None,
-                    immediate: None,
-                },
-            ),
-            (
-                1,
-                HintReference {
-                    dereference: true,
-                    register: Register::FP,
-                    offset1: -2,
-                    offset2: 0,
-                    inner_dereference: false,
-                    ap_tracking_data: None,
-                    immediate: None,
-                },
-            ),
-            (
-                2,
-                HintReference {
-                    dereference: true,
-                    register: Register::FP,
-                    offset1: -1,
-                    offset2: 0,
-                    inner_dereference: false,
-                    ap_tracking_data: None,
-                    immediate: None,
-                },
-            ),
-        ]);
-        //Execute the hint
-        assert_eq!(
-            vm.hint_executor
-                .execute_hint(&mut vm, hint_code, &ids, &ApTracking::default()),
-            Ok(())
-        );
-        //Check data ptr
-        assert_eq!(
-            vm.memory.get(&MaybeRelocatable::from((1, 0))),
-            Ok(Some(&MaybeRelocatable::from(bigint!(0))))
-        );
-        assert_eq!(
-            vm.memory.get(&MaybeRelocatable::from((1, 1))),
-            Ok(Some(&MaybeRelocatable::from(bigint!(0))))
-        );
-        assert_eq!(
-            vm.memory.get(&MaybeRelocatable::from((1, 2))),
-            Ok(Some(&MaybeRelocatable::from(bigint!(0))))
-        );
-        assert_eq!(
-            vm.memory.get(&MaybeRelocatable::from((1, 3))),
             Ok(Some(&MaybeRelocatable::from(bigint!(25))))
         );
         assert_eq!(
