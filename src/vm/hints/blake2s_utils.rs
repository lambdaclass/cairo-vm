--- conflicted
+++ resolved
@@ -3,13 +3,8 @@
 use num_traits::ToPrimitive;
 
 use super::blake2s_hash::blake2s_compress;
-<<<<<<< HEAD
 use super::hint_utils::{get_ptr_from_var_name, get_relocatable_from_var_name};
-use crate::bigint_u64;
-=======
-use super::hint_utils::get_ptr_from_var_name;
 use crate::bigint_u32;
->>>>>>> 2eeff718
 use crate::serde::deserialize_program::ApTracking;
 use crate::types::relocatable::Relocatable;
 use crate::vm::hints::blake2s_hash::IV;
@@ -195,7 +190,7 @@
     //Build second batch of data
     let mut inner_data = Vec::<BigInt>::new();
     for i in 0..4 {
-        inner_data.push((high >> (B * i)) & bigint_u64!(MASK));
+        inner_data.push((high >> (B * i)) & bigint_u32!(MASK));
     }
     //Insert second batch of data
     let data = get_maybe_relocatable_array_from_bigint(inner_data);
@@ -228,12 +223,12 @@
     let high = &vm.memory.get_integer(&high_addr)?.clone();
     //Main logic
     //Declare constant
-    const MASK: u64 = u32::MAX as u64;
-    const B: u64 = 32;
+    const MASK: u32 = u32::MAX as u32;
+    const B: u32 = 32;
     //Build first batch of data
     let mut inner_data = Vec::<BigInt>::new();
     for i in 0..4 {
-        inner_data.push((low >> (B * (3 - i))) & bigint_u64!(MASK));
+        inner_data.push((low >> (B * (3 - i))) & bigint_u32!(MASK));
     }
     //Insert first batch of data
     let data = get_maybe_relocatable_array_from_bigint(inner_data);
@@ -247,7 +242,7 @@
     //Build second batch of data
     let mut inner_data = Vec::<BigInt>::new();
     for i in 0..4 {
-        inner_data.push((high >> (B * (3 - i))) & bigint_u64!(MASK));
+        inner_data.push((high >> (B * (3 - i))) & bigint_u32!(MASK));
     }
     //Insert second batch of data
     let data = get_maybe_relocatable_array_from_bigint(inner_data);
