use crate::{
    bigint,
    serde::deserialize_program::ApTracking,
    types::exec_scope::PyValueType,
    vm::{
        errors::vm_errors::VirtualMachineError,
        hints::{
            hint_utils::{get_relocatable_from_var_name, insert_integer_from_var_name},
            secp::secp_utils::{split, BASE_86},
        },
        vm_core::VirtualMachine,
    },
};

use num_bigint::BigInt;
use std::collections::HashMap;

/*
Implements hint:
%{
    from starkware.cairo.common.cairo_secp.secp_utils import split

    segments.write_arg(ids.res.address_, split(value))
%}
*/

pub fn nondet_bigint3(
    vm: &mut VirtualMachine,
    ids: &HashMap<String, BigInt>,
    hint_ap_tracking: Option<&ApTracking>,
) -> Result<(), VirtualMachineError> {
    let res_reloc = get_relocatable_from_var_name("res", ids, vm, hint_ap_tracking)?;

    // get `value` variable from vm scope
    let value: &BigInt = match vm
        .exec_scopes
        .get_local_variables()
        .ok_or(VirtualMachineError::ScopeError)?
        .get("value")
    {
        Some(PyValueType::BigInt(value)) => value,
        _ => {
            return Err(VirtualMachineError::VariableNotInScopeError(String::from(
                "value",
            )))
        }
    };

    let arg: Vec<BigInt> = split(value)?.to_vec();

    vm.segments
        .write_arg(&mut vm.memory, &res_reloc, &arg, Some(&vm.prime))
        .map_err(VirtualMachineError::MemoryError)?;

    Ok(())
}

// Implements hint
// %{ ids.low = (ids.x.d0 + ids.x.d1 * ids.BASE) & ((1 << 128) - 1) %}
pub fn bigint_to_uint256(
    vm: &mut VirtualMachine,
    ids: &HashMap<String, BigInt>,
    hint_ap_tracking: Option<&ApTracking>,
) -> Result<(), VirtualMachineError> {
    let x_struct = get_relocatable_from_var_name("x", ids, vm, hint_ap_tracking)?;
    let d0 = vm.memory.get_integer(&x_struct)?;
    let d1 = vm.memory.get_integer(&(&x_struct + 1))?;
    let low = (d0 + d1 * &*BASE_86) & bigint!(u128::MAX);
    insert_integer_from_var_name("low", low, ids, vm, hint_ap_tracking)
}

#[cfg(test)]
mod tests {
    use num_bigint::Sign;

    use super::*;
<<<<<<< HEAD
    use crate::types::instruction::Register;
    use crate::types::relocatable::MaybeRelocatable;
    use crate::vm::hints::execute_hint::{BuiltinHintExecutor, HintReference};
    use crate::vm::runners::builtin_runner::RangeCheckBuiltinRunner;
    use crate::{bigint, bigint_str};
    use num_traits::FromPrimitive;
=======
    use crate::{
        bigint, bigint_str,
        types::{instruction::Register, relocatable::MaybeRelocatable},
        vm::{
            hints::execute_hint::{execute_hint, HintReference},
            runners::builtin_runner::RangeCheckBuiltinRunner,
        },
    };
>>>>>>> 3eb49eba

    static HINT_EXECUTOR: BuiltinHintExecutor = BuiltinHintExecutor {};

    #[test]
    fn run_nondet_bigint3_ok() {
        let hint_code = "from starkware.cairo.common.cairo_secp.secp_utils import split\n\nsegments.write_arg(ids.res.address_, split(value))";
        let mut vm = VirtualMachine::new(
            BigInt::new(Sign::Plus, vec![1, 0, 0, 0, 0, 0, 17, 134217728]),
            vec![(
                "range_check".to_string(),
                Box::new(RangeCheckBuiltinRunner::new(true, bigint!(8), 8)),
            )],
            false,
            &HINT_EXECUTOR,
        );
        for _ in 0..3 {
            vm.segments.add(&mut vm.memory, None);
        }

        // initialize vm scope with variable `n`
        vm.exec_scopes.assign_or_update_variable(
            "value",
            PyValueType::BigInt(bigint_str!(
                b"7737125245533626718119526477371252455336267181195264773712524553362"
            )),
        );

        //Initialize fp
        vm.run_context.fp = MaybeRelocatable::from((1, 6));

        //Initialize ap
        vm.run_context.ap = MaybeRelocatable::from((1, 6));

        //Create ids
        let mut ids = HashMap::<String, BigInt>::new();
        ids.insert(String::from("res"), bigint!(0));

        //Create references
        vm.references = HashMap::from([(
            0,
            HintReference {
                register: Register::AP,
                offset1: 5,
                offset2: 0,
                inner_dereference: false,
                immediate: None,
                ap_tracking_data: Some(ApTracking {
                    group: 0,
                    offset: 0,
                }),
            },
        )]);

        //Create AP tracking
        let _ap_tracking = ApTracking {
            group: 0,
            offset: 0,
        };

        //Execute the hint

        //Create AP tracking
        let ap_tracking = ApTracking {
            group: 0,
            offset: 0,
        };

        //Execute the hint
        assert_eq!(
            vm.hint_executor
                .execute_hint(&mut vm, hint_code, &ids, &ap_tracking),
            Ok(())
        );

        //Check hint memory inserts
        assert_eq!(
            vm.memory.get(&MaybeRelocatable::from((1, 11))),
            Ok(Some(&MaybeRelocatable::from(bigint_str!(
                b"773712524553362"
            ))))
        );
        assert_eq!(
            vm.memory.get(&MaybeRelocatable::from((1, 12))),
            Ok(Some(&MaybeRelocatable::from(bigint_str!(
                b"57408430697461422066401280"
            ))))
        );
        assert_eq!(
            vm.memory.get(&MaybeRelocatable::from((1, 13))),
            Ok(Some(&MaybeRelocatable::from(bigint_str!(
                b"1292469707114105"
            ))))
        );
    }

    #[test]
    fn run_nondet_bigint3_value_not_in_scope() {
        let hint_code = "from starkware.cairo.common.cairo_secp.secp_utils import split\n\nsegments.write_arg(ids.res.address_, split(value))";
        let mut vm = VirtualMachine::new(
            BigInt::new(Sign::Plus, vec![1, 0, 0, 0, 0, 0, 17, 134217728]),
            vec![(
                "range_check".to_string(),
                Box::new(RangeCheckBuiltinRunner::new(true, bigint!(8), 8)),
            )],
            false,
            &HINT_EXECUTOR,
        );
        for _ in 0..3 {
            vm.segments.add(&mut vm.memory, None);
        }

        // we don't initialize `value` now:
        // vm.exec_scopes
        //     .assign_or_update_variable("value", PyValueType::BigInt(bigint_str!(
        //         b"7737125245533626718119526477371252455336267181195264773712524553362")));

        //Initialize fp
        vm.run_context.fp = MaybeRelocatable::from((1, 6));

        //Initialize ap
        vm.run_context.ap = MaybeRelocatable::from((1, 6));

        //Create ids
        let mut ids = HashMap::<String, BigInt>::new();
        ids.insert(String::from("res"), bigint!(0));

        //Create references
        vm.references = HashMap::from([(
            0,
            HintReference {
                register: Register::AP,
                offset1: 5,
                offset2: 0,
                immediate: None,
                inner_dereference: false,
                ap_tracking_data: Some(ApTracking {
                    group: 0,
                    offset: 0,
                }),
            },
        )]);

        let ap_tracking = ApTracking {
            group: 0,
            offset: 0,
        };

        //Execute the hint
        assert_eq!(
            vm.hint_executor
                .execute_hint(&mut vm, hint_code, &ids, &ap_tracking),
            Err(VirtualMachineError::VariableNotInScopeError(
                "value".to_string()
            ))
        );
    }

    #[test]
    fn run_nondet_bigint3_split_error() {
        let hint_code = "from starkware.cairo.common.cairo_secp.secp_utils import split\n\nsegments.write_arg(ids.res.address_, split(value))";
        let mut vm = VirtualMachine::new(
            BigInt::new(Sign::Plus, vec![1, 0, 0, 0, 0, 0, 17, 134217728]),
            vec![(
                "range_check".to_string(),
                Box::new(RangeCheckBuiltinRunner::new(true, bigint!(8), 8)),
            )],
            false,
            &HINT_EXECUTOR,
        );
        for _ in 0..3 {
            vm.segments.add(&mut vm.memory, None);
        }

        // initialize vm scope with variable `n`
        vm.exec_scopes
            .assign_or_update_variable("value", PyValueType::BigInt(bigint!(-1)));
        let mut ids = HashMap::<String, BigInt>::new();
        ids.insert(String::from("res"), bigint!(0));

        //Create references
        vm.references = HashMap::from([(
            0,
            HintReference {
                register: Register::AP,
                offset1: 5,
                offset2: 0,
                immediate: None,
                inner_dereference: false,
                ap_tracking_data: Some(ApTracking {
                    group: 0,
                    offset: 0,
                }),
            },
        )]);

        let ap_tracking = ApTracking {
            group: 0,
            offset: 0,
        };

        //Execute the hint
        assert_eq!(
            vm.hint_executor
                .execute_hint(&mut vm, hint_code, &ids, &ap_tracking),
            Err(VirtualMachineError::SecpSplitNegative(bigint!(-1)))
        );
    }
}<|MERGE_RESOLUTION|>--- conflicted
+++ resolved
@@ -74,23 +74,14 @@
     use num_bigint::Sign;
 
     use super::*;
-<<<<<<< HEAD
-    use crate::types::instruction::Register;
-    use crate::types::relocatable::MaybeRelocatable;
-    use crate::vm::hints::execute_hint::{BuiltinHintExecutor, HintReference};
-    use crate::vm::runners::builtin_runner::RangeCheckBuiltinRunner;
-    use crate::{bigint, bigint_str};
-    use num_traits::FromPrimitive;
-=======
     use crate::{
         bigint, bigint_str,
         types::{instruction::Register, relocatable::MaybeRelocatable},
         vm::{
-            hints::execute_hint::{execute_hint, HintReference},
+            hints::execute_hint::{BuiltinHintExecutor, HintReference},
             runners::builtin_runner::RangeCheckBuiltinRunner,
         },
     };
->>>>>>> 3eb49eba
 
     static HINT_EXECUTOR: BuiltinHintExecutor = BuiltinHintExecutor {};
 
