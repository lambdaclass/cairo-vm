use crate::{
    math_utils::{div_mod, safe_div},
    serde::deserialize_program::ApTracking,
    types::exec_scope::PyValueType,
    vm::{
        errors::vm_errors::VirtualMachineError,
        hints::{
            hint_utils::{get_int_from_scope_ref, get_integer_from_var_name},
            secp::secp_utils::{pack_from_var_name, BETA, N, SECP_P},
        },
        vm_core::VirtualMachine,
    },
};
use num_bigint::BigInt;
use std::collections::HashMap;

/* Implements hint:
from starkware.cairo.common.cairo_secp.secp_utils import N, pack
from starkware.python.math_utils import div_mod, safe_div

a = pack(ids.a, PRIME)
b = pack(ids.b, PRIME)
value = res = div_mod(a, b, N)
*/
pub fn div_mod_n_packed_divmod(
    vm: &mut VirtualMachine,
    ids: &HashMap<String, BigInt>,
    hint_ap_tracking: Option<&ApTracking>,
) -> Result<(), VirtualMachineError> {
    let a = pack_from_var_name("a", ids, vm, hint_ap_tracking)?;
    let b = pack_from_var_name("b", ids, vm, hint_ap_tracking)?;

    let value = div_mod(&a, &b, &N);

    vm.exec_scopes
        .assign_or_update_variable("a", PyValueType::BigInt(a));
    vm.exec_scopes
        .assign_or_update_variable("b", PyValueType::BigInt(b));
    vm.exec_scopes
        .assign_or_update_variable("value", PyValueType::BigInt(value.clone()));
    vm.exec_scopes
        .assign_or_update_variable("res", PyValueType::BigInt(value));
    Ok(())
}

// Implements hint:
// value = k = safe_div(res * b - a, N)
pub fn div_mod_n_safe_div(vm: &mut VirtualMachine) -> Result<(), VirtualMachineError> {
    let a = get_int_from_scope_ref(vm, "a")?.clone();
    let b = get_int_from_scope_ref(vm, "b")?.clone();
    let res = get_int_from_scope_ref(vm, "res")?;

    let value = safe_div(&(res * b - a), &N)?;

    vm.exec_scopes
        .assign_or_update_variable("value", PyValueType::BigInt(value));
    Ok(())
}

pub fn get_point_from_x(
    vm: &mut VirtualMachine,
    ids: &HashMap<String, BigInt>,
    hint_ap_tracking: Option<&ApTracking>,
) -> Result<(), VirtualMachineError> {
    let x_cube_int = pack_from_var_name("x_cube", ids, vm, hint_ap_tracking)? % &*SECP_P;
    let y_cube_int = (x_cube_int + &*BETA) % &*SECP_P;
    let mut y = y_cube_int.modpow(&((&*SECP_P + 1) / 4), &*SECP_P);

    let v = get_integer_from_var_name("v", ids, vm, hint_ap_tracking)?;
    if v % 2 != &y % 2 {
        y = -y % &*SECP_P;
    }

    vm.exec_scopes
        .assign_or_update_variable("value", PyValueType::BigInt(y));
    Ok(())
}

#[cfg(test)]
mod tests {
    use super::*;
    use crate::{
        bigint, bigint_str,
        types::{instruction::Register, relocatable::MaybeRelocatable},
        utils::test_utils::{mayberelocatable, memory, memory_from_memory, memory_inner},
        vm::{
            errors::memory_errors::MemoryError,
            hints::execute_hint::{BuiltinHintExecutor, HintReference},
            vm_memory::memory::Memory,
        },
    };
    use num_bigint::Sign;

<<<<<<< HEAD
    fn init_vm() -> VirtualMachine {
        VirtualMachine::new(
            BigInt::new(Sign::Plus, vec![1, 0, 0, 0, 0, 0, 17, 134217728]),
            Vec::new(),
            false,
        )
    }

    #[test]
    fn safe_div_ok() {
        let mut vm = init_vm();
=======
    static HINT_EXECUTOR: BuiltinHintExecutor = BuiltinHintExecutor {};
    #[test]
    fn safe_div_ok() {
        let mut vm = VirtualMachine::new(
            BigInt::new(Sign::Plus, vec![1, 0, 0, 0, 0, 0, 17, 134217728]),
            Vec::new(),
            false,
            &HINT_EXECUTOR,
        );
>>>>>>> ea98de5d

        vm.memory = memory![
            ((0, 0), 15),
            ((0, 1), 3),
            ((0, 2), 40),
            ((0, 3), 0),
            ((0, 4), 10),
            ((0, 5), 1)
        ];
        vm.run_context.fp = mayberelocatable!(0, 3);

        vm.references = HashMap::new();
        for i in 0..=3 {
            vm.references.insert(
                i,
                HintReference {
                    dereference: true,
                    register: Register::FP,
                    offset1: i as i32 - 3,
                    offset2: 0,
                    inner_dereference: false,
                    ap_tracking_data: None,
                    immediate: None,
                },
            );
        }

        let ids: HashMap<String, BigInt> = HashMap::from([
            ("a".to_string(), bigint!(0_i32)),
            ("b".to_string(), bigint!(3_i32)),
        ]);
        assert!(div_mod_n_packed_divmod(&mut vm, &ids, None).is_ok());
        assert!(div_mod_n_safe_div(&mut vm).is_ok());
    }

    #[test]
    fn safe_div_fail() {
<<<<<<< HEAD
        let mut vm = init_vm();
=======
        let mut vm = VirtualMachine::new(
            BigInt::new(Sign::Plus, vec![1, 0, 0, 0, 0, 0, 17, 134217728]),
            Vec::new(),
            false,
            &HINT_EXECUTOR,
        );
>>>>>>> ea98de5d

        vm.exec_scopes
            .assign_or_update_variable("a", PyValueType::BigInt(bigint!(0_usize)));
        vm.exec_scopes
            .assign_or_update_variable("b", PyValueType::BigInt(bigint!(1_usize)));
        vm.exec_scopes
            .assign_or_update_variable("res", PyValueType::BigInt(bigint!(1_usize)));

        assert_eq!(Err(VirtualMachineError::SafeDivFail(bigint!(1_usize), bigint_str!(b"115792089237316195423570985008687907852837564279074904382605163141518161494337"))), div_mod_n_safe_div(&mut vm));
    }

    #[test]
    fn get_point_from_x_ok() {
        let mut vm = init_vm();
        vm.memory = memory![
            ((0, 0), 18),
            ((0, 1), 2147483647),
            ((0, 2), 2147483647),
            ((0, 3), 2147483647)
        ];
        vm.run_context.fp = mayberelocatable!(0, 1);

        vm.references = HashMap::new();
        for i in 0..=1 {
            vm.references.insert(
                i,
                HintReference {
                    register: Register::FP,
                    offset1: i as i32 - 1,
                    offset2: 0,
                    inner_dereference: false,
                    ap_tracking_data: None,
                    immediate: None,
                },
            );
        }

        let ids: HashMap<String, BigInt> = HashMap::from([
            ("v".to_string(), bigint!(0_i32)),
            ("x_cube".to_string(), bigint!(1_i32)),
        ]);

        assert!(get_point_from_x(&mut vm, &ids, None).is_ok());
    }
}<|MERGE_RESOLUTION|>--- conflicted
+++ resolved
@@ -91,29 +91,20 @@
     };
     use num_bigint::Sign;
 
-<<<<<<< HEAD
+    static HINT_EXECUTOR: BuiltinHintExecutor = BuiltinHintExecutor {};
+
     fn init_vm() -> VirtualMachine {
         VirtualMachine::new(
             BigInt::new(Sign::Plus, vec![1, 0, 0, 0, 0, 0, 17, 134217728]),
             Vec::new(),
             false,
+            &HINT_EXECUTOR,
         )
     }
 
     #[test]
     fn safe_div_ok() {
         let mut vm = init_vm();
-=======
-    static HINT_EXECUTOR: BuiltinHintExecutor = BuiltinHintExecutor {};
-    #[test]
-    fn safe_div_ok() {
-        let mut vm = VirtualMachine::new(
-            BigInt::new(Sign::Plus, vec![1, 0, 0, 0, 0, 0, 17, 134217728]),
-            Vec::new(),
-            false,
-            &HINT_EXECUTOR,
-        );
->>>>>>> ea98de5d
 
         vm.memory = memory![
             ((0, 0), 15),
@@ -151,16 +142,7 @@
 
     #[test]
     fn safe_div_fail() {
-<<<<<<< HEAD
         let mut vm = init_vm();
-=======
-        let mut vm = VirtualMachine::new(
-            BigInt::new(Sign::Plus, vec![1, 0, 0, 0, 0, 0, 17, 134217728]),
-            Vec::new(),
-            false,
-            &HINT_EXECUTOR,
-        );
->>>>>>> ea98de5d
 
         vm.exec_scopes
             .assign_or_update_variable("a", PyValueType::BigInt(bigint!(0_usize)));
@@ -188,6 +170,7 @@
             vm.references.insert(
                 i,
                 HintReference {
+                    dereference: true,
                     register: Register::FP,
                     offset1: i as i32 - 1,
                     offset2: 0,
