<<<<<<< HEAD
use crate::serde::deserialize_program::ApTracking;
use crate::vm::errors::vm_errors::VirtualMachineError;
use crate::vm::hints::hint_utils::{
    get_int_from_scope, get_relocatable_from_var_name, insert_int_into_ap, insert_int_into_scope,
    insert_value_from_var_name,
};
use crate::vm::hints::secp::secp_utils::{pack, SECP_P};
use crate::vm::vm_core::VirtualMachine;
use crate::{bigint, bigint_str};
=======
use crate::{
    bigint,
    math_utils::div_mod,
    serde::deserialize_program::ApTracking,
    types::{exec_scope::PyValueType, relocatable::MaybeRelocatable},
    vm::{
        errors::vm_errors::VirtualMachineError,
        hints::{
            hint_utils::{
                get_address_from_var_name, get_int_from_scope,
                get_integer_from_relocatable_plus_offset, get_relocatable_from_var_name,
            },
            secp::secp_utils::{pack, pack_from_var_name, SECP_P},
        },
        vm_core::VirtualMachine,
    },
};
>>>>>>> 6a6c5603
use num_bigint::BigInt;
use num_integer::Integer;
use num_traits::Zero;
use std::collections::HashMap;

/*
Implements hint:
%{
    from starkware.cairo.common.cairo_secp.secp_utils import SECP_P, pack

    q, r = divmod(pack(ids.val, PRIME), SECP_P)
    assert r == 0, f"verify_zero: Invalid input {ids.val.d0, ids.val.d1, ids.val.d2}."
    ids.q = q % PRIME
%}
*/
pub fn verify_zero(
    vm: &mut VirtualMachine,
    ids: &HashMap<String, BigInt>,
    hint_ap_tracking: Option<&ApTracking>,
) -> Result<(), VirtualMachineError> {
<<<<<<< HEAD
    let val_reloc = get_relocatable_from_var_name(
        "val",
        ids,
        &vm.memory,
        &vm.references,
        &vm.run_context,
        hint_ap_tracking,
    )?;

    let val_d0 = vm.memory.get_integer(&val_reloc)?;
    let val_d1 = vm.memory.get_integer(&(val_reloc.clone() + 1))?;
    let val_d2 = vm.memory.get_integer(&(val_reloc + 2))?;
=======
    let q_address = get_address_from_var_name("q", ids, vm, hint_ap_tracking)?;

    let val_reloc = get_relocatable_from_var_name("val", ids, vm, hint_ap_tracking)?;

    let val_d0 = get_integer_from_relocatable_plus_offset(&val_reloc, 0, vm)?;
    let val_d1 = get_integer_from_relocatable_plus_offset(&val_reloc, 1, vm)?;
    let val_d2 = get_integer_from_relocatable_plus_offset(&val_reloc, 2, vm)?;
>>>>>>> 6a6c5603

    let pack = pack(val_d0, val_d1, val_d2, &vm.prime);

    let (q, r) = pack.div_rem(&SECP_P);

    if !r.is_zero() {
        return Err(VirtualMachineError::SecpVerifyZero(
            val_d0.clone(),
            val_d1.clone(),
            val_d2.clone(),
        ));
    }
    insert_value_from_var_name(
        "q",
        q.mod_floor(&vm.prime),
        ids,
        &mut vm.memory,
        &vm.references,
        &vm.run_context,
        hint_ap_tracking,
    )
}

/*
Implements hint:
%{
    from starkware.cairo.common.cairo_secp.secp_utils import SECP_P, pack

    value = pack(ids.x, PRIME) % SECP_P
%}
*/
pub fn reduce(
    vm: &mut VirtualMachine,
    ids: &HashMap<String, BigInt>,
    hint_ap_tracking: Option<&ApTracking>,
) -> Result<(), VirtualMachineError> {
<<<<<<< HEAD
    let x_reloc = get_relocatable_from_var_name(
        "x",
        ids,
        &vm.memory,
        &vm.references,
        &vm.run_context,
        hint_ap_tracking,
    )?;

    let x_d0 = vm.memory.get_integer(&x_reloc)?;
    let x_d1 = vm.memory.get_integer(&(&x_reloc + 1))?;
    let x_d2 = vm.memory.get_integer(&(x_reloc + 2))?;

    //SECP_P = 2**256 - 2**32 - 2**9 - 2**8 - 2**7 - 2**6 - 2**4 - 1
    let sec_p = bigint_str!(
        b"115792089237316195423570985008687907853269984665640564039457584007908834671663"
    );

    let value = pack(x_d0, x_d1, x_d2, &vm.prime).mod_floor(&sec_p);
    insert_int_into_scope(&mut vm.exec_scopes, "value", value);
=======
    let value = pack_from_var_name("x", ids, vm, hint_ap_tracking)?.mod_floor(&SECP_P);

    vm.exec_scopes
        .assign_or_update_variable("value", PyValueType::BigInt(value));

>>>>>>> 6a6c5603
    Ok(())
}

/*
Implements hint:
%{
    from starkware.cairo.common.cairo_secp.secp_utils import SECP_P, pack

    x = pack(ids.x, PRIME) % SECP_P
%}
*/
pub fn is_zero_pack(
    vm: &mut VirtualMachine,
    ids: &HashMap<String, BigInt>,
    hint_ap_tracking: Option<&ApTracking>,
) -> Result<(), VirtualMachineError> {
    let x_reloc = get_relocatable_from_var_name(
        "x",
        ids,
        &vm.memory,
        &vm.references,
        &vm.run_context,
        hint_ap_tracking,
    )?;

    let x_d0 = vm.memory.get_integer(&x_reloc)?;
    let x_d1 = vm.memory.get_integer(&(&x_reloc + 1))?;
    let x_d2 = vm.memory.get_integer(&(&x_reloc + 2))?;

    let x = (pack(x_d0, x_d1, x_d2, &vm.prime)).mod_floor(&SECP_P);
    insert_int_into_scope(&mut vm.exec_scopes, "x", x);
    Ok(())
}
/*
Implements hint:
in .cairo program
if nondet %{ x == 0 %} != 0:

On .json compiled program
"memory[ap] = to_felt_or_relocatable(x == 0)"
*/
pub fn is_zero_nondet(vm: &mut VirtualMachine) -> Result<(), VirtualMachineError> {
    //Get `x` variable from vm scope
    let x = get_int_from_scope(&vm.exec_scopes, "x")?;

    let value = bigint!(x.is_zero() as usize);
    insert_int_into_ap(&mut vm.memory, &vm.run_context, value)
}

/*
Implements hint:
%{
    from starkware.cairo.common.cairo_secp.secp_utils import SECP_P
    from starkware.python.math_utils import div_mod

    value = x_inv = div_mod(1, x, SECP_P)
%}
*/
pub fn is_zero_assign_scope_variables(vm: &mut VirtualMachine) -> Result<(), VirtualMachineError> {
    //Get `x` variable from vm scope
    let x = get_int_from_scope(&vm.exec_scopes, "x")?;

<<<<<<< HEAD
    let value = div_mod(bigint!(1), x, &SECP_P);
    insert_int_into_scope(&mut vm.exec_scopes, "value", value.clone());
    insert_int_into_scope(&mut vm.exec_scopes, "x_inv", value);
=======
    let value = div_mod(&bigint!(1), &x, &SECP_P);
    vm.exec_scopes
        .assign_or_update_variable("value", PyValueType::BigInt(value.clone()));

    vm.exec_scopes
        .assign_or_update_variable("x_inv", PyValueType::BigInt(value));

>>>>>>> 6a6c5603
    Ok(())
}

#[cfg(test)]
mod tests {
    use super::*;
    use crate::bigint;
    use crate::bigint_str;
    use crate::types::exec_scope::PyValueType;
    use crate::types::instruction::Register;
    use crate::types::relocatable::MaybeRelocatable;
    use crate::utils::test_utils::*;
    use crate::vm::errors::memory_errors::MemoryError;
    use crate::vm::hints::execute_hint::{BuiltinHintExecutor, HintReference};
    use crate::vm::runners::builtin_runner::RangeCheckBuiltinRunner;
    use crate::vm::vm_memory::memory::Memory;
    use num_bigint::Sign;

    static HINT_EXECUTOR: BuiltinHintExecutor = BuiltinHintExecutor {};

    #[test]
    fn run_verify_zero_ok() {
        let hint_code = "from starkware.cairo.common.cairo_secp.secp_utils import SECP_P, pack\n\nq, r = divmod(pack(ids.val, PRIME), SECP_P)\nassert r == 0, f\"verify_zero: Invalid input {ids.val.d0, ids.val.d1, ids.val.d2}.\"\nids.q = q % PRIME";
        let mut vm = vm_with_range_check!();
        //Initialize fp
        vm.run_context.fp = MaybeRelocatable::from((1, 9));

        //Initialize ap
        vm.run_context.ap = MaybeRelocatable::from((1, 9));

        //Create ids
        let ids = ids!["val", "q"];

        //Create references
        vm.references = HashMap::from([
            (
                0,
                HintReference {
                    dereference: true,
                    register: Register::FP,
                    offset1: -5,
                    offset2: 0,
                    inner_dereference: false,
                    immediate: None,
                    ap_tracking_data: Some(ApTracking {
                        group: 1,
                        offset: 0,
                    }),
                },
            ),
            (
                1,
                HintReference {
                    dereference: true,
                    register: Register::AP,
                    offset1: 0,
                    offset2: 0,
                    inner_dereference: false,
                    immediate: None,
                    ap_tracking_data: Some(ApTracking {
                        group: 1,
                        offset: 0,
                    }),
                },
            ),
        ]);

        //Create AP tracking
        let ap_tracking = ApTracking {
            group: 1,
            offset: 0,
        };
        vm.memory = memory![((1, 4), 0), ((1, 5), 0), ((1, 6), 0)];
        //Execute the hint
        assert_eq!(
            vm.hint_executor
                .execute_hint(&mut vm, hint_code, &ids, &ap_tracking),
            Ok(())
        );

        //Check hint memory inserts
        //ids.q
        assert_eq!(
            vm.memory.get(&MaybeRelocatable::from((1, 9))),
            Ok(Some(&MaybeRelocatable::from(bigint!(0))))
        );
    }

    #[test]
    fn run_verify_zero_error() {
        let hint_code = "from starkware.cairo.common.cairo_secp.secp_utils import SECP_P, pack\n\nq, r = divmod(pack(ids.val, PRIME), SECP_P)\nassert r == 0, f\"verify_zero: Invalid input {ids.val.d0, ids.val.d1, ids.val.d2}.\"\nids.q = q % PRIME";
        let mut vm = vm_with_range_check!();
        for _ in 0..3 {
            vm.segments.add(&mut vm.memory, None);
        }

        //Initialize fp
        vm.run_context.fp = MaybeRelocatable::from((1, 9));

        //Initialize ap
        vm.run_context.ap = MaybeRelocatable::from((1, 9));

        //Create ids
        let ids = ids!["val", "q"];

        //Create references
        vm.references = HashMap::from([
            (
                0,
                HintReference {
                    dereference: true,
                    register: Register::FP,
                    offset1: -5,
                    offset2: 0,
                    inner_dereference: false,
                    immediate: None,
                    ap_tracking_data: Some(ApTracking {
                        group: 1,
                        offset: 0,
                    }),
                },
            ),
            (
                1,
                HintReference {
                    dereference: true,
                    register: Register::AP,
                    offset1: 0,
                    offset2: 0,
                    inner_dereference: false,
                    immediate: None,
                    ap_tracking_data: Some(ApTracking {
                        group: 1,
                        offset: 0,
                    }),
                },
            ),
        ]);

        //Create AP tracking
        let ap_tracking = ApTracking {
            group: 1,
            offset: 0,
        };

        //Insert ids.val.d0 into memory
        vm.memory
            .insert(
                &MaybeRelocatable::from((1, 4)),
                &MaybeRelocatable::from(bigint!(0)),
            )
            .unwrap();

        //Insert ids.val.d1 into memory
        vm.memory
            .insert(
                &MaybeRelocatable::from((1, 5)),
                &MaybeRelocatable::from(bigint!(0)),
            )
            .unwrap();

        //Insert ids.val.d2 into memory
        vm.memory
            .insert(
                &MaybeRelocatable::from((1, 6)),
                &MaybeRelocatable::from(bigint!(150)),
            )
            .unwrap();

        //Execute the hint
        assert_eq!(
            vm.hint_executor
                .execute_hint(&mut vm, hint_code, &ids, &ap_tracking),
            Err(VirtualMachineError::SecpVerifyZero(
                bigint!(0),
                bigint!(0),
                bigint!(150)
            ))
        );
    }

    #[test]
    fn run_verify_zero_invalid_memory_insert() {
        let hint_code = "from starkware.cairo.common.cairo_secp.secp_utils import SECP_P, pack\n\nq, r = divmod(pack(ids.val, PRIME), SECP_P)\nassert r == 0, f\"verify_zero: Invalid input {ids.val.d0, ids.val.d1, ids.val.d2}.\"\nids.q = q % PRIME";
        let mut vm = vm_with_range_check!();
        for _ in 0..3 {
            vm.segments.add(&mut vm.memory, None);
        }

        //Initialize fp
        vm.run_context.fp = MaybeRelocatable::from((1, 9));

        //Initialize ap
        vm.run_context.ap = MaybeRelocatable::from((1, 9));

        //Create ids
        let ids = ids!["val", "q"];

        //Create references
        vm.references = HashMap::from([
            (
                0,
                HintReference {
                    dereference: true,
                    register: Register::FP,
                    offset1: -5,
                    offset2: 0,
                    inner_dereference: false,
                    immediate: None,
                    ap_tracking_data: Some(ApTracking {
                        group: 1,
                        offset: 0,
                    }),
                },
            ),
            (
                1,
                HintReference {
                    dereference: true,
                    register: Register::AP,
                    offset1: 0,
                    offset2: 0,
                    inner_dereference: false,
                    immediate: None,
                    ap_tracking_data: Some(ApTracking {
                        group: 1,
                        offset: 0,
                    }),
                },
            ),
        ]);

        //Create AP tracking
        let ap_tracking = ApTracking {
            group: 1,
            offset: 0,
        };

        //Insert ids.val.d0 into memory
        vm.memory
            .insert(
                &MaybeRelocatable::from((1, 4)),
                &MaybeRelocatable::from(bigint!(0)),
            )
            .unwrap();

        //Insert ids.val.d1 into memory
        vm.memory
            .insert(
                &MaybeRelocatable::from((1, 5)),
                &MaybeRelocatable::from(bigint!(0)),
            )
            .unwrap();

        //Insert ids.val.d2 into memory
        vm.memory
            .insert(
                &MaybeRelocatable::from((1, 6)),
                &MaybeRelocatable::from(bigint!(0)),
            )
            .unwrap();

        // Insert ids.val.d2  before the hint execution, so the hint memory insert fails
        vm.memory
            .insert(
                &MaybeRelocatable::from((1, 9)),
                &MaybeRelocatable::from(bigint!(55)),
            )
            .unwrap();

        //Execute the hint
        assert_eq!(
            vm.hint_executor
                .execute_hint(&mut vm, hint_code, &ids, &ap_tracking),
            Err(VirtualMachineError::MemoryError(
                MemoryError::InconsistentMemory(
                    MaybeRelocatable::from((1, 9)),
                    MaybeRelocatable::from(bigint!(55)),
                    MaybeRelocatable::from(bigint!(0))
                )
            ))
        );
    }

    #[test]
    fn run_reduce_ok() {
        let hint_code = "from starkware.cairo.common.cairo_secp.secp_utils import SECP_P, pack\n\nvalue = pack(ids.x, PRIME) % SECP_P";
        let mut vm = vm_with_range_check!();
        for _ in 0..3 {
            vm.segments.add(&mut vm.memory, None);
        }

        //Initialize fp
        vm.run_context.fp = MaybeRelocatable::from((1, 25));

        //Create ids
        let ids = ids!["x"];

        //Create references
        vm.references = HashMap::from([(
            0,
            HintReference {
                dereference: true,
                register: Register::FP,
                offset1: -5,
                offset2: 0,
                inner_dereference: false,
                immediate: None,
                ap_tracking_data: Some(ApTracking {
                    group: 2,
                    offset: 0,
                }),
            },
        )]);

        //Insert ids.x.d0 into memory
        vm.memory
            .insert(
                &MaybeRelocatable::from((1, 20)),
                &MaybeRelocatable::from(bigint_str!(b"132181232131231239112312312313213083892150")),
            )
            .unwrap();

        //Insert ids.x.d1 into memory
        vm.memory
            .insert(
                &MaybeRelocatable::from((1, 21)),
                &MaybeRelocatable::from(bigint!(10)),
            )
            .unwrap();

        //Insert ids.x.d2 into memory
        vm.memory
            .insert(
                &MaybeRelocatable::from((1, 22)),
                &MaybeRelocatable::from(bigint!(10)),
            )
            .unwrap();

        //Check 'value' is not defined in the vm scope
        assert_eq!(
            vm.exec_scopes.get_local_variables().unwrap().get("value"),
            None
        );

        //Execute the hint
        assert_eq!(
            vm.hint_executor
                .execute_hint(&mut vm, hint_code, &ids, &ApTracking::new()),
            Ok(())
        );

        //Check 'value' is defined in the vm scope
        assert_eq!(
            vm.exec_scopes.get_local_variables().unwrap().get("value"),
            Some(&PyValueType::BigInt(bigint_str!(
                b"59863107065205964761754162760883789350782881856141750"
            )))
        );
    }

    #[test]
    fn run_reduce_error() {
        let hint_code = "from starkware.cairo.common.cairo_secp.secp_utils import SECP_P, pack\n\nvalue = pack(ids.x, PRIME) % SECP_P";
        let mut vm = vm_with_range_check!();
        for _ in 0..3 {
            vm.segments.add(&mut vm.memory, None);
        }

        //Initialize fp
        vm.run_context.fp = MaybeRelocatable::from((1, 25));

        //Create ids
        let ids = ids!["x"];

        //Create references
        vm.references = HashMap::from([(
            0,
            HintReference {
                dereference: true,
                register: Register::FP,
                offset1: -5,
                offset2: 0,
                inner_dereference: false,
                immediate: None,
                ap_tracking_data: Some(ApTracking {
                    group: 2,
                    offset: 0,
                }),
            },
        )]);

        //Skip ids.x values insert so the hint fails.
        // vm.memory
        //     .insert(
        //         &MaybeRelocatable::from((1, 20)),
        //         &MaybeRelocatable::from(bigint_str!(b"132181232131231239112312312313213083892150")),
        //     )
        //     .unwrap();

        //Check 'value' is not defined in the vm scope
        assert_eq!(
            vm.exec_scopes.get_local_variables().unwrap().get("value"),
            None
        );

        //Execute the hint
        assert_eq!(
            vm.hint_executor
                .execute_hint(&mut vm, hint_code, &ids, &ApTracking::new()),
            Err(VirtualMachineError::ExpectedInteger(
                MaybeRelocatable::from((1, 20))
            ))
        );
    }

    #[test]
    fn run_is_zero_pack_ok() {
        let hint_code = "from starkware.cairo.common.cairo_secp.secp_utils import SECP_P, pack\n\nx = pack(ids.x, PRIME) % SECP_P";
        let mut vm = vm_with_range_check!();

        //Initialize fp
        vm.run_context.fp = MaybeRelocatable::from((1, 15));

        //Create ids
        let ids = ids!["x"];

        //Create references
        vm.references = HashMap::from([(
            0,
            HintReference {
                dereference: true,
                register: Register::FP,
                offset1: -5,
                offset2: 0,
                inner_dereference: false,
                immediate: None,
                ap_tracking_data: Some(ApTracking {
                    group: 2,
                    offset: 0,
                }),
            },
        )]);

        //Insert ids.x.d0, ids.x.d1, ids.x.d2 into memory
        vm.memory = memory![
            ((1, 10), 232113757366008801543585_i128),
            ((1, 11), 232113757366008801543585_i128),
            ((1, 12), 232113757366008801543585_i128)
        ];

        //Check 'x' is not defined in the vm scope
        assert_eq!(vm.exec_scopes.get_local_variables().unwrap().get("x"), None);

        //Execute the hint
        assert_eq!(
            vm.hint_executor
                .execute_hint(&mut vm, hint_code, &ids, &ApTracking::new()),
            Ok(())
        );

        //Check 'x' is defined in the vm scope
        assert_eq!(
            vm.exec_scopes.get_local_variables().unwrap().get("x"),
            Some(&PyValueType::BigInt(bigint_str!(
                b"1389505070847794345082847096905107459917719328738389700703952672838091425185"
            )))
        );
    }

    #[test]
    fn run_is_zero_pack_error() {
        let hint_code = "from starkware.cairo.common.cairo_secp.secp_utils import SECP_P, pack\n\nx = pack(ids.x, PRIME) % SECP_P";
        let mut vm = vm_with_range_check!();

        //Initialize fp
        vm.run_context.fp = MaybeRelocatable::from((1, 15));

        //Create ids
        let mut ids = HashMap::<String, BigInt>::new();
        ids.insert(String::from("x"), bigint!(0i32));

        //Create references
        vm.references = HashMap::from([(
            0,
            HintReference {
                dereference: true,
                register: Register::FP,
                offset1: -5,
                offset2: 0,
                inner_dereference: false,
                immediate: None,
                ap_tracking_data: Some(ApTracking {
                    group: 2,
                    offset: 0,
                }),
            },
        )]);

        //Skip ids.x.d0, ids.x.d1, ids.x.d2 inserts so the hints fails
        // vm.memory = memory![
        //     ((1, 10), 232113757366008801543585_i128),
        //     ((1, 11), 232113757366008801543585_i128),
        //     ((1, 12), 232113757366008801543585_i128)
        // ];

        //Check 'x' is not defined in the vm scope
        assert_eq!(vm.exec_scopes.get_local_variables().unwrap().get("x"), None);

        //Execute the hint
        assert_eq!(
            vm.hint_executor
                .execute_hint(&mut vm, hint_code, &ids, &ApTracking::new()),
            Err(VirtualMachineError::ExpectedInteger(
                MaybeRelocatable::from((1, 10))
            ))
        );
    }

    #[test]
    fn run_is_zero_nondet_ok_true() {
        let hint_code = "memory[ap] = to_felt_or_relocatable(x == 0)";
        let mut vm = vm_with_range_check!();

        //Initialize memory
        for _ in 0..2 {
            vm.segments.add(&mut vm.memory, None);
        }

        //Initialize ap
        vm.run_context.ap = MaybeRelocatable::from((1, 15));

        //Initialize vm scope with variable `x`
        vm.exec_scopes
            .assign_or_update_variable("x", PyValueType::BigInt(bigint!(0i32)));

        //Execute the hint
        assert_eq!(
            vm.hint_executor.execute_hint(
                &mut vm,
                hint_code,
                &HashMap::<String, BigInt>::new(),
                &ApTracking::new()
            ),
            Ok(())
        );

        //Check hint memory insert
        //memory[ap] = to_felt_or_relocatable(x == 0)
        assert_eq!(
            vm.memory.get(&vm.run_context.ap),
            Ok(Some(&MaybeRelocatable::from(bigint!(1i32))))
        );
    }

    #[test]
    fn run_is_zero_nondet_ok_false() {
        let hint_code = "memory[ap] = to_felt_or_relocatable(x == 0)";
        let mut vm = vm_with_range_check!();

        //Initialize memory
        for _ in 0..2 {
            vm.segments.add(&mut vm.memory, None);
        }

        //Initialize ap
        vm.run_context.ap = MaybeRelocatable::from((1, 15));

        //Initialize vm scope with variable `x`
        vm.exec_scopes
            .assign_or_update_variable("x", PyValueType::BigInt(bigint!(123890i32)));

        //Execute the hint
        assert_eq!(
            vm.hint_executor.execute_hint(
                &mut vm,
                hint_code,
                &HashMap::<String, BigInt>::new(),
                &ApTracking::new()
            ),
            Ok(())
        );

        //Check hint memory insert
        //memory[ap] = to_felt_or_relocatable(x == 0)
        assert_eq!(
            vm.memory.get(&vm.run_context.ap),
            Ok(Some(&MaybeRelocatable::from(bigint!(0i32))))
        );
    }

    #[test]
    fn run_is_zero_nondet_scope_error() {
        let hint_code = "memory[ap] = to_felt_or_relocatable(x == 0)";
        let mut vm = vm_with_range_check!();

        //Initialize memory
        for _ in 0..2 {
            vm.segments.add(&mut vm.memory, None);
        }

        //Initialize ap
        vm.run_context.ap = MaybeRelocatable::from((1, 15));

        //Skip `x` assignment
        // vm.exec_scopes
        //     .assign_or_update_variable("x", PyValueType::BigInt(bigint!(123890)));

        //Execute the hint
        assert_eq!(
            vm.hint_executor.execute_hint(
                &mut vm,
                hint_code,
                &HashMap::<String, BigInt>::new(),
                &ApTracking::new()
            ),
            Err(VirtualMachineError::VariableNotInScopeError(
                "x".to_string()
            ))
        );
    }

    #[test]
    fn run_is_zero_nondet_invalid_memory_insert() {
        let hint_code = "memory[ap] = to_felt_or_relocatable(x == 0)";
        let mut vm = vm_with_range_check!();

        //Insert a value in ap before the hint execution, so the hint memory insert fails
        vm.memory = memory![((1, 15), 55)];

        //Initialize ap
        vm.run_context.ap = MaybeRelocatable::from((1, 15));

        //Initialize vm scope with variable `x`
        vm.exec_scopes
            .assign_or_update_variable("x", PyValueType::BigInt(bigint!(0)));

        //Execute the hint
        assert_eq!(
            vm.hint_executor.execute_hint(
                &mut vm,
                hint_code,
                &HashMap::<String, BigInt>::new(),
                &ApTracking::new()
            ),
            Err(VirtualMachineError::MemoryError(
                MemoryError::InconsistentMemory(
                    vm.run_context.ap,
                    MaybeRelocatable::from(bigint!(55i32)),
                    MaybeRelocatable::from(bigint!(1i32))
                )
            ))
        );
    }

    #[test]
    fn is_zero_assign_scope_variables_ok() {
        let hint_code = "from starkware.cairo.common.cairo_secp.secp_utils import SECP_P\nfrom starkware.python.math_utils import div_mod\n\nvalue = x_inv = div_mod(1, x, SECP_P)";
        let mut vm = vm_with_range_check!();

        //Initialize vm scope with variable `x`
        vm.exec_scopes.assign_or_update_variable(
            "x",
            PyValueType::BigInt(bigint_str!(
                b"52621538839140286024584685587354966255185961783273479086367"
            )),
        );

        //Execute the hint
        assert_eq!(
            vm.hint_executor.execute_hint(
                &mut vm,
                hint_code,
                &HashMap::<String, BigInt>::new(),
                &ApTracking::new()
            ),
            Ok(())
        );

        //Check 'value' is defined in the vm scope
        assert_eq!(
            vm.exec_scopes.get_local_variables().unwrap().get("value"),
            Some(&PyValueType::BigInt(bigint_str!(
                b"19429627790501903254364315669614485084365347064625983303617500144471999752609"
            )))
        );

        //Check 'x_inv' is defined in the vm scope
        assert_eq!(
            vm.exec_scopes.get_local_variables().unwrap().get("x_inv"),
            Some(&PyValueType::BigInt(bigint_str!(
                b"19429627790501903254364315669614485084365347064625983303617500144471999752609"
            )))
        );
    }

    #[test]
    fn is_zero_assign_scope_variables_scope_error() {
        let hint_code = "from starkware.cairo.common.cairo_secp.secp_utils import SECP_P\nfrom starkware.python.math_utils import div_mod\n\nvalue = x_inv = div_mod(1, x, SECP_P)";
        let mut vm = vm_with_range_check!();

        //Skip `x` assignment
        // vm.exec_scopes
        //     .assign_or_update_variable("x", PyValueType::BigInt(bigint_str!(b"52621538839140286024584685587354966255185961783273479086367")));

        //Execute the hint
        assert_eq!(
            vm.hint_executor.execute_hint(
                &mut vm,
                hint_code,
                &HashMap::<String, BigInt>::new(),
                &ApTracking::new()
            ),
            Err(VirtualMachineError::VariableNotInScopeError(
                "x".to_string()
            ))
        );
    }
}<|MERGE_RESOLUTION|>--- conflicted
+++ resolved
@@ -1,36 +1,19 @@
-<<<<<<< HEAD
+use crate::bigint;
+use crate::math_utils::div_mod;
 use crate::serde::deserialize_program::ApTracking;
 use crate::vm::errors::vm_errors::VirtualMachineError;
 use crate::vm::hints::hint_utils::{
     get_int_from_scope, get_relocatable_from_var_name, insert_int_into_ap, insert_int_into_scope,
     insert_value_from_var_name,
 };
-use crate::vm::hints::secp::secp_utils::{pack, SECP_P};
+use crate::vm::hints::secp::secp_utils::SECP_P;
 use crate::vm::vm_core::VirtualMachine;
-use crate::{bigint, bigint_str};
-=======
-use crate::{
-    bigint,
-    math_utils::div_mod,
-    serde::deserialize_program::ApTracking,
-    types::{exec_scope::PyValueType, relocatable::MaybeRelocatable},
-    vm::{
-        errors::vm_errors::VirtualMachineError,
-        hints::{
-            hint_utils::{
-                get_address_from_var_name, get_int_from_scope,
-                get_integer_from_relocatable_plus_offset, get_relocatable_from_var_name,
-            },
-            secp::secp_utils::{pack, pack_from_var_name, SECP_P},
-        },
-        vm_core::VirtualMachine,
-    },
-};
->>>>>>> 6a6c5603
 use num_bigint::BigInt;
 use num_integer::Integer;
 use num_traits::Zero;
 use std::collections::HashMap;
+
+use super::secp_utils::{pack, pack_from_var_name};
 
 /*
 Implements hint:
@@ -47,7 +30,6 @@
     ids: &HashMap<String, BigInt>,
     hint_ap_tracking: Option<&ApTracking>,
 ) -> Result<(), VirtualMachineError> {
-<<<<<<< HEAD
     let val_reloc = get_relocatable_from_var_name(
         "val",
         ids,
@@ -60,15 +42,6 @@
     let val_d0 = vm.memory.get_integer(&val_reloc)?;
     let val_d1 = vm.memory.get_integer(&(val_reloc.clone() + 1))?;
     let val_d2 = vm.memory.get_integer(&(val_reloc + 2))?;
-=======
-    let q_address = get_address_from_var_name("q", ids, vm, hint_ap_tracking)?;
-
-    let val_reloc = get_relocatable_from_var_name("val", ids, vm, hint_ap_tracking)?;
-
-    let val_d0 = get_integer_from_relocatable_plus_offset(&val_reloc, 0, vm)?;
-    let val_d1 = get_integer_from_relocatable_plus_offset(&val_reloc, 1, vm)?;
-    let val_d2 = get_integer_from_relocatable_plus_offset(&val_reloc, 2, vm)?;
->>>>>>> 6a6c5603
 
     let pack = pack(val_d0, val_d1, val_d2, &vm.prime);
 
@@ -105,34 +78,8 @@
     ids: &HashMap<String, BigInt>,
     hint_ap_tracking: Option<&ApTracking>,
 ) -> Result<(), VirtualMachineError> {
-<<<<<<< HEAD
-    let x_reloc = get_relocatable_from_var_name(
-        "x",
-        ids,
-        &vm.memory,
-        &vm.references,
-        &vm.run_context,
-        hint_ap_tracking,
-    )?;
-
-    let x_d0 = vm.memory.get_integer(&x_reloc)?;
-    let x_d1 = vm.memory.get_integer(&(&x_reloc + 1))?;
-    let x_d2 = vm.memory.get_integer(&(x_reloc + 2))?;
-
-    //SECP_P = 2**256 - 2**32 - 2**9 - 2**8 - 2**7 - 2**6 - 2**4 - 1
-    let sec_p = bigint_str!(
-        b"115792089237316195423570985008687907853269984665640564039457584007908834671663"
-    );
-
-    let value = pack(x_d0, x_d1, x_d2, &vm.prime).mod_floor(&sec_p);
+    let value = pack_from_var_name("x", ids, vm, hint_ap_tracking)?.mod_floor(&SECP_P);
     insert_int_into_scope(&mut vm.exec_scopes, "value", value);
-=======
-    let value = pack_from_var_name("x", ids, vm, hint_ap_tracking)?.mod_floor(&SECP_P);
-
-    vm.exec_scopes
-        .assign_or_update_variable("value", PyValueType::BigInt(value));
-
->>>>>>> 6a6c5603
     Ok(())
 }
 
@@ -195,19 +142,9 @@
     //Get `x` variable from vm scope
     let x = get_int_from_scope(&vm.exec_scopes, "x")?;
 
-<<<<<<< HEAD
-    let value = div_mod(bigint!(1), x, &SECP_P);
+    let value = div_mod(&bigint!(1), &x, &SECP_P);
     insert_int_into_scope(&mut vm.exec_scopes, "value", value.clone());
     insert_int_into_scope(&mut vm.exec_scopes, "x_inv", value);
-=======
-    let value = div_mod(&bigint!(1), &x, &SECP_P);
-    vm.exec_scopes
-        .assign_or_update_variable("value", PyValueType::BigInt(value.clone()));
-
-    vm.exec_scopes
-        .assign_or_update_variable("x_inv", PyValueType::BigInt(value));
-
->>>>>>> 6a6c5603
     Ok(())
 }
 
