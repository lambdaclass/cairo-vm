--- conflicted
+++ resolved
@@ -18,7 +18,6 @@
     ids: &HashMap<String, BigInt>,
     hint_ap_tracking: Option<&ApTracking>,
 ) -> Result<(), VirtualMachineError> {
-<<<<<<< HEAD
     let prev_locs_addr = get_relocatable_from_var_name(
         "prev_locs",
         ids,
@@ -40,64 +39,6 @@
         hint_ap_tracking,
     )?;
     Ok(())
-=======
-    //Check that ids contains the reference id for the variables used by the hint
-    let (prev_locs_ref, locs_ref) = if let (Some(prev_locs_ref), Some(locs_ref)) = (
-        ids.get(&String::from("prev_locs")),
-        ids.get(&String::from("locs")),
-    ) {
-        (prev_locs_ref, locs_ref)
-    } else {
-        return Err(VirtualMachineError::IncorrectIds(
-            vec![String::from("prev_locs"), String::from("locs")],
-            ids.keys().map(Clone::clone).collect(),
-        ));
-    };
-
-    // Get the addresses of the variables used in the hints
-    let (prev_locs_addr, locs_addr) = if let (
-        Ok(Some(MaybeRelocatable::RelocatableValue(prev_locs_addr))),
-        Ok(Some(MaybeRelocatable::RelocatableValue(locs_addr))),
-    ) = (
-        get_address_from_reference(
-            prev_locs_ref,
-            &vm.references,
-            &vm.run_context,
-            vm,
-            hint_ap_tracking,
-        ),
-        get_address_from_reference(
-            locs_ref,
-            &vm.references,
-            &vm.run_context,
-            vm,
-            hint_ap_tracking,
-        ),
-    ) {
-        (prev_locs_addr, locs_addr)
-    } else {
-        return Err(VirtualMachineError::FailedToGetIds);
-    };
-
-    let prev_locs_exp_addr =
-        MaybeRelocatable::from((prev_locs_addr.segment_index, prev_locs_addr.offset + 4));
-
-    match vm.memory.get(&prev_locs_exp_addr) {
-        Ok(Some(MaybeRelocatable::Int(prev_locs_exp))) => {
-            let locs_bit = prev_locs_exp.mod_floor(&vm.prime) & bigint!(1);
-
-            vm.memory
-                .insert(
-                    &MaybeRelocatable::RelocatableValue(locs_addr),
-                    &MaybeRelocatable::Int(locs_bit),
-                )
-                .map_err(VirtualMachineError::MemoryError)?;
-            Ok(())
-        }
-        Ok(_) => Err(VirtualMachineError::ExpectedInteger(prev_locs_exp_addr)),
-        Err(memory_error) => Err(VirtualMachineError::MemoryError(memory_error)),
-    }
->>>>>>> 31689285
 }
 
 #[cfg(test)]
@@ -226,17 +167,9 @@
 
         //Execute the hint
         assert_eq!(
-<<<<<<< HEAD
-            execute_hint(&mut vm, hint_code, ids, &ap_tracking),
+            vm.hint_executor
+                .execute_hint(&mut vm, hint_code, &ids, &ap_tracking),
             Err(VirtualMachineError::FailedToGetIds)
-=======
-            vm.hint_executor
-                .execute_hint(&mut vm, hint_code, &ids, &ap_tracking),
-            Err(VirtualMachineError::IncorrectIds(
-                vec![String::from("prev_locs"), String::from("locs")],
-                vec![String::from("locs")]
-            ))
->>>>>>> 31689285
         );
     }
 
@@ -297,16 +230,11 @@
 
         //Execute the hint
         assert_eq!(
-<<<<<<< HEAD
-            execute_hint(&mut vm, hint_code, ids, &ap_tracking),
+            vm.hint_executor
+                .execute_hint(&mut vm, hint_code, &ids, &ap_tracking),
             Err(VirtualMachineError::ExpectedInteger(
                 MaybeRelocatable::from((1, 10))
             ))
-=======
-            vm.hint_executor
-                .execute_hint(&mut vm, hint_code, &ids, &ap_tracking),
-            Err(VirtualMachineError::FailedToGetIds)
->>>>>>> 31689285
         );
     }
 
