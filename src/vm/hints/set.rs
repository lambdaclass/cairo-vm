--- conflicted
+++ resolved
@@ -15,7 +15,6 @@
     ids: &HashMap<String, BigInt>,
     hint_ap_tracking: Option<&ApTracking>,
 ) -> Result<(), VirtualMachineError> {
-<<<<<<< HEAD
     let set_ptr = get_ptr_from_var_name(
         "set_ptr",
         ids,
@@ -97,95 +96,6 @@
                 &vm.run_context,
                 hint_ap_tracking,
             );
-=======
-    let is_elm_in_set_addr = get_address_from_var_name("is_elm_in_set", ids, vm, hint_ap_tracking)?;
-    let index_addr = get_address_from_var_name("index", ids, vm, hint_ap_tracking)?;
-    let set_ptr_addr = get_address_from_var_name("set_ptr", ids, vm, hint_ap_tracking)?;
-    let elm_size_addr = get_address_from_var_name("elm_size", ids, vm, hint_ap_tracking)?;
-    let elm_ptr_addr = get_address_from_var_name("elm_ptr", ids, vm, hint_ap_tracking)?;
-    let set_end_ptr_addr = get_address_from_var_name("set_end_ptr", ids, vm, hint_ap_tracking)?;
-
-    match (
-        vm.memory.get(&is_elm_in_set_addr),
-        vm.memory.get(&index_addr),
-        vm.memory.get(&set_ptr_addr),
-        vm.memory.get(&elm_size_addr),
-        vm.memory.get(&elm_ptr_addr),
-        vm.memory.get(&set_end_ptr_addr),
-    ) {
-        (
-            Ok(_),
-            Ok(_),
-            Ok(Some(set_ptr)),
-            Ok(Some(maybe_rel_elm_size)),
-            Ok(Some(elm_ptr)),
-            Ok(Some(set_end_ptr)),
-        ) => {
-            let _ = vm
-                .builtin_runners
-                .iter()
-                .find(|(name, _)| name.as_str() == "range_check")
-                .ok_or(VirtualMachineError::NoRangeCheckBuiltin)?
-                .1
-                .as_any()
-                .downcast_ref::<RangeCheckBuiltinRunner>()
-                .ok_or(VirtualMachineError::NoRangeCheckBuiltin)?;
-
-            let elm_size = if let MaybeRelocatable::Int(ref elm_size) = maybe_rel_elm_size {
-                if elm_size.is_zero() {
-                    return Err(VirtualMachineError::ValueNotPositive(elm_size.clone()));
-                }
-                elm_size
-                    .to_usize()
-                    .ok_or(VirtualMachineError::BigintToUsizeFail)?
-            } else {
-                return Err(VirtualMachineError::ExpectedInteger(
-                    maybe_rel_elm_size.clone(),
-                ));
-            };
-
-            let elm = vm
-                .memory
-                .get_range(elm_ptr, elm_size)
-                .map_err(VirtualMachineError::MemoryError)?;
-
-            if set_ptr > set_end_ptr {
-                return Err(VirtualMachineError::InvalidSetRange(
-                    set_ptr.clone(),
-                    set_end_ptr.clone(),
-                ));
-            }
-
-            let set_span = set_end_ptr.sub(set_ptr, &vm.prime)?;
-            // sub method always returns a MaybeRelocatable::Int
-            let range_limit = if let MaybeRelocatable::Int(ref range_limit) = set_span {
-                range_limit
-                    .to_usize()
-                    .ok_or(VirtualMachineError::BigintToUsizeFail)?
-            } else {
-                return Err(VirtualMachineError::ExpectedInteger(set_span));
-            };
-
-            for i in (0..range_limit).step_by(elm_size) {
-                let set_iter = vm
-                    .memory
-                    .get_range(&set_ptr.add_usize_mod(i as usize, None), elm_size)
-                    .map_err(VirtualMachineError::MemoryError)?;
-
-                if set_iter == elm {
-                    vm.memory
-                        .insert(&index_addr, &MaybeRelocatable::Int(bigint!(i / elm_size)))
-                        .map_err(VirtualMachineError::MemoryError)?;
-                    return vm
-                        .memory
-                        .insert(&is_elm_in_set_addr, &MaybeRelocatable::Int(bigint!(1)))
-                        .map_err(VirtualMachineError::MemoryError);
-                }
-            }
-            vm.memory
-                .insert(&is_elm_in_set_addr, &MaybeRelocatable::Int(bigint!(0)))
-                .map_err(VirtualMachineError::MemoryError)
->>>>>>> 31689285
         }
     }
     insert_value_from_var_name(
@@ -203,11 +113,8 @@
 mod tests {
     use super::*;
     use crate::types::instruction::Register;
+    use crate::vm::hints::execute_hint::{BuiltinHintExecutor, HintReference};
     use crate::vm::runners::builtin_runner::RangeCheckBuiltinRunner;
-    use crate::vm::{
-        hints::execute_hint::{BuiltinHintExecutor, HintReference},
-        runners::builtin_runner::OutputBuiltinRunner,
-    };
     use num_bigint::Sign;
 
     static HINT_EXECUTOR: BuiltinHintExecutor = BuiltinHintExecutor {};
@@ -511,55 +418,4 @@
             Err(VirtualMachineError::FailedToGetIds)
         );
     }
-
-    #[test]
-<<<<<<< HEAD
-=======
-    fn builtin_is_none() {
-        let (mut vm, ids) = init_vm_ids(None, None, None, None);
-        _ = vm.builtin_runners.pop();
-
-        assert_eq!(
-            vm.hint_executor
-                .execute_hint(&mut vm, HINT_CODE, &ids, &ApTracking::new()),
-            Err(VirtualMachineError::NoRangeCheckBuiltin)
-        );
-    }
-
-    #[test]
-    fn range_check_not_present() {
-        let (mut vm, ids) = init_vm_ids(None, None, None, None);
-        _ = vm.builtin_runners.pop();
-        vm.builtin_runners.push((
-            "output".to_string(),
-            Box::new(OutputBuiltinRunner::new(true)),
-        ));
-
-        assert_eq!(
-            vm.hint_executor
-                .execute_hint(&mut vm, HINT_CODE, &ids, &ApTracking::new()),
-            Err(VirtualMachineError::NoRangeCheckBuiltin)
-        );
-    }
-
-    #[test]
->>>>>>> 31689285
-    fn range_check_not_first_builtin() {
-        let (mut vm, ids) = init_vm_ids(None, None, None, None);
-        _ = vm.builtin_runners.pop();
-        vm.builtin_runners.push((
-            "output".to_string(),
-            Box::new(OutputBuiltinRunner::new(true)),
-        ));
-
-        vm.builtin_runners.push((
-            "range_check".to_string(),
-            Box::new(RangeCheckBuiltinRunner::new(true, bigint!(8), 8)),
-        ));
-
-        assert!(vm
-            .hint_executor
-            .execute_hint(&mut vm, HINT_CODE, &ids, &ApTracking::new())
-            .is_ok());
-    }
 }