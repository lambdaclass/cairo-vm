use crate::bigint;
use crate::serde::deserialize_program::ApTracking;
use crate::vm::{
    errors::vm_errors::VirtualMachineError,
    hints::hint_utils::{
        get_int_from_scope, get_integer_from_var_name, get_relocatable_from_var_name,
    },
    vm_core::VirtualMachine,
};
use num_bigint::BigInt;
use num_traits::{Signed, ToPrimitive};
use std::collections::HashMap;

use super::hint_utils::bigint_to_usize;
use super::hint_utils::get_int_ref_from_scope;
use super::hint_utils::get_ptr_from_var_name;
use super::hint_utils::insert_value_from_var_name;

pub fn find_element(
    vm: &mut VirtualMachine,
    ids: &HashMap<String, BigInt>,
    hint_ap_tracking: Option<&ApTracking>,
) -> Result<(), VirtualMachineError> {
<<<<<<< HEAD
    let key = get_integer_from_var_name(
        "key",
        ids,
        &vm.memory,
        &vm.references,
        &vm.run_context,
        hint_ap_tracking,
    )?;
    let elm_size_bigint = get_integer_from_var_name(
        "elm_size",
        ids,
        &vm.memory,
        &vm.references,
        &vm.run_context,
        hint_ap_tracking,
    )?;
    let n_elms = get_integer_from_var_name(
        "n_elms",
        ids,
        &vm.memory,
        &vm.references,
        &vm.run_context,
        hint_ap_tracking,
    )?;
    let array_start = get_ptr_from_var_name(
        "array_ptr",
        ids,
        &vm.memory,
        &vm.references,
        &vm.run_context,
        hint_ap_tracking,
    )?;
    let find_element_index = get_int_from_scope(&vm.exec_scopes, "find_element_index").ok();
    let elm_size = elm_size_bigint
        .to_usize()
        .ok_or_else(|| VirtualMachineError::ValueOutOfRange(elm_size_bigint.clone()))?;
    if elm_size == 0 {
        return Err(VirtualMachineError::ValueOutOfRange(
            elm_size_bigint.clone(),
        ));
    }

    if let Some(find_element_index_value) = find_element_index {
        let find_element_index_usize = bigint_to_usize(&find_element_index_value)?;
        let found_key = vm
            .memory
            .get_integer(&(array_start + (elm_size * find_element_index_usize)))
            .map_err(|_| VirtualMachineError::KeyNotFound)?;

        if found_key != key {
            return Err(VirtualMachineError::InvalidIndex(
                find_element_index_value,
                key.clone(),
                found_key.clone(),
            ));
        }
        insert_value_from_var_name(
            "index",
            find_element_index_value,
            ids,
            &mut vm.memory,
            &vm.references,
            &vm.run_context,
            hint_ap_tracking,
        )?;
        vm.exec_scopes.delete_variable("find_element_index");
        Ok(())
    } else {
        if n_elms.is_negative() {
            return Err(VirtualMachineError::ValueOutOfRange(n_elms.clone()));
        }
=======
    let array_ptr_addr = get_address_from_var_name("array_ptr", ids, vm, hint_ap_tracking)?;
    let elm_size_addr = get_address_from_var_name("elm_size", ids, vm, hint_ap_tracking)?;
    let n_elms_addr = get_address_from_var_name("n_elms", ids, vm, hint_ap_tracking)?;
    let index_addr = get_address_from_var_name("index", ids, vm, hint_ap_tracking)?;
    let key_addr = get_address_from_var_name("key", ids, vm, hint_ap_tracking)?;

    match (
        vm.memory.get(&array_ptr_addr),
        vm.memory.get(&elm_size_addr),
        vm.memory.get(&n_elms_addr),
        vm.memory.get(&index_addr),
        vm.memory.get(&key_addr),
    ) {
        (
            Ok(_),
            Ok(Some(maybe_rel_elm_size)),
            Ok(Some(maybe_rel_n_elms)),
            Ok(_),
            Ok(Some(maybe_rel_key)),
        ) => {
            let _ = vm
                .builtin_runners
                .iter()
                .find(|(name, _)| name.as_str() == "range_check")
                .ok_or(VirtualMachineError::NoRangeCheckBuiltin)?
                .1
                .as_any()
                .downcast_ref::<RangeCheckBuiltinRunner>()
                .ok_or(VirtualMachineError::NoRangeCheckBuiltin)?;

            let elm_size = if let MaybeRelocatable::Int(ref elm_size) = maybe_rel_elm_size {
                elm_size
            } else {
                return Err(VirtualMachineError::ExpectedInteger(
                    maybe_rel_elm_size.clone(),
                ));
            };
>>>>>>> 31689285

        if let Ok(find_element_max_size) =
            get_int_ref_from_scope(&vm.exec_scopes, "find_element_max_size")
        {
            if n_elms > find_element_max_size {
                return Err(VirtualMachineError::FindElemMaxSize(
                    find_element_max_size.clone(),
                    n_elms.clone(),
                ));
            }
        }
        let n_elms_iter: i32 = n_elms
            .to_i32()
            .ok_or_else(|| VirtualMachineError::OffsetExceeded(n_elms.clone()))?;

        for i in 0..n_elms_iter {
            let iter_key = vm
                .memory
                .get_integer(&(array_start.clone() + (elm_size * i as usize)))
                .map_err(|_| VirtualMachineError::KeyNotFound)?;

            if iter_key == key {
                return insert_value_from_var_name(
                    "index",
                    bigint!(i),
                    ids,
                    &mut vm.memory,
                    &vm.references,
                    &vm.run_context,
                    hint_ap_tracking,
                );
            }
        }

        Err(VirtualMachineError::NoValueForKey(key.clone()))
    }
}

pub fn search_sorted_lower(
    vm: &mut VirtualMachine,
    ids: &HashMap<String, BigInt>,
    hint_ap_tracking: Option<&ApTracking>,
) -> Result<(), VirtualMachineError> {
<<<<<<< HEAD
    let find_element_max_size = get_int_from_scope(&vm.exec_scopes, "find_element_max_size");
    let n_elms = get_integer_from_var_name(
        "n_elms",
        ids,
        &vm.memory,
        &vm.references,
        &vm.run_context,
        hint_ap_tracking,
    )?;
    let rel_array_ptr = get_relocatable_from_var_name(
        "array_ptr",
        ids,
        &vm.memory,
        &vm.references,
        &vm.run_context,
        hint_ap_tracking,
    )?;
    let elm_size = get_integer_from_var_name(
        "elm_size",
        ids,
        &vm.memory,
        &vm.references,
        &vm.run_context,
        hint_ap_tracking,
    )?;
    let key = get_integer_from_var_name(
        "key",
        ids,
        &vm.memory,
        &vm.references,
        &vm.run_context,
        hint_ap_tracking,
    )?;
=======
    let find_element_max_size = get_int_from_scope(vm, "find_element_max_size");
    let n_elms = get_integer_from_var_name("n_elms", ids, vm, hint_ap_tracking)?;
    let rel_array_ptr = get_relocatable_from_var_name("array_ptr", ids, vm, hint_ap_tracking)?;
    let elm_size = get_integer_from_var_name("elm_size", ids, vm, hint_ap_tracking)?;
    let index_addr = get_address_from_var_name("index", ids, vm, hint_ap_tracking)?;
    let key = get_integer_from_var_name("key", ids, vm, hint_ap_tracking)?;

    let _ = get_range_check_builtin(vm)?;
>>>>>>> 31689285

    if !elm_size.is_positive() {
        return Err(VirtualMachineError::ValueOutOfRange(elm_size.clone()));
    }

    if n_elms.is_negative() {
        return Err(VirtualMachineError::ValueOutOfRange(n_elms.clone()));
    }

    if let Ok(find_element_max_size) = find_element_max_size {
        if n_elms > &find_element_max_size {
            return Err(VirtualMachineError::FindElemMaxSize(
                find_element_max_size,
                n_elms.clone(),
            ));
        }
    }

    let mut array_iter = vm.memory.get_relocatable(&rel_array_ptr)?.clone();
    let n_elms_usize = n_elms.to_usize().ok_or(VirtualMachineError::KeyNotFound)?;
    let elm_size_usize = elm_size
        .to_usize()
        .ok_or(VirtualMachineError::KeyNotFound)?;

    for i in 0..n_elms_usize {
        let value = vm.memory.get_integer(&array_iter)?;
        if value >= key {
            return insert_value_from_var_name(
                "index",
                bigint!(i),
                ids,
                &mut vm.memory,
                &vm.references,
                &vm.run_context,
                hint_ap_tracking,
            );
        }
        array_iter.offset += elm_size_usize;
    }
    insert_value_from_var_name(
        "index",
        n_elms.clone(),
        ids,
        &mut vm.memory,
        &vm.references,
        &vm.run_context,
        hint_ap_tracking,
    )
}

#[cfg(test)]
mod tests {
    use super::*;
    use crate::types::exec_scope::PyValueType;
    use crate::types::relocatable::MaybeRelocatable;
    use crate::types::{exec_scope::ExecutionScopes, instruction::Register};
<<<<<<< HEAD
    use crate::vm::hints::execute_hint::{execute_hint, HintReference};
=======
    use crate::vm::hints::{
        execute_hint::{BuiltinHintExecutor, HintReference},
        hint_code,
    };
    use crate::vm::runners::builtin_runner::OutputBuiltinRunner;
>>>>>>> 31689285
    use num_bigint::Sign;

    static HINT_EXECUTOR: BuiltinHintExecutor = BuiltinHintExecutor {};

    const FIND_ELEMENT_HINT: &str = "array_ptr = ids.array_ptr\nelm_size = ids.elm_size\nassert isinstance(elm_size, int) and elm_size > 0, \\\n    f'Invalid value for elm_size. Got: {elm_size}.'\nkey = ids.key\n\nif '__find_element_index' in globals():\n    ids.index = __find_element_index\n    found_key = memory[array_ptr + elm_size * __find_element_index]\n    assert found_key == key, \\\n        f'Invalid index found in __find_element_index. index: {__find_element_index}, ' \\\n        f'expected key {key}, found key: {found_key}.'\n    # Delete __find_element_index to make sure it's not used for the next calls.\n    del __find_element_index\nelse:\n    n_elms = ids.n_elms\n    assert isinstance(n_elms, int) and n_elms >= 0, \\\n        f'Invalid value for n_elms. Got: {n_elms}.'\n    if '__find_element_max_size' in globals():\n        assert n_elms <= __find_element_max_size, \\\n            f'find_element() can only be used with n_elms<={__find_element_max_size}. ' \\\n            f'Got: n_elms={n_elms}.'\n\n    for i in range(n_elms):\n        if memory[array_ptr + elm_size * i] == key:\n            ids.index = i\n            break\n    else:\n        raise ValueError(f'Key {key} was not found.')";
    const SEARCH_SORTED_LOWER_HINT: &str = "array_ptr = ids.array_ptr\nelm_size = ids.elm_size\nassert isinstance(elm_size, int) and elm_size > 0, \\\n    f'Invalid value for elm_size. Got: {elm_size}.'\n\nn_elms = ids.n_elms\nassert isinstance(n_elms, int) and n_elms >= 0, \\\n    f'Invalid value for n_elms. Got: {n_elms}.'\nif '__find_element_max_size' in globals():\n    assert n_elms <= __find_element_max_size, \\\n        f'find_element() can only be used with n_elms<={__find_element_max_size}. ' \\\n        f'Got: n_elms={n_elms}.'\n\nfor i in range(n_elms):\n    if memory[array_ptr + elm_size * i] >= ids.key:\n        ids.index = i\n        break\nelse:\n    ids.index = n_elms";

    fn init_vm_ids(
        values_to_override: HashMap<String, MaybeRelocatable>,
    ) -> (VirtualMachine, HashMap<String, BigInt>) {
        let mut vm = VirtualMachine::new(
            BigInt::new(Sign::Plus, vec![1, 0, 0, 0, 0, 0, 17, 134217728]),
            vec![],
            false,
            &HINT_EXECUTOR,
        );

        const FP_OFFSET_START: usize = 4;
        vm.run_context.fp = MaybeRelocatable::from((0, FP_OFFSET_START));

        for _ in 0..2 {
            vm.segments.add(&mut vm.memory, None);
        }

        let addresses = vec![
            MaybeRelocatable::from((0, 0)),
            MaybeRelocatable::from((0, 1)),
            MaybeRelocatable::from((0, 2)),
            MaybeRelocatable::from((0, 4)),
            MaybeRelocatable::from((1, 0)),
            MaybeRelocatable::from((1, 1)),
            MaybeRelocatable::from((1, 2)),
            MaybeRelocatable::from((1, 3)),
        ];

        let default_values = vec![
            ("array_ptr", MaybeRelocatable::from((1, 0))),
            ("elm_size", MaybeRelocatable::from(bigint!(2))),
            ("n_elms", MaybeRelocatable::from(bigint!(2))),
            ("key", MaybeRelocatable::from(bigint!(3))),
            ("arr[0].a", MaybeRelocatable::from(bigint!(1))),
            ("arr[0].b", MaybeRelocatable::from(bigint!(2))),
            ("arr[1].a", MaybeRelocatable::from(bigint!(3))),
            ("arr[1].b", MaybeRelocatable::from(bigint!(4))),
        ];

        /* array_ptr = (1,0) -> [Struct{1, 2}, Struct{3, 4}]
          elm_size = 2
          n_elms = 2
          index = None. Should become 1
          key = 3
        */

        // Build memory
        // default_values[i].0 -> contains name
        // default_values[i].1 -> contains maybe relocatable
        for (i, memory_cell) in addresses.iter().enumerate() {
            let value_to_insert = values_to_override
                .get(default_values[i].0)
                .unwrap_or(&default_values[i].1);
            vm.memory
                .insert(memory_cell, value_to_insert)
                .expect("Unexpected memory insert fail");
        }

        vm.references = HashMap::new();
        for i in 0..=FP_OFFSET_START {
            vm.references.insert(
                i,
                HintReference {
                    dereference: true,
                    register: Register::FP,
                    offset1: i as i32 - FP_OFFSET_START as i32,
                    offset2: 0,
                    inner_dereference: false,
                    ap_tracking_data: None,
                    immediate: None,
                },
            );
        }

        let mut ids = HashMap::<String, BigInt>::new();
        for (i, s) in ["array_ptr", "elm_size", "n_elms", "index", "key"]
            .iter()
            .enumerate()
        {
            ids.insert(s.to_string(), bigint!(i));
        }

        (vm, ids)
    }

    #[test]
    fn element_found_by_search() {
        assert_eq!(hint_code::FIND_ELEMENT, FIND_ELEMENT_HINT);
        let (mut vm, ids) = init_vm_ids(HashMap::new());

        assert_eq!(
            vm.hint_executor
                .execute_hint(&mut vm, FIND_ELEMENT_HINT, &ids, &ApTracking::new()),
            Ok(())
        );

        assert_eq!(
            vm.memory.get(&MaybeRelocatable::from((0, 3))),
            Ok(Some(&MaybeRelocatable::Int(bigint!(1))))
        )
    }

    #[test]
    fn element_found_by_oracle() {
        let (mut vm, ids) = init_vm_ids(HashMap::new());
        vm.exec_scopes
            .assign_or_update_variable("find_element_index", PyValueType::BigInt(bigint!(1)));

        assert_eq!(
            vm.hint_executor
                .execute_hint(&mut vm, FIND_ELEMENT_HINT, &ids, &ApTracking::new()),
            Ok(())
        );

        assert_eq!(
            vm.memory.get(&MaybeRelocatable::from((0, 3))),
            Ok(Some(&MaybeRelocatable::Int(bigint!(1))))
        )
    }

    #[test]
    fn element_not_found_search() {
        let (mut vm, ids) = init_vm_ids(HashMap::from([(
            "key".to_string(),
            MaybeRelocatable::from(bigint!(7)),
        )]));

        assert_eq!(
            vm.hint_executor
                .execute_hint(&mut vm, FIND_ELEMENT_HINT, &ids, &ApTracking::new()),
            Err(VirtualMachineError::NoValueForKey(bigint!(7)))
        );
    }

    #[test]
    fn element_not_found_oracle() {
        let (mut vm, ids) = init_vm_ids(HashMap::new());
        vm.exec_scopes
            .assign_or_update_variable("find_element_index", PyValueType::BigInt(bigint!(2)));

        assert_eq!(
            vm.hint_executor
                .execute_hint(&mut vm, FIND_ELEMENT_HINT, &ids, &ApTracking::new()),
            Err(VirtualMachineError::KeyNotFound)
        );
    }

    #[test]
    fn find_elm_failed_ids_get_addres() {
        let (mut vm, ids) = init_vm_ids(HashMap::new());
        vm.references.insert(
            0,
            HintReference {
                dereference: true,
                register: Register::FP,
                offset1: -7,
                offset2: 0,
                inner_dereference: false,
                ap_tracking_data: None,
                immediate: None,
            },
        );

        assert_eq!(
            vm.hint_executor
                .execute_hint(&mut vm, FIND_ELEMENT_HINT, &ids, &ApTracking::new()),
            Err(VirtualMachineError::FailedToGetIds)
        );
    }

    #[test]
    fn find_elm_failed_ids_get_from_mem() {
        let mut vm = VirtualMachine::new(
            BigInt::new(Sign::Plus, vec![1, 0, 0, 0, 0, 0, 17, 134217728]),
            vec![],
            false,
            &HINT_EXECUTOR,
        );

        const FP_OFFSET_START: usize = 4;
        vm.references = HashMap::new();
        for i in 0..=FP_OFFSET_START {
            vm.references.insert(
                i,
                HintReference {
                    dereference: true,
                    register: Register::FP,
                    offset1: i as i32 - FP_OFFSET_START as i32,
                    offset2: 0,
                    inner_dereference: false,
                    ap_tracking_data: None,
                    immediate: None,
                },
            );
        }

        let mut ids = HashMap::<String, BigInt>::new();
        for (i, s) in ["array_ptr", "elm_size", "n_elms", "index", "key"]
            .iter()
            .enumerate()
        {
            ids.insert(s.to_string(), bigint!(i as i32));
        }

        assert_eq!(
<<<<<<< HEAD
            execute_hint(&mut vm, FIND_ELEMENT_HINT, ids, &ApTracking::new()),
            Err(VirtualMachineError::ExpectedInteger(
                MaybeRelocatable::from((0, 0))
            ))
=======
            vm.hint_executor
                .execute_hint(&mut vm, FIND_ELEMENT_HINT, &ids, &ApTracking::new()),
            Err(VirtualMachineError::FailedToGetIds)
        );
    }

    #[test]
    fn find_elm_builtin_is_none() {
        let (mut vm, ids) = init_vm_ids(HashMap::new());
        _ = vm.builtin_runners.pop();

        assert_eq!(
            vm.hint_executor
                .execute_hint(&mut vm, FIND_ELEMENT_HINT, &ids, &ApTracking::new()),
            Err(VirtualMachineError::NoRangeCheckBuiltin)
        );
    }

    #[test]
    fn find_elm_range_check_not_present() {
        let (mut vm, ids) = init_vm_ids(HashMap::new());
        _ = vm.builtin_runners.pop();
        vm.builtin_runners.push((
            "output".to_string(),
            Box::new(OutputBuiltinRunner::new(true)),
        ));

        assert_eq!(
            vm.hint_executor
                .execute_hint(&mut vm, FIND_ELEMENT_HINT, &ids, &ApTracking::new()),
            Err(VirtualMachineError::NoRangeCheckBuiltin)
        );
    }

    #[test]
    fn find_elm_range_check_not_first() {
        let (mut vm, ids) = init_vm_ids(HashMap::new());
        let range_builtin = vm.builtin_runners.pop();
        vm.builtin_runners.push((
            "output".to_string(),
            Box::new(OutputBuiltinRunner::new(true)),
        ));
        vm.builtin_runners
            .push(range_builtin.expect("Lost range check builtin"));

        assert_eq!(
            vm.hint_executor
                .execute_hint(&mut vm, FIND_ELEMENT_HINT, &ids, &ApTracking::new()),
            Ok(())
>>>>>>> 31689285
        );
    }

    #[test]
    fn find_elm_not_int_elm_size() {
        let (mut vm, ids) = init_vm_ids(HashMap::from([(
            "elm_size".to_string(),
            MaybeRelocatable::from((7, 8)),
        )]));

        assert_eq!(
            vm.hint_executor
                .execute_hint(&mut vm, FIND_ELEMENT_HINT, &ids, &ApTracking::new()),
            Err(VirtualMachineError::ExpectedInteger(
                MaybeRelocatable::from((0, 1))
            ))
        );
    }

    #[test]
    fn find_elm_zero_elm_size() {
        let (mut vm, ids) = init_vm_ids(HashMap::from([(
            "elm_size".to_string(),
            MaybeRelocatable::Int(bigint!(0)),
        )]));

        assert_eq!(
            vm.hint_executor
                .execute_hint(&mut vm, FIND_ELEMENT_HINT, &ids, &ApTracking::new()),
            Err(VirtualMachineError::ValueOutOfRange(bigint!(0)))
        );
    }

    #[test]
    fn find_elm_negative_elm_size() {
        let (mut vm, ids) = init_vm_ids(HashMap::from([(
            "elm_size".to_string(),
            MaybeRelocatable::Int(bigint!(-1)),
        )]));

        assert_eq!(
            vm.hint_executor
                .execute_hint(&mut vm, FIND_ELEMENT_HINT, &ids, &ApTracking::new()),
            Err(VirtualMachineError::ValueOutOfRange(bigint!(-1)))
        );
    }

    #[test]
    fn find_elm_not_int_n_elms() {
        let relocatable = MaybeRelocatable::from((0, 2));
        let (mut vm, ids) =
            init_vm_ids(HashMap::from([("n_elms".to_string(), relocatable.clone())]));

        assert_eq!(
            vm.hint_executor
                .execute_hint(&mut vm, FIND_ELEMENT_HINT, &ids, &ApTracking::new()),
            Err(VirtualMachineError::ExpectedInteger(relocatable))
        );
    }

    #[test]
    fn find_elm_negative_n_elms() {
        let (mut vm, ids) = init_vm_ids(HashMap::from([(
            "n_elms".to_string(),
            MaybeRelocatable::Int(bigint!(-1)),
        )]));

        assert_eq!(
            vm.hint_executor
                .execute_hint(&mut vm, FIND_ELEMENT_HINT, &ids, &ApTracking::new()),
            Err(VirtualMachineError::ValueOutOfRange(bigint!(-1)))
        );
    }

    #[test]
    fn find_elm_empty_scope() {
        let (mut vm, ids) = init_vm_ids(HashMap::new());
        vm.exec_scopes = ExecutionScopes::new();

        assert_eq!(
            vm.hint_executor
                .execute_hint(&mut vm, FIND_ELEMENT_HINT, &ids, &ApTracking::new()),
            Ok(())
        );
    }

    #[test]
    fn find_elm_n_elms_gt_max_size() {
        let (mut vm, ids) = init_vm_ids(HashMap::new());
        vm.exec_scopes
            .assign_or_update_variable("find_element_max_size", PyValueType::BigInt(bigint!(1)));

        assert_eq!(
            vm.hint_executor
                .execute_hint(&mut vm, FIND_ELEMENT_HINT, &ids, &ApTracking::new()),
            Err(VirtualMachineError::FindElemMaxSize(bigint!(1), bigint!(2)))
        );
    }

    #[test]
    fn find_elm_key_not_int() {
        let relocatable = MaybeRelocatable::from((0, 4));
        let (mut vm, ids) = init_vm_ids(HashMap::from([("key".to_string(), relocatable.clone())]));

        assert_eq!(
            vm.hint_executor
                .execute_hint(&mut vm, FIND_ELEMENT_HINT, &ids, &ApTracking::new()),
            Err(VirtualMachineError::ExpectedInteger(relocatable))
        );
    }

    #[test]
    fn search_sorted_lower() {
        let (mut vm, ids) = init_vm_ids(HashMap::new());

        assert_eq!(
            vm.hint_executor.execute_hint(
                &mut vm,
                SEARCH_SORTED_LOWER_HINT,
                &ids,
                &ApTracking::new()
            ),
            Ok(())
        );

        assert_eq!(
            vm.memory.get(&MaybeRelocatable::from((0, 3))),
            Ok(Some(&MaybeRelocatable::Int(bigint!(1))))
        )
    }

    #[test]
    fn search_sorted_lower_no_matches() {
        let (mut vm, ids) = init_vm_ids(HashMap::from([(
            "key".to_string(),
            MaybeRelocatable::Int(bigint!(7)),
        )]));

        assert_eq!(
            vm.hint_executor.execute_hint(
                &mut vm,
                SEARCH_SORTED_LOWER_HINT,
                &ids,
                &ApTracking::new()
            ),
            Ok(())
        );

        assert_eq!(
            vm.memory.get(&MaybeRelocatable::from((0, 3))),
            Ok(Some(&MaybeRelocatable::Int(bigint!(2))))
        )
    }

    #[test]
    fn search_sorted_lower_failed_ids_get_addres() {
        let (mut vm, ids) = init_vm_ids(HashMap::new());
        vm.references.insert(
            0,
            HintReference {
                dereference: true,
                register: Register::FP,
                offset1: -7,
                offset2: 0,
                inner_dereference: false,
                ap_tracking_data: None,
                immediate: None,
            },
        );

        assert_eq!(
            vm.hint_executor.execute_hint(
                &mut vm,
                SEARCH_SORTED_LOWER_HINT,
                &ids,
                &ApTracking::new()
            ),
            Err(VirtualMachineError::FailedToGetIds)
        );
    }

    #[test]
    fn search_sorted_lower_failed_ids_get_from_mem() {
        let mut vm = VirtualMachine::new(
            BigInt::new(Sign::Plus, vec![1, 0, 0, 0, 0, 0, 17, 134217728]),
            vec![],
            false,
            &HINT_EXECUTOR,
        );

        const FP_OFFSET_START: usize = 4;
        vm.references = HashMap::new();
        for i in 0..=FP_OFFSET_START {
            vm.references.insert(
                i,
                HintReference {
                    dereference: true,
                    register: Register::FP,
                    offset1: i as i32 - FP_OFFSET_START as i32,
                    offset2: 0,
                    inner_dereference: false,
                    ap_tracking_data: None,
                    immediate: None,
                },
            );
        }

        let mut ids = HashMap::<String, BigInt>::new();
        for (i, s) in ["array_ptr", "elm_size", "n_elms", "index", "key"]
            .iter()
            .enumerate()
        {
            ids.insert(s.to_string(), bigint!(i as i32));
        }

        assert_eq!(
            vm.hint_executor.execute_hint(
                &mut vm,
                SEARCH_SORTED_LOWER_HINT,
                &ids,
                &ApTracking::new()
            ),
            Err(VirtualMachineError::FailedToGetIds)
        );
    }

    #[test]
<<<<<<< HEAD
=======
    fn search_sorted_lower_builtin_is_none() {
        let (mut vm, ids) = init_vm_ids(HashMap::new());
        _ = vm.builtin_runners.pop();

        assert_eq!(
            vm.hint_executor.execute_hint(
                &mut vm,
                SEARCH_SORTED_LOWER_HINT,
                &ids,
                &ApTracking::new()
            ),
            Err(VirtualMachineError::NoRangeCheckBuiltin)
        );
    }

    #[test]
    fn search_sorted_lower_range_check_not_present() {
        let (mut vm, ids) = init_vm_ids(HashMap::new());
        _ = vm.builtin_runners.pop();
        vm.builtin_runners.push((
            "output".to_string(),
            Box::new(OutputBuiltinRunner::new(true)),
        ));

        assert_eq!(
            vm.hint_executor.execute_hint(
                &mut vm,
                SEARCH_SORTED_LOWER_HINT,
                &ids,
                &ApTracking::new()
            ),
            Err(VirtualMachineError::NoRangeCheckBuiltin)
        );
    }

    #[test]
    fn search_sorted_lower_range_check_not_first() {
        let (mut vm, ids) = init_vm_ids(HashMap::new());
        let range_builtin = vm.builtin_runners.pop();
        vm.builtin_runners.push((
            "output".to_string(),
            Box::new(OutputBuiltinRunner::new(true)),
        ));
        vm.builtin_runners
            .push(range_builtin.expect("Lost range check builtin"));

        assert_eq!(
            vm.hint_executor.execute_hint(
                &mut vm,
                SEARCH_SORTED_LOWER_HINT,
                &ids,
                &ApTracking::new()
            ),
            Ok(())
        );
    }

    #[test]
>>>>>>> 31689285
    fn search_sorted_lower_not_int_elm_size() {
        let (mut vm, ids) = init_vm_ids(HashMap::from([(
            "elm_size".to_string(),
            MaybeRelocatable::from((7, 8)),
        )]));

        assert_eq!(
            vm.hint_executor.execute_hint(
                &mut vm,
                SEARCH_SORTED_LOWER_HINT,
                &ids,
                &ApTracking::new()
            ),
            Err(VirtualMachineError::ExpectedInteger(
                MaybeRelocatable::from((0, 1))
            ))
        );
    }

    #[test]
    fn search_sorted_lower_zero_elm_size() {
        let (mut vm, ids) = init_vm_ids(HashMap::from([(
            "elm_size".to_string(),
            MaybeRelocatable::Int(bigint!(0)),
        )]));

        assert_eq!(
            vm.hint_executor.execute_hint(
                &mut vm,
                SEARCH_SORTED_LOWER_HINT,
                &ids,
                &ApTracking::new()
            ),
            Err(VirtualMachineError::ValueOutOfRange(bigint!(0)))
        );
    }

    #[test]
    fn search_sorted_lower_negative_elm_size() {
        let (mut vm, ids) = init_vm_ids(HashMap::from([(
            "elm_size".to_string(),
            MaybeRelocatable::Int(bigint!(-1)),
        )]));

        assert_eq!(
            vm.hint_executor.execute_hint(
                &mut vm,
                SEARCH_SORTED_LOWER_HINT,
                &ids,
                &ApTracking::new()
            ),
            Err(VirtualMachineError::ValueOutOfRange(bigint!(-1)))
        );
    }

    #[test]
    fn search_sorted_lower_not_int_n_elms() {
        let (mut vm, ids) = init_vm_ids(HashMap::from([(
            "n_elms".to_string(),
            MaybeRelocatable::from((1, 2)),
        )]));

        assert_eq!(
            vm.hint_executor.execute_hint(
                &mut vm,
                SEARCH_SORTED_LOWER_HINT,
                &ids,
                &ApTracking::new()
            ),
            Err(VirtualMachineError::ExpectedInteger(
                MaybeRelocatable::from((0, 2))
            ))
        );
    }

    #[test]
    fn search_sorted_lower_negative_n_elms() {
        let (mut vm, ids) = init_vm_ids(HashMap::from([(
            "n_elms".to_string(),
            MaybeRelocatable::Int(bigint!(-1)),
        )]));

        assert_eq!(
            vm.hint_executor.execute_hint(
                &mut vm,
                SEARCH_SORTED_LOWER_HINT,
                &ids,
                &ApTracking::new()
            ),
            Err(VirtualMachineError::ValueOutOfRange(bigint!(-1)))
        );
    }

    #[test]
    fn search_sorted_lower_empty_scope() {
        let (mut vm, ids) = init_vm_ids(HashMap::new());
        vm.exec_scopes = ExecutionScopes::new();

        assert_eq!(
            vm.hint_executor.execute_hint(
                &mut vm,
                SEARCH_SORTED_LOWER_HINT,
                &ids,
                &ApTracking::new()
            ),
            Ok(())
        );
    }

    #[test]
    fn search_sorted_lower_n_elms_gt_max_size() {
        let (mut vm, ids) = init_vm_ids(HashMap::new());
        vm.exec_scopes
            .assign_or_update_variable("find_element_max_size", PyValueType::BigInt(bigint!(1)));

        assert_eq!(
            vm.hint_executor.execute_hint(
                &mut vm,
                SEARCH_SORTED_LOWER_HINT,
                &ids,
                &ApTracking::new()
            ),
            Err(VirtualMachineError::FindElemMaxSize(bigint!(1), bigint!(2)))
        );
    }
}<|MERGE_RESOLUTION|>--- conflicted
+++ resolved
@@ -21,7 +21,6 @@
     ids: &HashMap<String, BigInt>,
     hint_ap_tracking: Option<&ApTracking>,
 ) -> Result<(), VirtualMachineError> {
-<<<<<<< HEAD
     let key = get_integer_from_var_name(
         "key",
         ids,
@@ -93,45 +92,6 @@
         if n_elms.is_negative() {
             return Err(VirtualMachineError::ValueOutOfRange(n_elms.clone()));
         }
-=======
-    let array_ptr_addr = get_address_from_var_name("array_ptr", ids, vm, hint_ap_tracking)?;
-    let elm_size_addr = get_address_from_var_name("elm_size", ids, vm, hint_ap_tracking)?;
-    let n_elms_addr = get_address_from_var_name("n_elms", ids, vm, hint_ap_tracking)?;
-    let index_addr = get_address_from_var_name("index", ids, vm, hint_ap_tracking)?;
-    let key_addr = get_address_from_var_name("key", ids, vm, hint_ap_tracking)?;
-
-    match (
-        vm.memory.get(&array_ptr_addr),
-        vm.memory.get(&elm_size_addr),
-        vm.memory.get(&n_elms_addr),
-        vm.memory.get(&index_addr),
-        vm.memory.get(&key_addr),
-    ) {
-        (
-            Ok(_),
-            Ok(Some(maybe_rel_elm_size)),
-            Ok(Some(maybe_rel_n_elms)),
-            Ok(_),
-            Ok(Some(maybe_rel_key)),
-        ) => {
-            let _ = vm
-                .builtin_runners
-                .iter()
-                .find(|(name, _)| name.as_str() == "range_check")
-                .ok_or(VirtualMachineError::NoRangeCheckBuiltin)?
-                .1
-                .as_any()
-                .downcast_ref::<RangeCheckBuiltinRunner>()
-                .ok_or(VirtualMachineError::NoRangeCheckBuiltin)?;
-
-            let elm_size = if let MaybeRelocatable::Int(ref elm_size) = maybe_rel_elm_size {
-                elm_size
-            } else {
-                return Err(VirtualMachineError::ExpectedInteger(
-                    maybe_rel_elm_size.clone(),
-                ));
-            };
->>>>>>> 31689285
 
         if let Ok(find_element_max_size) =
             get_int_ref_from_scope(&vm.exec_scopes, "find_element_max_size")
@@ -175,7 +135,6 @@
     ids: &HashMap<String, BigInt>,
     hint_ap_tracking: Option<&ApTracking>,
 ) -> Result<(), VirtualMachineError> {
-<<<<<<< HEAD
     let find_element_max_size = get_int_from_scope(&vm.exec_scopes, "find_element_max_size");
     let n_elms = get_integer_from_var_name(
         "n_elms",
@@ -209,16 +168,6 @@
         &vm.run_context,
         hint_ap_tracking,
     )?;
-=======
-    let find_element_max_size = get_int_from_scope(vm, "find_element_max_size");
-    let n_elms = get_integer_from_var_name("n_elms", ids, vm, hint_ap_tracking)?;
-    let rel_array_ptr = get_relocatable_from_var_name("array_ptr", ids, vm, hint_ap_tracking)?;
-    let elm_size = get_integer_from_var_name("elm_size", ids, vm, hint_ap_tracking)?;
-    let index_addr = get_address_from_var_name("index", ids, vm, hint_ap_tracking)?;
-    let key = get_integer_from_var_name("key", ids, vm, hint_ap_tracking)?;
-
-    let _ = get_range_check_builtin(vm)?;
->>>>>>> 31689285
 
     if !elm_size.is_positive() {
         return Err(VirtualMachineError::ValueOutOfRange(elm_size.clone()));
@@ -275,15 +224,10 @@
     use crate::types::exec_scope::PyValueType;
     use crate::types::relocatable::MaybeRelocatable;
     use crate::types::{exec_scope::ExecutionScopes, instruction::Register};
-<<<<<<< HEAD
-    use crate::vm::hints::execute_hint::{execute_hint, HintReference};
-=======
     use crate::vm::hints::{
         execute_hint::{BuiltinHintExecutor, HintReference},
         hint_code,
     };
-    use crate::vm::runners::builtin_runner::OutputBuiltinRunner;
->>>>>>> 31689285
     use num_bigint::Sign;
 
     static HINT_EXECUTOR: BuiltinHintExecutor = BuiltinHintExecutor {};
@@ -496,62 +440,11 @@
         }
 
         assert_eq!(
-<<<<<<< HEAD
-            execute_hint(&mut vm, FIND_ELEMENT_HINT, ids, &ApTracking::new()),
+            vm.hint_executor
+                .execute_hint(&mut vm, FIND_ELEMENT_HINT, &ids, &ApTracking::new()),
             Err(VirtualMachineError::ExpectedInteger(
                 MaybeRelocatable::from((0, 0))
             ))
-=======
-            vm.hint_executor
-                .execute_hint(&mut vm, FIND_ELEMENT_HINT, &ids, &ApTracking::new()),
-            Err(VirtualMachineError::FailedToGetIds)
-        );
-    }
-
-    #[test]
-    fn find_elm_builtin_is_none() {
-        let (mut vm, ids) = init_vm_ids(HashMap::new());
-        _ = vm.builtin_runners.pop();
-
-        assert_eq!(
-            vm.hint_executor
-                .execute_hint(&mut vm, FIND_ELEMENT_HINT, &ids, &ApTracking::new()),
-            Err(VirtualMachineError::NoRangeCheckBuiltin)
-        );
-    }
-
-    #[test]
-    fn find_elm_range_check_not_present() {
-        let (mut vm, ids) = init_vm_ids(HashMap::new());
-        _ = vm.builtin_runners.pop();
-        vm.builtin_runners.push((
-            "output".to_string(),
-            Box::new(OutputBuiltinRunner::new(true)),
-        ));
-
-        assert_eq!(
-            vm.hint_executor
-                .execute_hint(&mut vm, FIND_ELEMENT_HINT, &ids, &ApTracking::new()),
-            Err(VirtualMachineError::NoRangeCheckBuiltin)
-        );
-    }
-
-    #[test]
-    fn find_elm_range_check_not_first() {
-        let (mut vm, ids) = init_vm_ids(HashMap::new());
-        let range_builtin = vm.builtin_runners.pop();
-        vm.builtin_runners.push((
-            "output".to_string(),
-            Box::new(OutputBuiltinRunner::new(true)),
-        ));
-        vm.builtin_runners
-            .push(range_builtin.expect("Lost range check builtin"));
-
-        assert_eq!(
-            vm.hint_executor
-                .execute_hint(&mut vm, FIND_ELEMENT_HINT, &ids, &ApTracking::new()),
-            Ok(())
->>>>>>> 31689285
         );
     }
 
@@ -779,67 +672,6 @@
     }
 
     #[test]
-<<<<<<< HEAD
-=======
-    fn search_sorted_lower_builtin_is_none() {
-        let (mut vm, ids) = init_vm_ids(HashMap::new());
-        _ = vm.builtin_runners.pop();
-
-        assert_eq!(
-            vm.hint_executor.execute_hint(
-                &mut vm,
-                SEARCH_SORTED_LOWER_HINT,
-                &ids,
-                &ApTracking::new()
-            ),
-            Err(VirtualMachineError::NoRangeCheckBuiltin)
-        );
-    }
-
-    #[test]
-    fn search_sorted_lower_range_check_not_present() {
-        let (mut vm, ids) = init_vm_ids(HashMap::new());
-        _ = vm.builtin_runners.pop();
-        vm.builtin_runners.push((
-            "output".to_string(),
-            Box::new(OutputBuiltinRunner::new(true)),
-        ));
-
-        assert_eq!(
-            vm.hint_executor.execute_hint(
-                &mut vm,
-                SEARCH_SORTED_LOWER_HINT,
-                &ids,
-                &ApTracking::new()
-            ),
-            Err(VirtualMachineError::NoRangeCheckBuiltin)
-        );
-    }
-
-    #[test]
-    fn search_sorted_lower_range_check_not_first() {
-        let (mut vm, ids) = init_vm_ids(HashMap::new());
-        let range_builtin = vm.builtin_runners.pop();
-        vm.builtin_runners.push((
-            "output".to_string(),
-            Box::new(OutputBuiltinRunner::new(true)),
-        ));
-        vm.builtin_runners
-            .push(range_builtin.expect("Lost range check builtin"));
-
-        assert_eq!(
-            vm.hint_executor.execute_hint(
-                &mut vm,
-                SEARCH_SORTED_LOWER_HINT,
-                &ids,
-                &ApTracking::new()
-            ),
-            Ok(())
-        );
-    }
-
-    #[test]
->>>>>>> 31689285
     fn search_sorted_lower_not_int_elm_size() {
         let (mut vm, ids) = init_vm_ids(HashMap::from([(
             "elm_size".to_string(),
