--- conflicted
+++ resolved
@@ -1,15 +1,10 @@
-<<<<<<< HEAD
 use crate::{
     types::instruction::{
         ApUpdate, FpUpdate, Instruction, Op1Addr, Opcode, PcUpdate, Register, Res,
     },
     vm::errors::vm_errors::VirtualMachineError,
 };
-use felt::{Felt, NewFelt};
-=======
-use crate::{types::instruction, vm::errors::vm_errors::VirtualMachineError};
-use num_bigint::BigInt;
->>>>>>> 34e2a4a4
+use felt::Felt;
 
 //  0|  opcode|ap_update|pc_update|res_logic|op1_src|op0_reg|dst_reg
 // 15|14 13 12|    11 10|  9  8  7|     6  5|4  3  2|      1|      0
@@ -17,13 +12,8 @@
 /// Decodes an instruction. The encoding is little endian, so flags go from bit 63 to 48.
 pub fn decode_instruction(
     encoded_instr: i64,
-<<<<<<< HEAD
-    mut imm: Option<Felt>,
+    mut imm: Option<&Felt>,
 ) -> Result<Instruction, VirtualMachineError> {
-=======
-    mut imm: Option<&BigInt>,
-) -> Result<instruction::Instruction, VirtualMachineError> {
->>>>>>> 34e2a4a4
     const DST_REG_MASK: i64 = 0x0001;
     const DST_REG_OFF: i64 = 0;
     const OP0_REG_MASK: i64 = 0x0002;
@@ -129,19 +119,11 @@
         _ => FpUpdate::Regular,
     };
 
-<<<<<<< HEAD
     Ok(Instruction {
-        off0: Felt::new(off0),
-        off1: Felt::new(off1),
-        off2: Felt::new(off2),
-        imm,
-=======
-    Ok(instruction::Instruction {
         off0,
         off1,
         off2,
         imm: imm.cloned(),
->>>>>>> 34e2a4a4
         dst_register,
         op0_register,
         op1_addr,
@@ -219,8 +201,7 @@
         //   |    CALL|      ADD|     JUMP|      ADD|    IMM|     FP|     FP
         //  0  0  0  1      0  1   0  0  1      0  1 0  0  1       1       1
         //  0001 0100 1010 0111 = 0x14A7; offx = 0
-<<<<<<< HEAD
-        let inst = decode_instruction(0x14A7800080008000, Some(Felt::new(7))).unwrap();
+        let inst = decode_instruction(0x14A7800080008000, Some(7)).unwrap();
         assert!(matches!(inst.dst_register, Register::FP));
         assert!(matches!(inst.op0_register, Register::FP));
         assert!(matches!(inst.op1_addr, Op1Addr::Imm));
@@ -229,17 +210,6 @@
         assert!(matches!(inst.ap_update, ApUpdate::Add));
         assert!(matches!(inst.opcode, Opcode::Call));
         assert!(matches!(inst.fp_update, FpUpdate::APPlus2));
-=======
-        let inst = decode_instruction(0x14A7800080008000, Some(&bigint!(7))).unwrap();
-        assert!(matches!(inst.dst_register, instruction::Register::FP));
-        assert!(matches!(inst.op0_register, instruction::Register::FP));
-        assert!(matches!(inst.op1_addr, instruction::Op1Addr::Imm));
-        assert!(matches!(inst.res, instruction::Res::Add));
-        assert!(matches!(inst.pc_update, instruction::PcUpdate::Jump));
-        assert!(matches!(inst.ap_update, instruction::ApUpdate::Add));
-        assert!(matches!(inst.opcode, instruction::Opcode::Call));
-        assert!(matches!(inst.fp_update, instruction::FpUpdate::APPlus2));
->>>>>>> 34e2a4a4
     }
 
     #[test]
@@ -322,8 +292,8 @@
         //  0  0  0  0      0  0   0  0  0      0  0 0  0  0       0       0
         //  0000 0000 0000 0000 = 0x0000; offx = 0
         let inst = decode_instruction(0x0000800180007FFF, None).unwrap();
-        assert_eq!(inst.off0, Felt::new(-1_i32));
-        assert_eq!(inst.off1, Felt::zero());
-        assert_eq!(inst.off2, Felt::one());
+        assert_eq!(inst.off0, -1);
+        assert_eq!(inst.off1, 0);
+        assert_eq!(inst.off2, 1);
     }
 }