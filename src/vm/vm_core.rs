use crate::stdlib::{any::Any, borrow::Cow, collections::HashMap, prelude::*};

use crate::{
    hint_processor::hint_processor_definition::HintProcessor,
    types::{
        errors::math_errors::MathError,
        exec_scope::ExecutionScopes,
        instruction::{
            is_call_instruction, ApUpdate, FpUpdate, Instruction, Opcode, PcUpdate, Res,
        },
        relocatable::{MaybeRelocatable, Relocatable},
    },
    vm::{
        context::run_context::RunContext,
        decoding::decoder::decode_instruction,
        errors::{
            exec_scope_errors::ExecScopeError, memory_errors::MemoryError,
            vm_errors::VirtualMachineError,
        },
        runners::builtin_runner::{BuiltinRunner, RangeCheckBuiltinRunner, SignatureBuiltinRunner},
        trace::trace_entry::TraceEntry,
        vm_memory::memory_segments::MemorySegmentManager,
    },
};

use felt::Felt252;
use num_traits::{ToPrimitive, Zero};

use super::errors::trace_errors::TraceError;
use super::runners::builtin_runner::OUTPUT_BUILTIN_NAME;

const MAX_TRACEBACK_ENTRIES: u32 = 20;

#[derive(PartialEq, Eq, Debug)]
pub struct Operands {
    dst: MaybeRelocatable,
    res: Option<MaybeRelocatable>,
    op0: MaybeRelocatable,
    op1: MaybeRelocatable,
}

#[derive(PartialEq, Eq, Debug)]
pub struct OperandsAddresses {
    dst_addr: Relocatable,
    op0_addr: Relocatable,
    op1_addr: Relocatable,
}

#[derive(Default, Debug, Clone, Copy)]
pub struct DeducedOperands(u8);

impl DeducedOperands {
    fn set_dst(&mut self, value: bool) {
        self.0 |= value as u8;
    }
    fn set_op0(&mut self, value: bool) {
        self.0 |= (value as u8) << 1;
    }
    fn set_op1(&mut self, value: bool) {
        self.0 |= (value as u8) << 2;
    }

    fn was_dest_deducted(&self) -> bool {
        self.0 & 1 != 0
    }
    fn was_op0_deducted(&self) -> bool {
        self.0 & 1 << 1 != 0
    }
    fn was_op1_deducted(&self) -> bool {
        self.0 & 1 << 2 != 0
    }
}

pub struct VirtualMachine {
    pub(crate) run_context: RunContext,
    pub(crate) builtin_runners: Vec<BuiltinRunner>,
    pub(crate) segments: MemorySegmentManager,
    pub(crate) trace: Option<Vec<TraceEntry>>,
    pub(crate) current_step: usize,
    trace_relocated: bool,
    skip_instruction_execution: bool,
    run_finished: bool,
    #[cfg(feature = "hooks")]
    pub(crate) hooks: crate::vm::hooks::Hooks,
}

impl VirtualMachine {
    pub fn new(trace_enabled: bool) -> VirtualMachine {
        let run_context = RunContext {
            pc: Relocatable::from((0, 0)),
            ap: 0,
            fp: 0,
        };

        let trace = if trace_enabled {
            Some(Vec::<TraceEntry>::new())
        } else {
            None
        };

        VirtualMachine {
            run_context,
            builtin_runners: Vec::new(),
            trace,
            current_step: 0,
            skip_instruction_execution: false,
            segments: MemorySegmentManager::new(),
            run_finished: false,
            trace_relocated: false,
            #[cfg(feature = "hooks")]
            hooks: Default::default(),
        }
    }

    pub fn compute_segments_effective_sizes(&mut self) {
        self.segments.compute_effective_sizes();
    }

    ///Returns the encoded instruction (the value at pc) and the immediate value (the value at pc + 1, if it exists in the memory).
    fn get_instruction_encoding(
        &self,
    ) -> Result<(Cow<Felt252>, Option<Cow<MaybeRelocatable>>), VirtualMachineError> {
        let encoding_ref = match self.segments.memory.get(&self.run_context.pc) {
            Some(Cow::Owned(MaybeRelocatable::Int(encoding))) => Cow::Owned(encoding),
            Some(Cow::Borrowed(MaybeRelocatable::Int(encoding))) => Cow::Borrowed(encoding),
            _ => return Err(VirtualMachineError::InvalidInstructionEncoding),
        };

        let imm_addr = (self.run_context.pc + 1_i32)?;
        Ok((encoding_ref, self.segments.memory.get(&imm_addr)))
    }

    fn update_fp(
        &mut self,
        instruction: &Instruction,
        operands: &Operands,
    ) -> Result<(), VirtualMachineError> {
        let new_fp_offset: usize = match instruction.fp_update {
            FpUpdate::APPlus2 => self.run_context.ap + 2,
            FpUpdate::Dst => match operands.dst {
                MaybeRelocatable::RelocatableValue(ref rel) => rel.offset,
                MaybeRelocatable::Int(ref num) => num
                    .to_usize()
                    .ok_or_else(|| MathError::Felt252ToUsizeConversion(num.clone()))?,
            },
            FpUpdate::Regular => return Ok(()),
        };
        self.run_context.fp = new_fp_offset;
        Ok(())
    }

    fn update_ap(
        &mut self,
        instruction: &Instruction,
        operands: &Operands,
    ) -> Result<(), VirtualMachineError> {
        let new_apset: usize = match instruction.ap_update {
            ApUpdate::Add => match &operands.res {
                Some(res) => (self.run_context.get_ap() + res)?.offset,
                None => return Err(VirtualMachineError::UnconstrainedResAdd),
            },
            ApUpdate::Add1 => self.run_context.ap + 1,
            ApUpdate::Add2 => self.run_context.ap + 2,
            ApUpdate::Regular => return Ok(()),
        };
        self.run_context.ap = new_apset;
        Ok(())
    }

    fn update_pc(
        &mut self,
        instruction: &Instruction,
        operands: &Operands,
    ) -> Result<(), VirtualMachineError> {
        let new_pc: Relocatable = match instruction.pc_update {
            PcUpdate::Regular => (self.run_context.pc + instruction.size())?,
            PcUpdate::Jump => match operands.res.as_ref().and_then(|x| x.get_relocatable()) {
                Some(ref res) => *res,
                None => return Err(VirtualMachineError::UnconstrainedResJump),
            },
            PcUpdate::JumpRel => match operands.res.clone() {
                Some(res) => match res {
                    MaybeRelocatable::Int(num_res) => (self.run_context.pc + &num_res)?,
                    _ => return Err(VirtualMachineError::JumpRelNotInt),
                },
                None => return Err(VirtualMachineError::UnconstrainedResJumpRel),
            },
            PcUpdate::Jnz => match VirtualMachine::is_zero(&operands.dst) {
                true => (self.run_context.pc + instruction.size())?,
                false => (self.run_context.pc + &operands.op1)?,
            },
        };
        self.run_context.pc = new_pc;
        Ok(())
    }

    fn update_registers(
        &mut self,
        instruction: Instruction,
        operands: Operands,
    ) -> Result<(), VirtualMachineError> {
        self.update_fp(&instruction, &operands)?;
        self.update_ap(&instruction, &operands)?;
        self.update_pc(&instruction, &operands)?;
        Ok(())
    }

    /// Returns true if the value is zero
    /// Used for JNZ instructions
    fn is_zero(addr: &MaybeRelocatable) -> bool {
        match addr {
            MaybeRelocatable::Int(num) => num.is_zero(),
            _ => false,
        }
    }

    ///Returns a tuple (deduced_op0, deduced_res).
    ///Deduces the value of op0 if possible (based on dst and op1). Otherwise, returns None.
    ///If res was already deduced, returns its deduced value as well.
    fn deduce_op0(
        &self,
        instruction: &Instruction,
        dst: Option<&MaybeRelocatable>,
        op1: Option<&MaybeRelocatable>,
    ) -> Result<(Option<MaybeRelocatable>, Option<MaybeRelocatable>), VirtualMachineError> {
        match instruction.opcode {
            Opcode::Call => Ok((
                Some(MaybeRelocatable::from(
                    (self.run_context.pc + instruction.size())?,
                )),
                None,
            )),
            Opcode::AssertEq => match (&instruction.res, dst, op1) {
                (Res::Add, Some(dst_addr), Some(op1_addr)) => {
                    Ok((Some(dst_addr.sub(op1_addr)?), dst.cloned()))
                }
                (
                    Res::Mul,
                    Some(MaybeRelocatable::Int(num_dst)),
                    Some(MaybeRelocatable::Int(num_op1)),
                ) if !num_op1.is_zero() => {
                    Ok((Some(MaybeRelocatable::Int(num_dst / num_op1)), dst.cloned()))
                }
                _ => Ok((None, None)),
            },
            _ => Ok((None, None)),
        }
    }

    /// Returns a tuple (deduced_op1, deduced_res).
    ///Deduces the value of op1 if possible (based on dst and op0). Otherwise, returns None.
    ///If res was already deduced, returns its deduced value as well.
    fn deduce_op1(
        &self,
        instruction: &Instruction,
        dst: Option<&MaybeRelocatable>,
        op0: Option<MaybeRelocatable>,
    ) -> Result<(Option<MaybeRelocatable>, Option<MaybeRelocatable>), VirtualMachineError> {
        if let Opcode::AssertEq = instruction.opcode {
            match instruction.res {
                Res::Op1 => return Ok((dst.cloned(), dst.cloned())),
                Res::Add => {
                    return Ok((
                        dst.zip(op0).and_then(|(dst, op0)| dst.sub(&op0).ok()),
                        dst.cloned(),
                    ))
                }
                Res::Mul => match (dst, op0) {
                    (
                        Some(MaybeRelocatable::Int(num_dst)),
                        Some(MaybeRelocatable::Int(num_op0)),
                    ) if !num_op0.is_zero() => {
                        return Ok((Some(MaybeRelocatable::Int(num_dst / num_op0)), dst.cloned()))
                    }
                    _ => (),
                },
                _ => (),
            };
        };
        Ok((None, None))
    }

    fn deduce_memory_cell(
        &self,
        address: Relocatable,
    ) -> Result<Option<MaybeRelocatable>, VirtualMachineError> {
        for builtin in self.builtin_runners.iter() {
            if builtin.base() as isize == address.segment_index {
                match builtin.deduce_memory_cell(address, &self.segments.memory) {
                    Ok(maybe_reloc) => return Ok(maybe_reloc),
                    Err(error) => return Err(VirtualMachineError::RunnerError(error)),
                };
            }
        }
        Ok(None)
    }

    ///Computes the value of res if possible
    fn compute_res(
        &self,
        instruction: &Instruction,
        op0: &MaybeRelocatable,
        op1: &MaybeRelocatable,
    ) -> Result<Option<MaybeRelocatable>, VirtualMachineError> {
        match instruction.res {
            Res::Op1 => Ok(Some(op1.clone())),
            Res::Add => Ok(Some(op0.add(op1)?)),
            Res::Mul => {
                if let (MaybeRelocatable::Int(num_op0), MaybeRelocatable::Int(num_op1)) = (op0, op1)
                {
                    return Ok(Some(MaybeRelocatable::Int(num_op0 * num_op1)));
                }
                Err(VirtualMachineError::ComputeResRelocatableMul(
                    op0.clone(),
                    op1.clone(),
                ))
            }
            Res::Unconstrained => Ok(None),
        }
    }

    fn deduce_dst(
        &self,
        instruction: &Instruction,
        res: Option<&MaybeRelocatable>,
    ) -> Option<MaybeRelocatable> {
        match instruction.opcode {
            Opcode::AssertEq => res.cloned(),
            Opcode::Call => Some(self.get_fp().into()),
            _ => None,
        }
    }

    fn opcode_assertions(
        &self,
        instruction: &Instruction,
        operands: &Operands,
    ) -> Result<(), VirtualMachineError> {
        match instruction.opcode {
            Opcode::AssertEq => match &operands.res {
                None => Err(VirtualMachineError::UnconstrainedResAssertEq),
                Some(res) if res != &operands.dst => Err(VirtualMachineError::DiffAssertValues(
                    operands.dst.clone(),
                    res.clone(),
                )),
                _ => Ok(()),
            },
            Opcode::Call => {
                let return_pc = MaybeRelocatable::from((self.run_context.pc + instruction.size())?);
                if operands.op0 != return_pc {
                    return Err(VirtualMachineError::CantWriteReturnPc(
                        operands.op0.clone(),
                        return_pc,
                    ));
                };

                if MaybeRelocatable::from(self.run_context.get_fp()) != operands.dst {
                    return Err(VirtualMachineError::CantWriteReturnFp(
                        operands.dst.clone(),
                        MaybeRelocatable::from(self.run_context.get_fp()),
                    ));
                };
                Ok(())
            }
            _ => Ok(()),
        }
    }

    fn insert_deduced_operands(
        &mut self,
        deduced_operands: DeducedOperands,
        operands: &Operands,
        operands_addresses: &OperandsAddresses,
    ) -> Result<(), VirtualMachineError> {
        if deduced_operands.was_op0_deducted() {
            self.segments
                .memory
                .insert(operands_addresses.op0_addr, &operands.op0)
                .map_err(VirtualMachineError::Memory)?;
        }
        if deduced_operands.was_op1_deducted() {
            self.segments
                .memory
                .insert(operands_addresses.op1_addr, &operands.op1)
                .map_err(VirtualMachineError::Memory)?;
        }
        if deduced_operands.was_dest_deducted() {
            self.segments
                .memory
                .insert(operands_addresses.dst_addr, &operands.dst)
                .map_err(VirtualMachineError::Memory)?;
        }

        Ok(())
    }

    fn run_instruction(&mut self, instruction: Instruction) -> Result<(), VirtualMachineError> {
        let (operands, operands_addresses, deduced_operands) =
            self.compute_operands(&instruction)?;
        self.insert_deduced_operands(deduced_operands, &operands, &operands_addresses)?;
        self.opcode_assertions(&instruction, &operands)?;

        if let Some(ref mut trace) = &mut self.trace {
            trace.push(TraceEntry {
                pc: self.run_context.pc.offset,
                ap: self.run_context.ap,
                fp: self.run_context.fp,
            });
        }

        self.segments
            .memory
            .mark_as_accessed(operands_addresses.dst_addr);
        self.segments
            .memory
            .mark_as_accessed(operands_addresses.op0_addr);
        self.segments
            .memory
            .mark_as_accessed(operands_addresses.op1_addr);

        self.update_registers(instruction, operands)?;
        self.current_step += 1;
        Ok(())
    }

    fn decode_current_instruction(&self) -> Result<Instruction, VirtualMachineError> {
        let (instruction_ref, imm) = self.get_instruction_encoding()?;
        match instruction_ref.to_i64() {
            Some(instruction) => {
                if let Some(MaybeRelocatable::Int(imm_ref)) = imm.as_ref().map(|x| x.as_ref()) {
                    let decoded_instruction = decode_instruction(instruction, Some(imm_ref))?;
                    return Ok(decoded_instruction);
                }
                let decoded_instruction = decode_instruction(instruction, None)?;
                Ok(decoded_instruction)
            }
            None => Err(VirtualMachineError::InvalidInstructionEncoding),
        }
    }

    pub fn step_hint(
        &mut self,
        hint_executor: &mut dyn HintProcessor,
        exec_scopes: &mut ExecutionScopes,
        hint_data_dictionary: &HashMap<usize, Vec<Box<dyn Any>>>,
        constants: &HashMap<String, Felt252>,
    ) -> Result<(), VirtualMachineError> {
        if let Some(hint_list) = hint_data_dictionary.get(&self.run_context.pc.offset) {
            for (hint_index, hint_data) in hint_list.iter().enumerate() {
                hint_executor
                    .execute_hint(self, exec_scopes, hint_data, constants)
                    .map_err(|err| VirtualMachineError::Hint(hint_index, Box::new(err)))?
            }
        }
        Ok(())
    }

    pub fn step_instruction(&mut self) -> Result<(), VirtualMachineError> {
        let instruction = self.decode_current_instruction()?;
        if !self.skip_instruction_execution {
            self.run_instruction(instruction)?;
        } else {
            self.run_context.pc += instruction.size();
            self.skip_instruction_execution = false;
        }
        Ok(())
    }

    pub fn step(
        &mut self,
        hint_executor: &mut dyn HintProcessor,
        exec_scopes: &mut ExecutionScopes,
        hint_data_dictionary: &HashMap<usize, Vec<Box<dyn Any>>>,
        constants: &HashMap<String, Felt252>,
    ) -> Result<(), VirtualMachineError> {
        self.step_hint(hint_executor, exec_scopes, hint_data_dictionary, constants)?;

        #[cfg(feature = "hooks")]
        self.execute_pre_step_instruction(
            hint_executor,
            exec_scopes,
            hint_data_dictionary,
            constants,
        )?;
        self.step_instruction()?;
        #[cfg(feature = "hooks")]
        self.execute_post_step_instruction(
            hint_executor,
            exec_scopes,
            hint_data_dictionary,
            constants,
        )?;

        Ok(())
    }

    fn compute_op0_deductions(
        &self,
        op0_addr: Relocatable,
        res: &mut Option<MaybeRelocatable>,
        instruction: &Instruction,
        dst_op: &Option<MaybeRelocatable>,
        op1_op: &Option<MaybeRelocatable>,
    ) -> Result<MaybeRelocatable, VirtualMachineError> {
        let op0_op = match self.deduce_memory_cell(op0_addr)? {
            None => {
                let op0;
                (op0, *res) = self.deduce_op0(instruction, dst_op.as_ref(), op1_op.as_ref())?;
                op0
            }
            deduced_memory_cell => deduced_memory_cell,
        };
        let op0 = op0_op.ok_or_else(|| {
            VirtualMachineError::FailedToComputeOperands("op0".to_string(), op0_addr)
        })?;
        Ok(op0)
    }

    fn compute_op1_deductions(
        &self,
        op1_addr: Relocatable,
        res: &mut Option<MaybeRelocatable>,
        instruction: &Instruction,
        dst_op: &Option<MaybeRelocatable>,
        op0: &MaybeRelocatable,
    ) -> Result<MaybeRelocatable, VirtualMachineError> {
        let op1_op = match self.deduce_memory_cell(op1_addr)? {
            None => {
                let (op1, deduced_res) =
                    self.deduce_op1(instruction, dst_op.as_ref(), Some(op0.clone()))?;
                if res.is_none() {
                    *res = deduced_res
                }
                op1
            }
            deduced_memory_cell => deduced_memory_cell,
        };
        let op1 = op1_op.ok_or_else(|| {
            VirtualMachineError::FailedToComputeOperands("op1".to_string(), op1_addr)
        })?;
        Ok(op1)
    }

    fn compute_dst_deductions(
        &self,
        instruction: &Instruction,
        res: &Option<MaybeRelocatable>,
    ) -> Result<MaybeRelocatable, VirtualMachineError> {
        let dst_op = match instruction.opcode {
            Opcode::AssertEq if res.is_some() => Option::clone(res),
            Opcode::Call => Some(MaybeRelocatable::from(self.run_context.get_fp())),
            _ => self.deduce_dst(instruction, res.as_ref()),
        };
        let dst = dst_op.ok_or(VirtualMachineError::NoDst)?;
        Ok(dst)
    }

    /// Compute operands and result, trying to deduce them if normal memory access returns a None
    /// value.
    pub fn compute_operands(
        &self,
        instruction: &Instruction,
    ) -> Result<(Operands, OperandsAddresses, DeducedOperands), VirtualMachineError> {
        //Get operands from memory
        let dst_addr = self.run_context.compute_dst_addr(instruction)?;
        let dst_op = self.segments.memory.get(&dst_addr).map(Cow::into_owned);

        let op0_addr = self.run_context.compute_op0_addr(instruction)?;
        let op0_op = self.segments.memory.get(&op0_addr).map(Cow::into_owned);

        let op1_addr = self
            .run_context
            .compute_op1_addr(instruction, op0_op.as_ref())?;
        let op1_op = self.segments.memory.get(&op1_addr).map(Cow::into_owned);

        let mut res: Option<MaybeRelocatable> = None;

        let mut deduced_operands = DeducedOperands::default();

        //Deduce op0 if it wasnt previously computed
        let op0 = match op0_op {
            Some(op0) => op0,
            None => {
                deduced_operands.set_op0(true);
                self.compute_op0_deductions(op0_addr, &mut res, instruction, &dst_op, &op1_op)?
            }
        };

        //Deduce op1 if it wasnt previously computed
        let op1 = match op1_op {
            Some(op1) => op1,
            None => {
                deduced_operands.set_op1(true);
                self.compute_op1_deductions(op1_addr, &mut res, instruction, &dst_op, &op0)?
            }
        };

        //Compute res if it wasnt previously deduced
        if res.is_none() {
            res = self.compute_res(instruction, &op0, &op1)?;
        }

        //Deduce dst if it wasnt previously computed
        let dst = match dst_op {
            Some(dst) => dst,
            None => {
                deduced_operands.set_dst(true);
                self.compute_dst_deductions(instruction, &res)?
            }
        };
        let accessed_addresses = OperandsAddresses {
            dst_addr,
            op0_addr,
            op1_addr,
        };
        Ok((
            Operands { dst, op0, op1, res },
            accessed_addresses,
            deduced_operands,
        ))
    }

    ///Makes sure that all assigned memory cells are consistent with their auto deduction rules.
    pub fn verify_auto_deductions(&self) -> Result<(), VirtualMachineError> {
        for builtin in self.builtin_runners.iter() {
            let index: usize = builtin.base();
            for (offset, value) in self.segments.memory.data[index].iter().enumerate() {
                if let Some(deduced_memory_cell) = builtin
                    .deduce_memory_cell(
                        Relocatable::from((index as isize, offset)),
                        &self.segments.memory,
                    )
                    .map_err(VirtualMachineError::RunnerError)?
                {
                    let value = value.as_ref().map(|x| x.get_value());
                    if Some(&deduced_memory_cell) != value && value.is_some() {
                        return Err(VirtualMachineError::InconsistentAutoDeduction(
                            builtin.name(),
                            deduced_memory_cell,
                            value.cloned(),
                        ));
                    }
                }
            }
        }
        Ok(())
    }

    //Makes sure that the value at the given address is consistent with the auto deduction rules.
    pub fn verify_auto_deductions_for_addr(
        &self,
        addr: Relocatable,
        builtin: &BuiltinRunner,
    ) -> Result<(), VirtualMachineError> {
        let value = match builtin.deduce_memory_cell(addr, &self.segments.memory)? {
            Some(value) => value,
            None => return Ok(()),
        };
        let current_value = match self.segments.memory.get(&addr) {
            Some(value) => value.into_owned(),
            None => return Ok(()),
        };
        if value != current_value {
            return Err(VirtualMachineError::InconsistentAutoDeduction(
                builtin.name(),
                value,
                Some(current_value),
            ));
        }
        Ok(())
    }

    pub fn end_run(&mut self, exec_scopes: &ExecutionScopes) -> Result<(), VirtualMachineError> {
        self.verify_auto_deductions()?;
        self.run_finished = true;
        match exec_scopes.data.len() {
            1 => Ok(()),
            _ => Err(ExecScopeError::NoScopeError.into()),
        }
    }

    pub fn mark_address_range_as_accessed(
        &mut self,
        base: Relocatable,
        len: usize,
    ) -> Result<(), VirtualMachineError> {
        if !self.run_finished {
            return Err(VirtualMachineError::RunNotFinished);
        }
        for i in 0..len {
            self.segments.memory.mark_as_accessed((base + i)?);
        }
        Ok(())
    }

    // Returns the values (fp, pc) corresponding to each call instruction in the traceback.
    // Returns the most recent call last.
    pub(crate) fn get_traceback_entries(&self) -> Vec<(Relocatable, Relocatable)> {
        let mut entries = Vec::<(Relocatable, Relocatable)>::new();
        let mut fp = Relocatable::from((1, self.run_context.fp));
        // Fetch the fp and pc traceback entries
        for _ in 0..MAX_TRACEBACK_ENTRIES {
            // Get return pc
            let ret_pc = match (fp - 1)
                .ok()
                .map(|r| self.segments.memory.get_relocatable(r))
            {
                Some(Ok(opt_pc)) => opt_pc,
                _ => break,
            };
            // Get fp traceback
            match (fp - 2)
                .ok()
                .map(|r| self.segments.memory.get_relocatable(r))
            {
                Some(Ok(opt_fp)) if opt_fp != fp => fp = opt_fp,
                _ => break,
            }
            // Try to check if the call instruction is (instruction0, instruction1) or just
            // instruction1 (with no immediate).
            let call_pc = match (ret_pc - 1)
                .ok()
                .map(|r| self.segments.memory.get_integer(r))
            {
                Some(Ok(instruction1)) => {
                    match is_call_instruction(&instruction1, None) {
                        true => (ret_pc - 1).unwrap(), // This unwrap wont fail as it is checked before
                        false => {
                            match (ret_pc - 2)
                                .ok()
                                .map(|r| self.segments.memory.get_integer(r))
                            {
                                Some(Ok(instruction0)) => {
                                    match is_call_instruction(&instruction0, Some(&instruction1)) {
                                        true => (ret_pc - 2).unwrap(), // This unwrap wont fail as it is checked before
                                        false => break,
                                    }
                                }
                                _ => break,
                            }
                        }
                    }
                }
                _ => break,
            };
            // Append traceback entries
            entries.push((fp, call_pc))
        }
        entries.reverse();
        entries
    }

    ///Adds a new segment and to the memory and returns its starting location as a Relocatable value.
    pub fn add_memory_segment(&mut self) -> Relocatable {
        self.segments.add()
    }

    pub fn get_ap(&self) -> Relocatable {
        self.run_context.get_ap()
    }

    pub fn get_fp(&self) -> Relocatable {
        self.run_context.get_fp()
    }

    pub fn get_pc(&self) -> Relocatable {
        self.run_context.get_pc()
    }

    ///Gets the integer value corresponding to the Relocatable address
    pub fn get_integer(&self, key: Relocatable) -> Result<Cow<Felt252>, MemoryError> {
        self.segments.memory.get_integer(key)
    }

    ///Gets the relocatable value corresponding to the Relocatable address
    pub fn get_relocatable(&self, key: Relocatable) -> Result<Relocatable, MemoryError> {
        self.segments.memory.get_relocatable(key)
    }

    ///Gets a MaybeRelocatable value from memory indicated by a generic address
    pub fn get_maybe<'a, 'b: 'a, K: 'a>(&'b self, key: &'a K) -> Option<MaybeRelocatable>
    where
        Relocatable: TryFrom<&'a K>,
    {
        self.segments.memory.get(key).map(|x| x.into_owned())
    }

    /// Returns a reference to the vector with all builtins present in the virtual machine
    pub fn get_builtin_runners(&self) -> &Vec<BuiltinRunner> {
        &self.builtin_runners
    }

    /// Returns a mutable reference to the vector with all builtins present in the virtual machine
    pub fn get_builtin_runners_as_mut(&mut self) -> &mut Vec<BuiltinRunner> {
        &mut self.builtin_runners
    }

    ///Inserts a value into a memory address given by a Relocatable value
    pub fn insert_value<T: Into<MaybeRelocatable>>(
        &mut self,
        key: Relocatable,
        val: T,
    ) -> Result<(), MemoryError> {
        self.segments.memory.insert_value(key, val)
    }

    ///Writes data into the memory from address ptr and returns the first address after the data.
    pub fn load_data(
        &mut self,
        ptr: Relocatable,
        data: &Vec<MaybeRelocatable>,
    ) -> Result<Relocatable, MemoryError> {
        self.segments.load_data(ptr, data)
    }

    /// Writes args into the memory from address ptr and returns the first address after the data.
    pub fn write_arg(
        &mut self,
        ptr: Relocatable,
        arg: &dyn Any,
    ) -> Result<MaybeRelocatable, MemoryError> {
        self.segments.write_arg(ptr, arg)
    }

    ///Gets `n_ret` return values from memory
    pub fn get_return_values(&self, n_ret: usize) -> Result<Vec<MaybeRelocatable>, MemoryError> {
        let addr = (self.run_context.get_ap() - n_ret)
            .map_err(|_| MemoryError::FailedToGetReturnValues(n_ret, self.get_ap()))?;
        self.segments.memory.get_continuous_range(addr, n_ret)
    }

    ///Gets n elements from memory starting from addr (n being size)
    pub fn get_range(&self, addr: Relocatable, size: usize) -> Vec<Option<Cow<MaybeRelocatable>>> {
        self.segments.memory.get_range(addr, size)
    }

    ///Gets n elements from memory starting from addr (n being size)
    pub fn get_continuous_range(
        &self,
        addr: Relocatable,
        size: usize,
    ) -> Result<Vec<MaybeRelocatable>, MemoryError> {
        self.segments.memory.get_continuous_range(addr, size)
    }

    ///Gets n integer values from memory starting from addr (n being size),
    pub fn get_integer_range(
        &self,
        addr: Relocatable,
        size: usize,
    ) -> Result<Vec<Cow<Felt252>>, MemoryError> {
        self.segments.memory.get_integer_range(addr, size)
    }

    pub fn get_range_check_builtin(&self) -> Result<&RangeCheckBuiltinRunner, VirtualMachineError> {
        for builtin in &self.builtin_runners {
            if let BuiltinRunner::RangeCheck(range_check_builtin) = builtin {
                return Ok(range_check_builtin);
            };
        }
        Err(VirtualMachineError::NoRangeCheckBuiltin)
    }

    pub fn get_signature_builtin(
        &mut self,
    ) -> Result<&mut SignatureBuiltinRunner, VirtualMachineError> {
        for builtin in self.get_builtin_runners_as_mut() {
            if let BuiltinRunner::Signature(signature_builtin) = builtin {
                return Ok(signature_builtin);
            };
        }

        Err(VirtualMachineError::NoSignatureBuiltin)
    }
    pub fn disable_trace(&mut self) {
        self.trace = None
    }

    #[doc(hidden)]
    pub fn skip_next_instruction_execution(&mut self) {
        self.skip_instruction_execution = true;
    }

    #[doc(hidden)]
    pub fn set_ap(&mut self, ap: usize) {
        self.run_context.set_ap(ap)
    }

    #[doc(hidden)]
    pub fn set_fp(&mut self, fp: usize) {
        self.run_context.set_fp(fp)
    }

    #[doc(hidden)]
    pub fn set_pc(&mut self, pc: Relocatable) {
        self.run_context.set_pc(pc)
    }

    pub fn get_segment_used_size(&self, index: usize) -> Option<usize> {
        self.segments.get_segment_used_size(index)
    }

    pub fn add_temporary_segment(&mut self) -> Relocatable {
        self.segments.add_temporary_segment()
    }

    /// Add a new relocation rule.
    ///
    /// Will return an error if any of the following conditions are not met:
    ///   - Source address's segment must be negative (temporary).
    ///   - Source address's offset must be zero.
    ///   - There shouldn't already be relocation at the source segment.
    pub fn add_relocation_rule(
        &mut self,
        src_ptr: Relocatable,
        dst_ptr: Relocatable,
    ) -> Result<(), MemoryError> {
        self.segments.memory.add_relocation_rule(src_ptr, dst_ptr)
    }

    pub fn gen_arg(&mut self, arg: &dyn Any) -> Result<MaybeRelocatable, MemoryError> {
        self.segments.gen_arg(arg)
    }

    /// Write the values hosted in the output builtin's segment.
    /// Does nothing if the output builtin is not present in the program.
    pub fn write_output(
        &mut self,
        writer: &mut impl core::fmt::Write,
    ) -> Result<(), VirtualMachineError> {
        let builtin = match self
            .builtin_runners
            .iter()
            .find(|b| b.name() == OUTPUT_BUILTIN_NAME)
        {
            Some(x) => x,
            _ => return Ok(()),
        };

        let segment_used_sizes = self.segments.compute_effective_sizes();
        let segment_index = builtin.base();
        #[allow(deprecated)]
        for i in 0..segment_used_sizes[segment_index] {
            let formatted_value = match self
                .segments
                .memory
                .get(&Relocatable::from((segment_index as isize, i)))
            {
                Some(val) => match val.as_ref() {
                    MaybeRelocatable::Int(num) => format!("{}", num.to_bigint()),
                    MaybeRelocatable::RelocatableValue(rel) => format!("{}", rel),
                },
                _ => "<missing>".to_string(),
            };
            writeln!(writer, "{formatted_value}")
                .map_err(|_| VirtualMachineError::FailedToWriteOutput)?;
        }

        Ok(())
    }

    ///Relocates the VM's trace, turning relocatable registers to numbered ones
    pub fn relocate_trace(&mut self, relocation_table: &[usize]) -> Result<(), TraceError> {
        if let Some(ref mut trace) = self.trace {
            if self.trace_relocated {
                return Err(TraceError::AlreadyRelocated);
            }
            let segment_1_base = relocation_table
                .get(1)
                .ok_or(TraceError::NoRelocationFound)?;

            trace.iter_mut().for_each(|entry| {
                entry.pc += 1;
                entry.ap += segment_1_base;
                entry.fp += segment_1_base;
            });
            self.trace_relocated = true;
        }
        Ok(())
    }

    pub fn get_relocated_trace(&self) -> Result<&Vec<TraceEntry>, TraceError> {
        if self.trace_relocated {
            self.trace.as_ref().ok_or(TraceError::TraceNotEnabled)
        } else {
            Err(TraceError::TraceNotRelocated)
        }
    }
}

pub struct VirtualMachineBuilder {
    pub(crate) run_context: RunContext,
    pub(crate) builtin_runners: Vec<BuiltinRunner>,
    pub(crate) segments: MemorySegmentManager,
    pub(crate) trace: Option<Vec<TraceEntry>>,
    pub(crate) current_step: usize,
    skip_instruction_execution: bool,
    run_finished: bool,
    #[cfg(feature = "hooks")]
    pub(crate) hooks: crate::vm::hooks::Hooks,
}

impl Default for VirtualMachineBuilder {
    fn default() -> Self {
        let run_context = RunContext {
            pc: Relocatable::from((0, 0)),
            ap: 0,
            fp: 0,
        };

        VirtualMachineBuilder {
            run_context,
            builtin_runners: Vec::new(),
            trace: None,
            current_step: 0,
            skip_instruction_execution: false,
            segments: MemorySegmentManager::new(),
            run_finished: false,
            #[cfg(feature = "hooks")]
            hooks: Default::default(),
        }
    }
}

impl VirtualMachineBuilder {
    pub fn run_context(mut self, run_context: RunContext) -> VirtualMachineBuilder {
        self.run_context = run_context;
        self
    }

    pub fn builtin_runners(mut self, builtin_runners: Vec<BuiltinRunner>) -> VirtualMachineBuilder {
        self.builtin_runners = builtin_runners;
        self
    }

    pub fn segments(mut self, segments: MemorySegmentManager) -> VirtualMachineBuilder {
        self.segments = segments;
        self
    }

    pub fn trace(mut self, trace: Option<Vec<TraceEntry>>) -> VirtualMachineBuilder {
        self.trace = trace;
        self
    }

    pub fn current_step(mut self, current_step: usize) -> VirtualMachineBuilder {
        self.current_step = current_step;
        self
    }

    pub fn skip_instruction_execution(
        mut self,
        skip_instruction_execution: bool,
    ) -> VirtualMachineBuilder {
        self.skip_instruction_execution = skip_instruction_execution;
        self
    }

    pub fn run_finished(mut self, run_finished: bool) -> VirtualMachineBuilder {
        self.run_finished = run_finished;
        self
    }

    #[cfg(feature = "hooks")]
    pub fn hooks(mut self, hooks: crate::vm::hooks::Hooks) -> VirtualMachineBuilder {
        self.hooks = hooks;
        self
    }

    pub fn build(self) -> VirtualMachine {
        VirtualMachine {
            run_context: self.run_context,
            builtin_runners: self.builtin_runners,
            trace: self.trace,
            current_step: self.current_step,
            skip_instruction_execution: self.skip_instruction_execution,
            segments: self.segments,
            run_finished: self.run_finished,
            trace_relocated: false,
            #[cfg(feature = "hooks")]
            hooks: self.hooks,
        }
    }
}

#[cfg(test)]
mod tests {
    use super::*;
    use crate::stdlib::collections::HashMap;
    use crate::types::program::Program;
    use crate::vm::runners::builtin_runner::{
        BITWISE_BUILTIN_NAME, EC_OP_BUILTIN_NAME, HASH_BUILTIN_NAME,
    };
    use crate::vm::vm_memory::memory::Memory;
    use crate::{
        any_box,
        hint_processor::builtin_hint_processor::builtin_hint_processor_definition::{
            BuiltinHintProcessor, HintProcessorData,
        },
        relocatable,
        types::{
            instance_definitions::{
                bitwise_instance_def::BitwiseInstanceDef, ec_op_instance_def::EcOpInstanceDef,
            },
            instruction::{Op1Addr, Register},
            relocatable::Relocatable,
        },
        utils::test_utils::*,
        vm::{
            errors::memory_errors::MemoryError,
            runners::{
                builtin_runner::{BitwiseBuiltinRunner, EcOpBuiltinRunner, HashBuiltinRunner},
                cairo_runner::CairoRunner,
            },
        },
    };
    use assert_matches::assert_matches;

    use felt::felt_str;

    #[cfg(target_arch = "wasm32")]
    use wasm_bindgen_test::*;

    #[test]
    #[cfg_attr(target_arch = "wasm32", wasm_bindgen_test)]
    fn get_instruction_encoding_successful_without_imm() {
        let mut vm = vm!();
        vm.segments = segments![((0, 0), 5)];
        assert_eq!((Felt252::new(5), None), {
            let value = vm.get_instruction_encoding().unwrap();
            (value.0.into_owned(), value.1)
        });
    }

    #[test]
    #[cfg_attr(target_arch = "wasm32", wasm_bindgen_test)]
    fn get_instruction_encoding_successful_with_imm() {
        let mut vm = vm!();

        vm.segments = segments![((0, 0), 5), ((0, 1), 6)];

        let (num, imm) = vm
            .get_instruction_encoding()
            .expect("Unexpected error on get_instruction_encoding");
        assert_eq!(num.as_ref(), &Felt252::new(5));
        assert_eq!(
            imm.map(Cow::into_owned),
            Some(MaybeRelocatable::Int(Felt252::new(6)))
        );
    }

    #[test]
    #[cfg_attr(target_arch = "wasm32", wasm_bindgen_test)]
    fn get_instruction_encoding_unsuccesful() {
        let vm = vm!();
        assert_matches!(
            vm.get_instruction_encoding(),
            Err(VirtualMachineError::InvalidInstructionEncoding)
        );
    }

    #[test]
    #[cfg_attr(target_arch = "wasm32", wasm_bindgen_test)]
    fn update_fp_ap_plus2() {
        let instruction = Instruction {
            off0: 1,
            off1: 2,
            off2: 3,
            imm: None,
            dst_register: Register::FP,
            op0_register: Register::AP,
            op1_addr: Op1Addr::AP,
            res: Res::Add,
            pc_update: PcUpdate::Regular,
            ap_update: ApUpdate::Regular,
            fp_update: FpUpdate::APPlus2,
            opcode: Opcode::NOp,
        };

        let operands = Operands {
            dst: MaybeRelocatable::Int(Felt252::new(11)),
            res: Some(MaybeRelocatable::Int(Felt252::new(8))),
            op0: MaybeRelocatable::Int(Felt252::new(9)),
            op1: MaybeRelocatable::Int(Felt252::new(10)),
        };

        let mut vm = vm!();
        run_context!(vm, 4, 5, 6);
        assert_matches!(
            vm.update_fp(&instruction, &operands),
            Ok::<(), VirtualMachineError>(())
        );
        assert_eq!(vm.run_context.fp, 7)
    }

    #[test]
    #[cfg_attr(target_arch = "wasm32", wasm_bindgen_test)]
    fn update_fp_dst() {
        let instruction = Instruction {
            off0: 1,
            off1: 2,
            off2: 3,
            imm: None,
            dst_register: Register::FP,
            op0_register: Register::AP,
            op1_addr: Op1Addr::AP,
            res: Res::Add,
            pc_update: PcUpdate::Regular,
            ap_update: ApUpdate::Regular,
            fp_update: FpUpdate::Dst,
            opcode: Opcode::NOp,
        };

        let operands = Operands {
            dst: mayberelocatable!(1, 6),
            res: Some(mayberelocatable!(8)),
            op0: mayberelocatable!(9),
            op1: mayberelocatable!(10),
        };

        let mut vm = vm!();

        assert_matches!(
            vm.update_fp(&instruction, &operands),
            Ok::<(), VirtualMachineError>(())
        );
        assert_eq!(vm.run_context.fp, 6)
    }

    #[test]
    #[cfg_attr(target_arch = "wasm32", wasm_bindgen_test)]
    fn update_fp_regular() {
        let instruction = Instruction {
            off0: 1,
            off1: 2,
            off2: 3,
            imm: None,
            dst_register: Register::FP,
            op0_register: Register::AP,
            op1_addr: Op1Addr::AP,
            res: Res::Add,
            pc_update: PcUpdate::Regular,
            ap_update: ApUpdate::Regular,
            fp_update: FpUpdate::Regular,
            opcode: Opcode::NOp,
        };

        let operands = Operands {
            dst: MaybeRelocatable::Int(Felt252::new(11)),
            res: Some(MaybeRelocatable::Int(Felt252::new(8))),
            op0: MaybeRelocatable::Int(Felt252::new(9)),
            op1: MaybeRelocatable::Int(Felt252::new(10)),
        };

        let mut vm = vm!();

        assert_matches!(
            vm.update_fp(&instruction, &operands),
            Ok::<(), VirtualMachineError>(())
        );
        assert_eq!(vm.run_context.fp, 0)
    }

    #[test]
    #[cfg_attr(target_arch = "wasm32", wasm_bindgen_test)]
    fn update_fp_dst_num() {
        let instruction = Instruction {
            off0: 1,
            off1: 2,
            off2: 3,
            imm: None,
            dst_register: Register::FP,
            op0_register: Register::AP,
            op1_addr: Op1Addr::AP,
            res: Res::Add,
            pc_update: PcUpdate::Regular,
            ap_update: ApUpdate::Regular,
            fp_update: FpUpdate::Dst,
            opcode: Opcode::NOp,
        };

        let operands = Operands {
            dst: MaybeRelocatable::Int(Felt252::new(11)),
            res: Some(MaybeRelocatable::Int(Felt252::new(8))),
            op0: MaybeRelocatable::Int(Felt252::new(9)),
            op1: MaybeRelocatable::Int(Felt252::new(10)),
        };

        let mut vm = vm!();
        run_context!(vm, 4, 5, 6);

        assert_matches!(
            vm.update_fp(&instruction, &operands),
            Ok::<(), VirtualMachineError>(())
        );
        assert_eq!(vm.run_context.fp, 11)
    }

    #[test]
    #[cfg_attr(target_arch = "wasm32", wasm_bindgen_test)]
    fn update_ap_add_with_res() {
        let instruction = Instruction {
            off0: 1,
            off1: 2,
            off2: 3,
            imm: None,
            dst_register: Register::FP,
            op0_register: Register::AP,
            op1_addr: Op1Addr::AP,
            res: Res::Add,
            pc_update: PcUpdate::Regular,
            ap_update: ApUpdate::Add,
            fp_update: FpUpdate::Regular,
            opcode: Opcode::NOp,
        };

        let operands = Operands {
            dst: MaybeRelocatable::Int(Felt252::new(11)),
            res: Some(MaybeRelocatable::Int(Felt252::new(8))),
            op0: MaybeRelocatable::Int(Felt252::new(9)),
            op1: MaybeRelocatable::Int(Felt252::new(10)),
        };

        let mut vm = VirtualMachine::new(false);
        vm.run_context.pc = Relocatable::from((0, 4));
        vm.run_context.ap = 5;
        vm.run_context.fp = 6;

        assert_matches!(
            vm.update_ap(&instruction, &operands),
            Ok::<(), VirtualMachineError>(())
        );
        assert_eq!(vm.run_context.ap, 13);
    }

    #[test]
    #[cfg_attr(target_arch = "wasm32", wasm_bindgen_test)]
    fn update_ap_add_without_res() {
        let instruction = Instruction {
            off0: 1,
            off1: 2,
            off2: 3,
            imm: None,
            dst_register: Register::FP,
            op0_register: Register::AP,
            op1_addr: Op1Addr::AP,
            res: Res::Add,
            pc_update: PcUpdate::Regular,
            ap_update: ApUpdate::Add,
            fp_update: FpUpdate::Regular,
            opcode: Opcode::NOp,
        };

        let operands = Operands {
            dst: MaybeRelocatable::Int(Felt252::new(11)),
            res: None,
            op0: MaybeRelocatable::Int(Felt252::new(9)),
            op1: MaybeRelocatable::Int(Felt252::new(10)),
        };

        let mut vm = vm!();
        vm.run_context.pc = Relocatable::from((0, 4));
        vm.run_context.ap = 5;
        vm.run_context.fp = 6;

        assert_matches!(
            vm.update_ap(&instruction, &operands),
            Err(VirtualMachineError::UnconstrainedResAdd)
        );
    }

    #[test]
    #[cfg_attr(target_arch = "wasm32", wasm_bindgen_test)]
    fn update_ap_add1() {
        let instruction = Instruction {
            off0: 1,
            off1: 2,
            off2: 3,
            imm: None,
            dst_register: Register::FP,
            op0_register: Register::AP,
            op1_addr: Op1Addr::AP,
            res: Res::Add,
            pc_update: PcUpdate::Regular,
            ap_update: ApUpdate::Add1,
            fp_update: FpUpdate::Regular,
            opcode: Opcode::NOp,
        };

        let operands = Operands {
            dst: MaybeRelocatable::Int(Felt252::new(11)),
            res: Some(MaybeRelocatable::Int(Felt252::new(8))),
            op0: MaybeRelocatable::Int(Felt252::new(9)),
            op1: MaybeRelocatable::Int(Felt252::new(10)),
        };

        let mut vm = vm!();
        vm.run_context.pc = Relocatable::from((0, 4));
        vm.run_context.ap = 5;
        vm.run_context.fp = 6;

        assert_matches!(
            vm.update_ap(&instruction, &operands),
            Ok::<(), VirtualMachineError>(())
        );
        assert_eq!(vm.run_context.ap, 6);
    }

    #[test]
    #[cfg_attr(target_arch = "wasm32", wasm_bindgen_test)]
    fn update_ap_add2() {
        let instruction = Instruction {
            off0: 1,
            off1: 2,
            off2: 3,
            imm: None,
            dst_register: Register::FP,
            op0_register: Register::AP,
            op1_addr: Op1Addr::AP,
            res: Res::Add,
            pc_update: PcUpdate::Regular,
            ap_update: ApUpdate::Add2,
            fp_update: FpUpdate::Regular,
            opcode: Opcode::NOp,
        };

        let operands = Operands {
            dst: MaybeRelocatable::Int(Felt252::new(11)),
            res: Some(MaybeRelocatable::Int(Felt252::new(8))),
            op0: MaybeRelocatable::Int(Felt252::new(9)),
            op1: MaybeRelocatable::Int(Felt252::new(10)),
        };

        let mut vm = vm!();
        vm.run_context.pc = Relocatable::from((0, 4));
        vm.run_context.ap = 5;
        vm.run_context.fp = 6;

        assert_matches!(
            vm.update_ap(&instruction, &operands),
            Ok::<(), VirtualMachineError>(())
        );
        assert_eq!(vm.run_context.ap, 7);
    }

    #[test]
    #[cfg_attr(target_arch = "wasm32", wasm_bindgen_test)]
    fn update_ap_regular() {
        let instruction = Instruction {
            off0: 1,
            off1: 2,
            off2: 3,
            imm: None,
            dst_register: Register::FP,
            op0_register: Register::AP,
            op1_addr: Op1Addr::AP,
            res: Res::Add,
            pc_update: PcUpdate::Regular,
            ap_update: ApUpdate::Regular,
            fp_update: FpUpdate::Regular,
            opcode: Opcode::NOp,
        };

        let operands = Operands {
            dst: MaybeRelocatable::Int(Felt252::new(11)),
            res: Some(MaybeRelocatable::Int(Felt252::new(8))),
            op0: MaybeRelocatable::Int(Felt252::new(9)),
            op1: MaybeRelocatable::Int(Felt252::new(10)),
        };

        let mut vm = vm!();
        vm.run_context.pc = Relocatable::from((0, 4));
        vm.run_context.ap = 5;
        vm.run_context.fp = 6;

        assert_matches!(
            vm.update_ap(&instruction, &operands),
            Ok::<(), VirtualMachineError>(())
        );
        assert_eq!(vm.run_context.ap, 5);
    }

    #[test]
    #[cfg_attr(target_arch = "wasm32", wasm_bindgen_test)]
    fn update_pc_regular_instruction_no_imm() {
        let instruction = Instruction {
            off0: 1,
            off1: 2,
            off2: 3,
            imm: None,
            dst_register: Register::FP,
            op0_register: Register::AP,
            op1_addr: Op1Addr::AP,
            res: Res::Add,
            pc_update: PcUpdate::Regular,
            ap_update: ApUpdate::Regular,
            fp_update: FpUpdate::Regular,
            opcode: Opcode::NOp,
        };

        let operands = Operands {
            dst: MaybeRelocatable::Int(Felt252::new(11)),
            res: Some(MaybeRelocatable::Int(Felt252::new(8))),
            op0: MaybeRelocatable::Int(Felt252::new(9)),
            op1: MaybeRelocatable::Int(Felt252::new(10)),
        };

        let mut vm = vm!();

        assert_matches!(
            vm.update_pc(&instruction, &operands),
            Ok::<(), VirtualMachineError>(())
        );
        assert_eq!(vm.run_context.pc, Relocatable::from((0, 1)));
    }

    #[test]
    #[cfg_attr(target_arch = "wasm32", wasm_bindgen_test)]
    fn update_pc_regular_instruction_has_imm() {
        let instruction = Instruction {
            off0: 1,
            off1: 2,
            off2: 3,
            imm: Some(Felt252::new(5)),
            dst_register: Register::FP,
            op0_register: Register::AP,
            op1_addr: Op1Addr::AP,
            res: Res::Add,
            pc_update: PcUpdate::Regular,
            ap_update: ApUpdate::Regular,
            fp_update: FpUpdate::Regular,
            opcode: Opcode::NOp,
        };

        let operands = Operands {
            dst: MaybeRelocatable::Int(Felt252::new(11)),
            res: Some(MaybeRelocatable::Int(Felt252::new(8))),
            op0: MaybeRelocatable::Int(Felt252::new(9)),
            op1: MaybeRelocatable::Int(Felt252::new(10)),
        };

        let mut vm = vm!();

        assert_matches!(
            vm.update_pc(&instruction, &operands),
            Ok::<(), VirtualMachineError>(())
        );
        assert_eq!(vm.run_context.pc, Relocatable::from((0, 2)));
    }

    #[test]
    #[cfg_attr(target_arch = "wasm32", wasm_bindgen_test)]
    fn update_pc_jump_with_res() {
        let instruction = Instruction {
            off0: 1,
            off1: 2,
            off2: 3,
            imm: None,
            dst_register: Register::FP,
            op0_register: Register::AP,
            op1_addr: Op1Addr::AP,
            res: Res::Add,
            pc_update: PcUpdate::Jump,
            ap_update: ApUpdate::Regular,
            fp_update: FpUpdate::Regular,
            opcode: Opcode::NOp,
        };

        let operands = Operands {
            dst: mayberelocatable!(1, 11),
            res: Some(mayberelocatable!(0, 8)),
            op0: MaybeRelocatable::Int(Felt252::new(9)),
            op1: MaybeRelocatable::Int(Felt252::new(10)),
        };

        let mut vm = vm!();

        assert_matches!(
            vm.update_pc(&instruction, &operands),
            Ok::<(), VirtualMachineError>(())
        );
        assert_eq!(vm.run_context.pc, Relocatable::from((0, 8)));
    }

    #[test]
    #[cfg_attr(target_arch = "wasm32", wasm_bindgen_test)]
    fn update_pc_jump_without_res() {
        let instruction = Instruction {
            off0: 1,
            off1: 2,
            off2: 3,
            imm: None,
            dst_register: Register::FP,
            op0_register: Register::AP,
            op1_addr: Op1Addr::AP,
            res: Res::Add,
            pc_update: PcUpdate::Jump,
            ap_update: ApUpdate::Regular,
            fp_update: FpUpdate::Regular,
            opcode: Opcode::NOp,
        };

        let operands = Operands {
            dst: MaybeRelocatable::Int(Felt252::new(11)),
            res: None,
            op0: MaybeRelocatable::Int(Felt252::new(9)),
            op1: MaybeRelocatable::Int(Felt252::new(10)),
        };

        let mut vm = vm!();
        vm.run_context.pc = Relocatable::from((0, 4));
        vm.run_context.ap = 5;
        vm.run_context.fp = 6;

        assert_matches!(
            vm.update_pc(&instruction, &operands),
            Err(VirtualMachineError::UnconstrainedResJump)
        );
    }

    #[test]
    #[cfg_attr(target_arch = "wasm32", wasm_bindgen_test)]
    fn update_pc_jump_rel_with_int_res() {
        let instruction = Instruction {
            off0: 1,
            off1: 2,
            off2: 3,
            imm: None,
            dst_register: Register::FP,
            op0_register: Register::AP,
            op1_addr: Op1Addr::AP,
            res: Res::Add,
            pc_update: PcUpdate::JumpRel,
            ap_update: ApUpdate::Regular,
            fp_update: FpUpdate::Regular,
            opcode: Opcode::NOp,
        };

        let operands = Operands {
            dst: MaybeRelocatable::Int(Felt252::new(11)),
            res: Some(MaybeRelocatable::Int(Felt252::new(8))),
            op0: MaybeRelocatable::Int(Felt252::new(9)),
            op1: MaybeRelocatable::Int(Felt252::new(10)),
        };

        let mut vm = vm!();
        run_context!(vm, 1, 1, 1);

        assert_matches!(
            vm.update_pc(&instruction, &operands),
            Ok::<(), VirtualMachineError>(())
        );
        assert_eq!(vm.run_context.pc, Relocatable::from((0, 9)));
    }

    #[test]
    #[cfg_attr(target_arch = "wasm32", wasm_bindgen_test)]
    fn update_pc_jump_rel_without_res() {
        let instruction = Instruction {
            off0: 1,
            off1: 2,
            off2: 3,
            imm: None,
            dst_register: Register::FP,
            op0_register: Register::AP,
            op1_addr: Op1Addr::AP,
            res: Res::Add,
            pc_update: PcUpdate::JumpRel,
            ap_update: ApUpdate::Regular,
            fp_update: FpUpdate::Regular,
            opcode: Opcode::NOp,
        };

        let operands = Operands {
            dst: MaybeRelocatable::Int(Felt252::new(11)),
            res: None,
            op0: MaybeRelocatable::Int(Felt252::new(9)),
            op1: MaybeRelocatable::Int(Felt252::new(10)),
        };

        let mut vm = vm!();

        assert_matches!(
            vm.update_pc(&instruction, &operands),
            Err(VirtualMachineError::UnconstrainedResJumpRel)
        );
    }

    #[test]
    #[cfg_attr(target_arch = "wasm32", wasm_bindgen_test)]
    fn update_pc_jump_rel_with_non_int_res() {
        let instruction = Instruction {
            off0: 1,
            off1: 2,
            off2: 3,
            imm: None,
            dst_register: Register::FP,
            op0_register: Register::AP,
            op1_addr: Op1Addr::AP,
            res: Res::Add,
            pc_update: PcUpdate::JumpRel,
            ap_update: ApUpdate::Regular,
            fp_update: FpUpdate::Regular,
            opcode: Opcode::NOp,
        };

        let operands = Operands {
            dst: MaybeRelocatable::Int(Felt252::new(11)),
            res: Some(MaybeRelocatable::from((1, 4))),
            op0: MaybeRelocatable::Int(Felt252::new(9)),
            op1: MaybeRelocatable::Int(Felt252::new(10)),
        };

        let mut vm = vm!();
        assert_matches!(
            vm.update_pc(&instruction, &operands),
            Err::<(), VirtualMachineError>(VirtualMachineError::JumpRelNotInt)
        );
    }

    #[test]
    #[cfg_attr(target_arch = "wasm32", wasm_bindgen_test)]
    fn update_pc_jnz_dst_is_zero() {
        let instruction = Instruction {
            off0: 1,
            off1: 2,
            off2: 3,
            imm: None,
            dst_register: Register::FP,
            op0_register: Register::AP,
            op1_addr: Op1Addr::AP,
            res: Res::Add,
            pc_update: PcUpdate::Jnz,
            ap_update: ApUpdate::Regular,
            fp_update: FpUpdate::Regular,
            opcode: Opcode::NOp,
        };

        let operands = Operands {
            dst: MaybeRelocatable::Int(Felt252::new(0)),
            res: Some(MaybeRelocatable::Int(Felt252::new(0))),
            op0: MaybeRelocatable::Int(Felt252::new(9)),
            op1: MaybeRelocatable::Int(Felt252::new(10)),
        };

        let mut vm = vm!();

        assert_matches!(
            vm.update_pc(&instruction, &operands),
            Ok::<(), VirtualMachineError>(())
        );
        assert_eq!(vm.run_context.pc, Relocatable::from((0, 1)));
    }

    #[test]
    #[cfg_attr(target_arch = "wasm32", wasm_bindgen_test)]
    fn update_pc_jnz_dst_is_not_zero() {
        let instruction = Instruction {
            off0: 1,
            off1: 2,
            off2: 3,
            imm: None,
            dst_register: Register::FP,
            op0_register: Register::AP,
            op1_addr: Op1Addr::AP,
            res: Res::Add,
            pc_update: PcUpdate::Jnz,
            ap_update: ApUpdate::Regular,
            fp_update: FpUpdate::Regular,
            opcode: Opcode::NOp,
        };

        let operands = Operands {
            dst: MaybeRelocatable::Int(Felt252::new(11)),
            res: Some(MaybeRelocatable::Int(Felt252::new(8))),
            op0: MaybeRelocatable::Int(Felt252::new(9)),
            op1: MaybeRelocatable::Int(Felt252::new(10)),
        };

        let mut vm = vm!();

        assert_matches!(
            vm.update_pc(&instruction, &operands),
            Ok::<(), VirtualMachineError>(())
        );
        assert_eq!(vm.run_context.pc, Relocatable::from((0, 10)));
    }

    #[test]
    #[cfg_attr(target_arch = "wasm32", wasm_bindgen_test)]
    fn update_registers_all_regular() {
        let instruction = Instruction {
            off0: 1,
            off1: 2,
            off2: 3,
            imm: None,
            dst_register: Register::FP,
            op0_register: Register::AP,
            op1_addr: Op1Addr::AP,
            res: Res::Add,
            pc_update: PcUpdate::Regular,
            ap_update: ApUpdate::Regular,
            fp_update: FpUpdate::Regular,
            opcode: Opcode::NOp,
        };

        let operands = Operands {
            dst: MaybeRelocatable::Int(Felt252::new(11)),
            res: Some(MaybeRelocatable::Int(Felt252::new(8))),
            op0: MaybeRelocatable::Int(Felt252::new(9)),
            op1: MaybeRelocatable::Int(Felt252::new(10)),
        };

        let mut vm = vm!();
        vm.run_context.pc = Relocatable::from((0, 4));
        vm.run_context.ap = 5;
        vm.run_context.fp = 6;

        assert_matches!(
            vm.update_registers(instruction, operands),
            Ok::<(), VirtualMachineError>(())
        );
        assert_eq!(vm.run_context.pc, Relocatable::from((0, 5)));
        assert_eq!(vm.run_context.ap, 5);
        assert_eq!(vm.run_context.fp, 6);
    }

    #[test]
    #[cfg_attr(target_arch = "wasm32", wasm_bindgen_test)]
    fn update_registers_mixed_types() {
        let instruction = Instruction {
            off0: 1,
            off1: 2,
            off2: 3,
            imm: None,
            dst_register: Register::FP,
            op0_register: Register::AP,
            op1_addr: Op1Addr::AP,
            res: Res::Add,
            pc_update: PcUpdate::JumpRel,
            ap_update: ApUpdate::Add2,
            fp_update: FpUpdate::Dst,
            opcode: Opcode::NOp,
        };

        let operands = Operands {
            dst: MaybeRelocatable::from((1, 11)),
            res: Some(MaybeRelocatable::Int(Felt252::new(8))),
            op0: MaybeRelocatable::Int(Felt252::new(9)),
            op1: MaybeRelocatable::Int(Felt252::new(10)),
        };

        let mut vm = vm!();
        run_context!(vm, 4, 5, 6);

        assert_matches!(
            vm.update_registers(instruction, operands),
            Ok::<(), VirtualMachineError>(())
        );
        assert_eq!(vm.run_context.pc, Relocatable::from((0, 12)));
        assert_eq!(vm.run_context.ap, 7);
        assert_eq!(vm.run_context.fp, 11);
    }

    #[test]
    #[cfg_attr(target_arch = "wasm32", wasm_bindgen_test)]
    fn is_zero_int_value() {
        let value = MaybeRelocatable::Int(Felt252::new(1));
        assert!(!VirtualMachine::is_zero(&value));
    }

    #[test]
    #[cfg_attr(target_arch = "wasm32", wasm_bindgen_test)]
    fn is_zero_relocatable_value() {
        let value = MaybeRelocatable::from((1, 2));
        assert!(!VirtualMachine::is_zero(&value));
    }

    #[test]
    #[cfg_attr(target_arch = "wasm32", wasm_bindgen_test)]
    fn deduce_op0_opcode_call() {
        let instruction = Instruction {
            off0: 1,
            off1: 2,
            off2: 3,
            imm: None,
            dst_register: Register::FP,
            op0_register: Register::AP,
            op1_addr: Op1Addr::AP,
            res: Res::Add,
            pc_update: PcUpdate::Jump,
            ap_update: ApUpdate::Regular,
            fp_update: FpUpdate::Regular,
            opcode: Opcode::Call,
        };

        let vm = vm!();

        assert_matches!(
            vm.deduce_op0(&instruction, None, None),
            Ok::<(Option<MaybeRelocatable>, Option<MaybeRelocatable>), VirtualMachineError>((
                Some(x),
                None
            )) if x == MaybeRelocatable::from((0, 1))
        );
    }

    #[test]
    #[cfg_attr(target_arch = "wasm32", wasm_bindgen_test)]
    fn deduce_op0_opcode_assert_eq_res_add_with_optionals() {
        let instruction = Instruction {
            off0: 1,
            off1: 2,
            off2: 3,
            imm: None,
            dst_register: Register::FP,
            op0_register: Register::AP,
            op1_addr: Op1Addr::AP,
            res: Res::Add,
            pc_update: PcUpdate::Jump,
            ap_update: ApUpdate::Regular,
            fp_update: FpUpdate::Regular,
            opcode: Opcode::AssertEq,
        };

        let vm = vm!();

        let dst = MaybeRelocatable::Int(Felt252::new(3));
        let op1 = MaybeRelocatable::Int(Felt252::new(2));

        assert_matches!(
            vm.deduce_op0(&instruction, Some(&dst), Some(&op1)),
            Ok::<(Option<MaybeRelocatable>, Option<MaybeRelocatable>), VirtualMachineError>((
                x,
                y
            )) if x == Some(MaybeRelocatable::Int(Felt252::new(1))) &&
                    y == Some(MaybeRelocatable::Int(Felt252::new(3)))
        );
    }

    #[test]
    #[cfg_attr(target_arch = "wasm32", wasm_bindgen_test)]
    fn deduce_op0_opcode_assert_eq_res_add_without_optionals() {
        let instruction = Instruction {
            off0: 1,
            off1: 2,
            off2: 3,
            imm: None,
            dst_register: Register::FP,
            op0_register: Register::AP,
            op1_addr: Op1Addr::AP,
            res: Res::Add,
            pc_update: PcUpdate::Jump,
            ap_update: ApUpdate::Regular,
            fp_update: FpUpdate::Regular,
            opcode: Opcode::AssertEq,
        };

        let vm = vm!();

        assert_matches!(
            vm.deduce_op0(&instruction, None, None),
            Ok::<(Option<MaybeRelocatable>, Option<MaybeRelocatable>), VirtualMachineError>((
                None, None
            ))
        );
    }

    #[test]
    #[cfg_attr(target_arch = "wasm32", wasm_bindgen_test)]
    fn deduce_op0_opcode_assert_eq_res_mul_non_zero_op1() {
        let instruction = Instruction {
            off0: 1,
            off1: 2,
            off2: 3,
            imm: None,
            dst_register: Register::FP,
            op0_register: Register::AP,
            op1_addr: Op1Addr::AP,
            res: Res::Mul,
            pc_update: PcUpdate::Jump,
            ap_update: ApUpdate::Regular,
            fp_update: FpUpdate::Regular,
            opcode: Opcode::AssertEq,
        };

        let vm = vm!();

        let dst = MaybeRelocatable::Int(Felt252::new(4));
        let op1 = MaybeRelocatable::Int(Felt252::new(2));

        assert_matches!(
            vm.deduce_op0(&instruction, Some(&dst), Some(&op1)),
            Ok::<(Option<MaybeRelocatable>, Option<MaybeRelocatable>), VirtualMachineError>((
                Some(x),
                Some(y)
            )) if x == MaybeRelocatable::Int(Felt252::new(2)) &&
                    y == MaybeRelocatable::Int(Felt252::new(4))
        );
    }

    #[test]
    #[cfg_attr(target_arch = "wasm32", wasm_bindgen_test)]
    fn deduce_op0_opcode_assert_eq_res_mul_zero_op1() {
        let instruction = Instruction {
            off0: 1,
            off1: 2,
            off2: 3,
            imm: None,
            dst_register: Register::FP,
            op0_register: Register::AP,
            op1_addr: Op1Addr::AP,
            res: Res::Mul,
            pc_update: PcUpdate::Jump,
            ap_update: ApUpdate::Regular,
            fp_update: FpUpdate::Regular,
            opcode: Opcode::AssertEq,
        };

        let vm = vm!();

        let dst = MaybeRelocatable::Int(Felt252::new(4));
        let op1 = MaybeRelocatable::Int(Felt252::new(0));
        assert_matches!(
            vm.deduce_op0(&instruction, Some(&dst), Some(&op1)),
            Ok::<(Option<MaybeRelocatable>, Option<MaybeRelocatable>), VirtualMachineError>((
                None, None
            ))
        );
    }

    #[test]
    #[cfg_attr(target_arch = "wasm32", wasm_bindgen_test)]
    fn deduce_op0_opcode_assert_eq_res_op1() {
        let instruction = Instruction {
            off0: 1,
            off1: 2,
            off2: 3,
            imm: None,
            dst_register: Register::FP,
            op0_register: Register::AP,
            op1_addr: Op1Addr::AP,
            res: Res::Op1,
            pc_update: PcUpdate::Jump,
            ap_update: ApUpdate::Regular,
            fp_update: FpUpdate::Regular,
            opcode: Opcode::AssertEq,
        };

        let vm = vm!();

        let dst = MaybeRelocatable::Int(Felt252::new(4));
        let op1 = MaybeRelocatable::Int(Felt252::new(0));
        assert_matches!(
            vm.deduce_op0(&instruction, Some(&dst), Some(&op1)),
            Ok::<(Option<MaybeRelocatable>, Option<MaybeRelocatable>), VirtualMachineError>((
                None, None
            ))
        );
    }

    #[test]
    #[cfg_attr(target_arch = "wasm32", wasm_bindgen_test)]
    fn deduce_op0_opcode_ret() {
        let instruction = Instruction {
            off0: 1,
            off1: 2,
            off2: 3,
            imm: None,
            dst_register: Register::FP,
            op0_register: Register::AP,
            op1_addr: Op1Addr::AP,
            res: Res::Mul,
            pc_update: PcUpdate::Jump,
            ap_update: ApUpdate::Regular,
            fp_update: FpUpdate::Regular,
            opcode: Opcode::Ret,
        };

        let vm = vm!();

        let dst = MaybeRelocatable::Int(Felt252::new(4));
        let op1 = MaybeRelocatable::Int(Felt252::new(0));

        assert_matches!(
            vm.deduce_op0(&instruction, Some(&dst), Some(&op1)),
            Ok::<(Option<MaybeRelocatable>, Option<MaybeRelocatable>), VirtualMachineError>((
                None, None
            ))
        );
    }

    #[test]
    #[cfg_attr(target_arch = "wasm32", wasm_bindgen_test)]
    fn deduce_op1_opcode_call() {
        let instruction = Instruction {
            off0: 1,
            off1: 2,
            off2: 3,
            imm: None,
            dst_register: Register::FP,
            op0_register: Register::AP,
            op1_addr: Op1Addr::AP,
            res: Res::Add,
            pc_update: PcUpdate::Jump,
            ap_update: ApUpdate::Regular,
            fp_update: FpUpdate::Regular,
            opcode: Opcode::Call,
        };

        let vm = vm!();

        assert_matches!(
            vm.deduce_op1(&instruction, None, None),
            Ok::<(Option<MaybeRelocatable>, Option<MaybeRelocatable>), VirtualMachineError>((
                None, None
            ))
        );
    }

    #[test]
    #[cfg_attr(target_arch = "wasm32", wasm_bindgen_test)]
    fn deduce_op1_opcode_assert_eq_res_add_with_optionals() {
        let instruction = Instruction {
            off0: 1,
            off1: 2,
            off2: 3,
            imm: None,
            dst_register: Register::FP,
            op0_register: Register::AP,
            op1_addr: Op1Addr::AP,
            res: Res::Add,
            pc_update: PcUpdate::Jump,
            ap_update: ApUpdate::Regular,
            fp_update: FpUpdate::Regular,
            opcode: Opcode::AssertEq,
        };

        let vm = vm!();

        let dst = MaybeRelocatable::Int(Felt252::new(3));
        let op0 = MaybeRelocatable::Int(Felt252::new(2));
        assert_matches!(
            vm.deduce_op1(&instruction, Some(&dst), Some(op0)),
            Ok::<(Option<MaybeRelocatable>, Option<MaybeRelocatable>), VirtualMachineError>((
                x,
                y
            )) if x == Some(MaybeRelocatable::Int(Felt252::new(1))) &&
                    y == Some(MaybeRelocatable::Int(Felt252::new(3)))
        );
    }

    #[test]
    #[cfg_attr(target_arch = "wasm32", wasm_bindgen_test)]
    fn deduce_op1_opcode_assert_eq_res_add_without_optionals() {
        let instruction = Instruction {
            off0: 1,
            off1: 2,
            off2: 3,
            imm: None,
            dst_register: Register::FP,
            op0_register: Register::AP,
            op1_addr: Op1Addr::AP,
            res: Res::Add,
            pc_update: PcUpdate::Jump,
            ap_update: ApUpdate::Regular,
            fp_update: FpUpdate::Regular,
            opcode: Opcode::AssertEq,
        };

        let vm = vm!();
        assert_matches!(
            vm.deduce_op1(&instruction, None, None),
            Ok::<(Option<MaybeRelocatable>, Option<MaybeRelocatable>), VirtualMachineError>((
                None, None
            ))
        );
    }

    #[test]
    #[cfg_attr(target_arch = "wasm32", wasm_bindgen_test)]
    fn deduce_op1_opcode_assert_eq_res_mul_non_zero_op0() {
        let instruction = Instruction {
            off0: 1,
            off1: 2,
            off2: 3,
            imm: None,
            dst_register: Register::FP,
            op0_register: Register::AP,
            op1_addr: Op1Addr::AP,
            res: Res::Mul,
            pc_update: PcUpdate::Jump,
            ap_update: ApUpdate::Regular,
            fp_update: FpUpdate::Regular,
            opcode: Opcode::AssertEq,
        };

        let vm = vm!();

        let dst = MaybeRelocatable::Int(Felt252::new(4));
        let op0 = MaybeRelocatable::Int(Felt252::new(2));
        assert_matches!(
            vm.deduce_op1(&instruction, Some(&dst), Some(op0)),
            Ok::<(Option<MaybeRelocatable>, Option<MaybeRelocatable>), VirtualMachineError>((
                x,
                y
            )) if x == Some(MaybeRelocatable::Int(Felt252::new(2))) &&
                    y == Some(MaybeRelocatable::Int(Felt252::new(4)))
        );
    }

    #[test]
    #[cfg_attr(target_arch = "wasm32", wasm_bindgen_test)]
    fn deduce_op1_opcode_assert_eq_res_mul_zero_op0() {
        let instruction = Instruction {
            off0: 1,
            off1: 2,
            off2: 3,
            imm: None,
            dst_register: Register::FP,
            op0_register: Register::AP,
            op1_addr: Op1Addr::AP,
            res: Res::Mul,
            pc_update: PcUpdate::Jump,
            ap_update: ApUpdate::Regular,
            fp_update: FpUpdate::Regular,
            opcode: Opcode::AssertEq,
        };

        let vm = vm!();

        let dst = MaybeRelocatable::Int(Felt252::new(4));
        let op0 = MaybeRelocatable::Int(Felt252::new(0));
        assert_matches!(
            vm.deduce_op1(&instruction, Some(&dst), Some(op0)),
            Ok::<(Option<MaybeRelocatable>, Option<MaybeRelocatable>), VirtualMachineError>((
                None, None
            ))
        );
    }

    #[test]
    #[cfg_attr(target_arch = "wasm32", wasm_bindgen_test)]
    fn deduce_op1_opcode_assert_eq_res_op1_without_dst() {
        let instruction = Instruction {
            off0: 1,
            off1: 2,
            off2: 3,
            imm: None,
            dst_register: Register::FP,
            op0_register: Register::AP,
            op1_addr: Op1Addr::AP,
            res: Res::Op1,
            pc_update: PcUpdate::Jump,
            ap_update: ApUpdate::Regular,
            fp_update: FpUpdate::Regular,
            opcode: Opcode::AssertEq,
        };

        let vm = vm!();

        let op0 = MaybeRelocatable::Int(Felt252::new(0));
        assert_matches!(
            vm.deduce_op1(&instruction, None, Some(op0)),
            Ok::<(Option<MaybeRelocatable>, Option<MaybeRelocatable>), VirtualMachineError>((
                None, None
            ))
        );
    }

    #[test]
    #[cfg_attr(target_arch = "wasm32", wasm_bindgen_test)]
    fn deduce_op1_opcode_assert_eq_res_op1_with_dst() {
        let instruction = Instruction {
            off0: 1,
            off1: 2,
            off2: 3,
            imm: None,
            dst_register: Register::FP,
            op0_register: Register::AP,
            op1_addr: Op1Addr::AP,
            res: Res::Op1,
            pc_update: PcUpdate::Jump,
            ap_update: ApUpdate::Regular,
            fp_update: FpUpdate::Regular,
            opcode: Opcode::AssertEq,
        };

        let vm = vm!();

        let dst = MaybeRelocatable::Int(Felt252::new(7));
        assert_matches!(
            vm.deduce_op1(&instruction, Some(&dst), None),
            Ok::<(Option<MaybeRelocatable>, Option<MaybeRelocatable>), VirtualMachineError>((
                x,
                y
            )) if x == Some(MaybeRelocatable::Int(Felt252::new(7))) &&
                    y == Some(MaybeRelocatable::Int(Felt252::new(7)))
        );
    }

    #[test]
    #[cfg_attr(target_arch = "wasm32", wasm_bindgen_test)]
    fn compute_res_op1() {
        let instruction = Instruction {
            off0: 1,
            off1: 2,
            off2: 3,
            imm: None,
            dst_register: Register::FP,
            op0_register: Register::AP,
            op1_addr: Op1Addr::AP,
            res: Res::Op1,
            pc_update: PcUpdate::Jump,
            ap_update: ApUpdate::Regular,
            fp_update: FpUpdate::Regular,
            opcode: Opcode::AssertEq,
        };

        let vm = vm!();

        let op1 = MaybeRelocatable::Int(Felt252::new(7));
        let op0 = MaybeRelocatable::Int(Felt252::new(9));
        assert_matches!(
            vm.compute_res(&instruction, &op0, &op1),
            Ok::<Option<MaybeRelocatable>, VirtualMachineError>(Some(MaybeRelocatable::Int(
                x
            ))) if x == Felt252::new(7)
        );
    }

    #[test]
    #[cfg_attr(target_arch = "wasm32", wasm_bindgen_test)]
    fn compute_res_add() {
        let instruction = Instruction {
            off0: 1,
            off1: 2,
            off2: 3,
            imm: None,
            dst_register: Register::FP,
            op0_register: Register::AP,
            op1_addr: Op1Addr::AP,
            res: Res::Add,
            pc_update: PcUpdate::Jump,
            ap_update: ApUpdate::Regular,
            fp_update: FpUpdate::Regular,
            opcode: Opcode::AssertEq,
        };

        let vm = vm!();

        let op1 = MaybeRelocatable::Int(Felt252::new(7));
        let op0 = MaybeRelocatable::Int(Felt252::new(9));
        assert_matches!(
            vm.compute_res(&instruction, &op0, &op1),
            Ok::<Option<MaybeRelocatable>, VirtualMachineError>(Some(MaybeRelocatable::Int(
                x
            ))) if x == Felt252::new(16)
        );
    }

    #[test]
    #[cfg_attr(target_arch = "wasm32", wasm_bindgen_test)]
    fn compute_res_mul_int_operands() {
        let instruction = Instruction {
            off0: 1,
            off1: 2,
            off2: 3,
            imm: None,
            dst_register: Register::FP,
            op0_register: Register::AP,
            op1_addr: Op1Addr::AP,
            res: Res::Mul,
            pc_update: PcUpdate::Jump,
            ap_update: ApUpdate::Regular,
            fp_update: FpUpdate::Regular,
            opcode: Opcode::AssertEq,
        };

        let vm = vm!();

        let op1 = MaybeRelocatable::Int(Felt252::new(7));
        let op0 = MaybeRelocatable::Int(Felt252::new(9));
        assert_matches!(
            vm.compute_res(&instruction, &op0, &op1),
            Ok::<Option<MaybeRelocatable>, VirtualMachineError>(Some(MaybeRelocatable::Int(
                x
            ))) if x == Felt252::new(63)
        );
    }

    #[test]
    #[cfg_attr(target_arch = "wasm32", wasm_bindgen_test)]
    fn compute_res_mul_relocatable_values() {
        let instruction = Instruction {
            off0: 1,
            off1: 2,
            off2: 3,
            imm: None,
            dst_register: Register::FP,
            op0_register: Register::AP,
            op1_addr: Op1Addr::AP,
            res: Res::Mul,
            pc_update: PcUpdate::Jump,
            ap_update: ApUpdate::Regular,
            fp_update: FpUpdate::Regular,
            opcode: Opcode::AssertEq,
        };

        let vm = vm!();

        let op1 = MaybeRelocatable::from((2, 3));
        let op0 = MaybeRelocatable::from((2, 6));
        assert_matches!(
            vm.compute_res(&instruction, &op0, &op1),
            Err(VirtualMachineError::ComputeResRelocatableMul(x, y)) if x == op0 && y == op1
        );
    }

    #[test]
    #[cfg_attr(target_arch = "wasm32", wasm_bindgen_test)]
    fn compute_res_unconstrained() {
        let instruction = Instruction {
            off0: 1,
            off1: 2,
            off2: 3,
            imm: None,
            dst_register: Register::FP,
            op0_register: Register::AP,
            op1_addr: Op1Addr::AP,
            res: Res::Unconstrained,
            pc_update: PcUpdate::Jump,
            ap_update: ApUpdate::Regular,
            fp_update: FpUpdate::Regular,
            opcode: Opcode::AssertEq,
        };

        let vm = vm!();

        let op1 = MaybeRelocatable::Int(Felt252::new(7));
        let op0 = MaybeRelocatable::Int(Felt252::new(9));
        assert_matches!(
            vm.compute_res(&instruction, &op0, &op1),
            Ok::<Option<MaybeRelocatable>, VirtualMachineError>(None)
        );
    }

    #[test]
    #[cfg_attr(target_arch = "wasm32", wasm_bindgen_test)]
    fn deduce_dst_opcode_assert_eq_with_res() {
        let instruction = Instruction {
            off0: 1,
            off1: 2,
            off2: 3,
            imm: None,
            dst_register: Register::FP,
            op0_register: Register::AP,
            op1_addr: Op1Addr::AP,
            res: Res::Unconstrained,
            pc_update: PcUpdate::Jump,
            ap_update: ApUpdate::Regular,
            fp_update: FpUpdate::Regular,
            opcode: Opcode::AssertEq,
        };

        let vm = vm!();

        let res = MaybeRelocatable::Int(Felt252::new(7));
        assert_eq!(
            Some(MaybeRelocatable::Int(Felt252::new(7))),
            vm.deduce_dst(&instruction, Some(&res))
        );
    }

    #[test]
    #[cfg_attr(target_arch = "wasm32", wasm_bindgen_test)]
    fn deduce_dst_opcode_assert_eq_without_res() {
        let instruction = Instruction {
            off0: 1,
            off1: 2,
            off2: 3,
            imm: None,
            dst_register: Register::FP,
            op0_register: Register::AP,
            op1_addr: Op1Addr::AP,
            res: Res::Unconstrained,
            pc_update: PcUpdate::Jump,
            ap_update: ApUpdate::Regular,
            fp_update: FpUpdate::Regular,
            opcode: Opcode::AssertEq,
        };

        let vm = vm!();

        assert_eq!(None, vm.deduce_dst(&instruction, None));
    }

    #[test]
    #[cfg_attr(target_arch = "wasm32", wasm_bindgen_test)]
    fn deduce_dst_opcode_call() {
        let instruction = Instruction {
            off0: 1,
            off1: 2,
            off2: 3,
            imm: None,
            dst_register: Register::FP,
            op0_register: Register::AP,
            op1_addr: Op1Addr::AP,
            res: Res::Unconstrained,
            pc_update: PcUpdate::Jump,
            ap_update: ApUpdate::Regular,
            fp_update: FpUpdate::Regular,
            opcode: Opcode::Call,
        };

        let vm = vm!();

        assert_eq!(
            Some(MaybeRelocatable::from((1, 0))),
            vm.deduce_dst(&instruction, None)
        );
    }

    #[test]
    #[cfg_attr(target_arch = "wasm32", wasm_bindgen_test)]
    fn deduce_dst_opcode_ret() {
        let instruction = Instruction {
            off0: 1,
            off1: 2,
            off2: 3,
            imm: None,
            dst_register: Register::FP,
            op0_register: Register::AP,
            op1_addr: Op1Addr::AP,
            res: Res::Unconstrained,
            pc_update: PcUpdate::Jump,
            ap_update: ApUpdate::Regular,
            fp_update: FpUpdate::Regular,
            opcode: Opcode::Ret,
        };

        let vm = vm!();

        assert_eq!(None, vm.deduce_dst(&instruction, None));
    }

    #[test]
    #[cfg_attr(target_arch = "wasm32", wasm_bindgen_test)]
    fn compute_operands_add_ap() {
        let inst = Instruction {
            off0: 0,
            off1: 1,
            off2: 2,
            imm: None,
            dst_register: Register::AP,
            op0_register: Register::AP,
            op1_addr: Op1Addr::AP,
            res: Res::Add,
            pc_update: PcUpdate::Regular,
            ap_update: ApUpdate::Regular,
            fp_update: FpUpdate::Regular,
            opcode: Opcode::NOp,
        };

        let mut vm = vm!();
        for _ in 0..2 {
            vm.segments.add();
        }

        vm.segments.memory.data.push(Vec::new());
        let dst_addr = Relocatable::from((1, 0));
        let dst_addr_value = MaybeRelocatable::Int(Felt252::new(5));
        let op0_addr = Relocatable::from((1, 1));
        let op0_addr_value = MaybeRelocatable::Int(Felt252::new(2));
        let op1_addr = Relocatable::from((1, 2));
        let op1_addr_value = MaybeRelocatable::Int(Felt252::new(3));
        vm.segments
            .memory
            .insert(dst_addr, &dst_addr_value)
            .unwrap();
        vm.segments
            .memory
            .insert(op0_addr, &op0_addr_value)
            .unwrap();
        vm.segments
            .memory
            .insert(op1_addr, &op1_addr_value)
            .unwrap();

        let expected_operands = Operands {
            dst: dst_addr_value.clone(),
            res: Some(dst_addr_value.clone()),
            op0: op0_addr_value.clone(),
            op1: op1_addr_value.clone(),
        };

        let expected_addresses = OperandsAddresses {
            dst_addr,
            op0_addr,
            op1_addr,
        };

        let (operands, addresses, _) = vm.compute_operands(&inst).unwrap();
        assert!(operands == expected_operands);
        assert!(addresses == expected_addresses);
    }

    #[test]
    #[cfg_attr(target_arch = "wasm32", wasm_bindgen_test)]
    fn compute_operands_mul_fp() {
        let inst = Instruction {
            off0: 0,
            off1: 1,
            off2: 2,
            imm: None,
            dst_register: Register::FP,
            op0_register: Register::FP,
            op1_addr: Op1Addr::FP,
            res: Res::Mul,
            pc_update: PcUpdate::Regular,
            ap_update: ApUpdate::Regular,
            fp_update: FpUpdate::Regular,
            opcode: Opcode::NOp,
        };
        let mut vm = vm!();
        //Create program and execution segments
        for _ in 0..2 {
            vm.segments.add();
        }
        vm.segments.memory.data.push(Vec::new());
        let dst_addr = relocatable!(1, 0);
        let dst_addr_value = mayberelocatable!(6);
        let op0_addr = relocatable!(1, 1);
        let op0_addr_value = mayberelocatable!(2);
        let op1_addr = relocatable!(1, 2);
        let op1_addr_value = mayberelocatable!(3);
        vm.segments
            .memory
            .insert(dst_addr, &dst_addr_value)
            .unwrap();
        vm.segments
            .memory
            .insert(op0_addr, &op0_addr_value)
            .unwrap();
        vm.segments
            .memory
            .insert(op1_addr, &op1_addr_value)
            .unwrap();

        let expected_operands = Operands {
            dst: dst_addr_value.clone(),
            res: Some(dst_addr_value.clone()),
            op0: op0_addr_value.clone(),
            op1: op1_addr_value.clone(),
        };

        let expected_addresses = OperandsAddresses {
            dst_addr,
            op0_addr,
            op1_addr,
        };

        let (operands, addresses, _) = vm.compute_operands(&inst).unwrap();
        assert!(operands == expected_operands);
        assert!(addresses == expected_addresses);
    }

    #[test]
    #[cfg_attr(target_arch = "wasm32", wasm_bindgen_test)]
    fn compute_jnz() {
        let instruction = Instruction {
            off0: 1,
            off1: 1,
            off2: 1,
            imm: Some(Felt252::new(4)),
            dst_register: Register::AP,
            op0_register: Register::AP,
            op1_addr: Op1Addr::Imm,
            res: Res::Unconstrained,
            pc_update: PcUpdate::Jnz,
            ap_update: ApUpdate::Regular,
            fp_update: FpUpdate::Regular,
            opcode: Opcode::NOp,
        };

        let mut vm = vm!();
        vm.segments = segments![
            ((0, 0), 0x206800180018001_i64),
            ((1, 1), 0x4),
            ((0, 1), 0x4)
        ];

        let expected_operands = Operands {
            dst: mayberelocatable!(4),
            res: None,
            op0: mayberelocatable!(4),
            op1: mayberelocatable!(4),
        };

        let expected_addresses = OperandsAddresses {
            dst_addr: relocatable!(1, 1),
            op0_addr: relocatable!(1, 1),
            op1_addr: relocatable!(0, 1),
        };

        let (operands, addresses, _) = vm.compute_operands(&instruction).unwrap();
        assert!(operands == expected_operands);
        assert!(addresses == expected_addresses);
        let mut hint_processor = BuiltinHintProcessor::new_empty();
        assert_matches!(
            vm.step(
                &mut hint_processor,
                exec_scopes_ref!(),
                &HashMap::new(),
                &HashMap::new(),
            ),
            Ok(())
        );
        assert_eq!(vm.run_context.pc, relocatable!(0, 4));
    }

    #[test]
    #[cfg_attr(target_arch = "wasm32", wasm_bindgen_test)]
    fn compute_operands_deduce_dst_none() {
        let instruction = Instruction {
            off0: 2,
            off1: 0,
            off2: 0,
            imm: None,
            dst_register: Register::FP,
            op0_register: Register::AP,
            op1_addr: Op1Addr::AP,
            res: Res::Unconstrained,
            pc_update: PcUpdate::Regular,
            ap_update: ApUpdate::Regular,
            fp_update: FpUpdate::Regular,
            opcode: Opcode::NOp,
        };

        let mut vm = vm!();

        vm.segments = segments!(((1, 0), 145944781867024385_i64));

        let error = vm.compute_operands(&instruction).unwrap_err();
        assert_matches!(error, VirtualMachineError::NoDst);
    }

    #[test]
    #[cfg_attr(target_arch = "wasm32", wasm_bindgen_test)]
    fn opcode_assertions_res_unconstrained() {
        let instruction = Instruction {
            off0: 1,
            off1: 2,
            off2: 3,
            imm: None,
            dst_register: Register::FP,
            op0_register: Register::AP,
            op1_addr: Op1Addr::AP,
            res: Res::Add,
            pc_update: PcUpdate::Regular,
            ap_update: ApUpdate::Regular,
            fp_update: FpUpdate::APPlus2,
            opcode: Opcode::AssertEq,
        };

        let operands = Operands {
            dst: MaybeRelocatable::Int(Felt252::new(8)),
            res: None,
            op0: MaybeRelocatable::Int(Felt252::new(9)),
            op1: MaybeRelocatable::Int(Felt252::new(10)),
        };

        let vm = vm!();

        let error = vm.opcode_assertions(&instruction, &operands);
        assert_matches!(error, Err(VirtualMachineError::UnconstrainedResAssertEq));
    }

    #[test]
    #[cfg_attr(target_arch = "wasm32", wasm_bindgen_test)]
    fn opcode_assertions_instruction_failed() {
        let instruction = Instruction {
            off0: 1,
            off1: 2,
            off2: 3,
            imm: None,
            dst_register: Register::FP,
            op0_register: Register::AP,
            op1_addr: Op1Addr::AP,
            res: Res::Add,
            pc_update: PcUpdate::Regular,
            ap_update: ApUpdate::Regular,
            fp_update: FpUpdate::APPlus2,
            opcode: Opcode::AssertEq,
        };

        let operands = Operands {
            dst: MaybeRelocatable::Int(Felt252::new(9_i32)),
            res: Some(MaybeRelocatable::Int(Felt252::new(8_i32))),
            op0: MaybeRelocatable::Int(Felt252::new(9_i32)),
            op1: MaybeRelocatable::Int(Felt252::new(10_i32)),
        };

        let vm = vm!();

        assert_matches!(
            vm.opcode_assertions(&instruction, &operands),
            Err(VirtualMachineError::DiffAssertValues(
                i,
                j
            )) if i == MaybeRelocatable::Int(Felt252::new(9_i32)) &&
                 j == MaybeRelocatable::Int(Felt252::new(8_i32))
        );
    }

    #[test]
    #[cfg_attr(target_arch = "wasm32", wasm_bindgen_test)]
    fn opcode_assertions_instruction_failed_relocatables() {
        let instruction = Instruction {
            off0: 1,
            off1: 2,
            off2: 3,
            imm: None,
            dst_register: Register::FP,
            op0_register: Register::AP,
            op1_addr: Op1Addr::AP,
            res: Res::Add,
            pc_update: PcUpdate::Regular,
            ap_update: ApUpdate::Regular,
            fp_update: FpUpdate::APPlus2,
            opcode: Opcode::AssertEq,
        };

        let operands = Operands {
            dst: MaybeRelocatable::from((1, 1)),
            res: Some(MaybeRelocatable::from((1, 2))),
            op0: MaybeRelocatable::Int(Felt252::new(9_i32)),
            op1: MaybeRelocatable::Int(Felt252::new(10_i32)),
        };

        let vm = vm!();

        assert_matches!(
            vm.opcode_assertions(&instruction, &operands),
            Err(VirtualMachineError::DiffAssertValues(
                i,
                j)
            ) if i == MaybeRelocatable::from((1, 1)) && j == MaybeRelocatable::from((1, 2))
        );
    }

    #[test]
    #[cfg_attr(target_arch = "wasm32", wasm_bindgen_test)]
    fn opcode_assertions_inconsistent_op0() {
        let instruction = Instruction {
            off0: 1,
            off1: 2,
            off2: 3,
            imm: None,
            dst_register: Register::FP,
            op0_register: Register::AP,
            op1_addr: Op1Addr::AP,
            res: Res::Add,
            pc_update: PcUpdate::Regular,
            ap_update: ApUpdate::Regular,
            fp_update: FpUpdate::APPlus2,
            opcode: Opcode::Call,
        };

        let operands = Operands {
            dst: mayberelocatable!(0, 8),
            res: Some(mayberelocatable!(8)),
            op0: mayberelocatable!(9),
            op1: mayberelocatable!(10),
        };

        let mut vm = vm!();
        vm.run_context.pc = relocatable!(0, 4);

        assert_matches!(
            vm.opcode_assertions(&instruction, &operands),
            Err(VirtualMachineError::CantWriteReturnPc(
                x,
                y,
            )) if x == mayberelocatable!(9) && y == mayberelocatable!(0, 5)
        );
    }

    #[test]
    #[cfg_attr(target_arch = "wasm32", wasm_bindgen_test)]
    fn opcode_assertions_inconsistent_dst() {
        let instruction = Instruction {
            off0: 1,
            off1: 2,
            off2: 3,
            imm: None,
            dst_register: Register::FP,
            op0_register: Register::AP,
            op1_addr: Op1Addr::AP,
            res: Res::Add,
            pc_update: PcUpdate::Regular,
            ap_update: ApUpdate::Regular,
            fp_update: FpUpdate::APPlus2,
            opcode: Opcode::Call,
        };

        let operands = Operands {
            dst: mayberelocatable!(8),
            res: Some(mayberelocatable!(8)),
            op0: mayberelocatable!(0, 1),
            op1: mayberelocatable!(10),
        };
        let mut vm = vm!();
        vm.run_context.fp = 6;

        assert_matches!(
            vm.opcode_assertions(&instruction, &operands),
            Err(VirtualMachineError::CantWriteReturnFp(
                x,
                y
            )) if x == mayberelocatable!(8) && y == mayberelocatable!(1, 6)
        );
    }

    #[test]
    #[cfg_attr(target_arch = "wasm32", wasm_bindgen_test)]
    /// Test for a simple program execution
    /// Used program code:
    /// func main():
    ///     let a = 1
    ///     let b = 2
    ///     let c = a + b
    ///     return()
    /// end
    /// Memory taken from original vm
    /// {RelocatableValue(segment_index=0, offset=0): 2345108766317314046,
    ///  RelocatableValue(segment_index=1, offset=0): RelocatableValue(segment_index=2, offset=0),
    ///  RelocatableValue(segment_index=1, offset=1): RelocatableValue(segment_index=3, offset=0)}
    /// Current register values:
    /// AP 1:2
    /// FP 1:2
    /// PC 0:0
    fn test_step_for_preset_memory() {
        let mut vm = vm!(true);

        let mut hint_processor = BuiltinHintProcessor::new_empty();

        run_context!(vm, 0, 2, 2);

        vm.segments = segments![
            ((0, 0), 2345108766317314046_u64),
            ((1, 0), (2, 0)),
            ((1, 1), (3, 0))
        ];

        assert_matches!(
            vm.step(
                &mut hint_processor,
                exec_scopes_ref!(),
                &HashMap::new(),
                &HashMap::new()
            ),
            Ok(())
        );
        let trace = vm.trace.unwrap();
        trace_check!(trace, [(0, 2, 2)]);

        assert_eq!(vm.run_context.pc, Relocatable::from((3, 0)));
        assert_eq!(vm.run_context.ap, 2);
        assert_eq!(vm.run_context.fp, 0);

        //Check that the following addresses have been accessed:
        // Addresses have been copied from python execution:
        let mem = vm.segments.memory.data;
        assert!(mem[1][0].as_ref().unwrap().is_accessed());
        assert!(mem[1][1].as_ref().unwrap().is_accessed());
    }

    #[test]
    #[cfg_attr(target_arch = "wasm32", wasm_bindgen_test)]
    /*
    Test for a simple program execution
    Used program code:
        func myfunc(a: felt) -> (r: felt):
            let b = a * 2
            return(b)
        end
        func main():
            let a = 1
            let b = myfunc(a)
            return()
        end
    Memory taken from original vm:
    {RelocatableValue(segment_index=0, offset=0): 5207990763031199744,
    RelocatableValue(segment_index=0, offset=1): 2,
    RelocatableValue(segment_index=0, offset=2): 2345108766317314046,
    RelocatableValue(segment_index=0, offset=3): 5189976364521848832,
    RelocatableValue(segment_index=0, offset=4): 1,
    RelocatableValue(segment_index=0, offset=5): 1226245742482522112,
    RelocatableValue(segment_index=0, offset=6): 3618502788666131213697322783095070105623107215331596699973092056135872020476,
    RelocatableValue(segment_index=0, offset=7): 2345108766317314046,
    RelocatableValue(segment_index=1, offset=0): RelocatableValue(segment_index=2, offset=0),
    RelocatableValue(segment_index=1, offset=1): RelocatableValue(segment_index=3, offset=0)}
    Current register values:
    AP 1:2
    FP 1:2
    PC 0:3
    Final Pc (not executed): 3:0
    This program consists of 5 steps
    */
    fn test_step_for_preset_memory_function_call() {
        let mut vm = vm!(true);

        run_context!(vm, 3, 2, 2);

        //Insert values into memory
        vm.segments.memory =
            memory![
            ((0, 0), 5207990763031199744_i64),
            ((0, 1), 2),
            ((0, 2), 2345108766317314046_i64),
            ((0, 3), 5189976364521848832_i64),
            ((0, 4), 1),
            ((0, 5), 1226245742482522112_i64),
            (
                (0, 6),
                ("3618502788666131213697322783095070105623107215331596699973092056135872020476",10)
            ),
            ((0, 7), 2345108766317314046_i64),
            ((1, 0), (2, 0)),
            ((1, 1), (3, 0))
        ];

        let final_pc = Relocatable::from((3, 0));
        let mut hint_processor = BuiltinHintProcessor::new_empty();
        //Run steps
        while vm.run_context.pc != final_pc {
            assert_matches!(
                vm.step(
                    &mut hint_processor,
                    exec_scopes_ref!(),
                    &HashMap::new(),
                    &HashMap::new()
                ),
                Ok(())
            );
        }

        //Check final register values
        assert_eq!(vm.run_context.pc, Relocatable::from((3, 0)));

        assert_eq!(vm.run_context.ap, 6);

        assert_eq!(vm.run_context.fp, 0);
        //Check each TraceEntry in trace
        let trace = vm.trace.unwrap();
        assert_eq!(trace.len(), 5);
        trace_check!(
            trace,
            [(3, 2, 2), (5, 3, 2), (0, 5, 5), (2, 6, 5), (7, 6, 2)]
        );
        //Check that the following addresses have been accessed:
        // Addresses have been copied from python execution:
        let mem = &vm.segments.memory.data;
        assert!(mem[0][1].as_ref().unwrap().is_accessed());
        assert!(mem[0][4].as_ref().unwrap().is_accessed());
        assert!(mem[0][6].as_ref().unwrap().is_accessed());
        assert!(mem[1][0].as_ref().unwrap().is_accessed());
        assert!(mem[1][1].as_ref().unwrap().is_accessed());
        assert!(mem[1][2].as_ref().unwrap().is_accessed());
        assert!(mem[1][3].as_ref().unwrap().is_accessed());
        assert!(mem[1][4].as_ref().unwrap().is_accessed());
        assert!(mem[1][5].as_ref().unwrap().is_accessed());
        assert_eq!(
            vm.segments
                .memory
                .get_amount_of_accessed_addresses_for_segment(0),
            Some(3)
        );
        assert_eq!(
            vm.segments
                .memory
                .get_amount_of_accessed_addresses_for_segment(1),
            Some(6)
        );
    }

    #[test]
    #[cfg_attr(target_arch = "wasm32", wasm_bindgen_test)]
    /// Test the following program:
    /// ...
    /// [ap] = 4
    /// ap += 1
    /// [ap] = 5; ap++
    /// [ap] = [ap - 1] * [ap - 2]
    /// ...
    /// Original vm memory:
    /// RelocatableValue(segment_index=0, offset=0): '0x400680017fff8000',
    /// RelocatableValue(segment_index=0, offset=1): '0x4',
    /// RelocatableValue(segment_index=0, offset=2): '0x40780017fff7fff',
    /// RelocatableValue(segment_index=0, offset=3): '0x1',
    /// RelocatableValue(segment_index=0, offset=4): '0x480680017fff8000',
    /// RelocatableValue(segment_index=0, offset=5): '0x5',
    /// RelocatableValue(segment_index=0, offset=6): '0x40507ffe7fff8000',
    /// RelocatableValue(segment_index=0, offset=7): '0x208b7fff7fff7ffe',
    /// RelocatableValue(segment_index=1, offset=0): RelocatableValue(segment_index=2, offset=0),
    /// RelocatableValue(segment_index=1, offset=1): RelocatableValue(segment_index=3, offset=0),
    /// RelocatableValue(segment_index=1, offset=2): '0x4',
    /// RelocatableValue(segment_index=1, offset=3): '0x5',
    /// RelocatableValue(segment_index=1, offset=4): '0x14'
    fn multiplication_and_different_ap_increase() {
        let mut vm = vm!();
        vm.segments = segments![
            ((0, 0), 0x400680017fff8000_i64),
            ((0, 1), 0x4),
            ((0, 2), 0x40780017fff7fff_i64),
            ((0, 3), 0x1),
            ((0, 4), 0x480680017fff8000_i64),
            ((0, 5), 0x5),
            ((0, 6), 0x40507ffe7fff8000_i64),
            ((0, 7), 0x208b7fff7fff7ffe_i64),
            ((1, 0), (2, 0)),
            ((1, 1), (3, 0)),
            ((1, 2), 0x4),
            ((1, 3), 0x5),
            ((1, 4), 0x14)
        ];

        run_context!(vm, 0, 2, 2);

        assert_eq!(vm.run_context.pc, Relocatable::from((0, 0)));
        assert_eq!(vm.run_context.ap, 2);
        let mut hint_processor = BuiltinHintProcessor::new_empty();
        assert_matches!(
            vm.step(
                &mut hint_processor,
                exec_scopes_ref!(),
                &HashMap::new(),
                &HashMap::new()
            ),
            Ok(())
        );
        assert_eq!(vm.run_context.pc, Relocatable::from((0, 2)));
        assert_eq!(vm.run_context.ap, 2);

        assert_eq!(
            vm.segments
                .memory
                .get(&vm.run_context.get_ap())
                .unwrap()
                .as_ref(),
            &MaybeRelocatable::Int(Felt252::new(0x4)),
        );
        let mut hint_processor = BuiltinHintProcessor::new_empty();
        assert_matches!(
            vm.step(
                &mut hint_processor,
                exec_scopes_ref!(),
                &HashMap::new(),
                &HashMap::new()
            ),
            Ok(())
        );
        assert_eq!(vm.run_context.pc, Relocatable::from((0, 4)));
        assert_eq!(vm.run_context.ap, 3);

        assert_eq!(
            vm.segments
                .memory
                .get(&vm.run_context.get_ap())
                .unwrap()
                .as_ref(),
            &MaybeRelocatable::Int(Felt252::new(0x5))
        );

        let mut hint_processor = BuiltinHintProcessor::new_empty();
        assert_matches!(
            vm.step(
                &mut hint_processor,
                exec_scopes_ref!(),
                &HashMap::new(),
                &HashMap::new()
            ),
            Ok(())
        );
        assert_eq!(vm.run_context.pc, Relocatable::from((0, 6)));
        assert_eq!(vm.run_context.ap, 4);

        assert_eq!(
            vm.segments
                .memory
                .get(&vm.run_context.get_ap())
                .unwrap()
                .as_ref(),
            &MaybeRelocatable::Int(Felt252::new(0x14)),
        );
    }

    #[test]
    #[cfg_attr(target_arch = "wasm32", wasm_bindgen_test)]
    fn deduce_memory_cell_no_pedersen_builtin() {
        let vm = vm!();
        assert_matches!(vm.deduce_memory_cell(Relocatable::from((0, 0))), Ok(None));
    }

    #[test]
    #[cfg_attr(target_arch = "wasm32", wasm_bindgen_test)]
    fn deduce_memory_cell_pedersen_builtin_valid() {
        let mut vm = vm!();
<<<<<<< HEAD
        let builtin = HashBuiltinRunner::new(Some(8), true);
        vm.builtin_runners.push((HASH_BUILTIN_NAME, builtin.into()));
=======
        let builtin = HashBuiltinRunner::new(8, true);
        vm.builtin_runners.push(builtin.into());
>>>>>>> d180881e
        vm.segments = segments![((0, 3), 32), ((0, 4), 72), ((0, 5), 0)];
        assert_matches!(
            vm.deduce_memory_cell(Relocatable::from((0, 5))),
            Ok(i) if i == Some(MaybeRelocatable::from(felt::felt_str!(
                "3270867057177188607814717243084834301278723532952411121381966378910183338911"
            )))
        );
    }

    #[test]
    #[cfg_attr(target_arch = "wasm32", wasm_bindgen_test)]
    /* Program used:
    %builtins output pedersen
    from starkware.cairo.common.cairo_builtins import HashBuiltin
    from starkware.cairo.common.hash import hash2
    from starkware.cairo.common.serialize import serialize_word

    func foo(hash_ptr : HashBuiltin*) -> (
        hash_ptr : HashBuiltin*, z
    ):
        # Use a with-statement, since 'hash_ptr' is not an
        # implicit argument.
        with hash_ptr:
            let (z) = hash2(32, 72)
        end
        return (hash_ptr=hash_ptr, z=z)
    end

    func main{output_ptr: felt*, pedersen_ptr: HashBuiltin*}():
        let (pedersen_ptr, a) = foo(pedersen_ptr)
        serialize_word(a)
        return()
    end
     */
    fn compute_operands_pedersen() {
        let instruction = Instruction {
            off0: 0,
            off1: -5,
            off2: 2,
            imm: None,
            dst_register: Register::AP,
            op0_register: Register::FP,
            op1_addr: Op1Addr::Op0,
            res: Res::Op1,
            pc_update: PcUpdate::Regular,
            ap_update: ApUpdate::Add1,
            fp_update: FpUpdate::Regular,
            opcode: Opcode::AssertEq,
        };
        let mut builtin = HashBuiltinRunner::new(Some(8), true);
        builtin.base = 3;
        let mut vm = vm!();
        vm.builtin_runners.push(builtin.into());
        run_context!(vm, 0, 13, 12);

        //Insert values into memory (excluding those from the program segment (instructions))
        vm.segments = segments![
            ((3, 0), 32),
            ((3, 1), 72),
            ((1, 0), (2, 0)),
            ((1, 1), (3, 0)),
            ((1, 2), (4, 0)),
            ((1, 3), (5, 0)),
            ((1, 4), (3, 0)),
            ((1, 5), (1, 4)),
            ((1, 6), (0, 21)),
            ((1, 7), (3, 0)),
            ((1, 8), 32),
            ((1, 9), 72),
            ((1, 10), (1, 7)),
            ((1, 11), (0, 17)),
            ((1, 12), (3, 3))
        ];

        let expected_operands = Operands {
            dst: MaybeRelocatable::from(felt_str!(
                "3270867057177188607814717243084834301278723532952411121381966378910183338911"
            )),
            res: Some(MaybeRelocatable::from(felt_str!(
                "3270867057177188607814717243084834301278723532952411121381966378910183338911"
            ))),
            op0: MaybeRelocatable::from((3, 0)),
            op1: MaybeRelocatable::from(felt_str!(
                "3270867057177188607814717243084834301278723532952411121381966378910183338911"
            )),
        };
        let expected_operands_mem_addresses = OperandsAddresses {
            dst_addr: Relocatable::from((1, 13)),
            op0_addr: Relocatable::from((1, 7)),
            op1_addr: Relocatable::from((3, 2)),
        };
        let (operands, operands_mem_address, _) = vm.compute_operands(&instruction).unwrap();
        assert_eq!(operands, expected_operands);
        assert_eq!(operands_mem_address, expected_operands_mem_addresses);
    }

    #[test]
    #[cfg_attr(target_arch = "wasm32", wasm_bindgen_test)]
    fn deduce_memory_cell_bitwise_builtin_valid_and() {
        let mut vm = vm!();
        let builtin = BitwiseBuiltinRunner::new(&BitwiseInstanceDef::default(), true);
        vm.builtin_runners.push(builtin.into());
        vm.segments = segments![((0, 5), 10), ((0, 6), 12), ((0, 7), 0)];
        assert_matches!(
            vm.deduce_memory_cell(Relocatable::from((0, 7))),
            Ok(i) if i == Some(MaybeRelocatable::from(Felt252::new(8_i32)))
        );
    }

    #[test]
    #[cfg_attr(target_arch = "wasm32", wasm_bindgen_test)]
    /* Program used:
    %builtins bitwise
    from starkware.cairo.common.bitwise import bitwise_and
    from starkware.cairo.common.cairo_builtins import BitwiseBuiltin


    func main{bitwise_ptr: BitwiseBuiltin*}():
        let (result) = bitwise_and(12, 10)  # Binary (1100, 1010).
        assert result = 8  # Binary 1000.
        return()
    end
    */
    fn compute_operands_bitwise() {
        let instruction = Instruction {
            off0: 0,
            off1: -5,
            off2: 2,
            imm: None,
            dst_register: Register::AP,
            op0_register: Register::FP,
            op1_addr: Op1Addr::Op0,
            res: Res::Op1,
            pc_update: PcUpdate::Regular,
            ap_update: ApUpdate::Add1,
            fp_update: FpUpdate::Regular,
            opcode: Opcode::AssertEq,
        };

        let mut builtin = BitwiseBuiltinRunner::new(&BitwiseInstanceDef::default(), true);
        builtin.base = 2;
        let mut vm = vm!();

        vm.builtin_runners.push(builtin.into());
        run_context!(vm, 0, 9, 8);

        //Insert values into memory (excluding those from the program segment (instructions))
        vm.segments = segments![
            ((2, 0), 12),
            ((2, 1), 10),
            ((1, 0), (2, 0)),
            ((1, 1), (3, 0)),
            ((1, 2), (4, 0)),
            ((1, 3), (2, 0)),
            ((1, 4), 12),
            ((1, 5), 10),
            ((1, 6), (1, 3)),
            ((1, 7), (0, 13))
        ];

        let expected_operands = Operands {
            dst: MaybeRelocatable::from(Felt252::new(8_i32)),
            res: Some(MaybeRelocatable::from(Felt252::new(8_i32))),
            op0: MaybeRelocatable::from((2, 0)),
            op1: MaybeRelocatable::from(Felt252::new(8_i32)),
        };
        let expected_operands_mem_addresses = OperandsAddresses {
            dst_addr: Relocatable::from((1, 9)),
            op0_addr: Relocatable::from((1, 3)),
            op1_addr: Relocatable::from((2, 2)),
        };
        let (operands, operands_mem_address, _) = vm.compute_operands(&instruction).unwrap();
        assert_eq!(operands, expected_operands);
        assert_eq!(operands_mem_address, expected_operands_mem_addresses);
    }

    #[test]
    #[cfg_attr(target_arch = "wasm32", wasm_bindgen_test)]
    fn deduce_memory_cell_ec_op_builtin_valid() {
        let mut vm = vm!();
        let builtin = EcOpBuiltinRunner::new(&EcOpInstanceDef::default(), true);
        vm.builtin_runners.push(builtin.into());

        vm.segments = segments![
            (
                (0, 0),
                (
                    "2962412995502985605007699495352191122971573493113767820301112397466445942584",
                    10
                )
            ),
            (
                (0, 1),
                (
                    "214950771763870898744428659242275426967582168179217139798831865603966154129",
                    10
                )
            ),
            (
                (0, 2),
                (
                    "874739451078007766457464989774322083649278607533249481151382481072868806602",
                    10
                )
            ),
            (
                (0, 3),
                (
                    "152666792071518830868575557812948353041420400780739481342941381225525861407",
                    10
                )
            ),
            ((0, 4), 34),
            (
                (0, 5),
                (
                    "2778063437308421278851140253538604815869848682781135193774472480292420096757",
                    10
                )
            )
        ];

        assert_matches!(
            vm.deduce_memory_cell(Relocatable::from((0, 6))),
            Ok(i) if i == Some(MaybeRelocatable::from(felt_str!(
                "3598390311618116577316045819420613574162151407434885460365915347732568210029"
            )))
        );
    }

    #[test]
    #[cfg_attr(target_arch = "wasm32", wasm_bindgen_test)]
    /* Data taken from this program execution:
       %builtins output ec_op
       from starkware.cairo.common.cairo_builtins import EcOpBuiltin
       from starkware.cairo.common.serialize import serialize_word
       from starkware.cairo.common.ec_point import EcPoint
       from starkware.cairo.common.ec import ec_op

       func main{output_ptr: felt*, ec_op_ptr: EcOpBuiltin*}():
           let x: EcPoint = EcPoint(2089986280348253421170679821480865132823066470938446095505822317253594081284, 1713931329540660377023406109199410414810705867260802078187082345529207694986)

           let y: EcPoint = EcPoint(874739451078007766457464989774322083649278607533249481151382481072868806602,152666792071518830868575557812948353041420400780739481342941381225525861407)
           let z: EcPoint = ec_op(x,34, y)
           serialize_word(z.x)
           return()
           end
    */
    fn verify_auto_deductions_for_ec_op_builtin_valid() {
        let mut builtin = EcOpBuiltinRunner::new(&EcOpInstanceDef::default(), true);
        builtin.base = 3;
        let mut vm = vm!();
        vm.builtin_runners.push(builtin.into());
        vm.segments = segments![
            (
                (3, 0),
                (
                    "2962412995502985605007699495352191122971573493113767820301112397466445942584",
                    10
                )
            ),
            (
                (3, 1),
                (
                    "214950771763870898744428659242275426967582168179217139798831865603966154129",
                    10
                )
            ),
            (
                (3, 2),
                (
                    "874739451078007766457464989774322083649278607533249481151382481072868806602",
                    10
                )
            ),
            (
                (3, 3),
                (
                    "152666792071518830868575557812948353041420400780739481342941381225525861407",
                    10
                )
            ),
            ((3, 4), 34),
            (
                (3, 5),
                (
                    "2778063437308421278851140253538604815869848682781135193774472480292420096757",
                    10
                )
            )
        ];
        assert_matches!(vm.verify_auto_deductions(), Ok(()));
    }

    #[test]
    #[cfg_attr(target_arch = "wasm32", wasm_bindgen_test)]
    fn verify_auto_deductions_for_ec_op_builtin_valid_points_invalid_result() {
        let mut builtin = EcOpBuiltinRunner::new(&EcOpInstanceDef::default(), true);
        builtin.base = 3;
        let mut vm = vm!();
        vm.builtin_runners.push(builtin.into());
        vm.segments = segments![
            (
                (3, 0),
                (
                    "2962412995502985605007699495352191122971573493113767820301112397466445942584",
                    10
                )
            ),
            (
                (3, 1),
                (
                    "214950771763870898744428659242275426967582168179217139798831865603966154129",
                    10
                )
            ),
            (
                (3, 2),
                (
                    "2089986280348253421170679821480865132823066470938446095505822317253594081284",
                    10
                )
            ),
            (
                (3, 3),
                (
                    "1713931329540660377023406109199410414810705867260802078187082345529207694986",
                    10
                )
            ),
            ((3, 4), 34),
            (
                (3, 5),
                (
                    "2778063437308421278851140253538604815869848682781135193774472480292420096757",
                    10
                )
            )
        ];
        let error = vm.verify_auto_deductions();
        assert_eq!(error.as_ref().unwrap_err().to_string(), "Inconsistent auto-deduction for builtin ec_op, expected 2739017437753868763038285897969098325279422804143820990343394856167768859289, got Some(Int(2778063437308421278851140253538604815869848682781135193774472480292420096757))");
        assert_matches!(
            error,
            Err(VirtualMachineError::InconsistentAutoDeduction(
                x,
                y,
                z
            )) if x == EC_OP_BUILTIN_NAME &&
                    y == MaybeRelocatable::Int(felt_str!(
                        "2739017437753868763038285897969098325279422804143820990343394856167768859289"
                    )) &&
                    z == Some(MaybeRelocatable::Int(felt_str!(
                        "2778063437308421278851140253538604815869848682781135193774472480292420096757"
                    )))
        );
    }

    #[test]
    #[cfg_attr(target_arch = "wasm32", wasm_bindgen_test)]
    /* Program used:
    %builtins bitwise
    from starkware.cairo.common.bitwise import bitwise_and
    from starkware.cairo.common.cairo_builtins import BitwiseBuiltin


    func main{bitwise_ptr: BitwiseBuiltin*}():
        let (result) = bitwise_and(12, 10)  # Binary (1100, 1010).
        assert result = 8  # Binary 1000.
        return()
    end
    */
    fn verify_auto_deductions_bitwise() {
        let mut builtin = BitwiseBuiltinRunner::new(&BitwiseInstanceDef::default(), true);
        builtin.base = 2;
        let mut vm = vm!();
        vm.builtin_runners.push(builtin.into());
        vm.segments = segments![((2, 0), 12), ((2, 1), 10)];
        assert_matches!(vm.verify_auto_deductions(), Ok(()));
    }

    #[test]
    #[cfg_attr(target_arch = "wasm32", wasm_bindgen_test)]
    /* Program used:
    %builtins bitwise
    from starkware.cairo.common.bitwise import bitwise_and
    from starkware.cairo.common.cairo_builtins import BitwiseBuiltin


    func main{bitwise_ptr: BitwiseBuiltin*}():
        let (result) = bitwise_and(12, 10)  # Binary (1100, 1010).
        assert result = 8  # Binary 1000.
        return()
    end
    */
    fn verify_auto_deductions_for_addr_bitwise() {
        let mut builtin = BitwiseBuiltinRunner::new(&BitwiseInstanceDef::default(), true);
        builtin.base = 2;
        let builtin: BuiltinRunner = builtin.into();
        let mut vm = vm!();
        vm.segments = segments![((2, 0), 12), ((2, 1), 10)];
        assert_matches!(
            vm.verify_auto_deductions_for_addr(relocatable!(2, 0), &builtin),
            Ok(())
        );
        assert_matches!(
            vm.verify_auto_deductions_for_addr(relocatable!(2, 1), &builtin),
            Ok(())
        );
    }

    #[test]
    #[cfg_attr(target_arch = "wasm32", wasm_bindgen_test)]
    /* Program used:
    %builtins output pedersen
    from starkware.cairo.common.cairo_builtins import HashBuiltin
    from starkware.cairo.common.hash import hash2
    from starkware.cairo.common.serialize import serialize_word

    func foo(hash_ptr : HashBuiltin*) -> (
        hash_ptr : HashBuiltin*, z
    ):
        # Use a with-statement, since 'hash_ptr' is not an
        # implicit argument.
        with hash_ptr:
            let (z) = hash2(32, 72)
        end
        return (hash_ptr=hash_ptr, z=z)
    end

    func main{output_ptr: felt*, pedersen_ptr: HashBuiltin*}():
        let (pedersen_ptr, a) = foo(pedersen_ptr)
        serialize_word(a)
        return()
    end
     */
    fn verify_auto_deductions_pedersen() {
        let mut builtin = HashBuiltinRunner::new(Some(8), true);
        builtin.base = 3;
        let mut vm = vm!();
        vm.builtin_runners.push(builtin.into());
        vm.segments = segments![((3, 0), 32), ((3, 1), 72)];
        assert_matches!(vm.verify_auto_deductions(), Ok(()));
    }

    #[test]
    #[cfg_attr(target_arch = "wasm32", wasm_bindgen_test)]
    fn can_get_return_values() {
        let mut vm = vm!();
        vm.set_ap(4);
        vm.segments = segments![((1, 0), 1), ((1, 1), 2), ((1, 2), 3), ((1, 3), 4)];
        let expected = vec![
            MaybeRelocatable::Int(Felt252::new(1_i32)),
            MaybeRelocatable::Int(Felt252::new(2_i32)),
            MaybeRelocatable::Int(Felt252::new(3_i32)),
            MaybeRelocatable::Int(Felt252::new(4_i32)),
        ];
        assert_eq!(vm.get_return_values(4).unwrap(), expected);
    }

    #[test]
    #[cfg_attr(target_arch = "wasm32", wasm_bindgen_test)]
    fn get_return_values_fails_when_ap_is_0() {
        let mut vm = vm!();
        vm.segments = segments![((1, 0), 1), ((1, 1), 2), ((1, 2), 3), ((1, 3), 4)];
        assert_matches!(vm.get_return_values(3), Err(MemoryError::FailedToGetReturnValues(x, y)) if x == 3 && y == Relocatable::from((1,0)));
    }

    /*
    Program used for this test:
    from starkware.cairo.common.alloc import alloc
    func main{}():
        let vec: felt* = alloc()
        assert vec[0] = 1
        return()
    end
    Memory: {RelocatableValue(segment_index=0, offset=0): 290341444919459839,
        RelocatableValue(segment_index=0, offset=1): 1,
        RelocatableValue(segment_index=0, offset=2): 2345108766317314046,
        RelocatableValue(segment_index=0, offset=3): 1226245742482522112,
        RelocatableValue(segment_index=0, offset=4): 3618502788666131213697322783095070105623107215331596699973092056135872020478,
        RelocatableValue(segment_index=0, offset=5): 5189976364521848832,
        RelocatableValue(segment_index=0, offset=6): 1,
        RelocatableValue(segment_index=0, offset=7): 4611826758063128575,
        RelocatableValue(segment_index=0, offset=8): 2345108766317314046,
        RelocatableValue(segment_index=1, offset=0): RelocatableValue(segment_index=2, offset=0),
        RelocatableValue(segment_index=1, offset=1): RelocatableValue(segment_index=3, offset=0)}
     */

    #[test]
    #[cfg_attr(target_arch = "wasm32", wasm_bindgen_test)]
    fn test_step_for_preset_memory_with_alloc_hint() {
        let mut vm = vm!(true);
        let hint_data_dictionary = HashMap::from([(
            0_usize,
            vec![any_box!(HintProcessorData::new_default(
                "memory[ap] = segments.add()".to_string(),
                HashMap::new(),
            ))],
        )]);

        //Initialzie registers
        run_context!(vm, 3, 2, 2);

        //Create program and execution segments
        for _ in 0..2 {
            vm.segments.add();
        }
        //Initialize memory

        let mut hint_processor = BuiltinHintProcessor::new_empty();

        vm.segments = segments![
            ((0, 0), 290341444919459839_i64),
            ((0, 1), 1),
            ((0, 2), 2345108766317314046_i64),
            ((0, 3), 1226245742482522112_i64),
            (
                (0, 4),
                (
                    "3618502788666131213697322783095070105623107215331596699973092056135872020478",
                    10
                )
            ),
            ((0, 5), 5189976364521848832_i64),
            ((0, 6), 1),
            ((0, 7), 4611826758063128575_i64),
            ((0, 8), 2345108766317314046_i64),
            ((1, 0), (2, 0)),
            ((1, 1), (3, 0))
        ];

        //Run Steps
        for _ in 0..6 {
            assert_matches!(
                vm.step(
                    &mut hint_processor,
                    exec_scopes_ref!(),
                    &hint_data_dictionary,
                    &HashMap::new()
                ),
                Ok(())
            );
        }
        //Compare trace
        let trace = vm.trace.unwrap();
        trace_check!(
            trace,
            [
                (3, 2, 2),
                (0, 4, 4),
                (2, 5, 4),
                (5, 5, 2),
                (7, 6, 2),
                (8, 6, 2)
            ]
        );

        //Compare final register values
        assert_eq!(vm.run_context.pc, Relocatable::from((3, 0)));
        assert_eq!(vm.run_context.ap, 6);
        assert_eq!(vm.run_context.fp, 0);

        //Check that the array created through alloc contains the element we inserted
        //As there are no builtins present, the next segment crated will have the index 2
        check_memory!(vm.segments.memory, ((2, 0), 1));
    }

    #[test]
    #[cfg_attr(target_arch = "wasm32", wasm_bindgen_test)]
    fn test_get_builtin_runners() {
        let mut vm = vm!();
        let hash_builtin = HashBuiltinRunner::new(Some(8), true);
        let bitwise_builtin = BitwiseBuiltinRunner::new(&BitwiseInstanceDef::default(), true);
        vm.builtin_runners.push(hash_builtin.into());
        vm.builtin_runners.push(bitwise_builtin.into());

        let builtins = vm.get_builtin_runners();

        assert_eq!(builtins[0].name(), HASH_BUILTIN_NAME);
        assert_eq!(builtins[1].name(), BITWISE_BUILTIN_NAME);
    }

    #[test]
    #[cfg_attr(target_arch = "wasm32", wasm_bindgen_test)]
    fn disable_trace() {
        let mut vm = VirtualMachine::new(true);
        assert!(vm.trace.is_some());
        vm.disable_trace();
        assert!(vm.trace.is_none());
    }

    #[test]
    #[cfg_attr(target_arch = "wasm32", wasm_bindgen_test)]
    fn get_range_for_continuous_memory() {
        let mut vm = vm!();
        vm.segments = segments![((1, 0), 2), ((1, 1), 3), ((1, 2), 4)];

        let value1 = MaybeRelocatable::from(Felt252::new(2_i32));
        let value2 = MaybeRelocatable::from(Felt252::new(3_i32));
        let value3 = MaybeRelocatable::from(Felt252::new(4_i32));

        let expected_vec = vec![
            Some(Cow::Borrowed(&value1)),
            Some(Cow::Borrowed(&value2)),
            Some(Cow::Borrowed(&value3)),
        ];
        assert_eq!(vm.get_range(Relocatable::from((1, 0)), 3), expected_vec);
    }

    #[test]
    #[cfg_attr(target_arch = "wasm32", wasm_bindgen_test)]
    fn get_range_for_non_continuous_memory() {
        let mut vm = vm!();
        vm.segments = segments![((1, 0), 2), ((1, 1), 3), ((1, 3), 4)];

        let value1 = MaybeRelocatable::from(Felt252::new(2_i32));
        let value2 = MaybeRelocatable::from(Felt252::new(3_i32));
        let value3 = MaybeRelocatable::from(Felt252::new(4_i32));

        let expected_vec = vec![
            Some(Cow::Borrowed(&value1)),
            Some(Cow::Borrowed(&value2)),
            None,
            Some(Cow::Borrowed(&value3)),
        ];
        assert_eq!(vm.get_range(Relocatable::from((1, 0)), 4), expected_vec);
    }

    #[test]
    #[cfg_attr(target_arch = "wasm32", wasm_bindgen_test)]
    fn get_continuous_range_for_continuous_memory() {
        let mut vm = vm!();
        vm.segments = segments![((1, 0), 2), ((1, 1), 3), ((1, 2), 4)];

        let value1 = MaybeRelocatable::from(Felt252::new(2_i32));
        let value2 = MaybeRelocatable::from(Felt252::new(3_i32));
        let value3 = MaybeRelocatable::from(Felt252::new(4_i32));

        let expected_vec = vec![value1, value2, value3];
        assert_eq!(
            vm.get_continuous_range(Relocatable::from((1, 0)), 3),
            Ok(expected_vec)
        );
    }

    #[test]
    #[cfg_attr(target_arch = "wasm32", wasm_bindgen_test)]
    fn get_continuous_range_for_non_continuous_memory() {
        let mut vm = vm!();
        vm.segments = segments![((1, 0), 2), ((1, 1), 3), ((1, 3), 4)];

        assert_eq!(
            vm.get_continuous_range(Relocatable::from((1, 0)), 3),
            Err(MemoryError::GetRangeMemoryGap((1, 0).into(), 3))
        );
    }

    #[test]
    #[cfg_attr(target_arch = "wasm32", wasm_bindgen_test)]
    fn get_segment_used_size_after_computing_used() {
        let mut vm = vm!();
        vm.segments = segments![
            ((0, 2), 1),
            ((0, 5), 1),
            ((0, 7), 1),
            ((1, 1), 1),
            ((2, 2), 1),
            ((2, 4), 1),
            ((2, 7), 1)
        ];
        vm.segments.compute_effective_sizes();
        assert_eq!(Some(8), vm.get_segment_used_size(2));
    }

    #[test]
    #[cfg_attr(target_arch = "wasm32", wasm_bindgen_test)]
    fn get_segment_used_size_before_computing_used() {
        let vm = vm!();
        assert_eq!(None, vm.get_segment_used_size(2));
    }

    #[test]
    #[cfg_attr(target_arch = "wasm32", wasm_bindgen_test)]
    fn get_and_set_pc() {
        let mut vm = vm!();
        vm.set_pc(Relocatable {
            segment_index: 3,
            offset: 4,
        });
        assert_eq!(
            vm.get_pc(),
            Relocatable {
                segment_index: 3,
                offset: 4
            }
        )
    }

    #[test]
    #[cfg_attr(target_arch = "wasm32", wasm_bindgen_test)]
    fn get_and_set_fp() {
        let mut vm = vm!();
        vm.set_fp(3);
        assert_eq!(
            vm.get_fp(),
            Relocatable {
                segment_index: 1,
                offset: 3
            }
        )
    }

    #[test]
    #[cfg_attr(target_arch = "wasm32", wasm_bindgen_test)]
    fn get_maybe_key_not_in_memory() {
        let vm = vm!();
        assert_eq!(
            vm.get_maybe(&Relocatable {
                segment_index: 5,
                offset: 2
            }),
            None
        );
    }

    #[test]
    #[cfg_attr(target_arch = "wasm32", wasm_bindgen_test)]
    fn get_maybe_error() {
        let vm = vm!();
        assert_eq!(
            vm.get_maybe(&MaybeRelocatable::Int(Felt252::new(0_i32))),
            None,
        );
    }

    #[test]
    #[cfg_attr(target_arch = "wasm32", wasm_bindgen_test)]
    fn end_run_error() {
        let mut vm = vm!();
        let scopes = exec_scopes_ref!();
        scopes.enter_scope(HashMap::new());

        assert_matches!(
            vm.end_run(scopes),
            Err(VirtualMachineError::MainScopeError(
                ExecScopeError::NoScopeError
            ))
        );
    }

    #[test]
    #[cfg_attr(target_arch = "wasm32", wasm_bindgen_test)]
    fn add_temporary_segments() {
        let mut vm = vm!();
        let mut _base = vm.add_temporary_segment();
        assert_eq!(
            _base,
            Relocatable {
                segment_index: -1,
                offset: 0
            }
        );
        let mut _base = vm.add_temporary_segment();
        assert_eq!(
            _base,
            Relocatable {
                segment_index: -2,
                offset: 0
            }
        );
    }

    #[test]
    #[cfg_attr(target_arch = "wasm32", wasm_bindgen_test)]
    fn decode_current_instruction_invalid_encoding() {
        let mut vm = vm!();
        vm.segments = segments![((0, 0), ("112233445566778899", 16))];
        assert_matches!(
            vm.decode_current_instruction(),
            Err(VirtualMachineError::InvalidInstructionEncoding)
        );
    }

    #[test]
    #[cfg_attr(target_arch = "wasm32", wasm_bindgen_test)]
    fn add_relocation_rule_test() {
        let mut vm = vm!();

        assert_eq!(
            vm.add_relocation_rule((-1, 0).into(), (1, 2).into()),
            Ok(()),
        );
        assert_eq!(
            vm.add_relocation_rule((-2, 0).into(), (-1, 1).into()),
            Ok(()),
        );
        assert_eq!(
            vm.add_relocation_rule((5, 0).into(), (0, 0).into()),
            Err(MemoryError::AddressNotInTemporarySegment(5)),
        );
        assert_eq!(
            vm.add_relocation_rule((-3, 6).into(), (0, 0).into()),
            Err(MemoryError::NonZeroOffset(6)),
        );
        assert_eq!(
            vm.add_relocation_rule((-1, 0).into(), (0, 0).into()),
            Err(MemoryError::DuplicatedRelocation(-1)),
        );
    }

    #[test]
    #[cfg_attr(target_arch = "wasm32", wasm_bindgen_test)]
    fn gen_arg_relocatable() {
        let mut vm = vm!();

        assert_matches!(
            vm.gen_arg(&mayberelocatable!(0, 0)),
            Ok(x) if x == mayberelocatable!(0, 0)
        );
    }

    /// Test that the call to .gen_arg() with a bigint and no prime number just
    /// passes the value through.
    #[test]
    #[cfg_attr(target_arch = "wasm32", wasm_bindgen_test)]
    fn gen_arg_bigint() {
        let mut vm = vm!();

        assert_matches!(
            vm.gen_arg(&mayberelocatable!(1234)),
            Ok(x) if x == mayberelocatable!(1234)
        );
    }

    /// Test that the call to .gen_arg() with a bigint and a prime number passes
    /// the value through after applying the modulo.
    #[test]
    #[cfg_attr(target_arch = "wasm32", wasm_bindgen_test)]
    fn gen_arg_bigint_prime() {
        let mut vm = vm!();
        let prime = felt_str!(felt::PRIME_STR[2..], 16);
        let prime_maybe = MaybeRelocatable::from(prime);

        assert_matches!(vm.gen_arg(&prime_maybe), Ok(x) if x == mayberelocatable!(0));
    }

    /// Test that the call to .gen_arg() with a Vec<MaybeRelocatable> writes its
    /// contents into a new segment and returns a pointer to it.
    #[test]
    #[cfg_attr(target_arch = "wasm32", wasm_bindgen_test)]
    fn gen_arg_vec() {
        let mut vm = vm!();

        assert_matches!(
            vm.gen_arg(&vec![
                mayberelocatable!(0),
                mayberelocatable!(1),
                mayberelocatable!(2),
                mayberelocatable!(3),
                mayberelocatable!(0, 0),
                mayberelocatable!(0, 1),
                mayberelocatable!(0, 2),
                mayberelocatable!(0, 3),
            ]),
            Ok(x) if x == mayberelocatable!(0, 0)
        );
    }

    /// Test that compute_effective_sizes() works as intended.
    #[test]
    #[cfg_attr(target_arch = "wasm32", wasm_bindgen_test)]
    fn compute_effective_sizes() {
        let mut vm = vm!();

        let segment = vm.segments.add();
        vm.load_data(
            segment,
            &vec![
                mayberelocatable!(1),
                mayberelocatable!(2),
                mayberelocatable!(3),
                mayberelocatable!(4),
            ],
        )
        .expect("Could not load data into memory.");

        assert_eq!(vm.segments.compute_effective_sizes(), &vec![4]);
    }

    /// Test that compute_segment_effective_sizes() works as intended.
    #[test]
    #[cfg_attr(target_arch = "wasm32", wasm_bindgen_test)]
    fn compute_segment_effective_sizes() {
        let mut vm = vm!();

        let segment = vm.segments.add();
        vm.load_data(
            segment,
            &vec![
                mayberelocatable!(1),
                mayberelocatable!(2),
                mayberelocatable!(3),
                mayberelocatable!(4),
            ],
        )
        .expect("Could not load data into memory.");

        assert_eq!(vm.segments.compute_effective_sizes(), &vec![4]);
    }

    #[test]
    #[cfg_attr(target_arch = "wasm32", wasm_bindgen_test)]
    fn mark_as_accessed() {
        let mut vm = vm!();
        vm.run_finished = true;
        vm.segments.memory = memory![
            ((0, 0), 0),
            ((0, 1), 0),
            ((0, 2), 1),
            ((0, 10), 10),
            ((1, 1), 1)
        ];
        vm.mark_address_range_as_accessed((0, 0).into(), 3).unwrap();
        vm.mark_address_range_as_accessed((0, 10).into(), 2)
            .unwrap();
        vm.mark_address_range_as_accessed((1, 1).into(), 1).unwrap();
        //Check that the following addresses have been accessed:
        // Addresses have been copied from python execution:
        let mem = &vm.segments.memory.data;
        assert!(mem[0][0].as_ref().unwrap().is_accessed());
        assert!(mem[0][1].as_ref().unwrap().is_accessed());
        assert!(mem[0][2].as_ref().unwrap().is_accessed());
        assert!(mem[0][10].as_ref().unwrap().is_accessed());
        assert!(mem[1][1].as_ref().unwrap().is_accessed());
        assert_eq!(
            vm.segments
                .memory
                .get_amount_of_accessed_addresses_for_segment(0),
            Some(4)
        );
        assert_eq!(
            vm.segments
                .memory
                .get_amount_of_accessed_addresses_for_segment(1),
            Some(1)
        );
    }

    #[test]
    #[cfg_attr(target_arch = "wasm32", wasm_bindgen_test)]
    fn mark_as_accessed_run_not_finished() {
        let mut vm = vm!();
        assert_matches!(
            vm.mark_address_range_as_accessed((0, 0).into(), 3),
            Err(VirtualMachineError::RunNotFinished)
        );
    }

    #[test]
    #[cfg_attr(target_arch = "wasm32", wasm_bindgen_test)]
    fn mark_as_accessed_missing_accessed_addresses() {
        let mut vm = vm!();
        assert_matches!(
            vm.mark_address_range_as_accessed((0, 0).into(), 3),
            Err(VirtualMachineError::RunNotFinished)
        );
    }

    #[test]
    #[cfg_attr(target_arch = "wasm32", wasm_bindgen_test)]
    fn get_traceback_entries_bad_usort() {
        let program = Program::from_bytes(
            include_bytes!("../../cairo_programs/bad_programs/bad_usort.json"),
            Some("main"),
        )
        .unwrap();

        let mut hint_processor = BuiltinHintProcessor::new_empty();
        let mut cairo_runner = cairo_runner!(program, "all_cairo", false);
        let mut vm = vm!();

        let end = cairo_runner.initialize(&mut vm).unwrap();
        assert!(cairo_runner
            .run_until_pc(end, &mut vm, &mut hint_processor)
            .is_err());
        let expected_traceback = vec![
            (Relocatable::from((1, 3)), Relocatable::from((0, 97))),
            (Relocatable::from((1, 14)), Relocatable::from((0, 30))),
            (Relocatable::from((1, 26)), Relocatable::from((0, 60))),
        ];
        assert_eq!(vm.get_traceback_entries(), expected_traceback);
    }

    #[test]
    #[cfg_attr(target_arch = "wasm32", wasm_bindgen_test)]
    fn get_traceback_entries_bad_dict_update() {
        let program = Program::from_bytes(
            include_bytes!("../../cairo_programs/bad_programs/bad_dict_update.json"),
            Some("main"),
        )
        .unwrap();

        let mut hint_processor = BuiltinHintProcessor::new_empty();
        let mut cairo_runner = cairo_runner!(program, "all_cairo", false);
        let mut vm = vm!();

        let end = cairo_runner.initialize(&mut vm).unwrap();
        assert!(cairo_runner
            .run_until_pc(end, &mut vm, &mut hint_processor)
            .is_err());
        let expected_traceback = vec![(Relocatable::from((1, 2)), Relocatable::from((0, 34)))];
        assert_eq!(vm.get_traceback_entries(), expected_traceback);
    }

    #[test]
    fn builder_test() {
        let virtual_machine_builder: VirtualMachineBuilder = VirtualMachineBuilder::default()
            .run_finished(true)
            .current_step(12)
<<<<<<< HEAD
            .builtin_runners(vec![(
                "string",
                BuiltinRunner::from(HashBuiltinRunner::new(Some(1), true)),
            )])
=======
            .builtin_runners(vec![BuiltinRunner::from(HashBuiltinRunner::new(12, true))])
>>>>>>> d180881e
            .run_context(RunContext {
                pc: Relocatable::from((0, 0)),
                ap: 18,
                fp: 0,
            })
            .segments(MemorySegmentManager {
                segment_sizes: HashMap::new(),
                segment_used_sizes: Some(vec![1]),
                public_memory_offsets: HashMap::new(),
                memory: Memory::new(),
            })
            .skip_instruction_execution(true)
            .trace(Some(vec![TraceEntry {
                pc: 1,
                ap: 1,
                fp: 1,
            }]));

        #[cfg(feature = "hooks")]
        fn before_first_step_hook(
            _vm: &mut VirtualMachine,
            _runner: &mut CairoRunner,
            _hint_data: &HashMap<usize, Vec<Box<dyn Any>>>,
        ) -> Result<(), VirtualMachineError> {
            Err(VirtualMachineError::Unexpected)
        }
        #[cfg(feature = "hooks")]
        let virtual_machine_builder = virtual_machine_builder.hooks(crate::vm::hooks::Hooks::new(
            Some(std::sync::Arc::new(before_first_step_hook)),
            None,
            None,
        ));

        #[allow(unused_mut)]
        let mut virtual_machine_from_builder = virtual_machine_builder.build();

        assert!(virtual_machine_from_builder.run_finished);
        assert_eq!(virtual_machine_from_builder.current_step, 12);
        assert_eq!(
            virtual_machine_from_builder
                .builtin_runners
                .get(0)
                .unwrap()
                .name(),
            "pedersen"
        );
        assert_eq!(virtual_machine_from_builder.run_context.ap, 18,);
        assert_eq!(
            virtual_machine_from_builder.segments.segment_used_sizes,
            Some(vec![1])
        );
        assert!(virtual_machine_from_builder.skip_instruction_execution,);
        assert_eq!(
            virtual_machine_from_builder.trace,
            Some(vec![TraceEntry {
                pc: 1,
                ap: 1,
                fp: 1,
            }])
        );
        #[cfg(feature = "hooks")]
        {
            let program = crate::types::program::Program::from_bytes(
                include_bytes!("../../cairo_programs/sqrt.json"),
                Some("main"),
            )
            .expect("Call to `Program::from_file()` failed.");
            let mut hint_processor = BuiltinHintProcessor::new_empty();
            let mut cairo_runner = cairo_runner!(program);
            let end = cairo_runner
                .initialize(&mut virtual_machine_from_builder)
                .unwrap();

            assert!(cairo_runner
                .run_until_pc(end, &mut virtual_machine_from_builder, &mut hint_processor)
                .is_err());
        }
    }
}<|MERGE_RESOLUTION|>--- conflicted
+++ resolved
@@ -3207,13 +3207,8 @@
     #[cfg_attr(target_arch = "wasm32", wasm_bindgen_test)]
     fn deduce_memory_cell_pedersen_builtin_valid() {
         let mut vm = vm!();
-<<<<<<< HEAD
         let builtin = HashBuiltinRunner::new(Some(8), true);
-        vm.builtin_runners.push((HASH_BUILTIN_NAME, builtin.into()));
-=======
-        let builtin = HashBuiltinRunner::new(8, true);
         vm.builtin_runners.push(builtin.into());
->>>>>>> d180881e
         vm.segments = segments![((0, 3), 32), ((0, 4), 72), ((0, 5), 0)];
         assert_matches!(
             vm.deduce_memory_cell(Relocatable::from((0, 5))),
@@ -4233,14 +4228,10 @@
         let virtual_machine_builder: VirtualMachineBuilder = VirtualMachineBuilder::default()
             .run_finished(true)
             .current_step(12)
-<<<<<<< HEAD
-            .builtin_runners(vec![(
-                "string",
-                BuiltinRunner::from(HashBuiltinRunner::new(Some(1), true)),
-            )])
-=======
-            .builtin_runners(vec![BuiltinRunner::from(HashBuiltinRunner::new(12, true))])
->>>>>>> d180881e
+            .builtin_runners(vec![BuiltinRunner::from(HashBuiltinRunner::new(
+                Some(12),
+                true,
+            ))])
             .run_context(RunContext {
                 pc: Relocatable::from((0, 0)),
                 ap: 18,
