use crate::{
    bigint,
    hint_processor::hint_processor_definition::HintProcessor,
    serde::deserialize_program::ApTracking,
    types::{
        exec_scope::ExecutionScopes,
        instruction::{ApUpdate, FpUpdate, Instruction, Opcode, PcUpdate, Res},
        relocatable::{MaybeRelocatable, Relocatable},
    },
    vm::{
        context::run_context::RunContext,
        decoding::decoder::decode_instruction,
        errors::{memory_errors::MemoryError, vm_errors::VirtualMachineError},
        runners::builtin_runner::{BuiltinRunner, RangeCheckBuiltinRunner},
        trace::trace_entry::TraceEntry,
        vm_memory::{memory::Memory, memory_segments::MemorySegmentManager},
    },
};
use num_bigint::BigInt;
use num_integer::Integer;
use num_traits::{ToPrimitive, Zero};
use std::{any::Any, collections::HashMap};

#[derive(PartialEq, Debug)]
pub struct Operands {
    dst: MaybeRelocatable,
    res: Option<MaybeRelocatable>,
    op0: MaybeRelocatable,
    op1: MaybeRelocatable,
}

#[derive(PartialEq, Debug)]
struct OperandsAddresses(Relocatable, Relocatable, Relocatable);

#[derive(Clone, Debug)]
pub struct HintData {
    pub hint_code: String,
    //Maps the name of the variable to its reference id
    pub ids: HashMap<String, usize>,
    pub ap_tracking_data: ApTracking,
}

pub struct VirtualMachine {
    pub(crate) run_context: RunContext,
    pub(crate) prime: BigInt,
    pub(crate) builtin_runners: Vec<(String, Box<dyn BuiltinRunner>)>,
    pub(crate) segments: MemorySegmentManager,
    pub(crate) _program_base: Option<MaybeRelocatable>,
    pub(crate) memory: Memory,
    accessed_addresses: Option<Vec<Relocatable>>,
    pub(crate) trace: Option<Vec<TraceEntry>>,
    current_step: usize,
    skip_instruction_execution: bool,
}

impl HintData {
    pub fn new(
        hint_code: &str,
        ids: HashMap<String, usize>,
        ap_tracking_data: ApTracking,
    ) -> HintData {
        HintData {
            hint_code: hint_code.to_string(),
            ids,
            ap_tracking_data,
        }
    }
}

impl VirtualMachine {
    pub fn new(prime: BigInt, trace_enabled: bool) -> VirtualMachine {
        let run_context = RunContext {
            pc: Relocatable::from((0, 0)),
            ap: 0,
            fp: 0,
            prime: prime.clone(),
        };

        let trace = if trace_enabled {
            Some(Vec::<TraceEntry>::new())
        } else {
            None
        };

        VirtualMachine {
            run_context,
            prime,
            builtin_runners: Vec::new(),
            _program_base: None,
            memory: Memory::new(),
            accessed_addresses: None,
            trace,
            current_step: 0,
            skip_instruction_execution: false,
            segments: MemorySegmentManager::new(),
        }
    }

    ///Returns the encoded instruction (the value at pc) and the immediate value (the value at pc + 1, if it exists in the memory).
    fn get_instruction_encoding(
        &self,
    ) -> Result<(&BigInt, Option<&MaybeRelocatable>), VirtualMachineError> {
        let encoding_ref: &BigInt = match self.memory.get(&self.run_context.pc) {
            Ok(Some(MaybeRelocatable::Int(ref encoding))) => encoding,
            _ => return Err(VirtualMachineError::InvalidInstructionEncoding),
        };

        let imm_addr = &self.run_context.pc + 1;

        if let Ok(optional_imm) = self.memory.get(&imm_addr) {
            Ok((encoding_ref, optional_imm))
        } else {
            Err(VirtualMachineError::InvalidInstructionEncoding)
        }
    }

    fn update_fp(
        &mut self,
        instruction: &Instruction,
        operands: &Operands,
    ) -> Result<(), VirtualMachineError> {
        let new_fp: Relocatable = match instruction.fp_update {
            FpUpdate::APPlus2 => self.run_context.get_ap() + 2,
            FpUpdate::Dst => operands.dst.get_relocatable()?.clone(),
            FpUpdate::Regular => return Ok(()),
        };
        self.run_context.fp = new_fp.offset;
        Ok(())
    }

    fn update_ap(
        &mut self,
        instruction: &Instruction,
        operands: &Operands,
    ) -> Result<(), VirtualMachineError> {
        let new_ap: Relocatable = match instruction.ap_update {
            ApUpdate::Add => match operands.res.clone() {
                Some(res) => self.run_context.get_ap().add_maybe_mod(&res, &self.prime)?,
                None => return Err(VirtualMachineError::UnconstrainedResAdd),
            },
            ApUpdate::Add1 => self.run_context.get_ap() + 1,
            ApUpdate::Add2 => self.run_context.get_ap() + 2,
            ApUpdate::Regular => return Ok(()),
        };
        self.run_context.ap = new_ap.offset;
        Ok(())
    }

    fn update_pc(
        &mut self,
        instruction: &Instruction,
        operands: &Operands,
    ) -> Result<(), VirtualMachineError> {
        let new_pc: Relocatable = match instruction.pc_update {
            PcUpdate::Regular => &self.run_context.pc + instruction.size(),
            PcUpdate::Jump => match operands.res.clone() {
                Some(res) => res.get_relocatable()?.clone(),
                None => return Err(VirtualMachineError::UnconstrainedResJump),
            },
            PcUpdate::JumpRel => match operands.res.clone() {
                Some(res) => match res {
                    MaybeRelocatable::Int(num_res) => {
                        self.run_context.pc.add_int_mod(&num_res, &self.prime)?
                    }

                    _ => return Err(VirtualMachineError::PureValue),
                },
                None => return Err(VirtualMachineError::UnconstrainedResJumpRel),
            },
            PcUpdate::Jnz => match VirtualMachine::is_zero(operands.dst.clone())? {
                true => &self.run_context.pc + instruction.size(),
                false => {
                    (self
                        .run_context
                        .pc
                        .add_maybe_mod(&operands.op1, &self.prime))?
                }
            },
        };
        self.run_context.pc = new_pc;
        Ok(())
    }

    fn update_registers(
        &mut self,
        instruction: Instruction,
        operands: Operands,
    ) -> Result<(), VirtualMachineError> {
        self.update_fp(&instruction, &operands)?;
        self.update_ap(&instruction, &operands)?;
        self.update_pc(&instruction, &operands)?;
        Ok(())
    }

    /// Returns true if the value is zero
    /// Used for JNZ instructions
    fn is_zero(addr: MaybeRelocatable) -> Result<bool, VirtualMachineError> {
        match addr {
            MaybeRelocatable::Int(num) => Ok(num.is_zero()),
            MaybeRelocatable::RelocatableValue(_rel_value) => Err(VirtualMachineError::PureValue),
        }
    }

    ///Returns a tuple (deduced_op0, deduced_res).
    ///Deduces the value of op0 if possible (based on dst and op1). Otherwise, returns None.
    ///If res was already deduced, returns its deduced value as well.
    fn deduce_op0(
        &self,
        instruction: &Instruction,
        dst: Option<&MaybeRelocatable>,
        op1: Option<&MaybeRelocatable>,
    ) -> Result<(Option<MaybeRelocatable>, Option<MaybeRelocatable>), VirtualMachineError> {
        match instruction.opcode {
            Opcode::Call => {
                return Ok((
                    Some(MaybeRelocatable::from(
                        &self.run_context.pc + instruction.size(),
                    )),
                    None,
                ))
            }
            Opcode::AssertEq => {
                match instruction.res {
                    Res::Add => {
                        if let (Some(dst_addr), Some(op1_addr)) = (dst, op1) {
                            return Ok((
                                Some((dst_addr.sub(op1_addr, &self.prime))?),
                                Some(dst_addr.clone()),
                            ));
                        }
                    }
                    Res::Mul => {
                        if let (Some(dst_addr), Some(op1_addr)) = (dst, op1) {
                            if let (
                                MaybeRelocatable::Int(num_dst),
                                MaybeRelocatable::Int(ref num_op1_ref),
                            ) = (dst_addr, op1_addr)
                            {
                                let num_op1 = Clone::clone(num_op1_ref);
                                if num_op1 != bigint!(0) {
                                    return Ok((
                                        Some(MaybeRelocatable::Int(
                                            (num_dst / num_op1).mod_floor(&self.prime),
                                        )),
                                        Some(dst_addr.clone()),
                                    ));
                                }
                            }
                        }
                    }
                    _ => (),
                };
            }
            _ => (),
        };
        Ok((None, None))
    }

    /// Returns a tuple (deduced_op1, deduced_res).
    ///Deduces the value of op1 if possible (based on dst and op0). Otherwise, returns None.
    ///If res was already deduced, returns its deduced value as well.
    fn deduce_op1(
        &self,
        instruction: &Instruction,
        dst: Option<&MaybeRelocatable>,
        op0: Option<MaybeRelocatable>,
    ) -> Result<(Option<MaybeRelocatable>, Option<MaybeRelocatable>), VirtualMachineError> {
        if let Opcode::AssertEq = instruction.opcode {
            match instruction.res {
                Res::Op1 => {
                    if let Some(dst_addr) = dst {
                        return Ok((Some(dst_addr.clone()), Some(dst_addr.clone())));
                    }
                }
                Res::Add => {
                    if let (Some(dst_addr), Some(op0_addr)) = (dst, op0) {
                        return Ok((
                            Some((dst_addr.sub(&op0_addr, &self.prime))?),
                            Some(dst_addr.clone()),
                        ));
                    }
                }
                Res::Mul => {
                    if let (Some(dst_addr), Some(op0_addr)) = (dst, op0) {
                        if let (MaybeRelocatable::Int(num_dst), MaybeRelocatable::Int(num_op0)) =
                            (dst_addr, op0_addr)
                        {
                            if num_op0 != bigint!(0) {
                                return Ok((
                                    Some(MaybeRelocatable::Int(
                                        (num_dst / num_op0).mod_floor(&self.prime),
                                    )),
                                    Some(dst_addr.clone()),
                                ));
                            }
                        }
                    }
                }
                _ => (),
            };
        };
        Ok((None, None))
    }

    fn deduce_memory_cell(
        &mut self,
        address: &Relocatable,
    ) -> Result<Option<MaybeRelocatable>, VirtualMachineError> {
        for (_, builtin) in self.builtin_runners.iter_mut() {
            if builtin.base().segment_index == address.segment_index {
                match builtin.deduce_memory_cell(address, &self.memory) {
                    Ok(maybe_reloc) => return Ok(maybe_reloc),
                    Err(error) => return Err(VirtualMachineError::RunnerError(error)),
                };
            }
        }
        Ok(None)
    }

    ///Computes the value of res if possible
    fn compute_res(
        &self,
        instruction: &Instruction,
        op0: &MaybeRelocatable,
        op1: &MaybeRelocatable,
    ) -> Result<Option<MaybeRelocatable>, VirtualMachineError> {
        match instruction.res {
            Res::Op1 => Ok(Some(op1.clone())),
            Res::Add => Ok(Some(op0.add_mod(op1, &self.prime)?)),
            Res::Mul => {
                if let (MaybeRelocatable::Int(num_op0), MaybeRelocatable::Int(num_op1)) = (op0, op1)
                {
                    return Ok(Some(MaybeRelocatable::Int(
                        (num_op0 * num_op1).mod_floor(&self.prime),
                    )));
                }
                Err(VirtualMachineError::PureValue)
            }
            Res::Unconstrained => Ok(None),
        }
    }

    fn deduce_dst(
        &self,
        instruction: &Instruction,
        res: Option<&MaybeRelocatable>,
    ) -> Option<MaybeRelocatable> {
        match instruction.opcode {
            Opcode::AssertEq => {
                if let Some(res_addr) = res {
                    return Some(res_addr.clone());
                }
            }
            Opcode::Call => return Some(MaybeRelocatable::from(self.run_context.get_fp())),
            _ => (),
        };
        None
    }

    fn opcode_assertions(
        &self,
        instruction: &Instruction,
        operands: &Operands,
    ) -> Result<(), VirtualMachineError> {
        match instruction.opcode {
            Opcode::AssertEq => {
                match &operands.res {
                    None => return Err(VirtualMachineError::UnconstrainedResAssertEq),
                    Some(res) => {
                        if let (MaybeRelocatable::Int(res_num), MaybeRelocatable::Int(dst_num)) =
                            (res, &operands.dst)
                        {
                            if res_num != dst_num {
                                return Err(VirtualMachineError::DiffAssertValues(
                                    res_num.clone(),
                                    dst_num.clone(),
                                ));
                            };
                        };
                    }
                };
                Ok(())
            }
            Opcode::Call => {
                let return_pc = MaybeRelocatable::from(&self.run_context.pc + instruction.size());
                if operands.op0 != return_pc {
                    return Err(VirtualMachineError::CantWriteReturnPc(
                        operands.op0.clone(),
                        return_pc,
                    ));
                };

                if MaybeRelocatable::from(self.run_context.get_fp()) != operands.dst {
                    return Err(VirtualMachineError::CantWriteReturnFp(
                        operands.dst.clone(),
                        MaybeRelocatable::from(self.run_context.get_fp()),
                    ));
                };
                Ok(())
            }
            _ => Ok(()),
        }
    }

    fn run_instruction(&mut self, instruction: Instruction) -> Result<(), VirtualMachineError> {
        let (operands, operands_mem_addresses) = self.compute_operands(&instruction)?;
        self.opcode_assertions(&instruction, &operands)?;

        if let Some(ref mut trace) = &mut self.trace {
            trace.push(TraceEntry {
                pc: self.run_context.pc.clone(),
                ap: self.run_context.get_ap(),
                fp: self.run_context.get_fp(),
            });
        }

        if let Some(ref mut accessed_addresses) = self.accessed_addresses {
            let op_addrs =
                operands_mem_addresses.ok_or(VirtualMachineError::InvalidInstructionEncoding)?;
            let addresses = &[
                op_addrs.0,
                op_addrs.1,
                op_addrs.2,
                self.run_context.pc.clone(),
            ];
            accessed_addresses.extend_from_slice(addresses);
        }

        self.update_registers(instruction, operands)?;
        self.current_step += 1;
        Ok(())
    }

    fn decode_current_instruction(&self) -> Result<Instruction, VirtualMachineError> {
        let (instruction_ref, imm) = self.get_instruction_encoding()?;
        match instruction_ref.to_i64() {
            Some(instruction) => {
                if let Some(MaybeRelocatable::Int(imm_ref)) = imm {
                    let decoded_instruction =
                        decode_instruction(instruction, Some(imm_ref.clone()))?;
                    return Ok(decoded_instruction);
                }
                let decoded_instruction = decode_instruction(instruction, None)?;
                Ok(decoded_instruction)
            }
            None => Err(VirtualMachineError::InvalidInstructionEncoding),
        }
    }

    pub fn step_hint(
        &mut self,
        hint_executor: &dyn HintProcessor,
        exec_scopes: &mut ExecutionScopes,
        hint_data_dictionary: &HashMap<usize, Vec<Box<dyn Any>>>,
        constants: &HashMap<String, BigInt>,
    ) -> Result<(), VirtualMachineError> {
        if let Some(hint_list) = hint_data_dictionary.get(&self.run_context.pc.offset) {
            for hint_data in hint_list.iter() {
<<<<<<< HEAD
                //We create a new proxy with every hint as the current scope can change
                let mut exec_scopes_proxy = get_exec_scopes_proxy(exec_scopes);
                hint_executor.execute_hint(self, &mut exec_scopes_proxy, hint_data, constants)?
=======
                hint_executor.execute_hint(self, exec_scopes, hint_data)?
>>>>>>> c80138e9
            }
        }
        Ok(())
    }

    pub fn step_instruction(&mut self) -> Result<(), VirtualMachineError> {
        let instruction = self.decode_current_instruction()?;
        self.run_instruction(instruction)?;
        self.skip_instruction_execution = false;
        Ok(())
    }

    pub fn step(
        &mut self,
        hint_executor: &dyn HintProcessor,
        exec_scopes: &mut ExecutionScopes,
        hint_data_dictionary: &HashMap<usize, Vec<Box<dyn Any>>>,
        constants: &HashMap<String, BigInt>,
    ) -> Result<(), VirtualMachineError> {
        self.step_hint(hint_executor, exec_scopes, hint_data_dictionary, constants)?;
        self.step_instruction()
    }

    fn compute_op0_deductions(
        &mut self,
        op0_addr: &Relocatable,
        res: &mut Option<MaybeRelocatable>,
        instruction: &Instruction,
        dst_op: &Option<MaybeRelocatable>,
        op1_op: &Option<MaybeRelocatable>,
    ) -> Result<MaybeRelocatable, VirtualMachineError> {
        let op0_op = match self.deduce_memory_cell(op0_addr)? {
            None => {
                let op0;
                (op0, *res) = self.deduce_op0(instruction, dst_op.as_ref(), op1_op.as_ref())?;
                op0
            }
            deduced_memory_cell => deduced_memory_cell,
        };
        let op0 = op0_op.ok_or(VirtualMachineError::FailedToComputeOperands)?;
        self.memory
            .insert(op0_addr, &op0)
            .map_err(VirtualMachineError::MemoryError)?;
        Ok(op0)
    }

    fn compute_op1_deductions(
        &mut self,
        op1_addr: &Relocatable,
        res: &mut Option<MaybeRelocatable>,
        instruction: &Instruction,
        dst_op: &Option<MaybeRelocatable>,
        op0: &MaybeRelocatable,
    ) -> Result<MaybeRelocatable, VirtualMachineError> {
        let op1_op = match self.deduce_memory_cell(op1_addr)? {
            None => {
                let (op1, deduced_res) =
                    self.deduce_op1(instruction, dst_op.as_ref(), Some(op0.clone()))?;
                if res.is_none() {
                    *res = deduced_res
                }
                op1
            }
            deduced_memory_cell => deduced_memory_cell,
        };
        let op1 = op1_op.ok_or(VirtualMachineError::FailedToComputeOperands)?;
        self.memory
            .insert(op1_addr, &op1)
            .map_err(VirtualMachineError::MemoryError)?;
        Ok(op1)
    }

    fn compute_dst_deductions(
        &mut self,
        dst_addr: &Relocatable,
        instruction: &Instruction,
        res: &Option<MaybeRelocatable>,
    ) -> Result<MaybeRelocatable, VirtualMachineError> {
        let dst_op = match instruction.opcode {
            Opcode::AssertEq if res.is_some() => Option::clone(res),
            Opcode::Call => Some(MaybeRelocatable::from(self.run_context.get_fp())),
            _ => self.deduce_dst(instruction, res.as_ref()),
        };
        let dst = dst_op.ok_or(VirtualMachineError::NoDst)?;
        self.memory
            .insert(dst_addr, &dst)
            .map_err(VirtualMachineError::MemoryError)?;
        Ok(dst)
    }

    /// Compute operands and result, trying to deduce them if normal memory access returns a None
    /// value.
    fn compute_operands(
        &mut self,
        instruction: &Instruction,
    ) -> Result<(Operands, Option<OperandsAddresses>), VirtualMachineError> {
        //Get operands from memory
        let dst_addr = self.run_context.compute_dst_addr(instruction)?;
        let dst_op = self
            .memory
            .get(&dst_addr)
            .map_err(VirtualMachineError::MemoryError)?
            .cloned();

        let op0_addr = self.run_context.compute_op0_addr(instruction)?;
        let op0_op = self
            .memory
            .get(&op0_addr)
            .map_err(VirtualMachineError::MemoryError)?
            .cloned();

        let op1_addr = self
            .run_context
            .compute_op1_addr(instruction, op0_op.as_ref())?;
        let op1_op = self
            .memory
            .get(&op1_addr)
            .map_err(VirtualMachineError::MemoryError)?
            .cloned();

        let mut res: Option<MaybeRelocatable> = None;

        //Deduce op0 if it wasnt previously computed
        let op0 = match op0_op {
            Some(op0) => op0,
            None => {
                self.compute_op0_deductions(&op0_addr, &mut res, instruction, &dst_op, &op1_op)?
            }
        };

        //Deduce op1 if it wasnt previously computed
        let op1 = match op1_op {
            Some(op1) => op1,
            None => self.compute_op1_deductions(&op1_addr, &mut res, instruction, &dst_op, &op0)?,
        };

        //Compute res if it wasnt previously deduced
        if res.is_none() {
            res = self.compute_res(instruction, &op0, &op1)?;
        }

        //Deduce dst if it wasnt previously computed
        let dst = match dst_op {
            Some(dst) => dst,
            None => self.compute_dst_deductions(&dst_addr, instruction, &res)?,
        };
        let accessed_addresses = if self.accessed_addresses.is_some() {
            Some(OperandsAddresses(dst_addr, op0_addr, op1_addr))
        } else {
            None
        };
        Ok((Operands { dst, op0, op1, res }, accessed_addresses))
    }

    ///Makes sure that all assigned memory cells are consistent with their auto deduction rules.
    pub fn verify_auto_deductions(&mut self) -> Result<(), VirtualMachineError> {
        for (name, builtin) in self.builtin_runners.iter_mut() {
            let index: usize = builtin.base().segment_index.try_into().map_err(|_| {
                MemoryError::AddressInTemporarySegment(builtin.base().segment_index)
            })?;
            for (offset, value) in self.memory.data[index].iter().enumerate() {
                if let Some(deduced_memory_cell) = builtin
                    .deduce_memory_cell(&Relocatable::from((index as isize, offset)), &self.memory)
                    .map_err(VirtualMachineError::RunnerError)?
                {
                    if Some(&deduced_memory_cell) != value.as_ref() && value != &None {
                        return Err(VirtualMachineError::InconsistentAutoDeduction(
                            name.to_owned(),
                            deduced_memory_cell,
                            value.to_owned(),
                        ));
                    }
                }
            }
        }
        Ok(())
    }
    ///Adds a new segment and to the VirtualMachine.memory returns its starting location as a RelocatableValue.
    pub fn add_memory_segment(&mut self) -> Relocatable {
        self.segments.add(&mut self.memory)
    }

    pub fn get_ap(&self) -> Relocatable {
        self.run_context.get_ap()
    }

    pub fn get_fp(&self) -> Relocatable {
        self.run_context.get_fp()
    }

    pub fn get_pc(&self) -> &Relocatable {
        self.run_context.get_pc()
    }

    pub fn get_prime(&self) -> &BigInt {
        &self.prime
    }

    ///Gets the integer value corresponding to the Relocatable address
    pub fn get_integer(&self, key: &Relocatable) -> Result<&BigInt, VirtualMachineError> {
        self.memory.get_integer(key)
    }

    ///Gets the relocatable value corresponding to the Relocatable address
    pub fn get_relocatable(&self, key: &Relocatable) -> Result<&Relocatable, VirtualMachineError> {
        self.memory.get_relocatable(key)
    }

    ///Gets a MaybeRelocatable value from memory indicated by a generic address
    pub fn get_maybe<'a, K: 'a>(&self, key: &'a K) -> Result<Option<&MaybeRelocatable>, MemoryError>
    where
        Relocatable: TryFrom<&'a K>,
    {
        self.memory.get(key)
    }

    /// Returns a reference to the vector with all builtins present in the virtual machine
    pub fn get_builtin_runners(&self) -> &Vec<(String, Box<dyn BuiltinRunner>)> {
        &self.builtin_runners
    }

    ///Inserts a value into a memory address given by a Relocatable value
    pub fn insert_value<T: Into<MaybeRelocatable>>(
        &mut self,
        key: &Relocatable,
        val: T,
    ) -> Result<(), VirtualMachineError> {
        self.memory.insert_value(key, val)
    }

    ///Writes data into the memory at address ptr and returns the first address after the data.
    pub fn load_data(
        &mut self,
        ptr: &MaybeRelocatable,
        data: Vec<MaybeRelocatable>,
    ) -> Result<MaybeRelocatable, MemoryError> {
        self.segments.load_data(&mut self.memory, ptr, data)
    }

    //// Writes args into the memory at address ptr and returns the first address after the data.
    /// Perfroms modulo on each element
    pub fn write_arg(
        &mut self,
        ptr: &Relocatable,
        arg: &dyn Any,
    ) -> Result<MaybeRelocatable, MemoryError> {
        self.segments
            .write_arg(&mut self.memory, ptr, arg, Some(&self.prime))
    }

    ///Gets n elements from memory starting from addr (n being size)
    pub fn get_range(
        &self,
        addr: &MaybeRelocatable,
        size: usize,
    ) -> Result<Vec<Option<&MaybeRelocatable>>, MemoryError> {
        self.memory.get_range(addr, size)
    }

    ///Gets n integer values from memory starting from addr (n being size),
    pub fn get_integer_range(
        &self,
        addr: &Relocatable,
        size: usize,
    ) -> Result<Vec<&BigInt>, VirtualMachineError> {
        self.memory.get_integer_range(addr, size)
    }

    pub fn get_range_check_builtin(&self) -> Result<&RangeCheckBuiltinRunner, VirtualMachineError> {
        for (name, builtin) in &self.builtin_runners {
            if name == &String::from("range_check") {
                if let Some(range_check_builtin) =
                    builtin.as_any().downcast_ref::<RangeCheckBuiltinRunner>()
                {
                    return Ok(range_check_builtin);
                };
            }
        }
        Err(VirtualMachineError::NoRangeCheckBuiltin)
    }

    #[doc(hidden)]
    pub fn set_ap(&mut self, ap: usize) {
        self.run_context.set_ap(ap)
    }

    #[doc(hidden)]
    pub fn set_fp(&mut self, fp: usize) {
        self.run_context.set_fp(fp)
    }

    #[doc(hidden)]
    pub fn set_pc(&mut self, pc: Relocatable) {
        self.run_context.set_pc(pc)
    }
}

#[cfg(test)]
mod tests {
    use super::*;
    use crate::{
        any_box, bigint_str,
        hint_processor::builtin_hint_processor::builtin_hint_processor_definition::{
            BuiltinHintProcessor, HintProcessorData,
        },
        relocatable,
        types::{
            instruction::{Op1Addr, Register},
            relocatable::Relocatable,
        },
        utils::test_utils::*,
        vm::{
            errors::memory_errors::MemoryError,
            runners::builtin_runner::{BitwiseBuiltinRunner, EcOpBuiltinRunner, HashBuiltinRunner},
        },
    };

    use crate::bigint;
    use num_bigint::Sign;
    use std::collections::HashSet;

    from_bigint_str![75, 76];

    #[test]
    fn get_instruction_encoding_successful_without_imm() {
        let mut vm = vm!();
        vm.memory = memory![((0, 0), 5)];
        assert_eq!(Ok((&bigint!(5), None)), vm.get_instruction_encoding());
    }

    #[test]
    fn get_instruction_encoding_successful_with_imm() {
        let mut vm = vm!();

        vm.memory = memory![((0, 0), 5), ((0, 1), 6)];

        let (num, imm) = vm
            .get_instruction_encoding()
            .expect("Unexpected error on get_instruction_encoding");
        assert_eq!(num, &bigint!(5));
        assert_eq!(imm, Some(&MaybeRelocatable::Int(bigint!(6))));
    }

    #[test]
    fn get_instruction_encoding_unsuccesful() {
        let vm = vm!();
        assert_eq!(
            vm.get_instruction_encoding(),
            Err(VirtualMachineError::InvalidInstructionEncoding)
        );
    }

    #[test]
    fn update_fp_ap_plus2() {
        let instruction = Instruction {
            off0: bigint!(1),
            off1: bigint!(2),
            off2: bigint!(3),
            imm: None,
            dst_register: Register::FP,
            op0_register: Register::AP,
            op1_addr: Op1Addr::AP,
            res: Res::Add,
            pc_update: PcUpdate::Regular,
            ap_update: ApUpdate::Regular,
            fp_update: FpUpdate::APPlus2,
            opcode: Opcode::NOp,
        };

        let operands = Operands {
            dst: MaybeRelocatable::Int(bigint!(11)),
            res: Some(MaybeRelocatable::Int(bigint!(8))),
            op0: MaybeRelocatable::Int(bigint!(9)),
            op1: MaybeRelocatable::Int(bigint!(10)),
        };

        let mut vm = vm!();
        run_context!(vm, 4, 5, 6);

        assert_eq!(Ok(()), vm.update_fp(&instruction, &operands));
        assert_eq!(vm.run_context.fp, 7)
    }

    #[test]
    fn update_fp_dst() {
        let instruction = Instruction {
            off0: bigint!(1),
            off1: bigint!(2),
            off2: bigint!(3),
            imm: None,
            dst_register: Register::FP,
            op0_register: Register::AP,
            op1_addr: Op1Addr::AP,
            res: Res::Add,
            pc_update: PcUpdate::Regular,
            ap_update: ApUpdate::Regular,
            fp_update: FpUpdate::Dst,
            opcode: Opcode::NOp,
        };

        let operands = Operands {
            dst: mayberelocatable!(1, 6),
            res: Some(mayberelocatable!(8)),
            op0: mayberelocatable!(9),
            op1: mayberelocatable!(10),
        };

        let mut vm = vm!();

        assert_eq!(Ok(()), vm.update_fp(&instruction, &operands));
        assert_eq!(vm.run_context.fp, 6)
    }

    #[test]
    fn update_fp_regular() {
        let instruction = Instruction {
            off0: bigint!(1),
            off1: bigint!(2),
            off2: bigint!(3),
            imm: None,
            dst_register: Register::FP,
            op0_register: Register::AP,
            op1_addr: Op1Addr::AP,
            res: Res::Add,
            pc_update: PcUpdate::Regular,
            ap_update: ApUpdate::Regular,
            fp_update: FpUpdate::Regular,
            opcode: Opcode::NOp,
        };

        let operands = Operands {
            dst: MaybeRelocatable::Int(bigint!(11)),
            res: Some(MaybeRelocatable::Int(bigint!(8))),
            op0: MaybeRelocatable::Int(bigint!(9)),
            op1: MaybeRelocatable::Int(bigint!(10)),
        };

        let mut vm = vm!();

        assert_eq!(Ok(()), vm.update_fp(&instruction, &operands));
        assert_eq!(vm.run_context.fp, 0)
    }

    #[test]
    fn update_ap_add_with_res() {
        let instruction = Instruction {
            off0: bigint!(1),
            off1: bigint!(2),
            off2: bigint!(3),
            imm: None,
            dst_register: Register::FP,
            op0_register: Register::AP,
            op1_addr: Op1Addr::AP,
            res: Res::Add,
            pc_update: PcUpdate::Regular,
            ap_update: ApUpdate::Add,
            fp_update: FpUpdate::Regular,
            opcode: Opcode::NOp,
        };

        let operands = Operands {
            dst: MaybeRelocatable::Int(bigint!(11)),
            res: Some(MaybeRelocatable::Int(bigint!(8))),
            op0: MaybeRelocatable::Int(bigint!(9)),
            op1: MaybeRelocatable::Int(bigint!(10)),
        };

        let mut vm = VirtualMachine::new(bigint!(39), false);
        vm.run_context.pc = Relocatable::from((0, 4));
        vm.run_context.ap = 5;
        vm.run_context.fp = 6;

        assert_eq!(Ok(()), vm.update_ap(&instruction, &operands));
        assert_eq!(vm.run_context.ap, 13);
    }

    #[test]
    fn update_ap_add_without_res() {
        let instruction = Instruction {
            off0: bigint!(1),
            off1: bigint!(2),
            off2: bigint!(3),
            imm: None,
            dst_register: Register::FP,
            op0_register: Register::AP,
            op1_addr: Op1Addr::AP,
            res: Res::Add,
            pc_update: PcUpdate::Regular,
            ap_update: ApUpdate::Add,
            fp_update: FpUpdate::Regular,
            opcode: Opcode::NOp,
        };

        let operands = Operands {
            dst: MaybeRelocatable::Int(bigint!(11)),
            res: None,
            op0: MaybeRelocatable::Int(bigint!(9)),
            op1: MaybeRelocatable::Int(bigint!(10)),
        };

        let mut vm = vm!();
        vm.run_context.pc = Relocatable::from((0, 4));
        vm.run_context.ap = 5;
        vm.run_context.fp = 6;

        assert_eq!(
            vm.update_ap(&instruction, &operands),
            Err(VirtualMachineError::UnconstrainedResAdd)
        );
    }

    #[test]
    fn update_ap_add1() {
        let instruction = Instruction {
            off0: bigint!(1),
            off1: bigint!(2),
            off2: bigint!(3),
            imm: None,
            dst_register: Register::FP,
            op0_register: Register::AP,
            op1_addr: Op1Addr::AP,
            res: Res::Add,
            pc_update: PcUpdate::Regular,
            ap_update: ApUpdate::Add1,
            fp_update: FpUpdate::Regular,
            opcode: Opcode::NOp,
        };

        let operands = Operands {
            dst: MaybeRelocatable::Int(bigint!(11)),
            res: Some(MaybeRelocatable::Int(bigint!(8))),
            op0: MaybeRelocatable::Int(bigint!(9)),
            op1: MaybeRelocatable::Int(bigint!(10)),
        };

        let mut vm = vm!();
        vm.run_context.pc = Relocatable::from((0, 4));
        vm.run_context.ap = 5;
        vm.run_context.fp = 6;

        assert_eq!(Ok(()), vm.update_ap(&instruction, &operands));
        assert_eq!(vm.run_context.ap, 6);
    }

    #[test]
    fn update_ap_add2() {
        let instruction = Instruction {
            off0: bigint!(1),
            off1: bigint!(2),
            off2: bigint!(3),
            imm: None,
            dst_register: Register::FP,
            op0_register: Register::AP,
            op1_addr: Op1Addr::AP,
            res: Res::Add,
            pc_update: PcUpdate::Regular,
            ap_update: ApUpdate::Add2,
            fp_update: FpUpdate::Regular,
            opcode: Opcode::NOp,
        };

        let operands = Operands {
            dst: MaybeRelocatable::Int(bigint!(11)),
            res: Some(MaybeRelocatable::Int(bigint!(8))),
            op0: MaybeRelocatable::Int(bigint!(9)),
            op1: MaybeRelocatable::Int(bigint!(10)),
        };

        let mut vm = vm!();
        vm.run_context.pc = Relocatable::from((0, 4));
        vm.run_context.ap = 5;
        vm.run_context.fp = 6;

        assert_eq!(Ok(()), vm.update_ap(&instruction, &operands));
        assert_eq!(vm.run_context.ap, 7);
    }

    #[test]
    fn update_ap_regular() {
        let instruction = Instruction {
            off0: bigint!(1),
            off1: bigint!(2),
            off2: bigint!(3),
            imm: None,
            dst_register: Register::FP,
            op0_register: Register::AP,
            op1_addr: Op1Addr::AP,
            res: Res::Add,
            pc_update: PcUpdate::Regular,
            ap_update: ApUpdate::Regular,
            fp_update: FpUpdate::Regular,
            opcode: Opcode::NOp,
        };

        let operands = Operands {
            dst: MaybeRelocatable::Int(bigint!(11)),
            res: Some(MaybeRelocatable::Int(bigint!(8))),
            op0: MaybeRelocatable::Int(bigint!(9)),
            op1: MaybeRelocatable::Int(bigint!(10)),
        };

        let mut vm = vm!();
        vm.run_context.pc = Relocatable::from((0, 4));
        vm.run_context.ap = 5;
        vm.run_context.fp = 6;

        assert_eq!(Ok(()), vm.update_ap(&instruction, &operands));
        assert_eq!(vm.run_context.ap, 5);
    }

    #[test]
    fn update_pc_regular_instruction_no_imm() {
        let instruction = Instruction {
            off0: bigint!(1),
            off1: bigint!(2),
            off2: bigint!(3),
            imm: None,
            dst_register: Register::FP,
            op0_register: Register::AP,
            op1_addr: Op1Addr::AP,
            res: Res::Add,
            pc_update: PcUpdate::Regular,
            ap_update: ApUpdate::Regular,
            fp_update: FpUpdate::Regular,
            opcode: Opcode::NOp,
        };

        let operands = Operands {
            dst: MaybeRelocatable::Int(bigint!(11)),
            res: Some(MaybeRelocatable::Int(bigint!(8))),
            op0: MaybeRelocatable::Int(bigint!(9)),
            op1: MaybeRelocatable::Int(bigint!(10)),
        };

        let mut vm = vm!();

        assert_eq!(Ok(()), vm.update_pc(&instruction, &operands));
        assert_eq!(vm.run_context.pc, Relocatable::from((0, 1)));
    }

    #[test]
    fn update_pc_regular_instruction_has_imm() {
        let instruction = Instruction {
            off0: bigint!(1),
            off1: bigint!(2),
            off2: bigint!(3),
            imm: Some(bigint!(5)),
            dst_register: Register::FP,
            op0_register: Register::AP,
            op1_addr: Op1Addr::AP,
            res: Res::Add,
            pc_update: PcUpdate::Regular,
            ap_update: ApUpdate::Regular,
            fp_update: FpUpdate::Regular,
            opcode: Opcode::NOp,
        };

        let operands = Operands {
            dst: MaybeRelocatable::Int(bigint!(11)),
            res: Some(MaybeRelocatable::Int(bigint!(8))),
            op0: MaybeRelocatable::Int(bigint!(9)),
            op1: MaybeRelocatable::Int(bigint!(10)),
        };

        let mut vm = vm!();

        assert_eq!(Ok(()), vm.update_pc(&instruction, &operands));
        assert_eq!(vm.run_context.pc, Relocatable::from((0, 2)));
    }

    #[test]
    fn update_pc_jump_with_res() {
        let instruction = Instruction {
            off0: bigint!(1),
            off1: bigint!(2),
            off2: bigint!(3),
            imm: None,
            dst_register: Register::FP,
            op0_register: Register::AP,
            op1_addr: Op1Addr::AP,
            res: Res::Add,
            pc_update: PcUpdate::Jump,
            ap_update: ApUpdate::Regular,
            fp_update: FpUpdate::Regular,
            opcode: Opcode::NOp,
        };

        let operands = Operands {
            dst: mayberelocatable!(1, 11),
            res: Some(mayberelocatable!(0, 8)),
            op0: MaybeRelocatable::Int(bigint!(9)),
            op1: MaybeRelocatable::Int(bigint!(10)),
        };

        let mut vm = vm!();

        assert_eq!(Ok(()), vm.update_pc(&instruction, &operands));
        assert_eq!(vm.run_context.pc, Relocatable::from((0, 8)));
    }

    #[test]
    fn update_pc_jump_without_res() {
        let instruction = Instruction {
            off0: bigint!(1),
            off1: bigint!(2),
            off2: bigint!(3),
            imm: None,
            dst_register: Register::FP,
            op0_register: Register::AP,
            op1_addr: Op1Addr::AP,
            res: Res::Add,
            pc_update: PcUpdate::Jump,
            ap_update: ApUpdate::Regular,
            fp_update: FpUpdate::Regular,
            opcode: Opcode::NOp,
        };

        let operands = Operands {
            dst: MaybeRelocatable::Int(bigint!(11)),
            res: None,
            op0: MaybeRelocatable::Int(bigint!(9)),
            op1: MaybeRelocatable::Int(bigint!(10)),
        };

        let mut vm = vm!();
        vm.run_context.pc = Relocatable::from((0, 4));
        vm.run_context.ap = 5;
        vm.run_context.fp = 6;

        assert_eq!(
            vm.update_pc(&instruction, &operands),
            Err(VirtualMachineError::UnconstrainedResJump)
        );
    }

    #[test]
    fn update_pc_jump_rel_with_int_res() {
        let instruction = Instruction {
            off0: bigint!(1),
            off1: bigint!(2),
            off2: bigint!(3),
            imm: None,
            dst_register: Register::FP,
            op0_register: Register::AP,
            op1_addr: Op1Addr::AP,
            res: Res::Add,
            pc_update: PcUpdate::JumpRel,
            ap_update: ApUpdate::Regular,
            fp_update: FpUpdate::Regular,
            opcode: Opcode::NOp,
        };

        let operands = Operands {
            dst: MaybeRelocatable::Int(bigint!(11)),
            res: Some(MaybeRelocatable::Int(bigint!(8))),
            op0: MaybeRelocatable::Int(bigint!(9)),
            op1: MaybeRelocatable::Int(bigint!(10)),
        };

        let mut vm = vm!();
        run_context!(vm, 1, 1, 1);

        assert_eq!(Ok(()), vm.update_pc(&instruction, &operands));
        assert_eq!(vm.run_context.pc, Relocatable::from((0, 9)));
    }

    #[test]
    fn update_pc_jump_rel_without_res() {
        let instruction = Instruction {
            off0: bigint!(1),
            off1: bigint!(2),
            off2: bigint!(3),
            imm: None,
            dst_register: Register::FP,
            op0_register: Register::AP,
            op1_addr: Op1Addr::AP,
            res: Res::Add,
            pc_update: PcUpdate::JumpRel,
            ap_update: ApUpdate::Regular,
            fp_update: FpUpdate::Regular,
            opcode: Opcode::NOp,
        };

        let operands = Operands {
            dst: MaybeRelocatable::Int(bigint!(11)),
            res: None,
            op0: MaybeRelocatable::Int(bigint!(9)),
            op1: MaybeRelocatable::Int(bigint!(10)),
        };

        let mut vm = vm!();

        assert_eq!(
            vm.update_pc(&instruction, &operands),
            Err(VirtualMachineError::UnconstrainedResJumpRel)
        );
    }

    #[test]
    fn update_pc_jump_rel_with_non_int_res() {
        let instruction = Instruction {
            off0: bigint!(1),
            off1: bigint!(2),
            off2: bigint!(3),
            imm: None,
            dst_register: Register::FP,
            op0_register: Register::AP,
            op1_addr: Op1Addr::AP,
            res: Res::Add,
            pc_update: PcUpdate::JumpRel,
            ap_update: ApUpdate::Regular,
            fp_update: FpUpdate::Regular,
            opcode: Opcode::NOp,
        };

        let operands = Operands {
            dst: MaybeRelocatable::Int(bigint!(11)),
            res: Some(MaybeRelocatable::from((1, 4))),
            op0: MaybeRelocatable::Int(bigint!(9)),
            op1: MaybeRelocatable::Int(bigint!(10)),
        };

        let mut vm = vm!();

        assert_eq!(
            Err(VirtualMachineError::PureValue),
            vm.update_pc(&instruction, &operands)
        );
    }

    #[test]
    fn update_pc_jnz_dst_is_zero() {
        let instruction = Instruction {
            off0: bigint!(1),
            off1: bigint!(2),
            off2: bigint!(3),
            imm: None,
            dst_register: Register::FP,
            op0_register: Register::AP,
            op1_addr: Op1Addr::AP,
            res: Res::Add,
            pc_update: PcUpdate::Jnz,
            ap_update: ApUpdate::Regular,
            fp_update: FpUpdate::Regular,
            opcode: Opcode::NOp,
        };

        let operands = Operands {
            dst: MaybeRelocatable::Int(bigint!(0)),
            res: Some(MaybeRelocatable::Int(bigint!(0))),
            op0: MaybeRelocatable::Int(bigint!(9)),
            op1: MaybeRelocatable::Int(bigint!(10)),
        };

        let mut vm = vm!();

        assert_eq!(Ok(()), vm.update_pc(&instruction, &operands));
        assert_eq!(vm.run_context.pc, Relocatable::from((0, 1)));
    }

    #[test]
    fn update_pc_jnz_dst_is_not_zero() {
        let instruction = Instruction {
            off0: bigint!(1),
            off1: bigint!(2),
            off2: bigint!(3),
            imm: None,
            dst_register: Register::FP,
            op0_register: Register::AP,
            op1_addr: Op1Addr::AP,
            res: Res::Add,
            pc_update: PcUpdate::Jnz,
            ap_update: ApUpdate::Regular,
            fp_update: FpUpdate::Regular,
            opcode: Opcode::NOp,
        };

        let operands = Operands {
            dst: MaybeRelocatable::Int(bigint!(11)),
            res: Some(MaybeRelocatable::Int(bigint!(8))),
            op0: MaybeRelocatable::Int(bigint!(9)),
            op1: MaybeRelocatable::Int(bigint!(10)),
        };

        let mut vm = vm!();

        assert_eq!(Ok(()), vm.update_pc(&instruction, &operands));
        assert_eq!(vm.run_context.pc, Relocatable::from((0, 10)));
    }

    #[test]
    fn update_registers_all_regular() {
        let instruction = Instruction {
            off0: bigint!(1),
            off1: bigint!(2),
            off2: bigint!(3),
            imm: None,
            dst_register: Register::FP,
            op0_register: Register::AP,
            op1_addr: Op1Addr::AP,
            res: Res::Add,
            pc_update: PcUpdate::Regular,
            ap_update: ApUpdate::Regular,
            fp_update: FpUpdate::Regular,
            opcode: Opcode::NOp,
        };

        let operands = Operands {
            dst: MaybeRelocatable::Int(bigint!(11)),
            res: Some(MaybeRelocatable::Int(bigint!(8))),
            op0: MaybeRelocatable::Int(bigint!(9)),
            op1: MaybeRelocatable::Int(bigint!(10)),
        };

        let mut vm = vm!();
        vm.run_context.pc = Relocatable::from((0, 4));
        vm.run_context.ap = 5;
        vm.run_context.fp = 6;

        assert_eq!(Ok(()), vm.update_registers(instruction, operands));
        assert_eq!(vm.run_context.pc, Relocatable::from((0, 5)));
        assert_eq!(vm.run_context.ap, 5);
        assert_eq!(vm.run_context.fp, 6);
    }

    #[test]
    fn update_registers_mixed_types() {
        let instruction = Instruction {
            off0: bigint!(1),
            off1: bigint!(2),
            off2: bigint!(3),
            imm: None,
            dst_register: Register::FP,
            op0_register: Register::AP,
            op1_addr: Op1Addr::AP,
            res: Res::Add,
            pc_update: PcUpdate::JumpRel,
            ap_update: ApUpdate::Add2,
            fp_update: FpUpdate::Dst,
            opcode: Opcode::NOp,
        };

        let operands = Operands {
            dst: MaybeRelocatable::from((1, 11)),
            res: Some(MaybeRelocatable::Int(bigint!(8))),
            op0: MaybeRelocatable::Int(bigint!(9)),
            op1: MaybeRelocatable::Int(bigint!(10)),
        };

        let mut vm = vm!();
        run_context!(vm, 4, 5, 6);

        assert_eq!(Ok(()), vm.update_registers(instruction, operands));
        assert_eq!(vm.run_context.pc, Relocatable::from((0, 12)));
        assert_eq!(vm.run_context.ap, 7);
        assert_eq!(vm.run_context.fp, 11);
    }

    #[test]
    fn is_zero_int_value() {
        let value = MaybeRelocatable::Int(bigint!(1));
        assert_eq!(Ok(false), VirtualMachine::is_zero(value));
    }

    #[test]
    fn is_zero_relocatable_value() {
        let value = MaybeRelocatable::from((1, 2));
        assert_eq!(
            Err(VirtualMachineError::PureValue),
            VirtualMachine::is_zero(value)
        );
    }

    #[test]
    fn is_zero_relocatable_value_negative() {
        let value = MaybeRelocatable::from((1, 1));
        assert_eq!(
            Err(VirtualMachineError::PureValue),
            VirtualMachine::is_zero(value)
        );
    }

    #[test]
    fn deduce_op0_opcode_call() {
        let instruction = Instruction {
            off0: bigint!(1),
            off1: bigint!(2),
            off2: bigint!(3),
            imm: None,
            dst_register: Register::FP,
            op0_register: Register::AP,
            op1_addr: Op1Addr::AP,
            res: Res::Add,
            pc_update: PcUpdate::Jump,
            ap_update: ApUpdate::Regular,
            fp_update: FpUpdate::Regular,
            opcode: Opcode::Call,
        };

        let vm = vm!();

        assert_eq!(
            Ok((Some(MaybeRelocatable::from((0, 1))), None)),
            vm.deduce_op0(&instruction, None, None)
        );
    }

    #[test]
    fn deduce_op0_opcode_assert_eq_res_add_with_optionals() {
        let instruction = Instruction {
            off0: bigint!(1),
            off1: bigint!(2),
            off2: bigint!(3),
            imm: None,
            dst_register: Register::FP,
            op0_register: Register::AP,
            op1_addr: Op1Addr::AP,
            res: Res::Add,
            pc_update: PcUpdate::Jump,
            ap_update: ApUpdate::Regular,
            fp_update: FpUpdate::Regular,
            opcode: Opcode::AssertEq,
        };

        let vm = vm!();

        let dst = MaybeRelocatable::Int(bigint!(3));
        let op1 = MaybeRelocatable::Int(bigint!(2));
        assert_eq!(
            Ok((
                Some(MaybeRelocatable::Int(bigint!(1))),
                Some(MaybeRelocatable::Int(bigint!(3)))
            )),
            vm.deduce_op0(&instruction, Some(&dst), Some(&op1))
        );
    }

    #[test]
    fn deduce_op0_opcode_assert_eq_res_add_without_optionals() {
        let instruction = Instruction {
            off0: bigint!(1),
            off1: bigint!(2),
            off2: bigint!(3),
            imm: None,
            dst_register: Register::FP,
            op0_register: Register::AP,
            op1_addr: Op1Addr::AP,
            res: Res::Add,
            pc_update: PcUpdate::Jump,
            ap_update: ApUpdate::Regular,
            fp_update: FpUpdate::Regular,
            opcode: Opcode::AssertEq,
        };

        let vm = vm!();

        assert_eq!(Ok((None, None)), vm.deduce_op0(&instruction, None, None));
    }

    #[test]
    fn deduce_op0_opcode_assert_eq_res_mul_non_zero_op1() {
        let instruction = Instruction {
            off0: bigint!(1),
            off1: bigint!(2),
            off2: bigint!(3),
            imm: None,
            dst_register: Register::FP,
            op0_register: Register::AP,
            op1_addr: Op1Addr::AP,
            res: Res::Mul,
            pc_update: PcUpdate::Jump,
            ap_update: ApUpdate::Regular,
            fp_update: FpUpdate::Regular,
            opcode: Opcode::AssertEq,
        };

        let vm = vm!();

        let dst = MaybeRelocatable::Int(bigint!(4));
        let op1 = MaybeRelocatable::Int(bigint!(2));
        assert_eq!(
            Ok((
                Some(MaybeRelocatable::Int(bigint!(2))),
                Some(MaybeRelocatable::Int(bigint!(4)))
            )),
            vm.deduce_op0(&instruction, Some(&dst), Some(&op1))
        );
    }

    #[test]
    fn deduce_op0_opcode_assert_eq_res_mul_zero_op1() {
        let instruction = Instruction {
            off0: bigint!(1),
            off1: bigint!(2),
            off2: bigint!(3),
            imm: None,
            dst_register: Register::FP,
            op0_register: Register::AP,
            op1_addr: Op1Addr::AP,
            res: Res::Mul,
            pc_update: PcUpdate::Jump,
            ap_update: ApUpdate::Regular,
            fp_update: FpUpdate::Regular,
            opcode: Opcode::AssertEq,
        };

        let vm = vm!();

        let dst = MaybeRelocatable::Int(bigint!(4));
        let op1 = MaybeRelocatable::Int(bigint!(0));
        assert_eq!(
            Ok((None, None)),
            vm.deduce_op0(&instruction, Some(&dst), Some(&op1))
        );
    }

    #[test]
    fn deduce_op0_opcode_assert_eq_res_op1() {
        let instruction = Instruction {
            off0: bigint!(1),
            off1: bigint!(2),
            off2: bigint!(3),
            imm: None,
            dst_register: Register::FP,
            op0_register: Register::AP,
            op1_addr: Op1Addr::AP,
            res: Res::Op1,
            pc_update: PcUpdate::Jump,
            ap_update: ApUpdate::Regular,
            fp_update: FpUpdate::Regular,
            opcode: Opcode::AssertEq,
        };

        let vm = vm!();

        let dst = MaybeRelocatable::Int(bigint!(4));
        let op1 = MaybeRelocatable::Int(bigint!(0));
        assert_eq!(
            Ok((None, None)),
            vm.deduce_op0(&instruction, Some(&dst), Some(&op1))
        );
    }

    #[test]
    fn deduce_op0_opcode_ret() {
        let instruction = Instruction {
            off0: bigint!(1),
            off1: bigint!(2),
            off2: bigint!(3),
            imm: None,
            dst_register: Register::FP,
            op0_register: Register::AP,
            op1_addr: Op1Addr::AP,
            res: Res::Mul,
            pc_update: PcUpdate::Jump,
            ap_update: ApUpdate::Regular,
            fp_update: FpUpdate::Regular,
            opcode: Opcode::Ret,
        };

        let vm = vm!();

        let dst = MaybeRelocatable::Int(bigint!(4));
        let op1 = MaybeRelocatable::Int(bigint!(0));
        assert_eq!(
            Ok((None, None)),
            vm.deduce_op0(&instruction, Some(&dst), Some(&op1))
        );
    }

    #[test]
    fn deduce_op1_opcode_call() {
        let instruction = Instruction {
            off0: bigint!(1),
            off1: bigint!(2),
            off2: bigint!(3),
            imm: None,
            dst_register: Register::FP,
            op0_register: Register::AP,
            op1_addr: Op1Addr::AP,
            res: Res::Add,
            pc_update: PcUpdate::Jump,
            ap_update: ApUpdate::Regular,
            fp_update: FpUpdate::Regular,
            opcode: Opcode::Call,
        };

        let vm = vm!();

        assert_eq!(Ok((None, None)), vm.deduce_op1(&instruction, None, None));
    }

    #[test]
    fn deduce_op1_opcode_assert_eq_res_add_with_optionals() {
        let instruction = Instruction {
            off0: bigint!(1),
            off1: bigint!(2),
            off2: bigint!(3),
            imm: None,
            dst_register: Register::FP,
            op0_register: Register::AP,
            op1_addr: Op1Addr::AP,
            res: Res::Add,
            pc_update: PcUpdate::Jump,
            ap_update: ApUpdate::Regular,
            fp_update: FpUpdate::Regular,
            opcode: Opcode::AssertEq,
        };

        let vm = vm!();

        let dst = MaybeRelocatable::Int(bigint!(3));
        let op0 = MaybeRelocatable::Int(bigint!(2));
        assert_eq!(
            Ok((
                Some(MaybeRelocatable::Int(bigint!(1))),
                Some(MaybeRelocatable::Int(bigint!(3)))
            )),
            vm.deduce_op1(&instruction, Some(&dst), Some(op0))
        );
    }

    #[test]
    fn deduce_op1_opcode_assert_eq_res_add_without_optionals() {
        let instruction = Instruction {
            off0: bigint!(1),
            off1: bigint!(2),
            off2: bigint!(3),
            imm: None,
            dst_register: Register::FP,
            op0_register: Register::AP,
            op1_addr: Op1Addr::AP,
            res: Res::Add,
            pc_update: PcUpdate::Jump,
            ap_update: ApUpdate::Regular,
            fp_update: FpUpdate::Regular,
            opcode: Opcode::AssertEq,
        };

        let vm = vm!();

        assert_eq!(Ok((None, None)), vm.deduce_op1(&instruction, None, None));
    }

    #[test]
    fn deduce_op1_opcode_assert_eq_res_mul_non_zero_op0() {
        let instruction = Instruction {
            off0: bigint!(1),
            off1: bigint!(2),
            off2: bigint!(3),
            imm: None,
            dst_register: Register::FP,
            op0_register: Register::AP,
            op1_addr: Op1Addr::AP,
            res: Res::Mul,
            pc_update: PcUpdate::Jump,
            ap_update: ApUpdate::Regular,
            fp_update: FpUpdate::Regular,
            opcode: Opcode::AssertEq,
        };

        let vm = vm!();

        let dst = MaybeRelocatable::Int(bigint!(4));
        let op0 = MaybeRelocatable::Int(bigint!(2));
        assert_eq!(
            Ok((
                Some(MaybeRelocatable::Int(bigint!(2))),
                Some(MaybeRelocatable::Int(bigint!(4)))
            )),
            vm.deduce_op1(&instruction, Some(&dst), Some(op0))
        );
    }

    #[test]
    fn deduce_op1_opcode_assert_eq_res_mul_zero_op0() {
        let instruction = Instruction {
            off0: bigint!(1),
            off1: bigint!(2),
            off2: bigint!(3),
            imm: None,
            dst_register: Register::FP,
            op0_register: Register::AP,
            op1_addr: Op1Addr::AP,
            res: Res::Mul,
            pc_update: PcUpdate::Jump,
            ap_update: ApUpdate::Regular,
            fp_update: FpUpdate::Regular,
            opcode: Opcode::AssertEq,
        };

        let vm = vm!();

        let dst = MaybeRelocatable::Int(bigint!(4));
        let op0 = MaybeRelocatable::Int(bigint!(0));
        assert_eq!(
            Ok((None, None)),
            vm.deduce_op1(&instruction, Some(&dst), Some(op0))
        );
    }

    #[test]
    fn deduce_op1_opcode_assert_eq_res_op1_without_dst() {
        let instruction = Instruction {
            off0: bigint!(1),
            off1: bigint!(2),
            off2: bigint!(3),
            imm: None,
            dst_register: Register::FP,
            op0_register: Register::AP,
            op1_addr: Op1Addr::AP,
            res: Res::Op1,
            pc_update: PcUpdate::Jump,
            ap_update: ApUpdate::Regular,
            fp_update: FpUpdate::Regular,
            opcode: Opcode::AssertEq,
        };

        let vm = vm!();

        let op0 = MaybeRelocatable::Int(bigint!(0));
        assert_eq!(
            Ok((None, None)),
            vm.deduce_op1(&instruction, None, Some(op0))
        );
    }

    #[test]
    fn deduce_op1_opcode_assert_eq_res_op1_with_dst() {
        let instruction = Instruction {
            off0: bigint!(1),
            off1: bigint!(2),
            off2: bigint!(3),
            imm: None,
            dst_register: Register::FP,
            op0_register: Register::AP,
            op1_addr: Op1Addr::AP,
            res: Res::Op1,
            pc_update: PcUpdate::Jump,
            ap_update: ApUpdate::Regular,
            fp_update: FpUpdate::Regular,
            opcode: Opcode::AssertEq,
        };

        let vm = vm!();

        let dst = MaybeRelocatable::Int(bigint!(7));
        assert_eq!(
            Ok((
                Some(MaybeRelocatable::Int(bigint!(7))),
                Some(MaybeRelocatable::Int(bigint!(7)))
            )),
            vm.deduce_op1(&instruction, Some(&dst), None)
        );
    }

    #[test]
    fn compute_res_op1() {
        let instruction = Instruction {
            off0: bigint!(1),
            off1: bigint!(2),
            off2: bigint!(3),
            imm: None,
            dst_register: Register::FP,
            op0_register: Register::AP,
            op1_addr: Op1Addr::AP,
            res: Res::Op1,
            pc_update: PcUpdate::Jump,
            ap_update: ApUpdate::Regular,
            fp_update: FpUpdate::Regular,
            opcode: Opcode::AssertEq,
        };

        let vm = vm!();

        let op1 = MaybeRelocatable::Int(bigint!(7));
        let op0 = MaybeRelocatable::Int(bigint!(9));
        assert_eq!(
            Ok(Some(MaybeRelocatable::Int(bigint!(7)))),
            vm.compute_res(&instruction, &op0, &op1)
        );
    }

    #[test]
    fn compute_res_add() {
        let instruction = Instruction {
            off0: bigint!(1),
            off1: bigint!(2),
            off2: bigint!(3),
            imm: None,
            dst_register: Register::FP,
            op0_register: Register::AP,
            op1_addr: Op1Addr::AP,
            res: Res::Add,
            pc_update: PcUpdate::Jump,
            ap_update: ApUpdate::Regular,
            fp_update: FpUpdate::Regular,
            opcode: Opcode::AssertEq,
        };

        let vm = vm!();

        let op1 = MaybeRelocatable::Int(bigint!(7));
        let op0 = MaybeRelocatable::Int(bigint!(9));
        assert_eq!(
            Ok(Some(MaybeRelocatable::Int(bigint!(16)))),
            vm.compute_res(&instruction, &op0, &op1)
        );
    }

    #[test]
    fn compute_res_mul_int_operands() {
        let instruction = Instruction {
            off0: bigint!(1),
            off1: bigint!(2),
            off2: bigint!(3),
            imm: None,
            dst_register: Register::FP,
            op0_register: Register::AP,
            op1_addr: Op1Addr::AP,
            res: Res::Mul,
            pc_update: PcUpdate::Jump,
            ap_update: ApUpdate::Regular,
            fp_update: FpUpdate::Regular,
            opcode: Opcode::AssertEq,
        };

        let vm = vm!();

        let op1 = MaybeRelocatable::Int(bigint!(7));
        let op0 = MaybeRelocatable::Int(bigint!(9));
        assert_eq!(
            Ok(Some(MaybeRelocatable::Int(bigint!(63)))),
            vm.compute_res(&instruction, &op0, &op1)
        );
    }

    #[test]
    fn compute_res_mul_relocatable_values() {
        let instruction = Instruction {
            off0: bigint!(1),
            off1: bigint!(2),
            off2: bigint!(3),
            imm: None,
            dst_register: Register::FP,
            op0_register: Register::AP,
            op1_addr: Op1Addr::AP,
            res: Res::Mul,
            pc_update: PcUpdate::Jump,
            ap_update: ApUpdate::Regular,
            fp_update: FpUpdate::Regular,
            opcode: Opcode::AssertEq,
        };

        let vm = vm!();

        let op1 = MaybeRelocatable::from((2, 3));
        let op0 = MaybeRelocatable::from((2, 6));
        assert_eq!(
            Err(VirtualMachineError::PureValue),
            vm.compute_res(&instruction, &op0, &op1)
        );
    }

    #[test]
    fn compute_res_unconstrained() {
        let instruction = Instruction {
            off0: bigint!(1),
            off1: bigint!(2),
            off2: bigint!(3),
            imm: None,
            dst_register: Register::FP,
            op0_register: Register::AP,
            op1_addr: Op1Addr::AP,
            res: Res::Unconstrained,
            pc_update: PcUpdate::Jump,
            ap_update: ApUpdate::Regular,
            fp_update: FpUpdate::Regular,
            opcode: Opcode::AssertEq,
        };

        let vm = vm!();

        let op1 = MaybeRelocatable::Int(bigint!(7));
        let op0 = MaybeRelocatable::Int(bigint!(9));
        assert_eq!(Ok(None), vm.compute_res(&instruction, &op0, &op1));
    }

    #[test]
    fn deduce_dst_opcode_assert_eq_with_res() {
        let instruction = Instruction {
            off0: bigint!(1),
            off1: bigint!(2),
            off2: bigint!(3),
            imm: None,
            dst_register: Register::FP,
            op0_register: Register::AP,
            op1_addr: Op1Addr::AP,
            res: Res::Unconstrained,
            pc_update: PcUpdate::Jump,
            ap_update: ApUpdate::Regular,
            fp_update: FpUpdate::Regular,
            opcode: Opcode::AssertEq,
        };

        let vm = vm!();

        let res = MaybeRelocatable::Int(bigint!(7));
        assert_eq!(
            Some(MaybeRelocatable::Int(bigint!(7))),
            vm.deduce_dst(&instruction, Some(&res))
        );
    }

    #[test]
    fn deduce_dst_opcode_assert_eq_without_res() {
        let instruction = Instruction {
            off0: bigint!(1),
            off1: bigint!(2),
            off2: bigint!(3),
            imm: None,
            dst_register: Register::FP,
            op0_register: Register::AP,
            op1_addr: Op1Addr::AP,
            res: Res::Unconstrained,
            pc_update: PcUpdate::Jump,
            ap_update: ApUpdate::Regular,
            fp_update: FpUpdate::Regular,
            opcode: Opcode::AssertEq,
        };

        let vm = vm!();

        assert_eq!(None, vm.deduce_dst(&instruction, None));
    }

    #[test]
    fn deduce_dst_opcode_call() {
        let instruction = Instruction {
            off0: bigint!(1),
            off1: bigint!(2),
            off2: bigint!(3),
            imm: None,
            dst_register: Register::FP,
            op0_register: Register::AP,
            op1_addr: Op1Addr::AP,
            res: Res::Unconstrained,
            pc_update: PcUpdate::Jump,
            ap_update: ApUpdate::Regular,
            fp_update: FpUpdate::Regular,
            opcode: Opcode::Call,
        };

        let vm = vm!();

        assert_eq!(
            Some(MaybeRelocatable::from((1, 0))),
            vm.deduce_dst(&instruction, None)
        );
    }

    #[test]
    fn deduce_dst_opcode_ret() {
        let instruction = Instruction {
            off0: bigint!(1),
            off1: bigint!(2),
            off2: bigint!(3),
            imm: None,
            dst_register: Register::FP,
            op0_register: Register::AP,
            op1_addr: Op1Addr::AP,
            res: Res::Unconstrained,
            pc_update: PcUpdate::Jump,
            ap_update: ApUpdate::Regular,
            fp_update: FpUpdate::Regular,
            opcode: Opcode::Ret,
        };

        let vm = vm!();

        assert_eq!(None, vm.deduce_dst(&instruction, None));
    }

    #[test]
    fn compute_operands_add_ap() {
        let inst = Instruction {
            off0: bigint!(0),
            off1: bigint!(1),
            off2: bigint!(2),
            imm: None,
            dst_register: Register::AP,
            op0_register: Register::AP,
            op1_addr: Op1Addr::AP,
            res: Res::Add,
            pc_update: PcUpdate::Regular,
            ap_update: ApUpdate::Regular,
            fp_update: FpUpdate::Regular,
            opcode: Opcode::NOp,
        };

        let mut vm = vm!();
        vm.accessed_addresses = Some(Vec::new());
        for _ in 0..2 {
            vm.segments.add(&mut vm.memory);
        }

        vm.memory.data.push(Vec::new());
        let dst_addr = MaybeRelocatable::from((1, 0));
        let dst_addr_value = MaybeRelocatable::Int(bigint!(5));
        let op0_addr = MaybeRelocatable::from((1, 1));
        let op0_addr_value = MaybeRelocatable::Int(bigint!(2));
        let op1_addr = MaybeRelocatable::from((1, 2));
        let op1_addr_value = MaybeRelocatable::Int(bigint!(3));
        vm.memory.insert(&dst_addr, &dst_addr_value).unwrap();
        vm.memory.insert(&op0_addr, &op0_addr_value).unwrap();
        vm.memory.insert(&op1_addr, &op1_addr_value).unwrap();

        let expected_operands = Operands {
            dst: dst_addr_value.clone(),
            res: Some(dst_addr_value.clone()),
            op0: op0_addr_value.clone(),
            op1: op1_addr_value.clone(),
        };

        let expected_addresses = Some(OperandsAddresses(
            dst_addr.get_relocatable().unwrap().clone(),
            op0_addr.get_relocatable().unwrap().clone(),
            op1_addr.get_relocatable().unwrap().clone(),
        ));

        let (operands, addresses) = vm.compute_operands(&inst).unwrap();
        assert!(operands == expected_operands);
        assert!(addresses == expected_addresses);
    }

    #[test]
    fn compute_operands_mul_fp() {
        let inst = Instruction {
            off0: bigint!(0),
            off1: bigint!(1),
            off2: bigint!(2),
            imm: None,
            dst_register: Register::FP,
            op0_register: Register::FP,
            op1_addr: Op1Addr::FP,
            res: Res::Mul,
            pc_update: PcUpdate::Regular,
            ap_update: ApUpdate::Regular,
            fp_update: FpUpdate::Regular,
            opcode: Opcode::NOp,
        };
        let mut vm = vm!();
        //Create program and execution segments
        for _ in 0..2 {
            vm.segments.add(&mut vm.memory);
        }
        vm.accessed_addresses = Some(Vec::new());
        vm.memory.data.push(Vec::new());
        let dst_addr = mayberelocatable!(1, 0);
        let dst_addr_value = mayberelocatable!(6);
        let op0_addr = mayberelocatable!(1, 1);
        let op0_addr_value = mayberelocatable!(2);
        let op1_addr = mayberelocatable!(1, 2);
        let op1_addr_value = mayberelocatable!(3);
        vm.memory.insert(&dst_addr, &dst_addr_value).unwrap();
        vm.memory.insert(&op0_addr, &op0_addr_value).unwrap();
        vm.memory.insert(&op1_addr, &op1_addr_value).unwrap();

        let expected_operands = Operands {
            dst: dst_addr_value.clone(),
            res: Some(dst_addr_value.clone()),
            op0: op0_addr_value.clone(),
            op1: op1_addr_value.clone(),
        };

        let expected_addresses = Some(OperandsAddresses(
            dst_addr.get_relocatable().unwrap().clone(),
            op0_addr.get_relocatable().unwrap().clone(),
            op1_addr.get_relocatable().unwrap().clone(),
        ));

        let (operands, addresses) = vm.compute_operands(&inst).unwrap();
        assert!(operands == expected_operands);
        assert!(addresses == expected_addresses);
    }

    #[test]
    fn compute_jnz() {
        let instruction = Instruction {
            off0: bigint!(1),
            off1: bigint!(1),
            off2: bigint!(1),
            imm: Some(bigint!(4)),
            dst_register: Register::AP,
            op0_register: Register::AP,
            op1_addr: Op1Addr::Imm,
            res: Res::Unconstrained,
            pc_update: PcUpdate::Jnz,
            ap_update: ApUpdate::Regular,
            fp_update: FpUpdate::Regular,
            opcode: Opcode::NOp,
        };

        let mut vm = vm!();
        vm.accessed_addresses = Some(Vec::new());
        vm.memory = memory![
            ((0, 0), 0x206800180018001_i64),
            ((1, 1), 0x4),
            ((0, 1), 0x4)
        ];

        let expected_operands = Operands {
            dst: mayberelocatable!(4),
            res: None,
            op0: mayberelocatable!(4),
            op1: mayberelocatable!(4),
        };

        let expected_addresses = Some(OperandsAddresses(
            relocatable!(1, 1),
            relocatable!(1, 1),
            relocatable!(0, 1),
        ));

        let (operands, addresses) = vm.compute_operands(&instruction).unwrap();
        assert!(operands == expected_operands);
        assert!(addresses == expected_addresses);
        let hint_processor = BuiltinHintProcessor::new_empty();
        assert_eq!(
            vm.step(
                &hint_processor,
                exec_scopes_ref!(),
                &HashMap::new(),
                &HashMap::new()
            ),
            Ok(())
        );
        assert_eq!(vm.run_context.pc, relocatable!(0, 4));
    }

    #[test]
    fn compute_operands_deduce_dst_none() {
        let instruction = Instruction {
            off0: bigint!(2),
            off1: bigint!(0),
            off2: bigint!(0),
            imm: None,
            dst_register: Register::FP,
            op0_register: Register::AP,
            op1_addr: Op1Addr::AP,
            res: Res::Unconstrained,
            pc_update: PcUpdate::Regular,
            ap_update: ApUpdate::Regular,
            fp_update: FpUpdate::Regular,
            opcode: Opcode::NOp,
        };

        let mut vm = vm!();

        vm.memory = memory!(((1, 0), 145944781867024385_i64));

        let error = vm.compute_operands(&instruction);
        assert_eq!(error, Err(VirtualMachineError::NoDst));
    }

    #[test]
    fn opcode_assertions_res_unconstrained() {
        let instruction = Instruction {
            off0: bigint!(1),
            off1: bigint!(2),
            off2: bigint!(3),
            imm: None,
            dst_register: Register::FP,
            op0_register: Register::AP,
            op1_addr: Op1Addr::AP,
            res: Res::Add,
            pc_update: PcUpdate::Regular,
            ap_update: ApUpdate::Regular,
            fp_update: FpUpdate::APPlus2,
            opcode: Opcode::AssertEq,
        };

        let operands = Operands {
            dst: MaybeRelocatable::Int(bigint!(8)),
            res: None,
            op0: MaybeRelocatable::Int(bigint!(9)),
            op1: MaybeRelocatable::Int(bigint!(10)),
        };

        let vm = vm!();

        let error = vm.opcode_assertions(&instruction, &operands);
        assert_eq!(error, Err(VirtualMachineError::UnconstrainedResAssertEq));
    }

    #[test]
    fn opcode_assertions_instruction_failed() {
        let instruction = Instruction {
            off0: bigint!(1),
            off1: bigint!(2),
            off2: bigint!(3),
            imm: None,
            dst_register: Register::FP,
            op0_register: Register::AP,
            op1_addr: Op1Addr::AP,
            res: Res::Add,
            pc_update: PcUpdate::Regular,
            ap_update: ApUpdate::Regular,
            fp_update: FpUpdate::APPlus2,
            opcode: Opcode::AssertEq,
        };

        let operands = Operands {
            dst: MaybeRelocatable::Int(bigint!(9)),
            res: Some(MaybeRelocatable::Int(bigint!(8))),
            op0: MaybeRelocatable::Int(bigint!(9)),
            op1: MaybeRelocatable::Int(bigint!(10)),
        };

        let vm = vm!();

        assert_eq!(
            vm.opcode_assertions(&instruction, &operands),
            Err(VirtualMachineError::DiffAssertValues(
                bigint!(8),
                bigint!(9)
            ))
        );
    }

    #[test]
    fn opcode_assertions_inconsistent_op0() {
        let instruction = Instruction {
            off0: bigint!(1),
            off1: bigint!(2),
            off2: bigint!(3),
            imm: None,
            dst_register: Register::FP,
            op0_register: Register::AP,
            op1_addr: Op1Addr::AP,
            res: Res::Add,
            pc_update: PcUpdate::Regular,
            ap_update: ApUpdate::Regular,
            fp_update: FpUpdate::APPlus2,
            opcode: Opcode::Call,
        };

        let operands = Operands {
            dst: mayberelocatable!(0, 8),
            res: Some(mayberelocatable!(8)),
            op0: mayberelocatable!(9),
            op1: mayberelocatable!(10),
        };

        let mut vm = vm!();
        vm.run_context.pc = relocatable!(0, 4);

        assert_eq!(
            vm.opcode_assertions(&instruction, &operands),
            Err(VirtualMachineError::CantWriteReturnPc(
                mayberelocatable!(9),
                mayberelocatable!(0, 5),
            ))
        );
    }

    #[test]
    fn opcode_assertions_inconsistent_dst() {
        let instruction = Instruction {
            off0: bigint!(1),
            off1: bigint!(2),
            off2: bigint!(3),
            imm: None,
            dst_register: Register::FP,
            op0_register: Register::AP,
            op1_addr: Op1Addr::AP,
            res: Res::Add,
            pc_update: PcUpdate::Regular,
            ap_update: ApUpdate::Regular,
            fp_update: FpUpdate::APPlus2,
            opcode: Opcode::Call,
        };

        let operands = Operands {
            dst: mayberelocatable!(8),
            res: Some(mayberelocatable!(8)),
            op0: mayberelocatable!(0, 1),
            op1: mayberelocatable!(10),
        };
        let mut vm = vm!();
        vm.run_context.fp = 6;

        assert_eq!(
            vm.opcode_assertions(&instruction, &operands),
            Err(VirtualMachineError::CantWriteReturnFp(
                mayberelocatable!(8),
                mayberelocatable!(1, 6)
            ))
        );
    }

    #[test]
    /// Test for a simple program execution
    /// Used program code:
    /// func main():
    ///     let a = 1
    ///     let b = 2
    ///     let c = a + b
    ///     return()
    /// end
    /// Memory taken from original vm
    /// {RelocatableValue(segment_index=0, offset=0): 2345108766317314046,
    ///  RelocatableValue(segment_index=1, offset=0): RelocatableValue(segment_index=2, offset=0),
    ///  RelocatableValue(segment_index=1, offset=1): RelocatableValue(segment_index=3, offset=0)}
    /// Current register values:
    /// AP 1:2
    /// FP 1:2
    /// PC 0:0
    fn test_step_for_preset_memory() {
        let mut vm = vm!(true);
        vm.accessed_addresses = Some(Vec::new());

        let hint_processor = BuiltinHintProcessor::new_empty();

        run_context!(vm, 0, 2, 2);

        vm.memory = memory![
            ((0, 0), 2345108766317314046_u64),
            ((1, 0), (2, 0)),
            ((1, 1), (3, 0))
        ];

        assert_eq!(
            vm.step(
                &hint_processor,
                exec_scopes_ref!(),
                &HashMap::new(),
                &HashMap::new()
            ),
            Ok(())
        );
        let trace = vm.trace.unwrap();
        trace_check!(trace, [((0, 0), (1, 2), (1, 2))]);

        assert_eq!(vm.run_context.pc, Relocatable::from((3, 0)));
        assert_eq!(vm.run_context.ap, 2);
        assert_eq!(vm.run_context.fp, 0);

        let accessed_addresses = vm.accessed_addresses.as_ref().unwrap();
        assert!(accessed_addresses.contains(&Relocatable::from((1, 0))));
        assert!(accessed_addresses.contains(&Relocatable::from((1, 1))));
        assert!(accessed_addresses.contains(&Relocatable::from((0, 0))));
    }

    #[test]
    /*
    Test for a simple program execution
    Used program code:
        func myfunc(a: felt) -> (r: felt):
            let b = a * 2
            return(b)
        end
        func main():
            let a = 1
            let b = myfunc(a)
            return()
        end
    Memory taken from original vm:
    {RelocatableValue(segment_index=0, offset=0): 5207990763031199744,
    RelocatableValue(segment_index=0, offset=1): 2,
    RelocatableValue(segment_index=0, offset=2): 2345108766317314046,
    RelocatableValue(segment_index=0, offset=3): 5189976364521848832,
    RelocatableValue(segment_index=0, offset=4): 1,
    RelocatableValue(segment_index=0, offset=5): 1226245742482522112,
    RelocatableValue(segment_index=0, offset=6): 3618502788666131213697322783095070105623107215331596699973092056135872020476,
    RelocatableValue(segment_index=0, offset=7): 2345108766317314046,
    RelocatableValue(segment_index=1, offset=0): RelocatableValue(segment_index=2, offset=0),
    RelocatableValue(segment_index=1, offset=1): RelocatableValue(segment_index=3, offset=0)}
    Current register values:
    AP 1:2
    FP 1:2
    PC 0:3
    Final Pc (not executed): 3:0
    This program consists of 5 steps
    */
    fn test_step_for_preset_memory_function_call() {
        let mut vm = vm!(true);
        vm.accessed_addresses = Some(Vec::new());

        run_context!(vm, 3, 2, 2);

        //Insert values into memory
        vm.memory =
            memory![
            ((0, 0), 5207990763031199744_i64),
            ((0, 1), 2),
            ((0, 2), 2345108766317314046_i64),
            ((0, 3), 5189976364521848832_i64),
            ((0, 4), 1),
            ((0, 5), 1226245742482522112_i64),
            (
                (0, 6),
                (b"3618502788666131213697322783095070105623107215331596699973092056135872020476",10)
            ),
            ((0, 7), 2345108766317314046_i64),
            ((1, 0), (2, 0)),
            ((1, 1), (3, 0))
        ];

        let final_pc = Relocatable::from((3, 0));
        let hint_processor = BuiltinHintProcessor::new_empty();
        //Run steps
        while vm.run_context.pc != final_pc {
            assert_eq!(
                vm.step(
                    &hint_processor,
                    exec_scopes_ref!(),
                    &HashMap::new(),
                    &HashMap::new()
                ),
                Ok(())
            );
        }

        //Check final register values
        assert_eq!(vm.run_context.pc, Relocatable::from((3, 0)));

        assert_eq!(vm.run_context.ap, 6);

        assert_eq!(vm.run_context.fp, 0);
        //Check each TraceEntry in trace
        let trace = vm.trace.unwrap();
        assert_eq!(trace.len(), 5);
        trace_check!(
            trace,
            [
                ((0, 3), (1, 2), (1, 2)),
                ((0, 5), (1, 3), (1, 2)),
                ((0, 0), (1, 5), (1, 5)),
                ((0, 2), (1, 6), (1, 5)),
                ((0, 7), (1, 6), (1, 2))
            ]
        );
        //Check accessed_addresses
        //Order will differ from python vm execution, (due to python version using set's update() method)
        //We will instead check that all elements are contained and not duplicated
        let accessed_addresses = vm
            .accessed_addresses
            .unwrap()
            .into_iter()
            .collect::<HashSet<Relocatable>>();
        assert_eq!(accessed_addresses.len(), 14);
        //Check each element individually
        assert!(accessed_addresses.contains(&Relocatable::from((0, 1))));
        assert!(accessed_addresses.contains(&Relocatable::from((0, 7))));
        assert!(accessed_addresses.contains(&Relocatable::from((1, 2))));
        assert!(accessed_addresses.contains(&Relocatable::from((0, 4))));
        assert!(accessed_addresses.contains(&Relocatable::from((0, 0))));
        assert!(accessed_addresses.contains(&Relocatable::from((1, 5))));
        assert!(accessed_addresses.contains(&Relocatable::from((1, 1))));
        assert!(accessed_addresses.contains(&Relocatable::from((0, 3))));
        assert!(accessed_addresses.contains(&Relocatable::from((1, 4))));
        assert!(accessed_addresses.contains(&Relocatable::from((0, 6))));
        assert!(accessed_addresses.contains(&Relocatable::from((0, 2))));
        assert!(accessed_addresses.contains(&Relocatable::from((0, 5))));
        assert!(accessed_addresses.contains(&Relocatable::from((1, 0))));
        assert!(accessed_addresses.contains(&Relocatable::from((1, 3))));
    }

    #[test]
    /// Test the following program:
    /// ...
    /// [ap] = 4
    /// ap += 1
    /// [ap] = 5; ap++
    /// [ap] = [ap - 1] * [ap - 2]
    /// ...
    /// Original vm memory:
    /// RelocatableValue(segment_index=0, offset=0): '0x400680017fff8000',
    /// RelocatableValue(segment_index=0, offset=1): '0x4',
    /// RelocatableValue(segment_index=0, offset=2): '0x40780017fff7fff',
    /// RelocatableValue(segment_index=0, offset=3): '0x1',
    /// RelocatableValue(segment_index=0, offset=4): '0x480680017fff8000',
    /// RelocatableValue(segment_index=0, offset=5): '0x5',
    /// RelocatableValue(segment_index=0, offset=6): '0x40507ffe7fff8000',
    /// RelocatableValue(segment_index=0, offset=7): '0x208b7fff7fff7ffe',
    /// RelocatableValue(segment_index=1, offset=0): RelocatableValue(segment_index=2, offset=0),
    /// RelocatableValue(segment_index=1, offset=1): RelocatableValue(segment_index=3, offset=0),
    /// RelocatableValue(segment_index=1, offset=2): '0x4',
    /// RelocatableValue(segment_index=1, offset=3): '0x5',
    /// RelocatableValue(segment_index=1, offset=4): '0x14'
    fn multiplication_and_different_ap_increase() {
        let mut vm = vm!();
        vm.memory = memory![
            ((0, 0), 0x400680017fff8000_i64),
            ((0, 1), 0x4),
            ((0, 2), 0x40780017fff7fff_i64),
            ((0, 3), 0x1),
            ((0, 4), 0x480680017fff8000_i64),
            ((0, 5), 0x5),
            ((0, 6), 0x40507ffe7fff8000_i64),
            ((0, 7), 0x208b7fff7fff7ffe_i64),
            ((1, 0), (2, 0)),
            ((1, 1), (3, 0)),
            ((1, 2), 0x4),
            ((1, 3), 0x5),
            ((1, 4), 0x14)
        ];

        run_context!(vm, 0, 2, 2);

        assert_eq!(vm.run_context.pc, Relocatable::from((0, 0)));
        assert_eq!(vm.run_context.ap, 2);
        let hint_processor = BuiltinHintProcessor::new_empty();
        assert_eq!(
            vm.step(
                &hint_processor,
                exec_scopes_ref!(),
                &HashMap::new(),
                &HashMap::new()
            ),
            Ok(())
        );
        assert_eq!(vm.run_context.pc, Relocatable::from((0, 2)));
        assert_eq!(vm.run_context.ap, 2);

        assert_eq!(
            vm.memory.get(&vm.run_context.get_ap()),
            Ok(Some(&MaybeRelocatable::Int(bigint!(0x4)))),
        );
        let hint_processor = BuiltinHintProcessor::new_empty();
        assert_eq!(
            vm.step(
                &hint_processor,
                exec_scopes_ref!(),
                &HashMap::new(),
                &HashMap::new()
            ),
            Ok(())
        );
        assert_eq!(vm.run_context.pc, Relocatable::from((0, 4)));
        assert_eq!(vm.run_context.ap, 3);

        assert_eq!(
            vm.memory.get(&vm.run_context.get_ap()),
            Ok(Some(&MaybeRelocatable::Int(bigint!(0x5))))
        );

        let hint_processor = BuiltinHintProcessor::new_empty();
        assert_eq!(
            vm.step(
                &hint_processor,
                exec_scopes_ref!(),
                &HashMap::new(),
                &HashMap::new()
            ),
            Ok(())
        );
        assert_eq!(vm.run_context.pc, Relocatable::from((0, 6)));
        assert_eq!(vm.run_context.ap, 4);

        assert_eq!(
            vm.memory.get(&vm.run_context.get_ap()),
            Ok(Some(&MaybeRelocatable::Int(bigint!(0x14)))),
        );
    }

    #[test]
    fn deduce_memory_cell_no_pedersen_builtin() {
        let mut vm = vm!();
        assert_eq!(vm.deduce_memory_cell(&Relocatable::from((0, 0))), Ok(None));
    }

    #[test]
    fn deduce_memory_cell_pedersen_builtin_valid() {
        let mut vm = vm!();
        let builtin = HashBuiltinRunner::new(8);
        vm.builtin_runners
            .push((String::from("pedersen"), Box::new(builtin)));
        vm.memory = memory![((0, 3), 32), ((0, 4), 72), ((0, 5), 0)];
        assert_eq!(
            vm.deduce_memory_cell(&Relocatable::from((0, 5))),
            Ok(Some(MaybeRelocatable::from(bigint_str!(
                b"3270867057177188607814717243084834301278723532952411121381966378910183338911"
            ))))
        );
    }

    #[test]
    /* Program used:
    %builtins output pedersen
    from starkware.cairo.common.cairo_builtins import HashBuiltin
    from starkware.cairo.common.hash import hash2
    from starkware.cairo.common.serialize import serialize_word

    func foo(hash_ptr : HashBuiltin*) -> (
        hash_ptr : HashBuiltin*, z
    ):
        # Use a with-statement, since 'hash_ptr' is not an
        # implicit argument.
        with hash_ptr:
            let (z) = hash2(32, 72)
        end
        return (hash_ptr=hash_ptr, z=z)
    end

    func main{output_ptr: felt*, pedersen_ptr: HashBuiltin*}():
        let (pedersen_ptr, a) = foo(pedersen_ptr)
        serialize_word(a)
        return()
    end
     */
    fn compute_operands_pedersen() {
        let instruction = Instruction {
            off0: bigint!(0),
            off1: bigint!(-5),
            off2: bigint!(2),
            imm: None,
            dst_register: Register::AP,
            op0_register: Register::FP,
            op1_addr: Op1Addr::Op0,
            res: Res::Op1,
            pc_update: PcUpdate::Regular,
            ap_update: ApUpdate::Add1,
            fp_update: FpUpdate::Regular,
            opcode: Opcode::AssertEq,
        };
        let mut builtin = HashBuiltinRunner::new(8);
        builtin.base = 3;
        let mut vm = vm!();
        vm.accessed_addresses = Some(Vec::new());
        vm.builtin_runners
            .push((String::from("pedersen"), Box::new(builtin)));
        run_context!(vm, 0, 13, 12);

        //Insert values into memory (excluding those from the program segment (instructions))
        vm.memory = memory![
            ((3, 0), 32),
            ((3, 1), 72),
            ((1, 0), (2, 0)),
            ((1, 1), (3, 0)),
            ((1, 2), (4, 0)),
            ((1, 3), (5, 0)),
            ((1, 4), (3, 0)),
            ((1, 5), (1, 4)),
            ((1, 6), (0, 21)),
            ((1, 7), (3, 0)),
            ((1, 8), 32),
            ((1, 9), 72),
            ((1, 10), (1, 7)),
            ((1, 11), (0, 17)),
            ((1, 12), (3, 3))
        ];

        let expected_operands = Operands {
            dst: MaybeRelocatable::from(bigint_str!(
                b"3270867057177188607814717243084834301278723532952411121381966378910183338911"
            )),
            res: Some(MaybeRelocatable::from(bigint_str!(
                b"3270867057177188607814717243084834301278723532952411121381966378910183338911"
            ))),
            op0: MaybeRelocatable::from((3, 0)),
            op1: MaybeRelocatable::from(bigint_str!(
                b"3270867057177188607814717243084834301278723532952411121381966378910183338911"
            )),
        };
        let expected_operands_mem_addresses = Some(OperandsAddresses(
            Relocatable::from((1, 13)),
            Relocatable::from((1, 7)),
            Relocatable::from((3, 2)),
        ));
        assert_eq!(
            Ok((expected_operands, expected_operands_mem_addresses)),
            vm.compute_operands(&instruction)
        );
    }

    #[test]
    fn deduce_memory_cell_bitwise_builtin_valid_and() {
        let mut vm = vm!();
        let builtin = BitwiseBuiltinRunner::new(8);
        vm.builtin_runners
            .push((String::from("bitwise"), Box::new(builtin)));
        vm.memory = memory![((0, 5), 10), ((0, 6), 12), ((0, 7), 0)];
        assert_eq!(
            vm.deduce_memory_cell(&Relocatable::from((0, 7))),
            Ok(Some(MaybeRelocatable::from(bigint!(8))))
        );
    }

    #[test]
    /* Program used:
    %builtins bitwise
    from starkware.cairo.common.bitwise import bitwise_and
    from starkware.cairo.common.cairo_builtins import BitwiseBuiltin


    func main{bitwise_ptr: BitwiseBuiltin*}():
        let (result) = bitwise_and(12, 10)  # Binary (1100, 1010).
        assert result = 8  # Binary 1000.
        return()
    end
    */
    fn compute_operands_bitwise() {
        let instruction = Instruction {
            off0: bigint!(0),
            off1: bigint!(-5),
            off2: bigint!(2),
            imm: None,
            dst_register: Register::AP,
            op0_register: Register::FP,
            op1_addr: Op1Addr::Op0,
            res: Res::Op1,
            pc_update: PcUpdate::Regular,
            ap_update: ApUpdate::Add1,
            fp_update: FpUpdate::Regular,
            opcode: Opcode::AssertEq,
        };

        let mut builtin = BitwiseBuiltinRunner::new(256);
        builtin.base = 2;
        let mut vm = vm!();

        vm.accessed_addresses = Some(Vec::new());
        vm.builtin_runners
            .push((String::from("bitwise"), Box::new(builtin)));
        run_context!(vm, 0, 9, 8);

        //Insert values into memory (excluding those from the program segment (instructions))
        vm.memory = memory![
            ((2, 0), 12),
            ((2, 1), 10),
            ((1, 0), (2, 0)),
            ((1, 1), (3, 0)),
            ((1, 2), (4, 0)),
            ((1, 3), (2, 0)),
            ((1, 4), 12),
            ((1, 5), 10),
            ((1, 6), (1, 3)),
            ((1, 7), (0, 13))
        ];

        let expected_operands = Operands {
            dst: MaybeRelocatable::from(bigint!(8)),
            res: Some(MaybeRelocatable::from(bigint!(8))),
            op0: MaybeRelocatable::from((2, 0)),
            op1: MaybeRelocatable::from(bigint!(8)),
        };
        let expected_operands_mem_addresses = Some(OperandsAddresses(
            Relocatable::from((1, 9)),
            Relocatable::from((1, 3)),
            Relocatable::from((2, 2)),
        ));
        assert_eq!(
            Ok((expected_operands, expected_operands_mem_addresses)),
            vm.compute_operands(&instruction)
        );
    }

    #[test]
    fn deduce_memory_cell_ec_op_builtin_valid() {
        let mut vm = vm!();
        let builtin = EcOpBuiltinRunner::new(256);
        vm.builtin_runners
            .push((String::from("ec_op"), Box::new(builtin)));

        vm.memory = memory![
            (
                (0, 0),
                (
                    b"2962412995502985605007699495352191122971573493113767820301112397466445942584",
                    10
                )
            ),
            (
                (0, 1),
                (
                    b"214950771763870898744428659242275426967582168179217139798831865603966154129",
                    10
                )
            ),
            (
                (0, 2),
                (
                    b"874739451078007766457464989774322083649278607533249481151382481072868806602",
                    10
                )
            ),
            (
                (0, 3),
                (
                    b"152666792071518830868575557812948353041420400780739481342941381225525861407",
                    10
                )
            ),
            ((0, 4), 34),
            (
                (0, 5),
                (
                    b"2778063437308421278851140253538604815869848682781135193774472480292420096757",
                    10
                )
            )
        ];

        let result = vm.deduce_memory_cell(&Relocatable::from((0, 6)));
        assert_eq!(
            result,
            Ok(Some(MaybeRelocatable::from(bigint_str!(
                b"3598390311618116577316045819420613574162151407434885460365915347732568210029"
            ))))
        );
    }

    #[test]
    /* Data taken from this program execution:
       %builtins output ec_op
       from starkware.cairo.common.cairo_builtins import EcOpBuiltin
       from starkware.cairo.common.serialize import serialize_word
       from starkware.cairo.common.ec_point import EcPoint
       from starkware.cairo.common.ec import ec_op

       func main{output_ptr: felt*, ec_op_ptr: EcOpBuiltin*}():
           let x: EcPoint = EcPoint(2089986280348253421170679821480865132823066470938446095505822317253594081284, 1713931329540660377023406109199410414810705867260802078187082345529207694986)

           let y: EcPoint = EcPoint(874739451078007766457464989774322083649278607533249481151382481072868806602,152666792071518830868575557812948353041420400780739481342941381225525861407)
           let z: EcPoint = ec_op(x,34, y)
           serialize_word(z.x)
           return()
           end
    */
    fn verify_auto_deductions_for_ec_op_builtin_valid() {
        let mut builtin = EcOpBuiltinRunner::new(256);
        builtin.base = 3;
        let mut vm = vm!();
        vm.builtin_runners
            .push((String::from("ec_op"), Box::new(builtin)));
        vm.memory = memory![
            (
                (3, 0),
                (
                    b"2962412995502985605007699495352191122971573493113767820301112397466445942584",
                    10
                )
            ),
            (
                (3, 1),
                (
                    b"214950771763870898744428659242275426967582168179217139798831865603966154129",
                    10
                )
            ),
            (
                (3, 2),
                (
                    b"874739451078007766457464989774322083649278607533249481151382481072868806602",
                    10
                )
            ),
            (
                (3, 3),
                (
                    b"152666792071518830868575557812948353041420400780739481342941381225525861407",
                    10
                )
            ),
            ((3, 4), 34),
            (
                (3, 5),
                (
                    b"2778063437308421278851140253538604815869848682781135193774472480292420096757",
                    10
                )
            )
        ];
        assert_eq!(vm.verify_auto_deductions(), Ok(()));
    }

    #[test]
    fn verify_auto_deductions_for_ec_op_builtin_valid_points_invalid_result() {
        let mut builtin = EcOpBuiltinRunner::new(256);
        builtin.base = 3;
        let mut vm = vm!();
        vm.builtin_runners
            .push((String::from("ec_op"), Box::new(builtin)));
        vm.memory = memory![
            (
                (3, 0),
                (
                    b"2962412995502985605007699495352191122971573493113767820301112397466445942584",
                    10
                )
            ),
            (
                (3, 1),
                (
                    b"214950771763870898744428659242275426967582168179217139798831865603966154129",
                    10
                )
            ),
            (
                (3, 2),
                (
                    b"2089986280348253421170679821480865132823066470938446095505822317253594081284",
                    10
                )
            ),
            (
                (3, 3),
                (
                    b"1713931329540660377023406109199410414810705867260802078187082345529207694986",
                    10
                )
            ),
            ((3, 4), 34),
            (
                (3, 5),
                (
                    b"2778063437308421278851140253538604815869848682781135193774472480292420096757",
                    10
                )
            )
        ];
        let error = vm.verify_auto_deductions();
        assert_eq!(
            error,
            Err(VirtualMachineError::InconsistentAutoDeduction(
                String::from("ec_op"),
                MaybeRelocatable::Int(bigint_str!(
                    b"2739017437753868763038285897969098325279422804143820990343394856167768859289"
                )),
                Some(MaybeRelocatable::Int(bigint_str!(
                    b"2778063437308421278851140253538604815869848682781135193774472480292420096757"
                )))
            ))
        );
        assert_eq!(error.unwrap_err().to_string(), "Inconsistent auto-deduction for builtin ec_op, expected Int(2739017437753868763038285897969098325279422804143820990343394856167768859289), got Some(Int(2778063437308421278851140253538604815869848682781135193774472480292420096757))");
    }

    #[test]
    /* Program used:
    %builtins bitwise
    from starkware.cairo.common.bitwise import bitwise_and
    from starkware.cairo.common.cairo_builtins import BitwiseBuiltin


    func main{bitwise_ptr: BitwiseBuiltin*}():
        let (result) = bitwise_and(12, 10)  # Binary (1100, 1010).
        assert result = 8  # Binary 1000.
        return()
    end
    */
    fn verify_auto_deductions_bitwise() {
        let mut builtin = BitwiseBuiltinRunner::new(256);
        builtin.base = 2;
        let mut vm = vm!();
        vm.builtin_runners
            .push((String::from("bitwise"), Box::new(builtin)));
        vm.memory = memory![((2, 0), 12), ((2, 1), 10)];
        assert_eq!(vm.verify_auto_deductions(), Ok(()));
    }

    #[test]
    /* Program used:
    %builtins output pedersen
    from starkware.cairo.common.cairo_builtins import HashBuiltin
    from starkware.cairo.common.hash import hash2
    from starkware.cairo.common.serialize import serialize_word

    func foo(hash_ptr : HashBuiltin*) -> (
        hash_ptr : HashBuiltin*, z
    ):
        # Use a with-statement, since 'hash_ptr' is not an
        # implicit argument.
        with hash_ptr:
            let (z) = hash2(32, 72)
        end
        return (hash_ptr=hash_ptr, z=z)
    end

    func main{output_ptr: felt*, pedersen_ptr: HashBuiltin*}():
        let (pedersen_ptr, a) = foo(pedersen_ptr)
        serialize_word(a)
        return()
    end
     */
    fn verify_auto_deductions_pedersen() {
        let mut builtin = HashBuiltinRunner::new(8);
        builtin.base = 3;
        let mut vm = vm!();
        vm.builtin_runners
            .push((String::from("pedersen"), Box::new(builtin)));
        vm.memory = memory![((3, 0), 32), ((3, 1), 72)];
        assert_eq!(vm.verify_auto_deductions(), Ok(()));
    }

    /*
    Program used for this test:
    from starkware.cairo.common.alloc import alloc
    func main{}():
        let vec: felt* = alloc()
        assert vec[0] = 1
        return()
    end
    Memory: {RelocatableValue(segment_index=0, offset=0): 290341444919459839,
        RelocatableValue(segment_index=0, offset=1): 1,
        RelocatableValue(segment_index=0, offset=2): 2345108766317314046,
        RelocatableValue(segment_index=0, offset=3): 1226245742482522112,
        RelocatableValue(segment_index=0, offset=4): 3618502788666131213697322783095070105623107215331596699973092056135872020478,
        RelocatableValue(segment_index=0, offset=5): 5189976364521848832,
        RelocatableValue(segment_index=0, offset=6): 1,
        RelocatableValue(segment_index=0, offset=7): 4611826758063128575,
        RelocatableValue(segment_index=0, offset=8): 2345108766317314046,
        RelocatableValue(segment_index=1, offset=0): RelocatableValue(segment_index=2, offset=0),
        RelocatableValue(segment_index=1, offset=1): RelocatableValue(segment_index=3, offset=0)}
     */

    #[test]
    fn test_step_for_preset_memory_with_alloc_hint() {
        let mut vm = vm!(true);
        let hint_data_dictionary = HashMap::from([(
            0_usize,
            vec![any_box!(HintProcessorData::new_default(
                "memory[ap] = segments.add()".to_string(),
                HashMap::new(),
            ))],
        )]);

        //Initialzie registers
        run_context!(vm, 3, 2, 2);

        //Create program and execution segments
        for _ in 0..2 {
            vm.segments.add(&mut vm.memory);
        }
        //Initialize memory

        let hint_processor = BuiltinHintProcessor::new_empty();

        vm.memory = memory![
            ((0, 0), 290341444919459839_i64),
            ((0, 1), 1),
            ((0, 2), 2345108766317314046_i64),
            ((0, 3), 1226245742482522112_i64),
            (
                (0, 4),
                (
                    b"3618502788666131213697322783095070105623107215331596699973092056135872020478",
                    10
                )
            ),
            ((0, 5), 5189976364521848832_i64),
            ((0, 6), 1),
            ((0, 7), 4611826758063128575_i64),
            ((0, 8), 2345108766317314046_i64),
            ((1, 0), (2, 0)),
            ((1, 1), (3, 0))
        ];

        //Run Steps
        for _ in 0..6 {
            assert_eq!(
                vm.step(
                    &hint_processor,
                    exec_scopes_ref!(),
                    &hint_data_dictionary,
                    &HashMap::new()
                ),
                Ok(())
            );
        }
        //Compare trace
        let trace = vm.trace.unwrap();
        trace_check!(
            trace,
            [
                ((0, 3), (1, 2), (1, 2)),
                ((0, 0), (1, 4), (1, 4)),
                ((0, 2), (1, 5), (1, 4)),
                ((0, 5), (1, 5), (1, 2)),
                ((0, 7), (1, 6), (1, 2)),
                ((0, 8), (1, 6), (1, 2))
            ]
        );

        //Compare final register values
        assert_eq!(vm.run_context.pc, Relocatable::from((3, 0)));
        assert_eq!(vm.run_context.ap, 6);
        assert_eq!(vm.run_context.fp, 0);

        //Check that the array created through alloc contains the element we inserted
        //As there are no builtins present, the next segment crated will have the index 2
        assert_eq!(
            vm.memory.data[2],
            vec![Some(MaybeRelocatable::from(bigint!(1)))]
        );
    }

    #[test]
    fn test_get_builtin_runners() {
        let mut vm = vm!();
        let hash_builtin = HashBuiltinRunner::new(8);
        let bitwise_builtin = BitwiseBuiltinRunner::new(8);
        vm.builtin_runners
            .push((String::from("pedersen"), Box::new(hash_builtin)));
        vm.builtin_runners
            .push((String::from("bitwise"), Box::new(bitwise_builtin)));

        let builtins = vm.get_builtin_runners();

        assert_eq!(builtins[0].0, "pedersen");
        assert_eq!(builtins[1].0, "bitwise");
    }
}<|MERGE_RESOLUTION|>--- conflicted
+++ resolved
@@ -456,13 +456,7 @@
     ) -> Result<(), VirtualMachineError> {
         if let Some(hint_list) = hint_data_dictionary.get(&self.run_context.pc.offset) {
             for hint_data in hint_list.iter() {
-<<<<<<< HEAD
-                //We create a new proxy with every hint as the current scope can change
-                let mut exec_scopes_proxy = get_exec_scopes_proxy(exec_scopes);
-                hint_executor.execute_hint(self, &mut exec_scopes_proxy, hint_data, constants)?
-=======
-                hint_executor.execute_hint(self, exec_scopes, hint_data)?
->>>>>>> c80138e9
+                hint_executor.execute_hint(self, exec_scopes, hint_data, constants)?
             }
         }
         Ok(())
