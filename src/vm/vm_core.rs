use crate::{
    hint_processor::hint_processor_definition::HintProcessor,
    serde::deserialize_program::ApTracking,
    types::{
        exec_scope::ExecutionScopes,
        instruction::{
            is_call_instruction, ApUpdate, FpUpdate, Instruction, Opcode, PcUpdate, Res,
        },
        relocatable::{MaybeRelocatable, Relocatable},
    },
    vm::{
        context::run_context::RunContext,
        decoding::decoder::decode_instruction,
        errors::{
            exec_scope_errors::ExecScopeError, memory_errors::MemoryError,
            vm_errors::VirtualMachineError,
        },
        runners::builtin_runner::{BuiltinRunner, RangeCheckBuiltinRunner, SignatureBuiltinRunner},
        trace::trace_entry::TraceEntry,
        vm_memory::memory_segments::MemorySegmentManager,
    },
};
use felt::Felt;
use num_traits::{ToPrimitive, Zero};
use std::{any::Any, borrow::Cow, collections::HashMap};

use super::runners::builtin_runner::{RANGE_CHECK_BUILTIN_NAME, SIGNATURE_BUILTIN_NAME};

use super::runners::builtin_runner::{RANGE_CHECK_BUILTIN_NAME, SIGNATURE_BUILTIN_NAME};

const MAX_TRACEBACK_ENTRIES: u32 = 20;

#[derive(PartialEq, Eq, Debug)]
pub struct Operands {
    dst: MaybeRelocatable,
    res: Option<MaybeRelocatable>,
    op0: MaybeRelocatable,
    op1: MaybeRelocatable,
}

#[derive(PartialEq, Eq, Debug)]
pub struct OperandsAddresses {
    dst_addr: Relocatable,
    op0_addr: Relocatable,
    op1_addr: Relocatable,
}

#[derive(Default, Debug, Clone, Copy)]
pub struct DeducedOperands(u8);

impl DeducedOperands {
    fn set_dst(&mut self, value: bool) {
        self.0 |= value as u8;
    }
    fn set_op0(&mut self, value: bool) {
        self.0 |= (value as u8) << 1;
    }
    fn set_op1(&mut self, value: bool) {
        self.0 |= (value as u8) << 2;
    }

    fn was_dest_deducted(&self) -> bool {
        self.0 & 1 != 0
    }
    fn was_op0_deducted(&self) -> bool {
        self.0 & 1 << 1 != 0
    }
    fn was_op1_deducted(&self) -> bool {
        self.0 & 1 << 2 != 0
    }
}

#[derive(Clone, Debug)]
pub struct HintData {
    pub hint_code: String,
    //Maps the name of the variable to its reference id
    pub ids: HashMap<String, usize>,
    pub ap_tracking_data: ApTracking,
}

pub struct VirtualMachine {
    pub(crate) run_context: RunContext,
    pub(crate) builtin_runners: Vec<(&'static str, BuiltinRunner)>,
    pub(crate) segments: MemorySegmentManager,
    pub(crate) _program_base: Option<MaybeRelocatable>,
    pub(crate) accessed_addresses: Option<Vec<Relocatable>>,
    pub(crate) trace: Option<Vec<TraceEntry>>,
    pub(crate) current_step: usize,
    skip_instruction_execution: bool,
    run_finished: bool,
    #[cfg(feature = "hooks")]
    pub(crate) hooks: crate::vm::hooks::Hooks,
}

impl HintData {
    pub fn new(
        hint_code: &str,
        ids: HashMap<String, usize>,
        ap_tracking_data: ApTracking,
    ) -> HintData {
        HintData {
            hint_code: hint_code.to_string(),
            ids,
            ap_tracking_data,
        }
    }
}

impl VirtualMachine {
    pub fn new(trace_enabled: bool) -> VirtualMachine {
        let run_context = RunContext {
            pc: Relocatable::from((0, 0)),
            ap: 0,
            fp: 0,
        };

        let trace = if trace_enabled {
            Some(Vec::<TraceEntry>::new())
        } else {
            None
        };

        VirtualMachine {
            run_context,
            builtin_runners: Vec::new(),
            _program_base: None,
            // We had to change this from None to this Some because when calling run_from_entrypoint from cairo-rs-py
            // we could not change this value and faced an Error. This is the behaviour that the original VM implements also.
            accessed_addresses: Some(Vec::new()),
            trace,
            current_step: 0,
            skip_instruction_execution: false,
            segments: MemorySegmentManager::new(),
            run_finished: false,
            #[cfg(feature = "hooks")]
            hooks: Default::default(),
        }
    }

    ///Returns the encoded instruction (the value at pc) and the immediate value (the value at pc + 1, if it exists in the memory).
    fn get_instruction_encoding(
        &self,
    ) -> Result<(Cow<Felt>, Option<Cow<MaybeRelocatable>>), VirtualMachineError> {
        let encoding_ref = match self.segments.memory.get(&self.run_context.pc) {
            Ok(Some(Cow::Owned(MaybeRelocatable::Int(encoding)))) => Cow::Owned(encoding),
            Ok(Some(Cow::Borrowed(MaybeRelocatable::Int(encoding)))) => Cow::Borrowed(encoding),
            _ => return Err(VirtualMachineError::InvalidInstructionEncoding),
        };

        let imm_addr = &self.run_context.pc + 1_i32;
        Ok((
            encoding_ref,
            self.segments.memory.get(&imm_addr).ok().flatten(),
        ))
    }

    fn update_fp(
        &mut self,
        instruction: &Instruction,
        operands: &Operands,
    ) -> Result<(), VirtualMachineError> {
        let new_fp_offset: usize = match instruction.fp_update {
            FpUpdate::APPlus2 => self.run_context.ap + 2,
            FpUpdate::Dst => match operands.dst {
                MaybeRelocatable::RelocatableValue(ref rel) => rel.offset,
                MaybeRelocatable::Int(ref num) => num
                    .to_usize()
                    .ok_or(VirtualMachineError::BigintToUsizeFail)?,
            },
            FpUpdate::Regular => return Ok(()),
        };
        self.run_context.fp = new_fp_offset;
        Ok(())
    }

    fn update_ap(
        &mut self,
        instruction: &Instruction,
        operands: &Operands,
    ) -> Result<(), VirtualMachineError> {
        let new_ap_offset: usize = match instruction.ap_update {
            ApUpdate::Add => match &operands.res {
                Some(res) => self.run_context.get_ap().add_maybe(res)?.offset,
                None => return Err(VirtualMachineError::UnconstrainedResAdd),
            },
            ApUpdate::Add1 => self.run_context.ap + 1,
            ApUpdate::Add2 => self.run_context.ap + 2,
            ApUpdate::Regular => return Ok(()),
        };
        self.run_context.ap = new_ap_offset;
        Ok(())
    }

    fn update_pc(
        &mut self,
        instruction: &Instruction,
        operands: &Operands,
    ) -> Result<(), VirtualMachineError> {
        let new_pc: Relocatable = match instruction.pc_update {
            PcUpdate::Regular => self.run_context.pc + instruction.size(),
            PcUpdate::Jump => match &operands.res {
                Some(ref res) => res.get_relocatable()?,
                None => return Err(VirtualMachineError::UnconstrainedResJump),
            },
            PcUpdate::JumpRel => match operands.res.clone() {
                Some(res) => match res {
                    MaybeRelocatable::Int(num_res) => self.run_context.pc.add_int(&num_res)?,
                    _ => return Err(VirtualMachineError::JumpRelNotInt),
                },
                None => return Err(VirtualMachineError::UnconstrainedResJumpRel),
            },
            PcUpdate::Jnz => match VirtualMachine::is_zero(&operands.dst) {
                true => self.run_context.pc + instruction.size(),
                false => (self.run_context.pc.add_maybe(&operands.op1))?,
            },
        };
        self.run_context.pc = new_pc;
        Ok(())
    }

    fn update_registers(
        &mut self,
        instruction: Instruction,
        operands: Operands,
    ) -> Result<(), VirtualMachineError> {
        self.update_fp(&instruction, &operands)?;
        self.update_ap(&instruction, &operands)?;
        self.update_pc(&instruction, &operands)?;
        Ok(())
    }

    /// Returns true if the value is zero
    /// Used for JNZ instructions
    fn is_zero(addr: &MaybeRelocatable) -> bool {
        match addr {
            MaybeRelocatable::Int(num) => num.is_zero(),
            _ => false,
        }
    }

    ///Returns a tuple (deduced_op0, deduced_res).
    ///Deduces the value of op0 if possible (based on dst and op1). Otherwise, returns None.
    ///If res was already deduced, returns its deduced value as well.
    fn deduce_op0(
        &self,
        instruction: &Instruction,
        dst: Option<&MaybeRelocatable>,
        op1: Option<&MaybeRelocatable>,
    ) -> Result<(Option<MaybeRelocatable>, Option<MaybeRelocatable>), VirtualMachineError> {
        match instruction.opcode {
            Opcode::Call => Ok((
                Some(MaybeRelocatable::from(
                    self.run_context.pc + instruction.size(),
                )),
                None,
            )),
            Opcode::AssertEq => match (&instruction.res, dst, op1) {
                (Res::Add, Some(dst_addr), Some(op1_addr)) => {
                    Ok((Some(dst_addr.sub(op1_addr)?), dst.cloned()))
                }
                (
                    Res::Mul,
                    Some(MaybeRelocatable::Int(num_dst)),
                    Some(MaybeRelocatable::Int(num_op1)),
                ) if !num_op1.is_zero() => {
                    Ok((Some(MaybeRelocatable::Int(num_dst / num_op1)), dst.cloned()))
                }
                _ => Ok((None, None)),
            },
            _ => Ok((None, None)),
        }
    }

    /// Returns a tuple (deduced_op1, deduced_res).
    ///Deduces the value of op1 if possible (based on dst and op0). Otherwise, returns None.
    ///If res was already deduced, returns its deduced value as well.
    fn deduce_op1(
        &self,
        instruction: &Instruction,
        dst: Option<&MaybeRelocatable>,
        op0: Option<MaybeRelocatable>,
    ) -> Result<(Option<MaybeRelocatable>, Option<MaybeRelocatable>), VirtualMachineError> {
        if let Opcode::AssertEq = instruction.opcode {
            match instruction.res {
                Res::Op1 => return Ok((dst.cloned(), dst.cloned())),
                Res::Add => {
                    return Ok((
                        dst.zip(op0).and_then(|(dst, op0)| dst.sub(&op0).ok()),
                        dst.cloned(),
                    ))
                }
                Res::Mul => match (dst, op0) {
                    (
                        Some(MaybeRelocatable::Int(num_dst)),
                        Some(MaybeRelocatable::Int(num_op0)),
                    ) if !num_op0.is_zero() => {
                        return Ok((Some(MaybeRelocatable::Int(num_dst / num_op0)), dst.cloned()))
                    }
                    _ => (),
                },
                _ => (),
            };
        };
        Ok((None, None))
    }

    fn deduce_memory_cell(
        &self,
        address: &Relocatable,
    ) -> Result<Option<MaybeRelocatable>, VirtualMachineError> {
        for (_, builtin) in self.builtin_runners.iter() {
<<<<<<< HEAD
            if builtin.base() as isize == address.segment_index {
                match builtin.deduce_memory_cell(address, &self.segments.memory) {
                    Ok(maybe_reloc) => return Ok(maybe_reloc),
                    Err(error) => return Err(VirtualMachineError::RunnerError(error)),
                };
=======
            if builtin.base() == address.segment_index {
                return builtin
                    .deduce_memory_cell(address, &self.segments.memory)
                    .map_err(VirtualMachineError::RunnerError);
>>>>>>> 998ce5f7
            }
        }
        Ok(None)
    }

    ///Computes the value of res if possible
    fn compute_res(
        &self,
        instruction: &Instruction,
        op0: &MaybeRelocatable,
        op1: &MaybeRelocatable,
    ) -> Result<Option<MaybeRelocatable>, VirtualMachineError> {
        match instruction.res {
            Res::Op1 => Ok(Some(op1.clone())),
            Res::Add => Ok(Some(op0.add(op1)?)),
            Res::Mul => {
                if let (MaybeRelocatable::Int(num_op0), MaybeRelocatable::Int(num_op1)) = (op0, op1)
                {
                    return Ok(Some(MaybeRelocatable::Int(num_op0 * num_op1)));
                }
                Err(VirtualMachineError::ComputeResRelocatableMul(
                    op0.clone(),
                    op1.clone(),
                ))
            }
            Res::Unconstrained => Ok(None),
        }
    }

    fn deduce_dst(
        &self,
        instruction: &Instruction,
        res: Option<&MaybeRelocatable>,
    ) -> Option<MaybeRelocatable> {
        match instruction.opcode {
            Opcode::AssertEq => res.cloned(),
            Opcode::Call => Some(self.get_fp().into()),
            _ => None,
        }
    }

    fn opcode_assertions(
        &self,
        instruction: &Instruction,
        operands: &Operands,
    ) -> Result<(), VirtualMachineError> {
        match instruction.opcode {
            Opcode::AssertEq => match &operands.res {
                None => Err(VirtualMachineError::UnconstrainedResAssertEq),
                Some(res) if res != &operands.dst => Err(VirtualMachineError::DiffAssertValues(
                    operands.dst.clone(),
                    res.clone(),
                )),
                _ => Ok(()),
            },
            Opcode::Call => {
                let return_pc = MaybeRelocatable::from(self.run_context.pc + instruction.size());
                if operands.op0 != return_pc {
                    return Err(VirtualMachineError::CantWriteReturnPc(
                        operands.op0.clone(),
                        return_pc,
                    ));
                };

                if MaybeRelocatable::from(self.run_context.get_fp()) != operands.dst {
                    return Err(VirtualMachineError::CantWriteReturnFp(
                        operands.dst.clone(),
                        MaybeRelocatable::from(self.run_context.get_fp()),
                    ));
                };
                Ok(())
            }
            _ => Ok(()),
        }
    }

    fn insert_deduced_operands(
        &mut self,
        deduced_operands: DeducedOperands,
        operands: &Operands,
        operands_addresses: &OperandsAddresses,
    ) -> Result<(), VirtualMachineError> {
        if deduced_operands.was_op0_deducted() {
            self.segments
                .memory
                .insert(&operands_addresses.op0_addr, &operands.op0)
                .map_err(VirtualMachineError::MemoryError)?;
        }
        if deduced_operands.was_op1_deducted() {
            self.segments
                .memory
                .insert(&operands_addresses.op1_addr, &operands.op1)
                .map_err(VirtualMachineError::MemoryError)?;
        }
        if deduced_operands.was_dest_deducted() {
            self.segments
                .memory
                .insert(&operands_addresses.dst_addr, &operands.dst)
                .map_err(VirtualMachineError::MemoryError)?;
        }

        Ok(())
    }

    fn run_instruction(&mut self, instruction: Instruction) -> Result<(), VirtualMachineError> {
        let (operands, operands_addresses, deduced_operands) =
            self.compute_operands(&instruction)?;
        self.insert_deduced_operands(deduced_operands, &operands, &operands_addresses)?;
        self.opcode_assertions(&instruction, &operands)?;

        if let Some(ref mut trace) = &mut self.trace {
            trace.push(TraceEntry {
                pc: self.run_context.pc,
                ap: self.run_context.get_ap(),
                fp: self.run_context.get_fp(),
            });
        }

        if let Some(ref mut accessed_addresses) = self.accessed_addresses {
            let op_addrs = operands_addresses;
            let addresses = [op_addrs.dst_addr, op_addrs.op0_addr, op_addrs.op1_addr];
            accessed_addresses.extend(addresses.into_iter());
        }

        self.update_registers(instruction, operands)?;
        self.current_step += 1;
        Ok(())
    }

    fn decode_current_instruction(&self) -> Result<Instruction, VirtualMachineError> {
        let (instruction_ref, imm) = self.get_instruction_encoding()?;
        match instruction_ref.to_i64() {
            Some(instruction) => {
                if let Some(MaybeRelocatable::Int(imm_ref)) = imm.as_ref().map(|x| x.as_ref()) {
                    let decoded_instruction = decode_instruction(instruction, Some(imm_ref))?;
                    return Ok(decoded_instruction);
                }
                let decoded_instruction = decode_instruction(instruction, None)?;
                Ok(decoded_instruction)
            }
            None => Err(VirtualMachineError::InvalidInstructionEncoding),
        }
    }

    pub fn step_hint(
        &mut self,
        hint_executor: &mut dyn HintProcessor,
        exec_scopes: &mut ExecutionScopes,
        hint_data_dictionary: &HashMap<usize, Vec<Box<dyn Any>>>,
        constants: &HashMap<String, Felt>,
    ) -> Result<(), VirtualMachineError> {
        if let Some(hint_list) = hint_data_dictionary.get(&self.run_context.pc.offset) {
            for (hint_index, hint_data) in hint_list.iter().enumerate() {
                hint_executor
                    .execute_hint(self, exec_scopes, hint_data, constants)
                    .map_err(|err| VirtualMachineError::Hint(hint_index, Box::new(err)))?
            }
        }
        Ok(())
    }

    pub fn step_instruction(&mut self) -> Result<(), VirtualMachineError> {
        let instruction = self.decode_current_instruction()?;
        if !self.skip_instruction_execution {
            self.run_instruction(instruction)?;
        } else {
            self.run_context.pc += instruction.size();
            self.skip_instruction_execution = false;
        }
        Ok(())
    }

    pub fn step(
        &mut self,
        hint_executor: &mut dyn HintProcessor,
        exec_scopes: &mut ExecutionScopes,
        hint_data_dictionary: &HashMap<usize, Vec<Box<dyn Any>>>,
        constants: &HashMap<String, Felt>,
    ) -> Result<(), VirtualMachineError> {
        self.step_hint(hint_executor, exec_scopes, hint_data_dictionary, constants)?;

        #[cfg(feature = "hooks")]
        self.execute_pre_step_instruction(
            hint_executor,
            exec_scopes,
            hint_data_dictionary,
            constants,
        )?;
        self.step_instruction()?;
        #[cfg(feature = "hooks")]
        self.execute_post_step_instruction(
            hint_executor,
            exec_scopes,
            hint_data_dictionary,
            constants,
        )?;

        Ok(())
    }

    fn compute_op0_deductions(
        &self,
        op0_addr: &Relocatable,
        res: &mut Option<MaybeRelocatable>,
        instruction: &Instruction,
        dst_op: &Option<MaybeRelocatable>,
        op1_op: &Option<MaybeRelocatable>,
    ) -> Result<MaybeRelocatable, VirtualMachineError> {
        let op0_op = match self.deduce_memory_cell(op0_addr)? {
            None => {
                let op0;
                (op0, *res) = self.deduce_op0(instruction, dst_op.as_ref(), op1_op.as_ref())?;
                op0
            }
            deduced_memory_cell => deduced_memory_cell,
        };
        let op0 = op0_op.ok_or_else(|| {
            VirtualMachineError::FailedToComputeOperands("op0".to_string(), *op0_addr)
        })?;
        Ok(op0)
    }

    fn compute_op1_deductions(
        &self,
        op1_addr: &Relocatable,
        res: &mut Option<MaybeRelocatable>,
        instruction: &Instruction,
        dst_op: &Option<MaybeRelocatable>,
        op0: &MaybeRelocatable,
    ) -> Result<MaybeRelocatable, VirtualMachineError> {
        let op1_op = match self.deduce_memory_cell(op1_addr)? {
            None => {
                let (op1, deduced_res) =
                    self.deduce_op1(instruction, dst_op.as_ref(), Some(op0.clone()))?;
                if res.is_none() {
                    *res = deduced_res
                }
                op1
            }
            deduced_memory_cell => deduced_memory_cell,
        };
        let op1 = op1_op.ok_or_else(|| {
            VirtualMachineError::FailedToComputeOperands("op1".to_string(), *op1_addr)
        })?;
        Ok(op1)
    }

    fn compute_dst_deductions(
        &self,
        instruction: &Instruction,
        res: &Option<MaybeRelocatable>,
    ) -> Result<MaybeRelocatable, VirtualMachineError> {
        let dst_op = match instruction.opcode {
            Opcode::AssertEq if res.is_some() => Option::clone(res),
            Opcode::Call => Some(MaybeRelocatable::from(self.run_context.get_fp())),
            _ => self.deduce_dst(instruction, res.as_ref()),
        };
        let dst = dst_op.ok_or(VirtualMachineError::NoDst)?;
        Ok(dst)
    }

    /// Compute operands and result, trying to deduce them if normal memory access returns a None
    /// value.
    pub fn compute_operands(
        &self,
        instruction: &Instruction,
    ) -> Result<(Operands, OperandsAddresses, DeducedOperands), VirtualMachineError> {
        //Get operands from memory
        let dst_addr = self.run_context.compute_dst_addr(instruction)?;
        let dst_op = self
            .segments
            .memory
            .get(&dst_addr)
            .map_err(VirtualMachineError::MemoryError)?
            .map(Cow::into_owned);

        let op0_addr = self.run_context.compute_op0_addr(instruction)?;
        let op0_op = self
            .segments
            .memory
            .get(&op0_addr)
            .map_err(VirtualMachineError::MemoryError)?
            .map(Cow::into_owned);

        let op1_addr = self
            .run_context
            .compute_op1_addr(instruction, op0_op.as_ref())?;
        let op1_op = self
            .segments
            .memory
            .get(&op1_addr)
            .map_err(VirtualMachineError::MemoryError)?
            .map(Cow::into_owned);

        let mut res: Option<MaybeRelocatable> = None;

        let mut deduced_operands = DeducedOperands::default();

        //Deduce op0 if it wasnt previously computed
        let op0 = match op0_op {
            Some(op0) => op0,
            None => {
                deduced_operands.set_op0(true);
                self.compute_op0_deductions(&op0_addr, &mut res, instruction, &dst_op, &op1_op)?
            }
        };

        //Deduce op1 if it wasnt previously computed
        let op1 = match op1_op {
            Some(op1) => op1,
            None => {
                deduced_operands.set_op1(true);
                self.compute_op1_deductions(&op1_addr, &mut res, instruction, &dst_op, &op0)?
            }
        };

        //Compute res if it wasnt previously deduced
        if res.is_none() {
            res = self.compute_res(instruction, &op0, &op1)?;
        }

        //Deduce dst if it wasnt previously computed
        let dst = match dst_op {
            Some(dst) => dst,
            None => {
                deduced_operands.set_dst(true);
                self.compute_dst_deductions(instruction, &res)?
            }
        };
        let accessed_addresses = OperandsAddresses {
            dst_addr,
            op0_addr,
            op1_addr,
        };
        Ok((
            Operands { dst, op0, op1, res },
            accessed_addresses,
            deduced_operands,
        ))
    }

    ///Makes sure that all assigned memory cells are consistent with their auto deduction rules.
    pub fn verify_auto_deductions(&self) -> Result<(), VirtualMachineError> {
        for (name, builtin) in self.builtin_runners.iter() {
            let index: usize = builtin.base();
            for (offset, value) in self.segments.memory.data[index].iter().enumerate() {
                if let Some(deduced_memory_cell) = builtin
                    .deduce_memory_cell(
                        &Relocatable::from((index as isize, offset)),
                        &self.segments.memory,
                    )
                    .map_err(VirtualMachineError::RunnerError)?
                {
                    if Some(&deduced_memory_cell) != value.as_ref() && value.is_some() {
                        return Err(VirtualMachineError::InconsistentAutoDeduction(
                            name,
                            deduced_memory_cell,
                            value.to_owned(),
                        ));
                    }
                }
            }
        }
        Ok(())
    }

    //Makes sure that the value at the given address is consistent with the auto deduction rules.
    pub fn verify_auto_deductions_for_addr(
        &self,
        addr: &Relocatable,
        builtin: &BuiltinRunner,
    ) -> Result<(), VirtualMachineError> {
        let value = match builtin.deduce_memory_cell(addr, &self.segments.memory)? {
            Some(value) => value,
            None => return Ok(()),
        };
        let current_value = match self.segments.memory.get(addr)? {
            Some(value) => value.into_owned(),
            None => return Ok(()),
        };
        if value != current_value {
            return Err(VirtualMachineError::InconsistentAutoDeduction(
                builtin.name(),
                value,
                Some(current_value),
            ));
        }
        Ok(())
    }

    pub fn end_run(&mut self, exec_scopes: &ExecutionScopes) -> Result<(), VirtualMachineError> {
        self.verify_auto_deductions()?;
        self.run_finished = true;
        match exec_scopes.data.len() {
            1 => Ok(()),
            _ => Err(ExecScopeError::NoScopeError.into()),
        }
    }

    pub fn mark_address_range_as_accessed(
        &mut self,
        base: Relocatable,
        len: usize,
    ) -> Result<(), VirtualMachineError> {
        if !self.run_finished {
            return Err(VirtualMachineError::RunNotFinished);
        }
        self.accessed_addresses
            .as_mut()
            .ok_or(VirtualMachineError::MissingAccessedAddresses)?
            .extend((0..len).map(|i: usize| base + i));
        Ok(())
    }

    // Returns the values (fp, pc) corresponding to each call instruction in the traceback.
    // Returns the most recent call last.
    pub(crate) fn get_traceback_entries(&self) -> Vec<(Relocatable, Relocatable)> {
        let mut entries = Vec::<(Relocatable, Relocatable)>::new();
        let mut fp = Relocatable::from((1, self.run_context.fp));
        // Fetch the fp and pc traceback entries
        for _ in 0..MAX_TRACEBACK_ENTRIES {
            // Get return pc
            let ret_pc = match fp
                .sub_usize(1)
                .ok()
                .map(|ref r| self.segments.memory.get_relocatable(r))
            {
                Some(Ok(opt_pc)) => opt_pc,
                _ => break,
            };
            // Get fp traceback
            match fp
                .sub_usize(2)
                .ok()
                .map(|ref r| self.segments.memory.get_relocatable(r))
            {
                Some(Ok(opt_fp)) if opt_fp != fp => fp = opt_fp,
                _ => break,
            }
            // Try to check if the call instruction is (instruction0, instruction1) or just
            // instruction1 (with no immediate).
            let call_pc = match ret_pc
                .sub_usize(1)
                .ok()
                .map(|ref r| self.segments.memory.get_integer(r))
            {
                Some(Ok(instruction1)) => {
                    match is_call_instruction(&instruction1, None) {
                        true => ret_pc.sub_usize(1).unwrap(), // This unwrap wont fail as it is checked before
                        false => {
                            match ret_pc
                                .sub_usize(2)
                                .ok()
                                .map(|ref r| self.segments.memory.get_integer(r))
                            {
                                Some(Ok(instruction0)) => {
                                    match is_call_instruction(&instruction0, Some(&instruction1)) {
                                        true => ret_pc.sub_usize(2).unwrap(), // This unwrap wont fail as it is checked before
                                        false => break,
                                    }
                                }
                                _ => break,
                            }
                        }
                    }
                }
                _ => break,
            };
            // Append traceback entries
            entries.push((fp, call_pc))
        }
        entries.reverse();
        entries
    }

    ///Adds a new segment and to the VirtualMachine.memory returns its starting location as a RelocatableValue.
    pub fn add_memory_segment(&mut self) -> Relocatable {
        self.segments.add()
    }

    pub fn get_ap(&self) -> Relocatable {
        self.run_context.get_ap()
    }

    pub fn get_fp(&self) -> Relocatable {
        self.run_context.get_fp()
    }

    pub fn get_pc(&self) -> &Relocatable {
        self.run_context.get_pc()
    }

    ///Gets the integer value corresponding to the Relocatable address
    pub fn get_integer(&self, key: &Relocatable) -> Result<Cow<Felt>, VirtualMachineError> {
        self.segments.memory.get_integer(key)
    }

    ///Gets the relocatable value corresponding to the Relocatable address
    pub fn get_relocatable(&self, key: &Relocatable) -> Result<Relocatable, VirtualMachineError> {
        self.segments.memory.get_relocatable(key)
    }

    ///Gets a MaybeRelocatable value from memory indicated by a generic address
    pub fn get_maybe<'a, 'b: 'a, K: 'a>(
        &'b self,
        key: &'a K,
    ) -> Result<Option<MaybeRelocatable>, MemoryError>
    where
        Relocatable: TryFrom<&'a K>,
    {
        match self.segments.memory.get(key) {
            Ok(Some(cow)) => Ok(Some(cow.into_owned())),
            Ok(None) => Ok(None),
            Err(error) => Err(error),
        }
    }

    /// Returns a reference to the vector with all builtins present in the virtual machine
    pub fn get_builtin_runners(&self) -> &Vec<(&'static str, BuiltinRunner)> {
        &self.builtin_runners
    }

    pub fn get_builtin_runners_as_mut(&mut self) -> &mut Vec<(&'static str, BuiltinRunner)> {
        &mut self.builtin_runners
    }

    ///Inserts a value into a memory address given by a Relocatable value
    pub fn insert_value<T: Into<MaybeRelocatable>>(
        &mut self,
        key: &Relocatable,
        val: T,
    ) -> Result<(), VirtualMachineError> {
        self.segments.memory.insert_value(key, val)
    }

    ///Writes data into the memory at address ptr and returns the first address after the data.
    pub fn load_data(
        &mut self,
        ptr: &MaybeRelocatable,
        data: &Vec<MaybeRelocatable>,
    ) -> Result<MaybeRelocatable, MemoryError> {
        self.segments.load_data(ptr, data)
    }

    /// Writes args into the memory at address ptr and returns the first address after the data.
    /// Perfroms modulo on each element
    pub fn write_arg(
        &mut self,
        ptr: &Relocatable,
        arg: &dyn Any,
    ) -> Result<MaybeRelocatable, MemoryError> {
        self.segments.write_arg(ptr, arg)
    }

    ///Gets `n_ret` return values from memory
    pub fn get_return_values(&self, n_ret: usize) -> Result<Vec<MaybeRelocatable>, MemoryError> {
        let addr = &self
            .run_context
            .get_ap()
            .sub_usize(n_ret)
            .map_err(|_| MemoryError::FailedToGetReturnValues(n_ret, self.get_ap()))?;
        self.segments
            .memory
            .get_continuous_range(&addr.into(), n_ret)
    }

    ///Gets n elements from memory starting from addr (n being size)
    pub fn get_range(
        &self,
        addr: &MaybeRelocatable,
        size: usize,
    ) -> Result<Vec<Option<Cow<MaybeRelocatable>>>, MemoryError> {
        self.segments.memory.get_range(addr, size)
    }

    ///Gets n elements from memory starting from addr (n being size)
    pub fn get_continuous_range(
        &self,
        addr: &MaybeRelocatable,
        size: usize,
    ) -> Result<Vec<MaybeRelocatable>, MemoryError> {
        self.segments.memory.get_continuous_range(addr, size)
    }

    ///Gets n integer values from memory starting from addr (n being size),
    pub fn get_integer_range(
        &self,
        addr: &Relocatable,
        size: usize,
    ) -> Result<Vec<Cow<Felt>>, VirtualMachineError> {
        self.segments.memory.get_integer_range(addr, size)
    }

    pub fn get_range_check_builtin(&self) -> Result<&RangeCheckBuiltinRunner, VirtualMachineError> {
        for (name, builtin) in &self.builtin_runners {
            if name == &String::from(RANGE_CHECK_BUILTIN_NAME) {
                if let BuiltinRunner::RangeCheck(range_check_builtin) = builtin {
                    return Ok(range_check_builtin);
                };
            }
        }
        Err(VirtualMachineError::NoRangeCheckBuiltin)
    }

    pub fn get_signature_builtin(
        &mut self,
    ) -> Result<&mut SignatureBuiltinRunner, VirtualMachineError> {
        for (name, builtin) in self.get_builtin_runners_as_mut() {
            if name == &SIGNATURE_BUILTIN_NAME {
                if let BuiltinRunner::Signature(signature_builtin) = builtin {
                    return Ok(signature_builtin);
                };
            }
        }

        Err(VirtualMachineError::NoSignatureBuiltin)
    }
    pub fn disable_trace(&mut self) {
        self.trace = None
    }

    #[doc(hidden)]
    pub fn skip_next_instruction_execution(&mut self) {
        self.skip_instruction_execution = true;
    }

    #[doc(hidden)]
    pub fn set_ap(&mut self, ap: usize) {
        self.run_context.set_ap(ap)
    }

    #[doc(hidden)]
    pub fn set_fp(&mut self, fp: usize) {
        self.run_context.set_fp(fp)
    }

    #[doc(hidden)]
    pub fn set_pc(&mut self, pc: Relocatable) {
        self.run_context.set_pc(pc)
    }

    pub fn get_segment_used_size(&self, index: usize) -> Option<usize> {
        self.segments.get_segment_used_size(index)
    }

    pub fn add_temporary_segment(&mut self) -> Relocatable {
        self.segments.add_temporary_segment()
    }

    /// Add a new relocation rule.
    ///
    /// Will return an error if any of the following conditions are not met:
    ///   - Source address's segment must be negative (temporary).
    ///   - Source address's offset must be zero.
    ///   - There shouldn't already be relocation at the source segment.
    pub fn add_relocation_rule(
        &mut self,
        src_ptr: Relocatable,
        dst_ptr: Relocatable,
    ) -> Result<(), MemoryError> {
        self.segments.memory.add_relocation_rule(src_ptr, dst_ptr)
    }

    pub fn gen_arg(&mut self, arg: &dyn Any) -> Result<MaybeRelocatable, VirtualMachineError> {
        self.segments.gen_arg(arg)
    }

    /// Proxy to MemorySegmentManager::compute_effective_sizes() to make it accessible from outside
    /// cairo-rs.
    pub fn compute_effective_sizes(&mut self) -> &Vec<usize> {
        self.segments.compute_effective_sizes()
    }
}

#[cfg(test)]
mod tests {
    use super::*;
    use crate::vm::runners::builtin_runner::{
        BITWISE_BUILTIN_NAME, EC_OP_BUILTIN_NAME, HASH_BUILTIN_NAME,
    };
    use crate::vm::vm_memory::memory::Memory;
    use crate::{
        any_box,
        hint_processor::builtin_hint_processor::builtin_hint_processor_definition::{
            BuiltinHintProcessor, HintProcessorData,
        },
        relocatable,
        types::{
            instance_definitions::{
                bitwise_instance_def::BitwiseInstanceDef, ec_op_instance_def::EcOpInstanceDef,
            },
            instruction::{Op1Addr, Register},
            program::Program,
            relocatable::Relocatable,
        },
        utils::test_utils::*,
        vm::{
            errors::memory_errors::MemoryError,
            runners::{
                builtin_runner::{BitwiseBuiltinRunner, EcOpBuiltinRunner, HashBuiltinRunner},
                cairo_runner::CairoRunner,
            },
        },
    };
    use assert_matches::assert_matches;
    use std::collections::HashMap;

    use felt::felt_str;
    use std::{collections::HashSet, path::Path};

    #[test]
    fn get_instruction_encoding_successful_without_imm() {
        let mut vm = vm!();
        vm.segments = segments![((0, 0), 5)];
        assert_eq!((Felt::new(5), None), {
            let value = vm.get_instruction_encoding().unwrap();
            (value.0.into_owned(), value.1)
        });
    }

    #[test]
    fn get_instruction_encoding_successful_with_imm() {
        let mut vm = vm!();

        vm.segments = segments![((0, 0), 5), ((0, 1), 6)];

        let (num, imm) = vm
            .get_instruction_encoding()
            .expect("Unexpected error on get_instruction_encoding");
        assert_eq!(num.as_ref(), &Felt::new(5));
        assert_eq!(
            imm.map(Cow::into_owned),
            Some(MaybeRelocatable::Int(Felt::new(6)))
        );
    }

    #[test]
    fn get_instruction_encoding_unsuccesful() {
        let vm = vm!();
        assert_matches!(
            vm.get_instruction_encoding(),
            Err(VirtualMachineError::InvalidInstructionEncoding)
        );
    }

    #[test]
    fn update_fp_ap_plus2() {
        let instruction = Instruction {
            off0: 1,
            off1: 2,
            off2: 3,
            imm: None,
            dst_register: Register::FP,
            op0_register: Register::AP,
            op1_addr: Op1Addr::AP,
            res: Res::Add,
            pc_update: PcUpdate::Regular,
            ap_update: ApUpdate::Regular,
            fp_update: FpUpdate::APPlus2,
            opcode: Opcode::NOp,
        };

        let operands = Operands {
            dst: MaybeRelocatable::Int(Felt::new(11)),
            res: Some(MaybeRelocatable::Int(Felt::new(8))),
            op0: MaybeRelocatable::Int(Felt::new(9)),
            op1: MaybeRelocatable::Int(Felt::new(10)),
        };

        let mut vm = vm!();
        run_context!(vm, 4, 5, 6);
        assert_matches!(
            vm.update_fp(&instruction, &operands),
            Ok::<(), VirtualMachineError>(())
        );
        assert_eq!(vm.run_context.fp, 7)
    }

    #[test]
    fn update_fp_dst() {
        let instruction = Instruction {
            off0: 1,
            off1: 2,
            off2: 3,
            imm: None,
            dst_register: Register::FP,
            op0_register: Register::AP,
            op1_addr: Op1Addr::AP,
            res: Res::Add,
            pc_update: PcUpdate::Regular,
            ap_update: ApUpdate::Regular,
            fp_update: FpUpdate::Dst,
            opcode: Opcode::NOp,
        };

        let operands = Operands {
            dst: mayberelocatable!(1, 6),
            res: Some(mayberelocatable!(8)),
            op0: mayberelocatable!(9),
            op1: mayberelocatable!(10),
        };

        let mut vm = vm!();

        assert_matches!(
            vm.update_fp(&instruction, &operands),
            Ok::<(), VirtualMachineError>(())
        );
        assert_eq!(vm.run_context.fp, 6)
    }

    #[test]
    fn update_fp_regular() {
        let instruction = Instruction {
            off0: 1,
            off1: 2,
            off2: 3,
            imm: None,
            dst_register: Register::FP,
            op0_register: Register::AP,
            op1_addr: Op1Addr::AP,
            res: Res::Add,
            pc_update: PcUpdate::Regular,
            ap_update: ApUpdate::Regular,
            fp_update: FpUpdate::Regular,
            opcode: Opcode::NOp,
        };

        let operands = Operands {
            dst: MaybeRelocatable::Int(Felt::new(11)),
            res: Some(MaybeRelocatable::Int(Felt::new(8))),
            op0: MaybeRelocatable::Int(Felt::new(9)),
            op1: MaybeRelocatable::Int(Felt::new(10)),
        };

        let mut vm = vm!();

        assert_matches!(
            vm.update_fp(&instruction, &operands),
            Ok::<(), VirtualMachineError>(())
        );
        assert_eq!(vm.run_context.fp, 0)
    }

    #[test]
    fn update_fp_dst_num() {
        let instruction = Instruction {
            off0: 1,
            off1: 2,
            off2: 3,
            imm: None,
            dst_register: Register::FP,
            op0_register: Register::AP,
            op1_addr: Op1Addr::AP,
            res: Res::Add,
            pc_update: PcUpdate::Regular,
            ap_update: ApUpdate::Regular,
            fp_update: FpUpdate::Dst,
            opcode: Opcode::NOp,
        };

        let operands = Operands {
            dst: MaybeRelocatable::Int(Felt::new(11)),
            res: Some(MaybeRelocatable::Int(Felt::new(8))),
            op0: MaybeRelocatable::Int(Felt::new(9)),
            op1: MaybeRelocatable::Int(Felt::new(10)),
        };

        let mut vm = vm!();
        run_context!(vm, 4, 5, 6);

        assert_matches!(
            vm.update_fp(&instruction, &operands),
            Ok::<(), VirtualMachineError>(())
        );
        assert_eq!(vm.run_context.fp, 11)
    }

    #[test]
    fn update_ap_add_with_res() {
        let instruction = Instruction {
            off0: 1,
            off1: 2,
            off2: 3,
            imm: None,
            dst_register: Register::FP,
            op0_register: Register::AP,
            op1_addr: Op1Addr::AP,
            res: Res::Add,
            pc_update: PcUpdate::Regular,
            ap_update: ApUpdate::Add,
            fp_update: FpUpdate::Regular,
            opcode: Opcode::NOp,
        };

        let operands = Operands {
            dst: MaybeRelocatable::Int(Felt::new(11)),
            res: Some(MaybeRelocatable::Int(Felt::new(8))),
            op0: MaybeRelocatable::Int(Felt::new(9)),
            op1: MaybeRelocatable::Int(Felt::new(10)),
        };

        let mut vm = VirtualMachine::new(false);
        vm.run_context.pc = Relocatable::from((0, 4));
        vm.run_context.ap = 5;
        vm.run_context.fp = 6;

        assert_matches!(
            vm.update_ap(&instruction, &operands),
            Ok::<(), VirtualMachineError>(())
        );
        assert_eq!(vm.run_context.ap, 13);
    }

    #[test]
    fn update_ap_add_without_res() {
        let instruction = Instruction {
            off0: 1,
            off1: 2,
            off2: 3,
            imm: None,
            dst_register: Register::FP,
            op0_register: Register::AP,
            op1_addr: Op1Addr::AP,
            res: Res::Add,
            pc_update: PcUpdate::Regular,
            ap_update: ApUpdate::Add,
            fp_update: FpUpdate::Regular,
            opcode: Opcode::NOp,
        };

        let operands = Operands {
            dst: MaybeRelocatable::Int(Felt::new(11)),
            res: None,
            op0: MaybeRelocatable::Int(Felt::new(9)),
            op1: MaybeRelocatable::Int(Felt::new(10)),
        };

        let mut vm = vm!();
        vm.run_context.pc = Relocatable::from((0, 4));
        vm.run_context.ap = 5;
        vm.run_context.fp = 6;

        assert_matches!(
            vm.update_ap(&instruction, &operands),
            Err(VirtualMachineError::UnconstrainedResAdd)
        );
    }

    #[test]
    fn update_ap_add1() {
        let instruction = Instruction {
            off0: 1,
            off1: 2,
            off2: 3,
            imm: None,
            dst_register: Register::FP,
            op0_register: Register::AP,
            op1_addr: Op1Addr::AP,
            res: Res::Add,
            pc_update: PcUpdate::Regular,
            ap_update: ApUpdate::Add1,
            fp_update: FpUpdate::Regular,
            opcode: Opcode::NOp,
        };

        let operands = Operands {
            dst: MaybeRelocatable::Int(Felt::new(11)),
            res: Some(MaybeRelocatable::Int(Felt::new(8))),
            op0: MaybeRelocatable::Int(Felt::new(9)),
            op1: MaybeRelocatable::Int(Felt::new(10)),
        };

        let mut vm = vm!();
        vm.run_context.pc = Relocatable::from((0, 4));
        vm.run_context.ap = 5;
        vm.run_context.fp = 6;

        assert_matches!(
            vm.update_ap(&instruction, &operands),
            Ok::<(), VirtualMachineError>(())
        );
        assert_eq!(vm.run_context.ap, 6);
    }

    #[test]
    fn update_ap_add2() {
        let instruction = Instruction {
            off0: 1,
            off1: 2,
            off2: 3,
            imm: None,
            dst_register: Register::FP,
            op0_register: Register::AP,
            op1_addr: Op1Addr::AP,
            res: Res::Add,
            pc_update: PcUpdate::Regular,
            ap_update: ApUpdate::Add2,
            fp_update: FpUpdate::Regular,
            opcode: Opcode::NOp,
        };

        let operands = Operands {
            dst: MaybeRelocatable::Int(Felt::new(11)),
            res: Some(MaybeRelocatable::Int(Felt::new(8))),
            op0: MaybeRelocatable::Int(Felt::new(9)),
            op1: MaybeRelocatable::Int(Felt::new(10)),
        };

        let mut vm = vm!();
        vm.run_context.pc = Relocatable::from((0, 4));
        vm.run_context.ap = 5;
        vm.run_context.fp = 6;

        assert_matches!(
            vm.update_ap(&instruction, &operands),
            Ok::<(), VirtualMachineError>(())
        );
        assert_eq!(vm.run_context.ap, 7);
    }

    #[test]
    fn update_ap_regular() {
        let instruction = Instruction {
            off0: 1,
            off1: 2,
            off2: 3,
            imm: None,
            dst_register: Register::FP,
            op0_register: Register::AP,
            op1_addr: Op1Addr::AP,
            res: Res::Add,
            pc_update: PcUpdate::Regular,
            ap_update: ApUpdate::Regular,
            fp_update: FpUpdate::Regular,
            opcode: Opcode::NOp,
        };

        let operands = Operands {
            dst: MaybeRelocatable::Int(Felt::new(11)),
            res: Some(MaybeRelocatable::Int(Felt::new(8))),
            op0: MaybeRelocatable::Int(Felt::new(9)),
            op1: MaybeRelocatable::Int(Felt::new(10)),
        };

        let mut vm = vm!();
        vm.run_context.pc = Relocatable::from((0, 4));
        vm.run_context.ap = 5;
        vm.run_context.fp = 6;

        assert_matches!(
            vm.update_ap(&instruction, &operands),
            Ok::<(), VirtualMachineError>(())
        );
        assert_eq!(vm.run_context.ap, 5);
    }

    #[test]
    fn update_pc_regular_instruction_no_imm() {
        let instruction = Instruction {
            off0: 1,
            off1: 2,
            off2: 3,
            imm: None,
            dst_register: Register::FP,
            op0_register: Register::AP,
            op1_addr: Op1Addr::AP,
            res: Res::Add,
            pc_update: PcUpdate::Regular,
            ap_update: ApUpdate::Regular,
            fp_update: FpUpdate::Regular,
            opcode: Opcode::NOp,
        };

        let operands = Operands {
            dst: MaybeRelocatable::Int(Felt::new(11)),
            res: Some(MaybeRelocatable::Int(Felt::new(8))),
            op0: MaybeRelocatable::Int(Felt::new(9)),
            op1: MaybeRelocatable::Int(Felt::new(10)),
        };

        let mut vm = vm!();

        assert_matches!(
            vm.update_pc(&instruction, &operands),
            Ok::<(), VirtualMachineError>(())
        );
        assert_eq!(vm.run_context.pc, Relocatable::from((0, 1)));
    }

    #[test]
    fn update_pc_regular_instruction_has_imm() {
        let instruction = Instruction {
            off0: 1,
            off1: 2,
            off2: 3,
            imm: Some(Felt::new(5)),
            dst_register: Register::FP,
            op0_register: Register::AP,
            op1_addr: Op1Addr::AP,
            res: Res::Add,
            pc_update: PcUpdate::Regular,
            ap_update: ApUpdate::Regular,
            fp_update: FpUpdate::Regular,
            opcode: Opcode::NOp,
        };

        let operands = Operands {
            dst: MaybeRelocatable::Int(Felt::new(11)),
            res: Some(MaybeRelocatable::Int(Felt::new(8))),
            op0: MaybeRelocatable::Int(Felt::new(9)),
            op1: MaybeRelocatable::Int(Felt::new(10)),
        };

        let mut vm = vm!();

        assert_matches!(
            vm.update_pc(&instruction, &operands),
            Ok::<(), VirtualMachineError>(())
        );
        assert_eq!(vm.run_context.pc, Relocatable::from((0, 2)));
    }

    #[test]
    fn update_pc_jump_with_res() {
        let instruction = Instruction {
            off0: 1,
            off1: 2,
            off2: 3,
            imm: None,
            dst_register: Register::FP,
            op0_register: Register::AP,
            op1_addr: Op1Addr::AP,
            res: Res::Add,
            pc_update: PcUpdate::Jump,
            ap_update: ApUpdate::Regular,
            fp_update: FpUpdate::Regular,
            opcode: Opcode::NOp,
        };

        let operands = Operands {
            dst: mayberelocatable!(1, 11),
            res: Some(mayberelocatable!(0, 8)),
            op0: MaybeRelocatable::Int(Felt::new(9)),
            op1: MaybeRelocatable::Int(Felt::new(10)),
        };

        let mut vm = vm!();

        assert_matches!(
            vm.update_pc(&instruction, &operands),
            Ok::<(), VirtualMachineError>(())
        );
        assert_eq!(vm.run_context.pc, Relocatable::from((0, 8)));
    }

    #[test]
    fn update_pc_jump_without_res() {
        let instruction = Instruction {
            off0: 1,
            off1: 2,
            off2: 3,
            imm: None,
            dst_register: Register::FP,
            op0_register: Register::AP,
            op1_addr: Op1Addr::AP,
            res: Res::Add,
            pc_update: PcUpdate::Jump,
            ap_update: ApUpdate::Regular,
            fp_update: FpUpdate::Regular,
            opcode: Opcode::NOp,
        };

        let operands = Operands {
            dst: MaybeRelocatable::Int(Felt::new(11)),
            res: None,
            op0: MaybeRelocatable::Int(Felt::new(9)),
            op1: MaybeRelocatable::Int(Felt::new(10)),
        };

        let mut vm = vm!();
        vm.run_context.pc = Relocatable::from((0, 4));
        vm.run_context.ap = 5;
        vm.run_context.fp = 6;

        assert_matches!(
            vm.update_pc(&instruction, &operands),
            Err(VirtualMachineError::UnconstrainedResJump)
        );
    }

    #[test]
    fn update_pc_jump_rel_with_int_res() {
        let instruction = Instruction {
            off0: 1,
            off1: 2,
            off2: 3,
            imm: None,
            dst_register: Register::FP,
            op0_register: Register::AP,
            op1_addr: Op1Addr::AP,
            res: Res::Add,
            pc_update: PcUpdate::JumpRel,
            ap_update: ApUpdate::Regular,
            fp_update: FpUpdate::Regular,
            opcode: Opcode::NOp,
        };

        let operands = Operands {
            dst: MaybeRelocatable::Int(Felt::new(11)),
            res: Some(MaybeRelocatable::Int(Felt::new(8))),
            op0: MaybeRelocatable::Int(Felt::new(9)),
            op1: MaybeRelocatable::Int(Felt::new(10)),
        };

        let mut vm = vm!();
        run_context!(vm, 1, 1, 1);

        assert_matches!(
            vm.update_pc(&instruction, &operands),
            Ok::<(), VirtualMachineError>(())
        );
        assert_eq!(vm.run_context.pc, Relocatable::from((0, 9)));
    }

    #[test]
    fn update_pc_jump_rel_without_res() {
        let instruction = Instruction {
            off0: 1,
            off1: 2,
            off2: 3,
            imm: None,
            dst_register: Register::FP,
            op0_register: Register::AP,
            op1_addr: Op1Addr::AP,
            res: Res::Add,
            pc_update: PcUpdate::JumpRel,
            ap_update: ApUpdate::Regular,
            fp_update: FpUpdate::Regular,
            opcode: Opcode::NOp,
        };

        let operands = Operands {
            dst: MaybeRelocatable::Int(Felt::new(11)),
            res: None,
            op0: MaybeRelocatable::Int(Felt::new(9)),
            op1: MaybeRelocatable::Int(Felt::new(10)),
        };

        let mut vm = vm!();

        assert_matches!(
            vm.update_pc(&instruction, &operands),
            Err(VirtualMachineError::UnconstrainedResJumpRel)
        );
    }

    #[test]
    fn update_pc_jump_rel_with_non_int_res() {
        let instruction = Instruction {
            off0: 1,
            off1: 2,
            off2: 3,
            imm: None,
            dst_register: Register::FP,
            op0_register: Register::AP,
            op1_addr: Op1Addr::AP,
            res: Res::Add,
            pc_update: PcUpdate::JumpRel,
            ap_update: ApUpdate::Regular,
            fp_update: FpUpdate::Regular,
            opcode: Opcode::NOp,
        };

        let operands = Operands {
            dst: MaybeRelocatable::Int(Felt::new(11)),
            res: Some(MaybeRelocatable::from((1, 4))),
            op0: MaybeRelocatable::Int(Felt::new(9)),
            op1: MaybeRelocatable::Int(Felt::new(10)),
        };

        let mut vm = vm!();
        assert_matches!(
            vm.update_pc(&instruction, &operands),
            Err::<(), VirtualMachineError>(VirtualMachineError::JumpRelNotInt)
        );
    }

    #[test]
    fn update_pc_jnz_dst_is_zero() {
        let instruction = Instruction {
            off0: 1,
            off1: 2,
            off2: 3,
            imm: None,
            dst_register: Register::FP,
            op0_register: Register::AP,
            op1_addr: Op1Addr::AP,
            res: Res::Add,
            pc_update: PcUpdate::Jnz,
            ap_update: ApUpdate::Regular,
            fp_update: FpUpdate::Regular,
            opcode: Opcode::NOp,
        };

        let operands = Operands {
            dst: MaybeRelocatable::Int(Felt::new(0)),
            res: Some(MaybeRelocatable::Int(Felt::new(0))),
            op0: MaybeRelocatable::Int(Felt::new(9)),
            op1: MaybeRelocatable::Int(Felt::new(10)),
        };

        let mut vm = vm!();

        assert_matches!(
            vm.update_pc(&instruction, &operands),
            Ok::<(), VirtualMachineError>(())
        );
        assert_eq!(vm.run_context.pc, Relocatable::from((0, 1)));
    }

    #[test]
    fn update_pc_jnz_dst_is_not_zero() {
        let instruction = Instruction {
            off0: 1,
            off1: 2,
            off2: 3,
            imm: None,
            dst_register: Register::FP,
            op0_register: Register::AP,
            op1_addr: Op1Addr::AP,
            res: Res::Add,
            pc_update: PcUpdate::Jnz,
            ap_update: ApUpdate::Regular,
            fp_update: FpUpdate::Regular,
            opcode: Opcode::NOp,
        };

        let operands = Operands {
            dst: MaybeRelocatable::Int(Felt::new(11)),
            res: Some(MaybeRelocatable::Int(Felt::new(8))),
            op0: MaybeRelocatable::Int(Felt::new(9)),
            op1: MaybeRelocatable::Int(Felt::new(10)),
        };

        let mut vm = vm!();

        assert_matches!(
            vm.update_pc(&instruction, &operands),
            Ok::<(), VirtualMachineError>(())
        );
        assert_eq!(vm.run_context.pc, Relocatable::from((0, 10)));
    }

    #[test]
    fn update_registers_all_regular() {
        let instruction = Instruction {
            off0: 1,
            off1: 2,
            off2: 3,
            imm: None,
            dst_register: Register::FP,
            op0_register: Register::AP,
            op1_addr: Op1Addr::AP,
            res: Res::Add,
            pc_update: PcUpdate::Regular,
            ap_update: ApUpdate::Regular,
            fp_update: FpUpdate::Regular,
            opcode: Opcode::NOp,
        };

        let operands = Operands {
            dst: MaybeRelocatable::Int(Felt::new(11)),
            res: Some(MaybeRelocatable::Int(Felt::new(8))),
            op0: MaybeRelocatable::Int(Felt::new(9)),
            op1: MaybeRelocatable::Int(Felt::new(10)),
        };

        let mut vm = vm!();
        vm.run_context.pc = Relocatable::from((0, 4));
        vm.run_context.ap = 5;
        vm.run_context.fp = 6;

        assert_matches!(
            vm.update_registers(instruction, operands),
            Ok::<(), VirtualMachineError>(())
        );
        assert_eq!(vm.run_context.pc, Relocatable::from((0, 5)));
        assert_eq!(vm.run_context.ap, 5);
        assert_eq!(vm.run_context.fp, 6);
    }

    #[test]
    fn update_registers_mixed_types() {
        let instruction = Instruction {
            off0: 1,
            off1: 2,
            off2: 3,
            imm: None,
            dst_register: Register::FP,
            op0_register: Register::AP,
            op1_addr: Op1Addr::AP,
            res: Res::Add,
            pc_update: PcUpdate::JumpRel,
            ap_update: ApUpdate::Add2,
            fp_update: FpUpdate::Dst,
            opcode: Opcode::NOp,
        };

        let operands = Operands {
            dst: MaybeRelocatable::from((1, 11)),
            res: Some(MaybeRelocatable::Int(Felt::new(8))),
            op0: MaybeRelocatable::Int(Felt::new(9)),
            op1: MaybeRelocatable::Int(Felt::new(10)),
        };

        let mut vm = vm!();
        run_context!(vm, 4, 5, 6);

        assert_matches!(
            vm.update_registers(instruction, operands),
            Ok::<(), VirtualMachineError>(())
        );
        assert_eq!(vm.run_context.pc, Relocatable::from((0, 12)));
        assert_eq!(vm.run_context.ap, 7);
        assert_eq!(vm.run_context.fp, 11);
    }

    #[test]
    fn is_zero_int_value() {
        let value = MaybeRelocatable::Int(Felt::new(1));
        assert!(!VirtualMachine::is_zero(&value));
    }

    #[test]
    fn is_zero_relocatable_value() {
        let value = MaybeRelocatable::from((1, 2));
        assert!(!VirtualMachine::is_zero(&value));
    }

    #[test]
    fn deduce_op0_opcode_call() {
        let instruction = Instruction {
            off0: 1,
            off1: 2,
            off2: 3,
            imm: None,
            dst_register: Register::FP,
            op0_register: Register::AP,
            op1_addr: Op1Addr::AP,
            res: Res::Add,
            pc_update: PcUpdate::Jump,
            ap_update: ApUpdate::Regular,
            fp_update: FpUpdate::Regular,
            opcode: Opcode::Call,
        };

        let vm = vm!();

        assert_matches!(
            vm.deduce_op0(&instruction, None, None),
            Ok::<(Option<MaybeRelocatable>, Option<MaybeRelocatable>), VirtualMachineError>((
                Some(x),
                None
            )) if x == MaybeRelocatable::from((0, 1))
        );
    }

    #[test]
    fn deduce_op0_opcode_assert_eq_res_add_with_optionals() {
        let instruction = Instruction {
            off0: 1,
            off1: 2,
            off2: 3,
            imm: None,
            dst_register: Register::FP,
            op0_register: Register::AP,
            op1_addr: Op1Addr::AP,
            res: Res::Add,
            pc_update: PcUpdate::Jump,
            ap_update: ApUpdate::Regular,
            fp_update: FpUpdate::Regular,
            opcode: Opcode::AssertEq,
        };

        let vm = vm!();

        let dst = MaybeRelocatable::Int(Felt::new(3));
        let op1 = MaybeRelocatable::Int(Felt::new(2));

        assert_matches!(
            vm.deduce_op0(&instruction, Some(&dst), Some(&op1)),
            Ok::<(Option<MaybeRelocatable>, Option<MaybeRelocatable>), VirtualMachineError>((
                x,
                y
            )) if x == Some(MaybeRelocatable::Int(Felt::new(1))) &&
                    y == Some(MaybeRelocatable::Int(Felt::new(3)))
        );
    }

    #[test]
    fn deduce_op0_opcode_assert_eq_res_add_without_optionals() {
        let instruction = Instruction {
            off0: 1,
            off1: 2,
            off2: 3,
            imm: None,
            dst_register: Register::FP,
            op0_register: Register::AP,
            op1_addr: Op1Addr::AP,
            res: Res::Add,
            pc_update: PcUpdate::Jump,
            ap_update: ApUpdate::Regular,
            fp_update: FpUpdate::Regular,
            opcode: Opcode::AssertEq,
        };

        let vm = vm!();

        assert_matches!(
            vm.deduce_op0(&instruction, None, None),
            Ok::<(Option<MaybeRelocatable>, Option<MaybeRelocatable>), VirtualMachineError>((
                None, None
            ))
        );
    }

    #[test]
    fn deduce_op0_opcode_assert_eq_res_mul_non_zero_op1() {
        let instruction = Instruction {
            off0: 1,
            off1: 2,
            off2: 3,
            imm: None,
            dst_register: Register::FP,
            op0_register: Register::AP,
            op1_addr: Op1Addr::AP,
            res: Res::Mul,
            pc_update: PcUpdate::Jump,
            ap_update: ApUpdate::Regular,
            fp_update: FpUpdate::Regular,
            opcode: Opcode::AssertEq,
        };

        let vm = vm!();

        let dst = MaybeRelocatable::Int(Felt::new(4));
        let op1 = MaybeRelocatable::Int(Felt::new(2));

        assert_matches!(
            vm.deduce_op0(&instruction, Some(&dst), Some(&op1)),
            Ok::<(Option<MaybeRelocatable>, Option<MaybeRelocatable>), VirtualMachineError>((
                Some(x),
                Some(y)
            )) if x == MaybeRelocatable::Int(Felt::new(2)) &&
                    y == MaybeRelocatable::Int(Felt::new(4))
        );
    }

    #[test]
    fn deduce_op0_opcode_assert_eq_res_mul_zero_op1() {
        let instruction = Instruction {
            off0: 1,
            off1: 2,
            off2: 3,
            imm: None,
            dst_register: Register::FP,
            op0_register: Register::AP,
            op1_addr: Op1Addr::AP,
            res: Res::Mul,
            pc_update: PcUpdate::Jump,
            ap_update: ApUpdate::Regular,
            fp_update: FpUpdate::Regular,
            opcode: Opcode::AssertEq,
        };

        let vm = vm!();

        let dst = MaybeRelocatable::Int(Felt::new(4));
        let op1 = MaybeRelocatable::Int(Felt::new(0));
        assert_matches!(
            vm.deduce_op0(&instruction, Some(&dst), Some(&op1)),
            Ok::<(Option<MaybeRelocatable>, Option<MaybeRelocatable>), VirtualMachineError>((
                None, None
            ))
        );
    }

    #[test]
    fn deduce_op0_opcode_assert_eq_res_op1() {
        let instruction = Instruction {
            off0: 1,
            off1: 2,
            off2: 3,
            imm: None,
            dst_register: Register::FP,
            op0_register: Register::AP,
            op1_addr: Op1Addr::AP,
            res: Res::Op1,
            pc_update: PcUpdate::Jump,
            ap_update: ApUpdate::Regular,
            fp_update: FpUpdate::Regular,
            opcode: Opcode::AssertEq,
        };

        let vm = vm!();

        let dst = MaybeRelocatable::Int(Felt::new(4));
        let op1 = MaybeRelocatable::Int(Felt::new(0));
        assert_matches!(
            vm.deduce_op0(&instruction, Some(&dst), Some(&op1)),
            Ok::<(Option<MaybeRelocatable>, Option<MaybeRelocatable>), VirtualMachineError>((
                None, None
            ))
        );
    }

    #[test]
    fn deduce_op0_opcode_ret() {
        let instruction = Instruction {
            off0: 1,
            off1: 2,
            off2: 3,
            imm: None,
            dst_register: Register::FP,
            op0_register: Register::AP,
            op1_addr: Op1Addr::AP,
            res: Res::Mul,
            pc_update: PcUpdate::Jump,
            ap_update: ApUpdate::Regular,
            fp_update: FpUpdate::Regular,
            opcode: Opcode::Ret,
        };

        let vm = vm!();

        let dst = MaybeRelocatable::Int(Felt::new(4));
        let op1 = MaybeRelocatable::Int(Felt::new(0));

        assert_matches!(
            vm.deduce_op0(&instruction, Some(&dst), Some(&op1)),
            Ok::<(Option<MaybeRelocatable>, Option<MaybeRelocatable>), VirtualMachineError>((
                None, None
            ))
        );
    }

    #[test]
    fn deduce_op1_opcode_call() {
        let instruction = Instruction {
            off0: 1,
            off1: 2,
            off2: 3,
            imm: None,
            dst_register: Register::FP,
            op0_register: Register::AP,
            op1_addr: Op1Addr::AP,
            res: Res::Add,
            pc_update: PcUpdate::Jump,
            ap_update: ApUpdate::Regular,
            fp_update: FpUpdate::Regular,
            opcode: Opcode::Call,
        };

        let vm = vm!();

        assert_matches!(
            vm.deduce_op1(&instruction, None, None),
            Ok::<(Option<MaybeRelocatable>, Option<MaybeRelocatable>), VirtualMachineError>((
                None, None
            ))
        );
    }

    #[test]
    fn deduce_op1_opcode_assert_eq_res_add_with_optionals() {
        let instruction = Instruction {
            off0: 1,
            off1: 2,
            off2: 3,
            imm: None,
            dst_register: Register::FP,
            op0_register: Register::AP,
            op1_addr: Op1Addr::AP,
            res: Res::Add,
            pc_update: PcUpdate::Jump,
            ap_update: ApUpdate::Regular,
            fp_update: FpUpdate::Regular,
            opcode: Opcode::AssertEq,
        };

        let vm = vm!();

        let dst = MaybeRelocatable::Int(Felt::new(3));
        let op0 = MaybeRelocatable::Int(Felt::new(2));
        assert_matches!(
            vm.deduce_op1(&instruction, Some(&dst), Some(op0)),
            Ok::<(Option<MaybeRelocatable>, Option<MaybeRelocatable>), VirtualMachineError>((
                x,
                y
            )) if x == Some(MaybeRelocatable::Int(Felt::new(1))) &&
                    y == Some(MaybeRelocatable::Int(Felt::new(3)))
        );
    }

    #[test]
    fn deduce_op1_opcode_assert_eq_res_add_without_optionals() {
        let instruction = Instruction {
            off0: 1,
            off1: 2,
            off2: 3,
            imm: None,
            dst_register: Register::FP,
            op0_register: Register::AP,
            op1_addr: Op1Addr::AP,
            res: Res::Add,
            pc_update: PcUpdate::Jump,
            ap_update: ApUpdate::Regular,
            fp_update: FpUpdate::Regular,
            opcode: Opcode::AssertEq,
        };

        let vm = vm!();
        assert_matches!(
            vm.deduce_op1(&instruction, None, None),
            Ok::<(Option<MaybeRelocatable>, Option<MaybeRelocatable>), VirtualMachineError>((
                None, None
            ))
        );
    }

    #[test]
    fn deduce_op1_opcode_assert_eq_res_mul_non_zero_op0() {
        let instruction = Instruction {
            off0: 1,
            off1: 2,
            off2: 3,
            imm: None,
            dst_register: Register::FP,
            op0_register: Register::AP,
            op1_addr: Op1Addr::AP,
            res: Res::Mul,
            pc_update: PcUpdate::Jump,
            ap_update: ApUpdate::Regular,
            fp_update: FpUpdate::Regular,
            opcode: Opcode::AssertEq,
        };

        let vm = vm!();

        let dst = MaybeRelocatable::Int(Felt::new(4));
        let op0 = MaybeRelocatable::Int(Felt::new(2));
        assert_matches!(
            vm.deduce_op1(&instruction, Some(&dst), Some(op0)),
            Ok::<(Option<MaybeRelocatable>, Option<MaybeRelocatable>), VirtualMachineError>((
                x,
                y
            )) if x == Some(MaybeRelocatable::Int(Felt::new(2))) &&
                    y == Some(MaybeRelocatable::Int(Felt::new(4)))
        );
    }

    #[test]
    fn deduce_op1_opcode_assert_eq_res_mul_zero_op0() {
        let instruction = Instruction {
            off0: 1,
            off1: 2,
            off2: 3,
            imm: None,
            dst_register: Register::FP,
            op0_register: Register::AP,
            op1_addr: Op1Addr::AP,
            res: Res::Mul,
            pc_update: PcUpdate::Jump,
            ap_update: ApUpdate::Regular,
            fp_update: FpUpdate::Regular,
            opcode: Opcode::AssertEq,
        };

        let vm = vm!();

        let dst = MaybeRelocatable::Int(Felt::new(4));
        let op0 = MaybeRelocatable::Int(Felt::new(0));
        assert_matches!(
            vm.deduce_op1(&instruction, Some(&dst), Some(op0)),
            Ok::<(Option<MaybeRelocatable>, Option<MaybeRelocatable>), VirtualMachineError>((
                None, None
            ))
        );
    }

    #[test]
    fn deduce_op1_opcode_assert_eq_res_op1_without_dst() {
        let instruction = Instruction {
            off0: 1,
            off1: 2,
            off2: 3,
            imm: None,
            dst_register: Register::FP,
            op0_register: Register::AP,
            op1_addr: Op1Addr::AP,
            res: Res::Op1,
            pc_update: PcUpdate::Jump,
            ap_update: ApUpdate::Regular,
            fp_update: FpUpdate::Regular,
            opcode: Opcode::AssertEq,
        };

        let vm = vm!();

        let op0 = MaybeRelocatable::Int(Felt::new(0));
        assert_matches!(
            vm.deduce_op1(&instruction, None, Some(op0)),
            Ok::<(Option<MaybeRelocatable>, Option<MaybeRelocatable>), VirtualMachineError>((
                None, None
            ))
        );
    }

    #[test]
    fn deduce_op1_opcode_assert_eq_res_op1_with_dst() {
        let instruction = Instruction {
            off0: 1,
            off1: 2,
            off2: 3,
            imm: None,
            dst_register: Register::FP,
            op0_register: Register::AP,
            op1_addr: Op1Addr::AP,
            res: Res::Op1,
            pc_update: PcUpdate::Jump,
            ap_update: ApUpdate::Regular,
            fp_update: FpUpdate::Regular,
            opcode: Opcode::AssertEq,
        };

        let vm = vm!();

        let dst = MaybeRelocatable::Int(Felt::new(7));
        assert_matches!(
            vm.deduce_op1(&instruction, Some(&dst), None),
            Ok::<(Option<MaybeRelocatable>, Option<MaybeRelocatable>), VirtualMachineError>((
                x,
                y
            )) if x == Some(MaybeRelocatable::Int(Felt::new(7))) &&
                    y == Some(MaybeRelocatable::Int(Felt::new(7)))
        );
    }

    #[test]
    fn compute_res_op1() {
        let instruction = Instruction {
            off0: 1,
            off1: 2,
            off2: 3,
            imm: None,
            dst_register: Register::FP,
            op0_register: Register::AP,
            op1_addr: Op1Addr::AP,
            res: Res::Op1,
            pc_update: PcUpdate::Jump,
            ap_update: ApUpdate::Regular,
            fp_update: FpUpdate::Regular,
            opcode: Opcode::AssertEq,
        };

        let vm = vm!();

        let op1 = MaybeRelocatable::Int(Felt::new(7));
        let op0 = MaybeRelocatable::Int(Felt::new(9));
        assert_matches!(
            vm.compute_res(&instruction, &op0, &op1),
            Ok::<Option<MaybeRelocatable>, VirtualMachineError>(Some(MaybeRelocatable::Int(
                x
            ))) if x == Felt::new(7)
        );
    }

    #[test]
    fn compute_res_add() {
        let instruction = Instruction {
            off0: 1,
            off1: 2,
            off2: 3,
            imm: None,
            dst_register: Register::FP,
            op0_register: Register::AP,
            op1_addr: Op1Addr::AP,
            res: Res::Add,
            pc_update: PcUpdate::Jump,
            ap_update: ApUpdate::Regular,
            fp_update: FpUpdate::Regular,
            opcode: Opcode::AssertEq,
        };

        let vm = vm!();

        let op1 = MaybeRelocatable::Int(Felt::new(7));
        let op0 = MaybeRelocatable::Int(Felt::new(9));
        assert_matches!(
            vm.compute_res(&instruction, &op0, &op1),
            Ok::<Option<MaybeRelocatable>, VirtualMachineError>(Some(MaybeRelocatable::Int(
                x
            ))) if x == Felt::new(16)
        );
    }

    #[test]
    fn compute_res_mul_int_operands() {
        let instruction = Instruction {
            off0: 1,
            off1: 2,
            off2: 3,
            imm: None,
            dst_register: Register::FP,
            op0_register: Register::AP,
            op1_addr: Op1Addr::AP,
            res: Res::Mul,
            pc_update: PcUpdate::Jump,
            ap_update: ApUpdate::Regular,
            fp_update: FpUpdate::Regular,
            opcode: Opcode::AssertEq,
        };

        let vm = vm!();

        let op1 = MaybeRelocatable::Int(Felt::new(7));
        let op0 = MaybeRelocatable::Int(Felt::new(9));
        assert_matches!(
            vm.compute_res(&instruction, &op0, &op1),
            Ok::<Option<MaybeRelocatable>, VirtualMachineError>(Some(MaybeRelocatable::Int(
                x
            ))) if x == Felt::new(63)
        );
    }

    #[test]
    fn compute_res_mul_relocatable_values() {
        let instruction = Instruction {
            off0: 1,
            off1: 2,
            off2: 3,
            imm: None,
            dst_register: Register::FP,
            op0_register: Register::AP,
            op1_addr: Op1Addr::AP,
            res: Res::Mul,
            pc_update: PcUpdate::Jump,
            ap_update: ApUpdate::Regular,
            fp_update: FpUpdate::Regular,
            opcode: Opcode::AssertEq,
        };

        let vm = vm!();

        let op1 = MaybeRelocatable::from((2, 3));
        let op0 = MaybeRelocatable::from((2, 6));
        assert_matches!(
            vm.compute_res(&instruction, &op0, &op1),
            Err(VirtualMachineError::ComputeResRelocatableMul(x, y)) if x == op0 && y == op1
        );
    }

    #[test]
    fn compute_res_unconstrained() {
        let instruction = Instruction {
            off0: 1,
            off1: 2,
            off2: 3,
            imm: None,
            dst_register: Register::FP,
            op0_register: Register::AP,
            op1_addr: Op1Addr::AP,
            res: Res::Unconstrained,
            pc_update: PcUpdate::Jump,
            ap_update: ApUpdate::Regular,
            fp_update: FpUpdate::Regular,
            opcode: Opcode::AssertEq,
        };

        let vm = vm!();

        let op1 = MaybeRelocatable::Int(Felt::new(7));
        let op0 = MaybeRelocatable::Int(Felt::new(9));
        assert_matches!(
            vm.compute_res(&instruction, &op0, &op1),
            Ok::<Option<MaybeRelocatable>, VirtualMachineError>(None)
        );
    }

    #[test]
    fn deduce_dst_opcode_assert_eq_with_res() {
        let instruction = Instruction {
            off0: 1,
            off1: 2,
            off2: 3,
            imm: None,
            dst_register: Register::FP,
            op0_register: Register::AP,
            op1_addr: Op1Addr::AP,
            res: Res::Unconstrained,
            pc_update: PcUpdate::Jump,
            ap_update: ApUpdate::Regular,
            fp_update: FpUpdate::Regular,
            opcode: Opcode::AssertEq,
        };

        let vm = vm!();

        let res = MaybeRelocatable::Int(Felt::new(7));
        assert_eq!(
            Some(MaybeRelocatable::Int(Felt::new(7))),
            vm.deduce_dst(&instruction, Some(&res))
        );
    }

    #[test]
    fn deduce_dst_opcode_assert_eq_without_res() {
        let instruction = Instruction {
            off0: 1,
            off1: 2,
            off2: 3,
            imm: None,
            dst_register: Register::FP,
            op0_register: Register::AP,
            op1_addr: Op1Addr::AP,
            res: Res::Unconstrained,
            pc_update: PcUpdate::Jump,
            ap_update: ApUpdate::Regular,
            fp_update: FpUpdate::Regular,
            opcode: Opcode::AssertEq,
        };

        let vm = vm!();

        assert_eq!(None, vm.deduce_dst(&instruction, None));
    }

    #[test]
    fn deduce_dst_opcode_call() {
        let instruction = Instruction {
            off0: 1,
            off1: 2,
            off2: 3,
            imm: None,
            dst_register: Register::FP,
            op0_register: Register::AP,
            op1_addr: Op1Addr::AP,
            res: Res::Unconstrained,
            pc_update: PcUpdate::Jump,
            ap_update: ApUpdate::Regular,
            fp_update: FpUpdate::Regular,
            opcode: Opcode::Call,
        };

        let vm = vm!();

        assert_eq!(
            Some(MaybeRelocatable::from((1, 0))),
            vm.deduce_dst(&instruction, None)
        );
    }

    #[test]
    fn deduce_dst_opcode_ret() {
        let instruction = Instruction {
            off0: 1,
            off1: 2,
            off2: 3,
            imm: None,
            dst_register: Register::FP,
            op0_register: Register::AP,
            op1_addr: Op1Addr::AP,
            res: Res::Unconstrained,
            pc_update: PcUpdate::Jump,
            ap_update: ApUpdate::Regular,
            fp_update: FpUpdate::Regular,
            opcode: Opcode::Ret,
        };

        let vm = vm!();

        assert_eq!(None, vm.deduce_dst(&instruction, None));
    }

    #[test]
    fn compute_operands_add_ap() {
        let inst = Instruction {
            off0: 0,
            off1: 1,
            off2: 2,
            imm: None,
            dst_register: Register::AP,
            op0_register: Register::AP,
            op1_addr: Op1Addr::AP,
            res: Res::Add,
            pc_update: PcUpdate::Regular,
            ap_update: ApUpdate::Regular,
            fp_update: FpUpdate::Regular,
            opcode: Opcode::NOp,
        };

        let mut vm = vm!();
        vm.accessed_addresses = Some(Vec::new());
        for _ in 0..2 {
            vm.segments.add();
        }

        vm.segments.memory.data.push(Vec::new());
        let dst_addr = MaybeRelocatable::from((1, 0));
        let dst_addr_value = MaybeRelocatable::Int(Felt::new(5));
        let op0_addr = MaybeRelocatable::from((1, 1));
        let op0_addr_value = MaybeRelocatable::Int(Felt::new(2));
        let op1_addr = MaybeRelocatable::from((1, 2));
        let op1_addr_value = MaybeRelocatable::Int(Felt::new(3));
        vm.segments
            .memory
            .insert(&dst_addr, &dst_addr_value)
            .unwrap();
        vm.segments
            .memory
            .insert(&op0_addr, &op0_addr_value)
            .unwrap();
        vm.segments
            .memory
            .insert(&op1_addr, &op1_addr_value)
            .unwrap();

        let expected_operands = Operands {
            dst: dst_addr_value.clone(),
            res: Some(dst_addr_value.clone()),
            op0: op0_addr_value.clone(),
            op1: op1_addr_value.clone(),
        };

        let expected_addresses = OperandsAddresses {
            dst_addr: dst_addr.get_relocatable().unwrap(),
            op0_addr: op0_addr.get_relocatable().unwrap(),
            op1_addr: op1_addr.get_relocatable().unwrap(),
        };

        let (operands, addresses, _) = vm.compute_operands(&inst).unwrap();
        assert!(operands == expected_operands);
        assert!(addresses == expected_addresses);
    }

    #[test]
    fn compute_operands_mul_fp() {
        let inst = Instruction {
            off0: 0,
            off1: 1,
            off2: 2,
            imm: None,
            dst_register: Register::FP,
            op0_register: Register::FP,
            op1_addr: Op1Addr::FP,
            res: Res::Mul,
            pc_update: PcUpdate::Regular,
            ap_update: ApUpdate::Regular,
            fp_update: FpUpdate::Regular,
            opcode: Opcode::NOp,
        };
        let mut vm = vm!();
        //Create program and execution segments
        for _ in 0..2 {
            vm.segments.add();
        }
        vm.accessed_addresses = Some(Vec::new());
        vm.segments.memory.data.push(Vec::new());
        let dst_addr = mayberelocatable!(1, 0);
        let dst_addr_value = mayberelocatable!(6);
        let op0_addr = mayberelocatable!(1, 1);
        let op0_addr_value = mayberelocatable!(2);
        let op1_addr = mayberelocatable!(1, 2);
        let op1_addr_value = mayberelocatable!(3);
        vm.segments
            .memory
            .insert(&dst_addr, &dst_addr_value)
            .unwrap();
        vm.segments
            .memory
            .insert(&op0_addr, &op0_addr_value)
            .unwrap();
        vm.segments
            .memory
            .insert(&op1_addr, &op1_addr_value)
            .unwrap();

        let expected_operands = Operands {
            dst: dst_addr_value.clone(),
            res: Some(dst_addr_value.clone()),
            op0: op0_addr_value.clone(),
            op1: op1_addr_value.clone(),
        };

        let expected_addresses = OperandsAddresses {
            dst_addr: dst_addr.get_relocatable().unwrap(),
            op0_addr: op0_addr.get_relocatable().unwrap(),
            op1_addr: op1_addr.get_relocatable().unwrap(),
        };

        let (operands, addresses, _) = vm.compute_operands(&inst).unwrap();
        assert!(operands == expected_operands);
        assert!(addresses == expected_addresses);
    }

    #[test]
    fn compute_jnz() {
        let instruction = Instruction {
            off0: 1,
            off1: 1,
            off2: 1,
            imm: Some(Felt::new(4)),
            dst_register: Register::AP,
            op0_register: Register::AP,
            op1_addr: Op1Addr::Imm,
            res: Res::Unconstrained,
            pc_update: PcUpdate::Jnz,
            ap_update: ApUpdate::Regular,
            fp_update: FpUpdate::Regular,
            opcode: Opcode::NOp,
        };

        let mut vm = vm!();
        vm.accessed_addresses = Some(Vec::new());
        vm.segments = segments![
            ((0, 0), 0x206800180018001_i64),
            ((1, 1), 0x4),
            ((0, 1), 0x4)
        ];

        let expected_operands = Operands {
            dst: mayberelocatable!(4),
            res: None,
            op0: mayberelocatable!(4),
            op1: mayberelocatable!(4),
        };

        let expected_addresses = OperandsAddresses {
            dst_addr: relocatable!(1, 1),
            op0_addr: relocatable!(1, 1),
            op1_addr: relocatable!(0, 1),
        };

        let (operands, addresses, _) = vm.compute_operands(&instruction).unwrap();
        assert!(operands == expected_operands);
        assert!(addresses == expected_addresses);
        let mut hint_processor = BuiltinHintProcessor::new_empty();
        assert_matches!(
            vm.step(
                &mut hint_processor,
                exec_scopes_ref!(),
                &HashMap::new(),
                &HashMap::new(),
            ),
            Ok(())
        );
        assert_eq!(vm.run_context.pc, relocatable!(0, 4));
    }

    #[test]
    fn compute_operands_deduce_dst_none() {
        let instruction = Instruction {
            off0: 2,
            off1: 0,
            off2: 0,
            imm: None,
            dst_register: Register::FP,
            op0_register: Register::AP,
            op1_addr: Op1Addr::AP,
            res: Res::Unconstrained,
            pc_update: PcUpdate::Regular,
            ap_update: ApUpdate::Regular,
            fp_update: FpUpdate::Regular,
            opcode: Opcode::NOp,
        };

        let mut vm = vm!();

        vm.segments = segments!(((1, 0), 145944781867024385_i64));

        let error = vm.compute_operands(&instruction).unwrap_err();
        assert_matches!(error, VirtualMachineError::NoDst);
    }

    #[test]
    fn opcode_assertions_res_unconstrained() {
        let instruction = Instruction {
            off0: 1,
            off1: 2,
            off2: 3,
            imm: None,
            dst_register: Register::FP,
            op0_register: Register::AP,
            op1_addr: Op1Addr::AP,
            res: Res::Add,
            pc_update: PcUpdate::Regular,
            ap_update: ApUpdate::Regular,
            fp_update: FpUpdate::APPlus2,
            opcode: Opcode::AssertEq,
        };

        let operands = Operands {
            dst: MaybeRelocatable::Int(Felt::new(8)),
            res: None,
            op0: MaybeRelocatable::Int(Felt::new(9)),
            op1: MaybeRelocatable::Int(Felt::new(10)),
        };

        let vm = vm!();

        let error = vm.opcode_assertions(&instruction, &operands);
        assert_matches!(error, Err(VirtualMachineError::UnconstrainedResAssertEq));
    }

    #[test]
    fn opcode_assertions_instruction_failed() {
        let instruction = Instruction {
            off0: 1,
            off1: 2,
            off2: 3,
            imm: None,
            dst_register: Register::FP,
            op0_register: Register::AP,
            op1_addr: Op1Addr::AP,
            res: Res::Add,
            pc_update: PcUpdate::Regular,
            ap_update: ApUpdate::Regular,
            fp_update: FpUpdate::APPlus2,
            opcode: Opcode::AssertEq,
        };

        let operands = Operands {
            dst: MaybeRelocatable::Int(Felt::new(9_i32)),
            res: Some(MaybeRelocatable::Int(Felt::new(8_i32))),
            op0: MaybeRelocatable::Int(Felt::new(9_i32)),
            op1: MaybeRelocatable::Int(Felt::new(10_i32)),
        };

        let vm = vm!();

        assert_matches!(
            vm.opcode_assertions(&instruction, &operands),
            Err(VirtualMachineError::DiffAssertValues(
                i,
                j
            )) if i == MaybeRelocatable::Int(Felt::new(9_i32)) &&
                 j == MaybeRelocatable::Int(Felt::new(8_i32))
        );
    }

    #[test]
    fn opcode_assertions_instruction_failed_relocatables() {
        let instruction = Instruction {
            off0: 1,
            off1: 2,
            off2: 3,
            imm: None,
            dst_register: Register::FP,
            op0_register: Register::AP,
            op1_addr: Op1Addr::AP,
            res: Res::Add,
            pc_update: PcUpdate::Regular,
            ap_update: ApUpdate::Regular,
            fp_update: FpUpdate::APPlus2,
            opcode: Opcode::AssertEq,
        };

        let operands = Operands {
            dst: MaybeRelocatable::from((1, 1)),
            res: Some(MaybeRelocatable::from((1, 2))),
            op0: MaybeRelocatable::Int(Felt::new(9_i32)),
            op1: MaybeRelocatable::Int(Felt::new(10_i32)),
        };

        let vm = vm!();

        assert_matches!(
            vm.opcode_assertions(&instruction, &operands),
            Err(VirtualMachineError::DiffAssertValues(
                i,
                j)
            ) if i == MaybeRelocatable::from((1, 1)) && j == MaybeRelocatable::from((1, 2))
        );
    }

    #[test]
    fn opcode_assertions_inconsistent_op0() {
        let instruction = Instruction {
            off0: 1,
            off1: 2,
            off2: 3,
            imm: None,
            dst_register: Register::FP,
            op0_register: Register::AP,
            op1_addr: Op1Addr::AP,
            res: Res::Add,
            pc_update: PcUpdate::Regular,
            ap_update: ApUpdate::Regular,
            fp_update: FpUpdate::APPlus2,
            opcode: Opcode::Call,
        };

        let operands = Operands {
            dst: mayberelocatable!(0, 8),
            res: Some(mayberelocatable!(8)),
            op0: mayberelocatable!(9),
            op1: mayberelocatable!(10),
        };

        let mut vm = vm!();
        vm.run_context.pc = relocatable!(0, 4);

        assert_matches!(
            vm.opcode_assertions(&instruction, &operands),
            Err(VirtualMachineError::CantWriteReturnPc(
                x,
                y,
            )) if x == mayberelocatable!(9) && y == mayberelocatable!(0, 5)
        );
    }

    #[test]
    fn opcode_assertions_inconsistent_dst() {
        let instruction = Instruction {
            off0: 1,
            off1: 2,
            off2: 3,
            imm: None,
            dst_register: Register::FP,
            op0_register: Register::AP,
            op1_addr: Op1Addr::AP,
            res: Res::Add,
            pc_update: PcUpdate::Regular,
            ap_update: ApUpdate::Regular,
            fp_update: FpUpdate::APPlus2,
            opcode: Opcode::Call,
        };

        let operands = Operands {
            dst: mayberelocatable!(8),
            res: Some(mayberelocatable!(8)),
            op0: mayberelocatable!(0, 1),
            op1: mayberelocatable!(10),
        };
        let mut vm = vm!();
        vm.run_context.fp = 6;

        assert_matches!(
            vm.opcode_assertions(&instruction, &operands),
            Err(VirtualMachineError::CantWriteReturnFp(
                x,
                y
            )) if x == mayberelocatable!(8) && y == mayberelocatable!(1, 6)
        );
    }

    #[test]
    /// Test for a simple program execution
    /// Used program code:
    /// func main():
    ///     let a = 1
    ///     let b = 2
    ///     let c = a + b
    ///     return()
    /// end
    /// Memory taken from original vm
    /// {RelocatableValue(segment_index=0, offset=0): 2345108766317314046,
    ///  RelocatableValue(segment_index=1, offset=0): RelocatableValue(segment_index=2, offset=0),
    ///  RelocatableValue(segment_index=1, offset=1): RelocatableValue(segment_index=3, offset=0)}
    /// Current register values:
    /// AP 1:2
    /// FP 1:2
    /// PC 0:0
    fn test_step_for_preset_memory() {
        let mut vm = vm!(true);
        vm.accessed_addresses = Some(Vec::new());

        let mut hint_processor = BuiltinHintProcessor::new_empty();

        run_context!(vm, 0, 2, 2);

        vm.segments = segments![
            ((0, 0), 2345108766317314046_u64),
            ((1, 0), (2, 0)),
            ((1, 1), (3, 0))
        ];

        assert_matches!(
            vm.step(
                &mut hint_processor,
                exec_scopes_ref!(),
                &HashMap::new(),
                &HashMap::new()
            ),
            Ok(())
        );
        let trace = vm.trace.unwrap();
        trace_check!(trace, [((0, 0), (1, 2), (1, 2))]);

        assert_eq!(vm.run_context.pc, Relocatable::from((3, 0)));
        assert_eq!(vm.run_context.ap, 2);
        assert_eq!(vm.run_context.fp, 0);

        let accessed_addresses = vm.accessed_addresses.as_ref().unwrap();
        assert!(accessed_addresses.contains(&Relocatable::from((1, 0))));
        assert!(accessed_addresses.contains(&Relocatable::from((1, 1))));
    }

    #[test]
    /*
    Test for a simple program execution
    Used program code:
        func myfunc(a: felt) -> (r: felt):
            let b = a * 2
            return(b)
        end
        func main():
            let a = 1
            let b = myfunc(a)
            return()
        end
    Memory taken from original vm:
    {RelocatableValue(segment_index=0, offset=0): 5207990763031199744,
    RelocatableValue(segment_index=0, offset=1): 2,
    RelocatableValue(segment_index=0, offset=2): 2345108766317314046,
    RelocatableValue(segment_index=0, offset=3): 5189976364521848832,
    RelocatableValue(segment_index=0, offset=4): 1,
    RelocatableValue(segment_index=0, offset=5): 1226245742482522112,
    RelocatableValue(segment_index=0, offset=6): 3618502788666131213697322783095070105623107215331596699973092056135872020476,
    RelocatableValue(segment_index=0, offset=7): 2345108766317314046,
    RelocatableValue(segment_index=1, offset=0): RelocatableValue(segment_index=2, offset=0),
    RelocatableValue(segment_index=1, offset=1): RelocatableValue(segment_index=3, offset=0)}
    Current register values:
    AP 1:2
    FP 1:2
    PC 0:3
    Final Pc (not executed): 3:0
    This program consists of 5 steps
    */
    fn test_step_for_preset_memory_function_call() {
        let mut vm = vm!(true);
        vm.accessed_addresses = Some(Vec::new());

        run_context!(vm, 3, 2, 2);

        //Insert values into memory
        vm.segments.memory =
            memory![
            ((0, 0), 5207990763031199744_i64),
            ((0, 1), 2),
            ((0, 2), 2345108766317314046_i64),
            ((0, 3), 5189976364521848832_i64),
            ((0, 4), 1),
            ((0, 5), 1226245742482522112_i64),
            (
                (0, 6),
                ("3618502788666131213697322783095070105623107215331596699973092056135872020476",10)
            ),
            ((0, 7), 2345108766317314046_i64),
            ((1, 0), (2, 0)),
            ((1, 1), (3, 0))
        ];

        let final_pc = Relocatable::from((3, 0));
        let mut hint_processor = BuiltinHintProcessor::new_empty();
        //Run steps
        while vm.run_context.pc != final_pc {
            assert_matches!(
                vm.step(
                    &mut hint_processor,
                    exec_scopes_ref!(),
                    &HashMap::new(),
                    &HashMap::new()
                ),
                Ok(())
            );
        }

        //Check final register values
        assert_eq!(vm.run_context.pc, Relocatable::from((3, 0)));

        assert_eq!(vm.run_context.ap, 6);

        assert_eq!(vm.run_context.fp, 0);
        //Check each TraceEntry in trace
        let trace = vm.trace.unwrap();
        assert_eq!(trace.len(), 5);
        trace_check!(
            trace,
            [
                ((0, 3), (1, 2), (1, 2)),
                ((0, 5), (1, 3), (1, 2)),
                ((0, 0), (1, 5), (1, 5)),
                ((0, 2), (1, 6), (1, 5)),
                ((0, 7), (1, 6), (1, 2))
            ]
        );
        //Check accessed_addresses
        //Order will differ from python vm execution, (due to python version using set's update() method)
        //We will instead check that all elements are contained and not duplicated
        let accessed_addresses = vm
            .accessed_addresses
            .unwrap()
            .into_iter()
            .collect::<HashSet<Relocatable>>();
        assert_eq!(accessed_addresses.len(), 9);
        //Check each element individually
        assert!(accessed_addresses.contains(&Relocatable::from((0, 1))));
        assert!(accessed_addresses.contains(&Relocatable::from((1, 2))));
        assert!(accessed_addresses.contains(&Relocatable::from((0, 4))));
        assert!(accessed_addresses.contains(&Relocatable::from((1, 5))));
        assert!(accessed_addresses.contains(&Relocatable::from((1, 1))));
        assert!(accessed_addresses.contains(&Relocatable::from((1, 4))));
        assert!(accessed_addresses.contains(&Relocatable::from((0, 6))));
        assert!(accessed_addresses.contains(&Relocatable::from((1, 0))));
        assert!(accessed_addresses.contains(&Relocatable::from((1, 3))));
    }

    #[test]
    /// Test the following program:
    /// ...
    /// [ap] = 4
    /// ap += 1
    /// [ap] = 5; ap++
    /// [ap] = [ap - 1] * [ap - 2]
    /// ...
    /// Original vm memory:
    /// RelocatableValue(segment_index=0, offset=0): '0x400680017fff8000',
    /// RelocatableValue(segment_index=0, offset=1): '0x4',
    /// RelocatableValue(segment_index=0, offset=2): '0x40780017fff7fff',
    /// RelocatableValue(segment_index=0, offset=3): '0x1',
    /// RelocatableValue(segment_index=0, offset=4): '0x480680017fff8000',
    /// RelocatableValue(segment_index=0, offset=5): '0x5',
    /// RelocatableValue(segment_index=0, offset=6): '0x40507ffe7fff8000',
    /// RelocatableValue(segment_index=0, offset=7): '0x208b7fff7fff7ffe',
    /// RelocatableValue(segment_index=1, offset=0): RelocatableValue(segment_index=2, offset=0),
    /// RelocatableValue(segment_index=1, offset=1): RelocatableValue(segment_index=3, offset=0),
    /// RelocatableValue(segment_index=1, offset=2): '0x4',
    /// RelocatableValue(segment_index=1, offset=3): '0x5',
    /// RelocatableValue(segment_index=1, offset=4): '0x14'
    fn multiplication_and_different_ap_increase() {
        let mut vm = vm!();
        vm.segments = segments![
            ((0, 0), 0x400680017fff8000_i64),
            ((0, 1), 0x4),
            ((0, 2), 0x40780017fff7fff_i64),
            ((0, 3), 0x1),
            ((0, 4), 0x480680017fff8000_i64),
            ((0, 5), 0x5),
            ((0, 6), 0x40507ffe7fff8000_i64),
            ((0, 7), 0x208b7fff7fff7ffe_i64),
            ((1, 0), (2, 0)),
            ((1, 1), (3, 0)),
            ((1, 2), 0x4),
            ((1, 3), 0x5),
            ((1, 4), 0x14)
        ];

        run_context!(vm, 0, 2, 2);

        assert_eq!(vm.run_context.pc, Relocatable::from((0, 0)));
        assert_eq!(vm.run_context.ap, 2);
        let mut hint_processor = BuiltinHintProcessor::new_empty();
        assert_matches!(
            vm.step(
                &mut hint_processor,
                exec_scopes_ref!(),
                &HashMap::new(),
                &HashMap::new()
            ),
            Ok(())
        );
        assert_eq!(vm.run_context.pc, Relocatable::from((0, 2)));
        assert_eq!(vm.run_context.ap, 2);

        assert_eq!(
            vm.segments
                .memory
                .get(&vm.run_context.get_ap())
                .unwrap()
                .unwrap()
                .as_ref(),
            &MaybeRelocatable::Int(Felt::new(0x4)),
        );
        let mut hint_processor = BuiltinHintProcessor::new_empty();
        assert_matches!(
            vm.step(
                &mut hint_processor,
                exec_scopes_ref!(),
                &HashMap::new(),
                &HashMap::new()
            ),
            Ok(())
        );
        assert_eq!(vm.run_context.pc, Relocatable::from((0, 4)));
        assert_eq!(vm.run_context.ap, 3);

        assert_eq!(
            vm.segments
                .memory
                .get(&vm.run_context.get_ap())
                .unwrap()
                .unwrap()
                .as_ref(),
            &MaybeRelocatable::Int(Felt::new(0x5))
        );

        let mut hint_processor = BuiltinHintProcessor::new_empty();
        assert_matches!(
            vm.step(
                &mut hint_processor,
                exec_scopes_ref!(),
                &HashMap::new(),
                &HashMap::new()
            ),
            Ok(())
        );
        assert_eq!(vm.run_context.pc, Relocatable::from((0, 6)));
        assert_eq!(vm.run_context.ap, 4);

        assert_eq!(
            vm.segments
                .memory
                .get(&vm.run_context.get_ap())
                .unwrap()
                .unwrap()
                .as_ref(),
            &MaybeRelocatable::Int(Felt::new(0x14)),
        );
    }

    #[test]
    fn deduce_memory_cell_no_pedersen_builtin() {
        let vm = vm!();
        assert_matches!(vm.deduce_memory_cell(&Relocatable::from((0, 0))), Ok(None));
    }

    #[test]
    fn deduce_memory_cell_pedersen_builtin_valid() {
        let mut vm = vm!();
        let builtin = HashBuiltinRunner::new(8, true);
        vm.builtin_runners.push((HASH_BUILTIN_NAME, builtin.into()));
        vm.segments = segments![((0, 3), 32), ((0, 4), 72), ((0, 5), 0)];
        assert_matches!(
            vm.deduce_memory_cell(&Relocatable::from((0, 5))),
            Ok(i) if i == Some(MaybeRelocatable::from(felt::felt_str!(
                "3270867057177188607814717243084834301278723532952411121381966378910183338911"
            )))
        );
    }

    #[test]
    /* Program used:
    %builtins output pedersen
    from starkware.cairo.common.cairo_builtins import HashBuiltin
    from starkware.cairo.common.hash import hash2
    from starkware.cairo.common.serialize import serialize_word

    func foo(hash_ptr : HashBuiltin*) -> (
        hash_ptr : HashBuiltin*, z
    ):
        # Use a with-statement, since 'hash_ptr' is not an
        # implicit argument.
        with hash_ptr:
            let (z) = hash2(32, 72)
        end
        return (hash_ptr=hash_ptr, z=z)
    end

    func main{output_ptr: felt*, pedersen_ptr: HashBuiltin*}():
        let (pedersen_ptr, a) = foo(pedersen_ptr)
        serialize_word(a)
        return()
    end
     */
    fn compute_operands_pedersen() {
        let instruction = Instruction {
            off0: 0,
            off1: -5,
            off2: 2,
            imm: None,
            dst_register: Register::AP,
            op0_register: Register::FP,
            op1_addr: Op1Addr::Op0,
            res: Res::Op1,
            pc_update: PcUpdate::Regular,
            ap_update: ApUpdate::Add1,
            fp_update: FpUpdate::Regular,
            opcode: Opcode::AssertEq,
        };
        let mut builtin = HashBuiltinRunner::new(8, true);
        builtin.base = 3;
        let mut vm = vm!();
        vm.accessed_addresses = Some(Vec::new());
        vm.builtin_runners.push((HASH_BUILTIN_NAME, builtin.into()));
        run_context!(vm, 0, 13, 12);

        //Insert values into memory (excluding those from the program segment (instructions))
        vm.segments = segments![
            ((3, 0), 32),
            ((3, 1), 72),
            ((1, 0), (2, 0)),
            ((1, 1), (3, 0)),
            ((1, 2), (4, 0)),
            ((1, 3), (5, 0)),
            ((1, 4), (3, 0)),
            ((1, 5), (1, 4)),
            ((1, 6), (0, 21)),
            ((1, 7), (3, 0)),
            ((1, 8), 32),
            ((1, 9), 72),
            ((1, 10), (1, 7)),
            ((1, 11), (0, 17)),
            ((1, 12), (3, 3))
        ];

        let expected_operands = Operands {
            dst: MaybeRelocatable::from(felt_str!(
                "3270867057177188607814717243084834301278723532952411121381966378910183338911"
            )),
            res: Some(MaybeRelocatable::from(felt_str!(
                "3270867057177188607814717243084834301278723532952411121381966378910183338911"
            ))),
            op0: MaybeRelocatable::from((3, 0)),
            op1: MaybeRelocatable::from(felt_str!(
                "3270867057177188607814717243084834301278723532952411121381966378910183338911"
            )),
        };
        let expected_operands_mem_addresses = OperandsAddresses {
            dst_addr: Relocatable::from((1, 13)),
            op0_addr: Relocatable::from((1, 7)),
            op1_addr: Relocatable::from((3, 2)),
        };
        let (operands, operands_mem_address, _) = vm.compute_operands(&instruction).unwrap();
        assert_eq!(operands, expected_operands);
        assert_eq!(operands_mem_address, expected_operands_mem_addresses);
    }

    #[test]
    fn deduce_memory_cell_bitwise_builtin_valid_and() {
        let mut vm = vm!();
        let builtin = BitwiseBuiltinRunner::new(&BitwiseInstanceDef::default(), true);
        vm.builtin_runners
            .push((BITWISE_BUILTIN_NAME, builtin.into()));
        vm.segments = segments![((0, 5), 10), ((0, 6), 12), ((0, 7), 0)];
        assert_matches!(
            vm.deduce_memory_cell(&Relocatable::from((0, 7))),
            Ok(i) if i == Some(MaybeRelocatable::from(Felt::new(8_i32)))
        );
    }

    #[test]
    /* Program used:
    %builtins bitwise
    from starkware.cairo.common.bitwise import bitwise_and
    from starkware.cairo.common.cairo_builtins import BitwiseBuiltin


    func main{bitwise_ptr: BitwiseBuiltin*}():
        let (result) = bitwise_and(12, 10)  # Binary (1100, 1010).
        assert result = 8  # Binary 1000.
        return()
    end
    */
    fn compute_operands_bitwise() {
        let instruction = Instruction {
            off0: 0,
            off1: -5,
            off2: 2,
            imm: None,
            dst_register: Register::AP,
            op0_register: Register::FP,
            op1_addr: Op1Addr::Op0,
            res: Res::Op1,
            pc_update: PcUpdate::Regular,
            ap_update: ApUpdate::Add1,
            fp_update: FpUpdate::Regular,
            opcode: Opcode::AssertEq,
        };

        let mut builtin = BitwiseBuiltinRunner::new(&BitwiseInstanceDef::default(), true);
        builtin.base = 2;
        let mut vm = vm!();

        vm.accessed_addresses = Some(Vec::new());
        vm.builtin_runners
            .push((BITWISE_BUILTIN_NAME, builtin.into()));
        run_context!(vm, 0, 9, 8);

        //Insert values into memory (excluding those from the program segment (instructions))
        vm.segments = segments![
            ((2, 0), 12),
            ((2, 1), 10),
            ((1, 0), (2, 0)),
            ((1, 1), (3, 0)),
            ((1, 2), (4, 0)),
            ((1, 3), (2, 0)),
            ((1, 4), 12),
            ((1, 5), 10),
            ((1, 6), (1, 3)),
            ((1, 7), (0, 13))
        ];

        let expected_operands = Operands {
            dst: MaybeRelocatable::from(Felt::new(8_i32)),
            res: Some(MaybeRelocatable::from(Felt::new(8_i32))),
            op0: MaybeRelocatable::from((2, 0)),
            op1: MaybeRelocatable::from(Felt::new(8_i32)),
        };
        let expected_operands_mem_addresses = OperandsAddresses {
            dst_addr: Relocatable::from((1, 9)),
            op0_addr: Relocatable::from((1, 3)),
            op1_addr: Relocatable::from((2, 2)),
        };
        let (operands, operands_mem_address, _) = vm.compute_operands(&instruction).unwrap();
        assert_eq!(operands, expected_operands);
        assert_eq!(operands_mem_address, expected_operands_mem_addresses);
    }

    #[test]
    fn deduce_memory_cell_ec_op_builtin_valid() {
        let mut vm = vm!();
        let builtin = EcOpBuiltinRunner::new(&EcOpInstanceDef::default(), true);
        vm.builtin_runners
            .push((EC_OP_BUILTIN_NAME, builtin.into()));

        vm.segments = segments![
            (
                (0, 0),
                (
                    "2962412995502985605007699495352191122971573493113767820301112397466445942584",
                    10
                )
            ),
            (
                (0, 1),
                (
                    "214950771763870898744428659242275426967582168179217139798831865603966154129",
                    10
                )
            ),
            (
                (0, 2),
                (
                    "874739451078007766457464989774322083649278607533249481151382481072868806602",
                    10
                )
            ),
            (
                (0, 3),
                (
                    "152666792071518830868575557812948353041420400780739481342941381225525861407",
                    10
                )
            ),
            ((0, 4), 34),
            (
                (0, 5),
                (
                    "2778063437308421278851140253538604815869848682781135193774472480292420096757",
                    10
                )
            )
        ];

        assert_matches!(
            vm.deduce_memory_cell(&Relocatable::from((0, 6))),
            Ok(i) if i == Some(MaybeRelocatable::from(felt_str!(
                "3598390311618116577316045819420613574162151407434885460365915347732568210029"
            )))
        );
    }

    #[test]
    /* Data taken from this program execution:
       %builtins output ec_op
       from starkware.cairo.common.cairo_builtins import EcOpBuiltin
       from starkware.cairo.common.serialize import serialize_word
       from starkware.cairo.common.ec_point import EcPoint
       from starkware.cairo.common.ec import ec_op

       func main{output_ptr: felt*, ec_op_ptr: EcOpBuiltin*}():
           let x: EcPoint = EcPoint(2089986280348253421170679821480865132823066470938446095505822317253594081284, 1713931329540660377023406109199410414810705867260802078187082345529207694986)

           let y: EcPoint = EcPoint(874739451078007766457464989774322083649278607533249481151382481072868806602,152666792071518830868575557812948353041420400780739481342941381225525861407)
           let z: EcPoint = ec_op(x,34, y)
           serialize_word(z.x)
           return()
           end
    */
    fn verify_auto_deductions_for_ec_op_builtin_valid() {
        let mut builtin = EcOpBuiltinRunner::new(&EcOpInstanceDef::default(), true);
        builtin.base = 3;
        let mut vm = vm!();
        vm.builtin_runners
            .push((EC_OP_BUILTIN_NAME, builtin.into()));
        vm.segments = segments![
            (
                (3, 0),
                (
                    "2962412995502985605007699495352191122971573493113767820301112397466445942584",
                    10
                )
            ),
            (
                (3, 1),
                (
                    "214950771763870898744428659242275426967582168179217139798831865603966154129",
                    10
                )
            ),
            (
                (3, 2),
                (
                    "874739451078007766457464989774322083649278607533249481151382481072868806602",
                    10
                )
            ),
            (
                (3, 3),
                (
                    "152666792071518830868575557812948353041420400780739481342941381225525861407",
                    10
                )
            ),
            ((3, 4), 34),
            (
                (3, 5),
                (
                    "2778063437308421278851140253538604815869848682781135193774472480292420096757",
                    10
                )
            )
        ];
        assert_matches!(vm.verify_auto_deductions(), Ok(()));
    }

    #[test]
    fn verify_auto_deductions_for_ec_op_builtin_valid_points_invalid_result() {
        let mut builtin = EcOpBuiltinRunner::new(&EcOpInstanceDef::default(), true);
        builtin.base = 3;
        let mut vm = vm!();
        vm.builtin_runners
            .push((EC_OP_BUILTIN_NAME, builtin.into()));
        vm.segments = segments![
            (
                (3, 0),
                (
                    "2962412995502985605007699495352191122971573493113767820301112397466445942584",
                    10
                )
            ),
            (
                (3, 1),
                (
                    "214950771763870898744428659242275426967582168179217139798831865603966154129",
                    10
                )
            ),
            (
                (3, 2),
                (
                    "2089986280348253421170679821480865132823066470938446095505822317253594081284",
                    10
                )
            ),
            (
                (3, 3),
                (
                    "1713931329540660377023406109199410414810705867260802078187082345529207694986",
                    10
                )
            ),
            ((3, 4), 34),
            (
                (3, 5),
                (
                    "2778063437308421278851140253538604815869848682781135193774472480292420096757",
                    10
                )
            )
        ];
        let error = vm.verify_auto_deductions();
        assert_eq!(error.as_ref().unwrap_err().to_string(), "Inconsistent auto-deduction for builtin ec_op, expected 2739017437753868763038285897969098325279422804143820990343394856167768859289, got Some(Int(2778063437308421278851140253538604815869848682781135193774472480292420096757))");
        assert_matches!(
            error,
            Err(VirtualMachineError::InconsistentAutoDeduction(
                x,
                y,
                z
            )) if x == EC_OP_BUILTIN_NAME &&
                    y == MaybeRelocatable::Int(felt_str!(
                        "2739017437753868763038285897969098325279422804143820990343394856167768859289"
                    )) &&
                    z == Some(MaybeRelocatable::Int(felt_str!(
                        "2778063437308421278851140253538604815869848682781135193774472480292420096757"
                    )))
        );
    }

    #[test]
    /* Program used:
    %builtins bitwise
    from starkware.cairo.common.bitwise import bitwise_and
    from starkware.cairo.common.cairo_builtins import BitwiseBuiltin


    func main{bitwise_ptr: BitwiseBuiltin*}():
        let (result) = bitwise_and(12, 10)  # Binary (1100, 1010).
        assert result = 8  # Binary 1000.
        return()
    end
    */
    fn verify_auto_deductions_bitwise() {
        let mut builtin = BitwiseBuiltinRunner::new(&BitwiseInstanceDef::default(), true);
        builtin.base = 2;
        let mut vm = vm!();
        vm.builtin_runners
            .push((BITWISE_BUILTIN_NAME, builtin.into()));
        vm.segments = segments![((2, 0), 12), ((2, 1), 10)];
        assert_matches!(vm.verify_auto_deductions(), Ok(()));
    }

    #[test]
    /* Program used:
    %builtins bitwise
    from starkware.cairo.common.bitwise import bitwise_and
    from starkware.cairo.common.cairo_builtins import BitwiseBuiltin


    func main{bitwise_ptr: BitwiseBuiltin*}():
        let (result) = bitwise_and(12, 10)  # Binary (1100, 1010).
        assert result = 8  # Binary 1000.
        return()
    end
    */
    fn verify_auto_deductions_for_addr_bitwise() {
        let mut builtin = BitwiseBuiltinRunner::new(&BitwiseInstanceDef::default(), true);
        builtin.base = 2;
        let builtin: BuiltinRunner = builtin.into();
        let mut vm = vm!();
        vm.segments = segments![((2, 0), 12), ((2, 1), 10)];
        assert_matches!(
            vm.verify_auto_deductions_for_addr(&relocatable!(2, 0), &builtin),
            Ok(())
        );
        assert_matches!(
            vm.verify_auto_deductions_for_addr(&relocatable!(2, 1), &builtin),
            Ok(())
        );
    }

    #[test]
    /* Program used:
    %builtins output pedersen
    from starkware.cairo.common.cairo_builtins import HashBuiltin
    from starkware.cairo.common.hash import hash2
    from starkware.cairo.common.serialize import serialize_word

    func foo(hash_ptr : HashBuiltin*) -> (
        hash_ptr : HashBuiltin*, z
    ):
        # Use a with-statement, since 'hash_ptr' is not an
        # implicit argument.
        with hash_ptr:
            let (z) = hash2(32, 72)
        end
        return (hash_ptr=hash_ptr, z=z)
    end

    func main{output_ptr: felt*, pedersen_ptr: HashBuiltin*}():
        let (pedersen_ptr, a) = foo(pedersen_ptr)
        serialize_word(a)
        return()
    end
     */
    fn verify_auto_deductions_pedersen() {
        let mut builtin = HashBuiltinRunner::new(8, true);
        builtin.base = 3;
        let mut vm = vm!();
        vm.builtin_runners.push((HASH_BUILTIN_NAME, builtin.into()));
        vm.segments = segments![((3, 0), 32), ((3, 1), 72)];
        assert_matches!(vm.verify_auto_deductions(), Ok(()));
    }

    #[test]
    fn can_get_return_values() {
        let mut vm = vm!();
        vm.set_ap(4);
        vm.segments = segments![((1, 0), 1), ((1, 1), 2), ((1, 2), 3), ((1, 3), 4)];
        let expected = vec![
            MaybeRelocatable::Int(Felt::new(1_i32)),
            MaybeRelocatable::Int(Felt::new(2_i32)),
            MaybeRelocatable::Int(Felt::new(3_i32)),
            MaybeRelocatable::Int(Felt::new(4_i32)),
        ];
        assert_eq!(vm.get_return_values(4).unwrap(), expected);
    }

    #[test]
    fn get_return_values_fails_when_ap_is_0() {
        let mut vm = vm!();
        vm.segments = segments![((1, 0), 1), ((1, 1), 2), ((1, 2), 3), ((1, 3), 4)];
        assert_matches!(vm.get_return_values(3), Err(MemoryError::FailedToGetReturnValues(x, y)) if x == 3 && y == Relocatable::from((1,0)));
    }

    /*
    Program used for this test:
    from starkware.cairo.common.alloc import alloc
    func main{}():
        let vec: felt* = alloc()
        assert vec[0] = 1
        return()
    end
    Memory: {RelocatableValue(segment_index=0, offset=0): 290341444919459839,
        RelocatableValue(segment_index=0, offset=1): 1,
        RelocatableValue(segment_index=0, offset=2): 2345108766317314046,
        RelocatableValue(segment_index=0, offset=3): 1226245742482522112,
        RelocatableValue(segment_index=0, offset=4): 3618502788666131213697322783095070105623107215331596699973092056135872020478,
        RelocatableValue(segment_index=0, offset=5): 5189976364521848832,
        RelocatableValue(segment_index=0, offset=6): 1,
        RelocatableValue(segment_index=0, offset=7): 4611826758063128575,
        RelocatableValue(segment_index=0, offset=8): 2345108766317314046,
        RelocatableValue(segment_index=1, offset=0): RelocatableValue(segment_index=2, offset=0),
        RelocatableValue(segment_index=1, offset=1): RelocatableValue(segment_index=3, offset=0)}
     */

    #[test]
    fn test_step_for_preset_memory_with_alloc_hint() {
        let mut vm = vm!(true);
        let hint_data_dictionary = HashMap::from([(
            0_usize,
            vec![any_box!(HintProcessorData::new_default(
                "memory[ap] = segments.add()".to_string(),
                HashMap::new(),
            ))],
        )]);

        //Initialzie registers
        run_context!(vm, 3, 2, 2);

        //Create program and execution segments
        for _ in 0..2 {
            vm.segments.add();
        }
        //Initialize memory

        let mut hint_processor = BuiltinHintProcessor::new_empty();

        vm.segments = segments![
            ((0, 0), 290341444919459839_i64),
            ((0, 1), 1),
            ((0, 2), 2345108766317314046_i64),
            ((0, 3), 1226245742482522112_i64),
            (
                (0, 4),
                (
                    "3618502788666131213697322783095070105623107215331596699973092056135872020478",
                    10
                )
            ),
            ((0, 5), 5189976364521848832_i64),
            ((0, 6), 1),
            ((0, 7), 4611826758063128575_i64),
            ((0, 8), 2345108766317314046_i64),
            ((1, 0), (2, 0)),
            ((1, 1), (3, 0))
        ];

        //Run Steps
        for _ in 0..6 {
            assert_matches!(
                vm.step(
                    &mut hint_processor,
                    exec_scopes_ref!(),
                    &hint_data_dictionary,
                    &HashMap::new()
                ),
                Ok(())
            );
        }
        //Compare trace
        let trace = vm.trace.unwrap();
        trace_check!(
            trace,
            [
                ((0, 3), (1, 2), (1, 2)),
                ((0, 0), (1, 4), (1, 4)),
                ((0, 2), (1, 5), (1, 4)),
                ((0, 5), (1, 5), (1, 2)),
                ((0, 7), (1, 6), (1, 2)),
                ((0, 8), (1, 6), (1, 2))
            ]
        );

        //Compare final register values
        assert_eq!(vm.run_context.pc, Relocatable::from((3, 0)));
        assert_eq!(vm.run_context.ap, 6);
        assert_eq!(vm.run_context.fp, 0);

        //Check that the array created through alloc contains the element we inserted
        //As there are no builtins present, the next segment crated will have the index 2
        assert_eq!(
            vm.segments.memory.data[2],
            vec![Some(MaybeRelocatable::from(Felt::new(1_i32)))]
        );
    }

    #[test]
    fn test_get_builtin_runners() {
        let mut vm = vm!();
        let hash_builtin = HashBuiltinRunner::new(8, true);
        let bitwise_builtin = BitwiseBuiltinRunner::new(&BitwiseInstanceDef::default(), true);
        vm.builtin_runners
            .push((HASH_BUILTIN_NAME, hash_builtin.into()));
        vm.builtin_runners
            .push((BITWISE_BUILTIN_NAME, bitwise_builtin.into()));

        let builtins = vm.get_builtin_runners();

        assert_eq!(builtins[0].0, HASH_BUILTIN_NAME);
        assert_eq!(builtins[1].0, BITWISE_BUILTIN_NAME);
    }

    #[test]
    fn disable_trace() {
        let mut vm = VirtualMachine::new(true);
        assert!(vm.trace.is_some());
        vm.disable_trace();
        assert!(vm.trace.is_none());
    }

    #[test]
    fn get_range_for_continuous_memory() {
        let mut vm = vm!();
        vm.segments = segments![((1, 0), 2), ((1, 1), 3), ((1, 2), 4)];

        let value1 = MaybeRelocatable::from(Felt::new(2_i32));
        let value2 = MaybeRelocatable::from(Felt::new(3_i32));
        let value3 = MaybeRelocatable::from(Felt::new(4_i32));

        let expected_vec = vec![
            Some(Cow::Borrowed(&value1)),
            Some(Cow::Borrowed(&value2)),
            Some(Cow::Borrowed(&value3)),
        ];
        assert_eq!(
            vm.get_range(&MaybeRelocatable::from((1, 0)), 3),
            Ok(expected_vec)
        );
    }

    #[test]
    fn get_range_for_non_continuous_memory() {
        let mut vm = vm!();
        vm.segments = segments![((1, 0), 2), ((1, 1), 3), ((1, 3), 4)];

        let value1 = MaybeRelocatable::from(Felt::new(2_i32));
        let value2 = MaybeRelocatable::from(Felt::new(3_i32));
        let value3 = MaybeRelocatable::from(Felt::new(4_i32));

        let expected_vec = vec![
            Some(Cow::Borrowed(&value1)),
            Some(Cow::Borrowed(&value2)),
            None,
            Some(Cow::Borrowed(&value3)),
        ];
        assert_eq!(
            vm.get_range(&MaybeRelocatable::from((1, 0)), 4),
            Ok(expected_vec)
        );
    }

    #[test]
    fn get_continuous_range_for_continuous_memory() {
        let mut vm = vm!();
        vm.segments = segments![((1, 0), 2), ((1, 1), 3), ((1, 2), 4)];

        let value1 = MaybeRelocatable::from(Felt::new(2_i32));
        let value2 = MaybeRelocatable::from(Felt::new(3_i32));
        let value3 = MaybeRelocatable::from(Felt::new(4_i32));

        let expected_vec = vec![value1, value2, value3];
        assert_eq!(
            vm.get_continuous_range(&MaybeRelocatable::from((1, 0)), 3),
            Ok(expected_vec)
        );
    }

    #[test]
    fn get_continuous_range_for_non_continuous_memory() {
        let mut vm = vm!();
        vm.segments = segments![((1, 0), 2), ((1, 1), 3), ((1, 3), 4)];

        assert_eq!(
            vm.get_continuous_range(&MaybeRelocatable::from((1, 0)), 3),
            Err(MemoryError::GetRangeMemoryGap)
        );
    }

    #[test]
    fn get_segment_used_size_after_computing_used() {
        let mut vm = vm!();
        vm.segments = segments![
            ((0, 2), 1),
            ((0, 5), 1),
            ((0, 7), 1),
            ((1, 1), 1),
            ((2, 2), 1),
            ((2, 4), 1),
            ((2, 7), 1)
        ];
        vm.segments.compute_effective_sizes();
        assert_eq!(Some(8), vm.get_segment_used_size(2));
    }

    #[test]
    fn get_segment_used_size_before_computing_used() {
        let vm = vm!();
        assert_eq!(None, vm.get_segment_used_size(2));
    }

    #[test]
    fn get_and_set_pc() {
        let mut vm = vm!();
        vm.set_pc(Relocatable {
            segment_index: 3,
            offset: 4,
        });
        assert_eq!(
            vm.get_pc(),
            &Relocatable {
                segment_index: 3,
                offset: 4
            }
        )
    }

    #[test]
    fn get_and_set_fp() {
        let mut vm = vm!();
        vm.set_fp(3);
        assert_eq!(
            vm.get_fp(),
            Relocatable {
                segment_index: 1,
                offset: 3
            }
        )
    }

    #[test]
    fn get_maybe_key_not_in_memory() {
        let vm = vm!();
        assert_eq!(
            vm.get_maybe(&Relocatable {
                segment_index: 5,
                offset: 2
            }),
            Ok(None)
        );
    }

    #[test]
    fn get_maybe_error() {
        let vm = vm!();
        assert_eq!(
            vm.get_maybe(&MaybeRelocatable::Int(Felt::new(0_i32))),
            Err(MemoryError::AddressNotRelocatable)
        );
    }

    #[test]
    fn end_run_error() {
        let mut vm = vm!();
        let scopes = exec_scopes_ref!();
        scopes.enter_scope(HashMap::new());

        assert_matches!(
            vm.end_run(scopes),
            Err(VirtualMachineError::MainScopeError(
                ExecScopeError::NoScopeError
            ))
        );
    }

    #[test]
    fn add_temporary_segments() {
        let mut vm = vm!();
        let mut _base = vm.add_temporary_segment();
        assert_eq!(
            _base,
            Relocatable {
                segment_index: -1,
                offset: 0
            }
        );
        let mut _base = vm.add_temporary_segment();
        assert_eq!(
            _base,
            Relocatable {
                segment_index: -2,
                offset: 0
            }
        );
    }

    #[test]
    fn decode_current_instruction_invalid_encoding() {
        let mut vm = vm!();
        vm.segments = segments![((0, 0), ("112233445566778899", 16))];
        assert_matches!(
            vm.decode_current_instruction(),
            Err(VirtualMachineError::InvalidInstructionEncoding)
        );
    }

    #[test]
    fn add_relocation_rule_test() {
        let mut vm = vm!();

        assert_eq!(
            vm.add_relocation_rule((-1, 0).into(), (1, 2).into()),
            Ok(()),
        );
        assert_eq!(
            vm.add_relocation_rule((-2, 0).into(), (-1, 1).into()),
            Ok(()),
        );
        assert_eq!(
            vm.add_relocation_rule((5, 0).into(), (0, 0).into()),
            Err(MemoryError::AddressNotInTemporarySegment(5)),
        );
        assert_eq!(
            vm.add_relocation_rule((-3, 6).into(), (0, 0).into()),
            Err(MemoryError::NonZeroOffset(6)),
        );
        assert_eq!(
            vm.add_relocation_rule((-1, 0).into(), (0, 0).into()),
            Err(MemoryError::DuplicatedRelocation(-1)),
        );
    }

    #[test]
    fn gen_arg_relocatable() {
        let mut vm = vm!();

        assert_matches!(
            vm.gen_arg(&mayberelocatable!(0, 0)),
            Ok(x) if x == mayberelocatable!(0, 0)
        );
    }

    /// Test that the call to .gen_arg() with a bigint and no prime number just
    /// passes the value through.
    #[test]
    fn gen_arg_bigint() {
        let mut vm = vm!();

        assert_matches!(
            vm.gen_arg(&mayberelocatable!(1234)),
            Ok(x) if x == mayberelocatable!(1234)
        );
    }

    /// Test that the call to .gen_arg() with a bigint and a prime number passes
    /// the value through after applying the modulo.
    #[test]
    fn gen_arg_bigint_prime() {
        let mut vm = vm!();
        let prime = felt_str!(felt::PRIME_STR[2..], 16);
        let prime_maybe = MaybeRelocatable::from(prime);

        assert_matches!(vm.gen_arg(&prime_maybe), Ok(x) if x == mayberelocatable!(0));
    }

    /// Test that the call to .gen_arg() with a Vec<MaybeRelocatable> writes its
    /// contents into a new segment and returns a pointer to it.
    #[test]
    fn gen_arg_vec() {
        let mut vm = vm!();

        assert_matches!(
            vm.gen_arg(&vec![
                mayberelocatable!(0),
                mayberelocatable!(1),
                mayberelocatable!(2),
                mayberelocatable!(3),
                mayberelocatable!(0, 0),
                mayberelocatable!(0, 1),
                mayberelocatable!(0, 2),
                mayberelocatable!(0, 3),
            ]),
            Ok(x) if x == mayberelocatable!(0, 0)
        );
    }

    /// Test that compute_effective_sizes() works as intended.
    #[test]
    fn compute_effective_sizes() {
        let mut vm = vm!();

        let segment = vm.segments.add();
        vm.load_data(
            &segment.into(),
            &vec![
                mayberelocatable!(1),
                mayberelocatable!(2),
                mayberelocatable!(3),
                mayberelocatable!(4),
            ],
        )
        .expect("Could not load data into memory.");

        assert_eq!(vm.compute_effective_sizes(), &vec![4]);
    }

    #[test]
    fn mark_as_accessed() {
        let mut vm = vm!();
        vm.run_finished = true;
        vm.accessed_addresses = Some(Vec::new());
        vm.mark_address_range_as_accessed((0, 0).into(), 3).unwrap();
        vm.mark_address_range_as_accessed((0, 10).into(), 2)
            .unwrap();
        vm.mark_address_range_as_accessed((1, 1).into(), 1).unwrap();
        assert_eq!(
            vm.accessed_addresses,
            Some(vec![
                (0, 0).into(),
                (0, 1).into(),
                (0, 2).into(),
                (0, 10).into(),
                (0, 11).into(),
                (1, 1).into(),
            ]),
        );
    }

    #[test]
    fn mark_as_accessed_run_not_finished() {
        let mut vm = vm!();
        vm.accessed_addresses = Some(Vec::new());
        assert_matches!(
            vm.mark_address_range_as_accessed((0, 0).into(), 3),
            Err(VirtualMachineError::RunNotFinished)
        );
    }

    #[test]
    fn mark_as_accessed_missing_accessed_addresses() {
        let mut vm = vm!();
        vm.accessed_addresses = None;
        assert_matches!(
            vm.mark_address_range_as_accessed((0, 0).into(), 3),
            Err(VirtualMachineError::RunNotFinished)
        );
    }

    #[test]
    fn get_traceback_entries_bad_usort() {
        let program = Program::from_file(
            Path::new("cairo_programs/bad_programs/bad_usort.json"),
            Some("main"),
        )
        .expect("Call to `Program::from_file()` failed.");

        let mut hint_processor = BuiltinHintProcessor::new_empty();
        let mut cairo_runner = cairo_runner!(program, "all", false);
        let mut vm = vm!();

        let end = cairo_runner.initialize(&mut vm).unwrap();
        assert!(cairo_runner
            .run_until_pc(end, &mut vm, &mut hint_processor)
            .is_err());
        let expected_traceback = vec![
            (Relocatable::from((1, 3)), Relocatable::from((0, 97))),
            (Relocatable::from((1, 14)), Relocatable::from((0, 30))),
            (Relocatable::from((1, 26)), Relocatable::from((0, 60))),
        ];
        assert_eq!(vm.get_traceback_entries(), expected_traceback);
    }

    #[test]
    fn get_traceback_entries_bad_dict_update() {
        let program = Program::from_file(
            Path::new("cairo_programs/bad_programs/bad_dict_update.json"),
            Some("main"),
        )
        .expect("Call to `Program::from_file()` failed.");

        let mut hint_processor = BuiltinHintProcessor::new_empty();
        let mut cairo_runner = cairo_runner!(program, "all", false);
        let mut vm = vm!();

        let end = cairo_runner.initialize(&mut vm).unwrap();
        assert!(cairo_runner
            .run_until_pc(end, &mut vm, &mut hint_processor)
            .is_err());
        let expected_traceback = vec![(Relocatable::from((1, 2)), Relocatable::from((0, 34)))];
        assert_eq!(vm.get_traceback_entries(), expected_traceback);
    }
}<|MERGE_RESOLUTION|>--- conflicted
+++ resolved
@@ -23,8 +23,6 @@
 use felt::Felt;
 use num_traits::{ToPrimitive, Zero};
 use std::{any::Any, borrow::Cow, collections::HashMap};
-
-use super::runners::builtin_runner::{RANGE_CHECK_BUILTIN_NAME, SIGNATURE_BUILTIN_NAME};
 
 use super::runners::builtin_runner::{RANGE_CHECK_BUILTIN_NAME, SIGNATURE_BUILTIN_NAME};
 
@@ -309,18 +307,11 @@
         address: &Relocatable,
     ) -> Result<Option<MaybeRelocatable>, VirtualMachineError> {
         for (_, builtin) in self.builtin_runners.iter() {
-<<<<<<< HEAD
             if builtin.base() as isize == address.segment_index {
                 match builtin.deduce_memory_cell(address, &self.segments.memory) {
                     Ok(maybe_reloc) => return Ok(maybe_reloc),
                     Err(error) => return Err(VirtualMachineError::RunnerError(error)),
                 };
-=======
-            if builtin.base() == address.segment_index {
-                return builtin
-                    .deduce_memory_cell(address, &self.segments.memory)
-                    .map_err(VirtualMachineError::RunnerError);
->>>>>>> 998ce5f7
             }
         }
         Ok(None)
