use crate::{
    types::relocatable::{MaybeRelocatable, Relocatable},
    utils::from_relocatable_to_indexes,
    vm::errors::memory_errors::MemoryError,
};
use felt::Felt;
use num_traits::ToPrimitive;
use std::{
    borrow::Cow,
    collections::{HashMap, HashSet},
    fmt::{Display, Formatter},
};
pub struct ValidationRule(
    #[allow(clippy::type_complexity)]
    pub  Box<dyn Fn(&Memory, Relocatable) -> Result<Vec<Relocatable>, MemoryError>>,
);

#[derive(Clone, PartialEq, Debug)]
pub(crate) struct MemoryCell(MaybeRelocatable, bool);

impl MemoryCell {
    pub fn new(value: MaybeRelocatable) -> Self {
        MemoryCell(value, false)
    }

    pub fn mark_accessed(&mut self) {
        self.1 = true
    }

    pub fn is_accessed(&self) -> bool {
        self.1
    }

    pub fn get_value(&self) -> &MaybeRelocatable {
        &self.0
    }

    pub fn get_value_mut(&mut self) -> &mut MaybeRelocatable {
        &mut self.0
    }
}

pub struct Memory {
    pub(crate) data: Vec<Vec<Option<MemoryCell>>>,
    pub(crate) temp_data: Vec<Vec<Option<MemoryCell>>>,
    // relocation_rules's keys map to temp_data's indices and therefore begin at
    // zero; that is, segment_index = -1 maps to key 0, -2 to key 1...
    pub(crate) relocation_rules: HashMap<usize, Relocatable>,
    pub validated_addresses: HashSet<Relocatable>,
    validation_rules: HashMap<usize, ValidationRule>,
}

impl Memory {
    pub fn new() -> Memory {
        Memory {
            data: Vec::<Vec<Option<MemoryCell>>>::new(),
            temp_data: Vec::<Vec<Option<MemoryCell>>>::new(),
            relocation_rules: HashMap::new(),
            validated_addresses: HashSet::<Relocatable>::new(),
            validation_rules: HashMap::new(),
        }
    }
    ///Inserts an MaybeRelocatable value into an address given by a MaybeRelocatable::Relocatable
    /// Will panic if the segment index given by the address corresponds to a non-allocated segment
    /// If the address isnt contiguous with previously inserted data, memory gaps will be represented by inserting None values
    pub fn insert<'a, K: 'a, V: 'a>(&mut self, key: &'a K, val: &'a V) -> Result<(), MemoryError>
    where
        Relocatable: TryFrom<&'a K>,
        MaybeRelocatable: From<&'a V>,
    {
        let relocatable: Relocatable = key
            .try_into()
            .map_err(|_| MemoryError::AddressNotRelocatable)?;
        let val = MaybeRelocatable::from(val);
        let (value_index, value_offset) = from_relocatable_to_indexes(relocatable);

        let data = if relocatable.segment_index.is_negative() {
            &mut self.temp_data
        } else {
            &mut self.data
        };

        let data_len = data.len();
        let segment = data
            .get_mut(value_index)
            .ok_or(MemoryError::UnallocatedSegment(value_index, data_len))?;

        //Check if the element is inserted next to the last one on the segment
        //Forgoing this check would allow data to be inserted in a different index
        if segment.len() <= value_offset {
            segment.resize(value_offset + 1, None);
        }
        // At this point there's *something* in there

        match segment[value_offset] {
            None => segment[value_offset] = Some(MemoryCell::new(val)),
            Some(ref current_cell) => {
                if current_cell.get_value() != &val {
                    //Existing memory cannot be changed
                    return Err(MemoryError::InconsistentMemory(
                        relocatable.into(),
                        current_cell.get_value().clone(),
                        val,
                    ));
                }
            }
        };
        self.validate_memory_cell(relocatable)
    }

    /// Retrieve a value from memory (either normal or temporary) and apply relocation rules
    pub(crate) fn get<'a, 'b: 'a, K: 'a>(&'b self, key: &'a K) -> Option<Cow<MaybeRelocatable>>
    where
        Relocatable: TryFrom<&'a K>,
    {
        let relocatable: Relocatable = key.try_into().ok()?;

        let data = if relocatable.segment_index.is_negative() {
            &self.temp_data
        } else {
            &self.data
        };
        let (i, j) = from_relocatable_to_indexes(relocatable);
        Some(self.relocate_value(data.get(i)?.get(j)?.as_ref()?.get_value()))
    }

    // Version of Memory.relocate_value() that doesn't require a self reference
    fn relocate_address(
        addr: Relocatable,
        relocation_rules: &HashMap<usize, Relocatable>,
    ) -> MaybeRelocatable {
        let segment_idx = addr.segment_index;
        if segment_idx >= 0 {
            return addr.into();
        }

        // Adjust the segment index to begin at zero, as per the struct field's
        match relocation_rules.get(&(-(segment_idx + 1) as usize)) {
            Some(x) => (x + addr.offset).into(),
            None => addr.into(),
        }
    }

    /// Relocates the memory according to the relocation rules and clears `self.relocaction_rules`.
    pub fn relocate_memory(&mut self) -> Result<(), MemoryError> {
        if self.relocation_rules.is_empty() || self.temp_data.is_empty() {
            return Ok(());
        }
        // Relocate temporary addresses in memory
        for segment in self.data.iter_mut().chain(self.temp_data.iter_mut()) {
            for cell in segment.iter_mut().flatten() {
                let value = cell.get_value_mut();
                match value {
                    MaybeRelocatable::RelocatableValue(addr) if addr.segment_index < 0 => {
                        *value = Memory::relocate_address(*addr, &self.relocation_rules);
                    }
                    _ => {}
                }
            }
        }
        // Move relocated temporary memory into the real memory
        for index in (0..self.temp_data.len()).rev() {
            if let Some(base_addr) = self.relocation_rules.get(&index) {
                let data_segment = self.temp_data.remove(index);
                // Insert the to-be relocated segment into the real memory
                let mut addr = *base_addr;
                if let Some(s) = self.data.get_mut(addr.segment_index as usize) {
                    s.reserve_exact(data_segment.len())
                }
                for cell in data_segment {
                    if let Some(cell) = cell {
                        // Rely on Memory::insert to catch memory inconsistencies
                        self.insert(&addr, cell.get_value())?;
                    }
                    addr = (addr + 1)?;
                }
            }
        }
        self.relocation_rules.clear();
        Ok(())
    }

    /// Add a new relocation rule.
    ///
    /// Will return an error if any of the following conditions are not met:
    ///   - Source address's segment must be negative (temporary).
    ///   - Source address's offset must be zero.
    ///   - There shouldn't already be relocation at the source segment.
    pub(crate) fn add_relocation_rule(
        &mut self,
        src_ptr: Relocatable,
        dst_ptr: Relocatable,
    ) -> Result<(), MemoryError> {
        if src_ptr.segment_index >= 0 {
            return Err(MemoryError::AddressNotInTemporarySegment(
                src_ptr.segment_index,
            ));
        }
        if src_ptr.offset != 0 {
            return Err(MemoryError::NonZeroOffset(src_ptr.offset));
        }

        // Adjust the segment index to begin at zero, as per the struct field's
        // comment.
        let segment_index = -(src_ptr.segment_index + 1) as usize;
        if self.relocation_rules.contains_key(&segment_index) {
            return Err(MemoryError::DuplicatedRelocation(src_ptr.segment_index));
        }

        self.relocation_rules.insert(segment_index, dst_ptr);
        Ok(())
    }

    //Gets the value from memory address.
    //If the value is an MaybeRelocatable::Int(Bigint) return &Bigint
    //else raises Err
    pub fn get_integer(&self, key: Relocatable) -> Result<Cow<Felt>, MemoryError> {
        match self.get(&key).ok_or(MemoryError::UnknownMemoryCell(key))? {
            Cow::Borrowed(MaybeRelocatable::Int(int)) => Ok(Cow::Borrowed(int)),
            Cow::Owned(MaybeRelocatable::Int(int)) => Ok(Cow::Owned(int)),
            _ => Err(MemoryError::ExpectedInteger(key)),
        }
    }

    pub fn get_relocatable(&self, key: Relocatable) -> Result<Relocatable, MemoryError> {
        match self.get(&key).ok_or(MemoryError::UnknownMemoryCell(key))? {
            Cow::Borrowed(MaybeRelocatable::RelocatableValue(rel)) => Ok(*rel),
            Cow::Owned(MaybeRelocatable::RelocatableValue(rel)) => Ok(rel),
            _ => Err(MemoryError::ExpectedRelocatable(key)),
        }
    }

    pub fn insert_value<T: Into<MaybeRelocatable>>(
        &mut self,
        key: Relocatable,
        val: T,
    ) -> Result<(), MemoryError> {
        self.insert(&key, &val.into())
    }

    pub fn add_validation_rule(&mut self, segment_index: usize, rule: ValidationRule) {
        self.validation_rules.insert(segment_index, rule);
    }

    fn validate_memory_cell(&mut self, addr: Relocatable) -> Result<(), MemoryError> {
        if !self.validated_addresses.contains(&addr) {
            if let Some(rule) = addr
                .segment_index
                .to_usize()
                .and_then(|x| self.validation_rules.get(&x))
            {
                self.validated_addresses.extend(rule.0(self, addr)?);
            }
        }
        Ok(())
    }
    ///Applies validation_rules to the current memory
    pub fn validate_existing_memory(&mut self) -> Result<(), MemoryError> {
        for (index, rule) in &self.validation_rules {
            if *index < self.data.len() {
                for offset in 0..self.data[*index].len() {
                    let addr = Relocatable::from((*index as isize, offset));
                    if !self.validated_addresses.contains(&addr) {
                        self.validated_addresses.extend(rule.0(self, addr)?);
                    }
                }
            }
        }
        Ok(())
    }

    pub fn get_range(
        &self,
        addr: Relocatable,
        size: usize,
    ) -> Result<Vec<Option<Cow<MaybeRelocatable>>>, MemoryError> {
        let mut values = Vec::new();

        for i in 0..size {
<<<<<<< HEAD
            values.push(self.get(&addr.add_usize(i)?));
=======
            values.push(self.get(&(addr + i)));
>>>>>>> fe5ceff8
        }

        Ok(values)
    }

    pub fn get_continuous_range(
        &self,
        addr: Relocatable,
        size: usize,
    ) -> Result<Vec<MaybeRelocatable>, MemoryError> {
        let mut values = Vec::with_capacity(size);

        for i in 0..size {
<<<<<<< HEAD
            values.push(match self.get(&addr.add_usize(i)?) {
=======
            values.push(match self.get(&(addr + i)) {
>>>>>>> fe5ceff8
                Some(elem) => elem.into_owned(),
                None => return Err(MemoryError::GetRangeMemoryGap(addr, size)),
            });
        }

        Ok(values)
    }

    pub fn get_integer_range(
        &self,
        addr: Relocatable,
        size: usize,
    ) -> Result<Vec<Cow<Felt>>, MemoryError> {
        let mut values = Vec::new();

        for i in 0..size {
            values.push(self.get_integer((addr + i)?)?);
        }

        Ok(values)
    }

    pub fn mark_as_accessed(&mut self, addr: Relocatable) {
        let (i, j) = from_relocatable_to_indexes(addr);
        let data = if addr.segment_index < 0 {
            &mut self.temp_data
        } else {
            &mut self.data
        };
        let cell = data.get_mut(i).and_then(|x| x.get_mut(j));
        if let Some(Some(cell)) = cell {
            cell.mark_accessed()
        }
    }

    pub fn get_amount_of_accessed_addresses_for_segment(
        &self,
        segment_index: usize,
    ) -> Option<usize> {
        let segment = self.data.get(segment_index)?;
        Some(
            segment
                .iter()
                .filter(|x| {
                    if let Some(cell) = x {
                        cell.is_accessed()
                    } else {
                        false
                    }
                })
                .count(),
        )
    }
}

impl Display for Memory {
    fn fmt(&self, f: &mut Formatter) -> std::fmt::Result {
        for (i, segment) in self.temp_data.iter().enumerate() {
            for (j, cell) in segment.iter().enumerate() {
                if let Some(cell) = cell {
                    let temp_segment = i + 1;
                    let elem = cell.get_value();
                    writeln!(f, "(-{temp_segment},{j}) : {elem}")?;
                }
            }
        }
        for (i, segment) in self.data.iter().enumerate() {
            for (j, cell) in segment.iter().enumerate() {
                if let Some(cell) = cell {
                    let elem = cell.get_value();
                    writeln!(f, "({i},{j}) : {elem}")?;
                }
            }
        }
        writeln!(f, "}}")
    }
}

pub(crate) trait RelocateValue<'a, Input: 'a, Output: 'a> {
    fn relocate_value(&self, value: Input) -> Output;
}

impl RelocateValue<'_, Relocatable, Relocatable> for Memory {
    fn relocate_value(&self, addr: Relocatable) -> Relocatable {
        let segment_idx = addr.segment_index;
        if segment_idx >= 0 {
            return addr;
        }

        // Adjust the segment index to begin at zero, as per the struct field's
        // comment.
        match self.relocation_rules.get(&(-(segment_idx + 1) as usize)) {
            Some(x) => x + addr.offset,
            None => addr,
        }
    }
}

impl<'a> RelocateValue<'a, &'a Felt, &'a Felt> for Memory {
    fn relocate_value(&self, value: &'a Felt) -> &'a Felt {
        value
    }
}

impl<'a> RelocateValue<'a, &'a MaybeRelocatable, Cow<'a, MaybeRelocatable>> for Memory {
    fn relocate_value(&self, value: &'a MaybeRelocatable) -> Cow<'a, MaybeRelocatable> {
        match value {
            MaybeRelocatable::Int(_) => Cow::Borrowed(value),
            MaybeRelocatable::RelocatableValue(addr) => {
                Cow::Owned(self.relocate_value(*addr).into())
            }
        }
    }
}

impl Default for Memory {
    fn default() -> Self {
        Self::new()
    }
}

#[cfg(test)]
mod memory_tests {
    use std::ops::Shl;

    use super::*;
    use crate::{
        relocatable,
        types::instance_definitions::ecdsa_instance_def::EcdsaInstanceDef,
        utils::test_utils::*,
        vm::{
            runners::builtin_runner::{RangeCheckBuiltinRunner, SignatureBuiltinRunner},
            vm_memory::memory_segments::MemorySegmentManager,
        },
    };
    use assert_matches::assert_matches;
    use felt::felt_str;
    use num_traits::One;

    use crate::vm::errors::memory_errors::MemoryError;

    use crate::utils::test_utils::memory_from_memory;
    use crate::utils::test_utils::memory_inner;

    pub fn memory_from(
        key_val_list: Vec<(MaybeRelocatable, MaybeRelocatable)>,
        num_segements: usize,
    ) -> Result<Memory, MemoryError> {
        let mut memory = Memory::new();
        for _ in 0..num_segements {
            memory.data.push(Vec::new());
        }
        for (key, val) in key_val_list.iter() {
            memory.insert(key, val)?;
        }
        Ok(memory)
    }

    #[test]
    fn insert_and_get_succesful() {
        let key = MaybeRelocatable::from((0, 0));
        let val = MaybeRelocatable::from(Felt::new(5));
        let mut memory = Memory::new();
        memory.data.push(Vec::new());
        memory.insert(&key, &val).unwrap();
        assert_eq!(
            memory.get(&key).unwrap().as_ref(),
            &MaybeRelocatable::from(Felt::new(5))
        );
    }

    #[test]
    fn get_valuef_from_temp_segment() {
        let mut memory = Memory::new();
        memory.temp_data = vec![vec![
            None,
            None,
            Some(MemoryCell::new(mayberelocatable!(8))),
        ]];
        assert_eq!(
            memory.get(&mayberelocatable!(-1, 2)).unwrap().as_ref(),
            &mayberelocatable!(8),
        );
    }

    #[test]
    fn insert_value_in_temp_segment() {
        let key = MaybeRelocatable::from((-1, 3));
        let val = MaybeRelocatable::from(Felt::new(8));
        let mut memory = Memory::new();
        memory.temp_data.push(Vec::new());
        memory.insert(&key, &val).unwrap();
        assert_eq!(
            memory.temp_data[0][3],
            Some(MemoryCell::new(MaybeRelocatable::from(Felt::new(8))))
        );
    }

    #[test]
    fn insert_and_get_from_temp_segment_succesful() {
        let key = MaybeRelocatable::from((-1, 0));
        let val = MaybeRelocatable::from(Felt::new(5));
        let mut memory = Memory::new();
        memory.temp_data.push(Vec::new());
        memory.insert(&key, &val).unwrap();
        assert_eq!(
            memory.get(&key).unwrap().as_ref(),
            &MaybeRelocatable::from(Felt::new(5)),
        );
    }

    #[test]
    fn insert_and_get_from_temp_segment_failed() {
        let key = mayberelocatable!(-1, 1);
        let mut memory = Memory::new();
        memory.temp_data = vec![vec![None, Some(MemoryCell::new(mayberelocatable!(8)))]];
        assert_eq!(
            memory.insert(&key, &mayberelocatable!(5)),
            Err(MemoryError::InconsistentMemory(
                mayberelocatable!(-1, 1),
                mayberelocatable!(8),
                mayberelocatable!(5)
            ))
        );
    }

    #[test]
    fn get_non_allocated_memory() {
        let key = MaybeRelocatable::from((0, 0));
        let memory = Memory::new();
        assert_eq!(memory.get(&key), None);
    }

    #[test]
    fn get_non_existant_element() {
        let key = MaybeRelocatable::from((0, 0));
        let memory = Memory::new();
        assert_eq!(memory.get(&key), None);
    }

    #[test]
    fn get_non_relocatable_key() {
        let key = MaybeRelocatable::from(Felt::new(0));
        let memory = Memory::new();
        assert!(memory.get(&key).is_none());
    }

    #[test]
    fn insert_non_allocated_memory() {
        let key = MaybeRelocatable::from((0, 0));
        let val = MaybeRelocatable::from(Felt::new(5));
        let mut memory = Memory::new();
        let error = memory.insert(&key, &val);
        assert_eq!(error, Err(MemoryError::UnallocatedSegment(0, 0)));
    }

    #[test]
    fn insert_inconsistent_memory() {
        let key = MaybeRelocatable::from((0, 0));
        let val_a = MaybeRelocatable::from(Felt::new(5));
        let val_b = MaybeRelocatable::from(Felt::new(6));
        let mut memory = Memory::new();
        memory.data.push(Vec::new());
        memory
            .insert(&key, &val_a)
            .expect("Unexpected memory insert fail");
        let error = memory.insert(&key, &val_b);
        assert_eq!(
            error,
            Err(MemoryError::InconsistentMemory(key, val_a, val_b))
        );
    }

    #[test]
    fn insert_address_not_relocatable() {
        let key = MaybeRelocatable::from(Felt::new(5));
        let val = MaybeRelocatable::from(Felt::new(5));
        let mut memory = Memory::new();
        let error = memory.insert(&key, &val);
        assert_eq!(error, Err(MemoryError::AddressNotRelocatable));
        assert_eq!(
            error.unwrap_err().to_string(),
            "Memory addresses must be relocatable"
        );
    }

    #[test]
    fn insert_non_contiguous_element() {
        let key_a = MaybeRelocatable::from((0, 0));
        let key_b = MaybeRelocatable::from((0, 2));
        let val = MaybeRelocatable::from(Felt::new(5));
        let mut memory = Memory::new();
        memory.data.push(Vec::new());
        memory.insert(&key_a, &val).unwrap();
        memory.insert(&key_b, &val).unwrap();
        assert_eq!(memory.get(&key_b).unwrap().as_ref(), &val);
    }

    #[test]
    fn insert_non_contiguous_element_memory_gaps_none() {
        let key_a = MaybeRelocatable::from((0, 0));
        let key_b = MaybeRelocatable::from((0, 5));
        let val = MaybeRelocatable::from(Felt::new(5));
        let mut memory = Memory::new();
        memory.data.push(Vec::new());
        memory.insert(&key_a, &val).unwrap();
        memory.insert(&key_b, &val).unwrap();
        assert_eq!(memory.get(&key_b).unwrap().as_ref(), &val);
        assert_eq!(memory.get(&MaybeRelocatable::from((0, 1))), None);
        assert_eq!(memory.get(&MaybeRelocatable::from((0, 2))), None);
        assert_eq!(memory.get(&MaybeRelocatable::from((0, 3))), None);
        assert_eq!(memory.get(&MaybeRelocatable::from((0, 4))), None);
    }

    #[test]
    fn from_array_test() {
        let mem = memory_from(
            vec![(
                MaybeRelocatable::from((1, 0)),
                MaybeRelocatable::from(Felt::new(5)),
            )],
            2,
        )
        .unwrap();
        assert_matches!(mem.get(&MaybeRelocatable::from((1, 0))), Some(inner) if inner.clone().into_owned() == MaybeRelocatable::Int(Felt::new(5)));
    }

    #[test]
    fn validate_existing_memory_for_range_check_within_bounds() {
        let mut builtin = RangeCheckBuiltinRunner::new(8, 8, true);
        let mut segments = MemorySegmentManager::new();
        builtin.initialize_segments(&mut segments);
        builtin.add_validation_rule(&mut segments.memory);
        for _ in 0..3 {
            segments.add();
        }

        segments
            .memory
            .insert(
                &MaybeRelocatable::from((0, 0)),
                &MaybeRelocatable::from(Felt::new(45)),
            )
            .unwrap();
        segments.memory.validate_existing_memory().unwrap();
        assert!(segments
            .memory
            .validated_addresses
            .contains(&Relocatable::from((0, 0))));
    }

    #[test]
    fn validate_existing_memory_for_range_check_outside_bounds() {
        let mut builtin = RangeCheckBuiltinRunner::new(8, 8, true);
        let mut segments = MemorySegmentManager::new();
        segments.add();
        builtin.initialize_segments(&mut segments);
        segments
            .memory
            .insert(
                &MaybeRelocatable::from((1, 0)),
                &MaybeRelocatable::from(Felt::new(-10)),
            )
            .unwrap();
        builtin.add_validation_rule(&mut segments.memory);
        let error = segments.memory.validate_existing_memory();
        assert_eq!(
            error,
            Err(MemoryError::RangeCheckNumOutOfBounds(
                Felt::new(-10),
                Felt::one().shl(128_u32)
            ))
        );
    }

    #[test]
    fn validate_existing_memory_for_invalid_signature() {
        let mut builtin = SignatureBuiltinRunner::new(&EcdsaInstanceDef::default(), true);
        let mut segments = MemorySegmentManager::new();
        builtin.initialize_segments(&mut segments);
        segments.memory = memory![
            (
                (0, 0),
                (
                    "874739451078007766457464989774322083649278607533249481151382481072868806602",
                    10
                )
            ),
            (
                (0, 1),
                (
                    "-1472574760335685482768423018116732869320670550222259018541069375211356613248",
                    10
                )
            )
        ];
        builtin.add_validation_rule(&mut segments.memory);
        let error = segments.memory.validate_existing_memory();
        assert_eq!(error, Err(MemoryError::SignatureNotFound((0, 0).into())));
    }

    #[test]
    fn validate_existing_memory_for_valid_signature() {
        let mut builtin = SignatureBuiltinRunner::new(&EcdsaInstanceDef::default(), true);

        let signature_r = felt_str!(
            "1839793652349538280924927302501143912227271479439798783640887258675143576352"
        );
        let signature_s = felt_str!(
            "1819432147005223164874083361865404672584671743718628757598322238853218813979"
        );

        builtin
            .add_signature(Relocatable::from((1, 0)), &(signature_r, signature_s))
            .unwrap();

        let mut segments = MemorySegmentManager::new();

        segments.memory = memory![
            (
                (1, 0),
                (
                    "874739451078007766457464989774322083649278607533249481151382481072868806602",
                    10
                )
            ),
            ((1, 1), 2)
        ];

        builtin.initialize_segments(&mut segments);

        builtin.add_validation_rule(&mut segments.memory);

        let result = segments.memory.validate_existing_memory();

        assert_eq!(result, Ok(()))
    }

    #[test]
    fn validate_existing_memory_for_range_check_relocatable_value() {
        let mut builtin = RangeCheckBuiltinRunner::new(8, 8, true);
        let mut segments = MemorySegmentManager::new();
        builtin.initialize_segments(&mut segments);
        segments.memory = memory![((0, 0), (0, 4))];
        builtin.add_validation_rule(&mut segments.memory);
        let error = segments.memory.validate_existing_memory();
        assert_eq!(
            error,
            Err(MemoryError::RangeCheckFoundNonInt(relocatable!(0, 0)))
        );
    }

    #[test]
    fn validate_existing_memory_for_range_check_out_of_bounds_diff_segment() {
        let mut builtin = RangeCheckBuiltinRunner::new(8, 8, true);
        let mut segments = MemorySegmentManager::new();
        segments.memory = Memory::new();
        segments.add();
        builtin.initialize_segments(&mut segments);
        segments
            .memory
            .insert(
                &MaybeRelocatable::from((0, 0)),
                &MaybeRelocatable::from(Felt::new(-45)),
            )
            .unwrap();
        builtin.add_validation_rule(&mut segments.memory);
        assert_eq!(segments.memory.validate_existing_memory(), Ok(()));
    }

    #[test]
    fn get_integer_valid() {
        let memory = memory![((0, 0), 10)];
        assert_eq!(
            memory
                .get_integer(Relocatable::from((0, 0)))
                .unwrap()
                .as_ref(),
            &Felt::new(10)
        );
    }

    #[test]
    fn get_integer_invalid_expected_integer() {
        let mut segments = MemorySegmentManager::new();
        segments.add();
        segments
            .memory
            .insert(
                &MaybeRelocatable::from((0, 0)),
                &MaybeRelocatable::from((0, 10)),
            )
            .unwrap();
        assert_matches!(
            segments.memory.get_integer(Relocatable::from((0, 0))),
            Err(MemoryError::ExpectedInteger(
                e
            )) if e == Relocatable::from((0, 0))
        );
    }

    #[test]
    fn default_memory() {
        let mem: Memory = Default::default();
        assert_eq!(mem.data.len(), 0);
    }

    #[test]
    fn insert_and_get_temporary_succesful() {
        let mut memory = Memory::new();
        memory.temp_data.push(Vec::new());

        let key = MaybeRelocatable::from((-1, 0));
        let val = MaybeRelocatable::from(Felt::new(5));
        memory.insert(&key, &val).unwrap();

        assert_eq!(memory.get(&key).unwrap().as_ref(), &val);
    }

    #[test]
    fn add_relocation_rule() {
        let mut memory = Memory::new();

        assert_eq!(
            memory.add_relocation_rule((-1, 0).into(), (1, 2).into()),
            Ok(()),
        );
        assert_eq!(
            memory.add_relocation_rule((-2, 0).into(), (-1, 1).into()),
            Ok(()),
        );
        assert_eq!(
            memory.add_relocation_rule((5, 0).into(), (0, 0).into()),
            Err(MemoryError::AddressNotInTemporarySegment(5)),
        );
        assert_eq!(
            memory.add_relocation_rule((-3, 6).into(), (0, 0).into()),
            Err(MemoryError::NonZeroOffset(6)),
        );
        assert_eq!(
            memory.add_relocation_rule((-1, 0).into(), (0, 0).into()),
            Err(MemoryError::DuplicatedRelocation(-1)),
        );
    }

    #[test]
    fn relocate_value_bigint() {
        let mut memory = Memory::new();
        memory
            .add_relocation_rule((-1, 0).into(), (2, 0).into())
            .unwrap();
        memory
            .add_relocation_rule((-2, 0).into(), (2, 2).into())
            .unwrap();

        // Test when value is Some(BigInt):
        assert_eq!(
            memory.relocate_value(&MaybeRelocatable::Int(Felt::new(0))),
            Cow::Owned(MaybeRelocatable::Int(Felt::new(0))),
        );
    }

    #[test]
    fn relocate_value_mayberelocatable() {
        let mut memory = Memory::new();
        memory
            .add_relocation_rule((-1, 0).into(), (2, 0).into())
            .unwrap();
        memory
            .add_relocation_rule((-2, 0).into(), (2, 2).into())
            .unwrap();

        // Test when value is Some(MaybeRelocatable) with segment_index >= 0:
        assert_eq!(
            memory.relocate_value(&MaybeRelocatable::RelocatableValue((0, 0).into())),
            Cow::Owned(MaybeRelocatable::RelocatableValue((0, 0).into())),
        );
        assert_eq!(
            memory.relocate_value(&MaybeRelocatable::RelocatableValue((5, 0).into())),
            Cow::Owned(MaybeRelocatable::RelocatableValue((5, 0).into())),
        );
    }

    #[test]
    fn relocate_value_mayberelocatable_temporary_segment_no_rules() {
        let mut memory = Memory::new();
        memory
            .add_relocation_rule((-1, 0).into(), (2, 0).into())
            .unwrap();
        memory
            .add_relocation_rule((-2, 0).into(), (2, 2).into())
            .unwrap();

        // Test when value is Some(MaybeRelocatable) with segment_index < 0 and
        // there are no applicable relocation rules:
        assert_eq!(
            memory.relocate_value(&MaybeRelocatable::RelocatableValue((-5, 0).into())),
            Cow::Owned(MaybeRelocatable::RelocatableValue((-5, 0).into())),
        );
    }

    #[test]
    fn relocate_value_mayberelocatable_temporary_segment_rules() {
        let mut memory = Memory::new();
        memory
            .add_relocation_rule((-1, 0).into(), (2, 0).into())
            .unwrap();
        memory
            .add_relocation_rule((-2, 0).into(), (2, 2).into())
            .unwrap();

        // Test when value is Some(MaybeRelocatable) with segment_index < 0 and
        // there are applicable relocation rules:
        assert_eq!(
            memory.relocate_value(&MaybeRelocatable::RelocatableValue((-1, 0).into())),
            Cow::Owned(MaybeRelocatable::RelocatableValue((2, 0).into())),
        );
        assert_eq!(
            memory.relocate_value(&MaybeRelocatable::RelocatableValue((-2, 0).into())),
            Cow::Owned(MaybeRelocatable::RelocatableValue((2, 2).into())),
        );
        assert_eq!(
            memory.relocate_value(&MaybeRelocatable::RelocatableValue((-1, 5).into())),
            Cow::Owned(MaybeRelocatable::RelocatableValue((2, 5).into())),
        );
        assert_eq!(
            memory.relocate_value(&MaybeRelocatable::RelocatableValue((-2, 5).into())),
            Cow::Owned(MaybeRelocatable::RelocatableValue((2, 7).into())),
        );
    }
    #[test]
    fn get_range_for_continuous_memory() {
        let memory = memory![((1, 0), 2), ((1, 1), 3), ((1, 2), 4)];

        let value1 = MaybeRelocatable::from(Felt::new(2));
        let value2 = MaybeRelocatable::from(Felt::new(3));
        let value3 = MaybeRelocatable::from(Felt::new(4));

        let expected_vec = vec![
            Some(Cow::Borrowed(&value1)),
            Some(Cow::Borrowed(&value2)),
            Some(Cow::Borrowed(&value3)),
        ];
        assert_eq!(
            memory.get_range(Relocatable::from((1, 0)), 3),
            Ok(expected_vec)
        );
    }

    #[test]
    fn get_range_for_non_continuous_memory() {
        let memory = memory![((1, 0), 2), ((1, 1), 3), ((1, 3), 4)];

        let value1 = MaybeRelocatable::from(Felt::new(2));
        let value2 = MaybeRelocatable::from(Felt::new(3));
        let value3 = MaybeRelocatable::from(Felt::new(4));

        let expected_vec = vec![
            Some(Cow::Borrowed(&value1)),
            Some(Cow::Borrowed(&value2)),
            None,
            Some(Cow::Borrowed(&value3)),
        ];
        assert_eq!(
            memory.get_range(Relocatable::from((1, 0)), 4),
            Ok(expected_vec)
        );
    }

    #[test]
    fn get_continuous_range_for_continuous_memory() {
        let memory = memory![((1, 0), 2), ((1, 1), 3), ((1, 2), 4)];

        let value1 = MaybeRelocatable::from(Felt::new(2));
        let value2 = MaybeRelocatable::from(Felt::new(3));
        let value3 = MaybeRelocatable::from(Felt::new(4));

        let expected_vec = vec![value1, value2, value3];
        assert_eq!(
            memory.get_continuous_range(Relocatable::from((1, 0)), 3),
            Ok(expected_vec)
        );
    }

    #[test]
    fn get_continuous_range_for_non_continuous_memory() {
        let memory = memory![((1, 0), 2), ((1, 1), 3), ((1, 3), 4)];

        assert_eq!(
            memory.get_continuous_range(Relocatable::from((1, 0)), 3),
            Err(MemoryError::GetRangeMemoryGap((1, 0).into(), 3))
        );
    }

    /// Test that relocate_memory() works when there are no relocation rules.
    #[test]
    fn relocate_memory_empty_relocation_rules() {
        let mut memory = memory![((0, 0), 1), ((0, 1), 2), ((0, 2), 3)];

        assert_eq!(memory.relocate_memory(), Ok(()));
        check_memory!(memory, ((0, 0), 1), ((0, 1), 2), ((0, 2), 3));
    }

    #[test]
    fn relocate_memory_new_segment_with_gap() {
        let mut memory = memory![
            ((0, 0), 1),
            ((0, 1), (-1, 0)),
            ((0, 2), 3),
            ((1, 0), (-1, 1)),
            ((1, 1), 5),
            ((1, 2), (-1, 2)),
            ((-1, 0), 7),
            ((-1, 1), 8),
            ((-1, 2), 9)
        ];
        memory
            .add_relocation_rule((-1, 0).into(), (2, 1).into())
            .unwrap();
        memory.data.push(vec![]);

        assert_eq!(memory.relocate_memory(), Ok(()));
        check_memory!(
            memory,
            ((0, 0), 1),
            ((0, 1), (2, 1)),
            ((0, 2), 3),
            ((1, 0), (2, 2)),
            ((1, 1), 5),
            ((1, 2), (2, 3)),
            ((2, 1), 7),
            ((2, 2), 8),
            ((2, 3), 9)
        );
        assert!(memory.temp_data.is_empty());
    }

    #[test]
    fn relocate_memory_new_segment() {
        let mut memory = memory![
            ((0, 0), 1),
            ((0, 1), (-1, 0)),
            ((0, 2), 3),
            ((1, 0), (-1, 1)),
            ((1, 1), 5),
            ((1, 2), (-1, 2)),
            ((-1, 0), 7),
            ((-1, 1), 8),
            ((-1, 2), 9)
        ];
        memory
            .add_relocation_rule((-1, 0).into(), (2, 0).into())
            .unwrap();
        memory.data.push(vec![]);

        assert_eq!(memory.relocate_memory(), Ok(()));

        check_memory!(
            memory,
            ((0, 0), 1),
            ((0, 1), (2, 0)),
            ((0, 2), 3),
            ((1, 0), (2, 1)),
            ((1, 1), 5),
            ((1, 2), (2, 2)),
            ((2, 0), 7),
            ((2, 1), 8),
            ((2, 2), 9)
        );
        assert!(memory.temp_data.is_empty());
    }

    #[test]
    fn relocate_memory_new_segment_unallocated() {
        let mut memory = memory![
            ((0, 0), 1),
            ((0, 1), (-1, 0)),
            ((0, 2), 3),
            ((1, 0), (-1, 1)),
            ((1, 1), 5),
            ((1, 2), (-1, 2)),
            ((-1, 0), 7),
            ((-1, 1), 8),
            ((-1, 2), 9)
        ];
        memory
            .add_relocation_rule((-1, 0).into(), (2, 0).into())
            .unwrap();

        assert_eq!(
            memory.relocate_memory(),
            Err(MemoryError::UnallocatedSegment(2, 2))
        );
    }

    #[test]
    fn relocate_memory_into_existing_segment() {
        let mut memory = memory![
            ((0, 0), 1),
            ((0, 1), (-1, 0)),
            ((0, 2), 3),
            ((1, 0), (-1, 1)),
            ((1, 1), 5),
            ((1, 2), (-1, 2)),
            ((-1, 0), 7),
            ((-1, 1), 8),
            ((-1, 2), 9)
        ];
        memory
            .add_relocation_rule((-1, 0).into(), (1, 3).into())
            .unwrap();

        assert_eq!(memory.relocate_memory(), Ok(()));

        check_memory!(
            memory,
            ((0, 0), 1),
            ((0, 1), (1, 3)),
            ((0, 2), 3),
            ((1, 0), (1, 4)),
            ((1, 1), 5),
            ((1, 2), (1, 5)),
            ((1, 3), 7),
            ((1, 4), 8),
            ((1, 5), 9)
        );
        assert!(memory.temp_data.is_empty());
    }

    #[test]
    fn relocate_memory_into_existing_segment_inconsistent_memory() {
        let mut memory = memory![
            ((0, 0), 1),
            ((0, 1), (-1, 0)),
            ((0, 2), 3),
            ((1, 0), (-1, 1)),
            ((1, 1), 5),
            ((1, 2), (-1, 2)),
            ((-1, 0), 7),
            ((-1, 1), 8),
            ((-1, 2), 9)
        ];
        memory
            .add_relocation_rule((-1, 0).into(), (1, 0).into())
            .unwrap();

        assert_eq!(
            memory.relocate_memory(),
            Err(MemoryError::InconsistentMemory(
                (1, 0).into(),
                (1, 1).into(),
                7.into(),
            ))
        );
    }

    #[test]
    fn relocate_memory_new_segment_2_temporary_segments_one_relocated() {
        let mut memory = memory![
            ((0, 0), 1),
            ((0, 1), (-1, 0)),
            ((0, 2), 3),
            ((1, 0), (-1, 1)),
            ((1, 1), 5),
            ((1, 2), (-1, 2)),
            ((-1, 0), 7),
            ((-1, 1), 8),
            ((-1, 2), 9),
            ((-2, 0), 10),
            ((-2, 1), 11)
        ];
        memory
            .add_relocation_rule((-1, 0).into(), (2, 0).into())
            .unwrap();
        memory.data.push(vec![]);

        assert_eq!(memory.relocate_memory(), Ok(()));
        check_memory!(
            memory,
            ((0, 0), 1),
            ((0, 1), (2, 0)),
            ((0, 2), 3),
            ((1, 0), (2, 1)),
            ((1, 1), 5),
            ((1, 2), (2, 2)),
            ((2, 0), 7),
            ((2, 1), 8),
            ((2, 2), 9),
            ((-1, 0), 10),
            ((-1, 1), 11)
        );
    }

    #[test]
    fn relocate_memory_new_segment_2_temporary_segments_relocated() {
        let mut memory = memory![
            ((0, 0), 1),
            ((0, 1), (-1, 0)),
            ((0, 2), 3),
            ((1, 0), (-1, 1)),
            ((1, 1), 5),
            ((1, 2), (-1, 2)),
            ((-1, 0), 7),
            ((-1, 1), 8),
            ((-1, 2), 9),
            ((-2, 0), 10),
            ((-2, 1), 11)
        ];
        memory.data.push(vec![]);
        memory
            .add_relocation_rule((-1, 0).into(), (2, 0).into())
            .unwrap();
        memory.data.push(vec![]);
        memory
            .add_relocation_rule((-2, 0).into(), (3, 0).into())
            .unwrap();

        assert_eq!(memory.relocate_memory(), Ok(()));

        check_memory!(
            memory,
            ((0, 0), 1),
            ((0, 1), (2, 0)),
            ((0, 2), 3),
            ((1, 0), (2, 1)),
            ((1, 1), 5),
            ((1, 2), (2, 2)),
            ((2, 0), 7),
            ((2, 1), 8),
            ((2, 2), 9),
            ((3, 0), 10),
            ((3, 1), 11)
        );
        assert!(memory.temp_data.is_empty());
    }

    #[test]
    fn test_memory_display() {
        let memory = memory![
            ((0, 0), 1),
            ((0, 1), (-1, 0)),
            ((0, 2), 3),
            ((1, 0), (-1, 1)),
            ((1, 1), 5),
            ((1, 2), (-1, 2)),
            ((-1, 0), (-1, 0)),
            ((-1, 1), 8),
            ((-1, 2), 9)
        ];

        assert_eq!(
            format!("{}", memory),
            "(-1,0) : -1:0\n(-1,1) : 8\n(-1,2) : 9\n(0,0) : 1\n(0,1) : -1:0\n(0,2) : 3\n(1,0) : -1:1\n(1,1) : 5\n(1,2) : -1:2\n}\n");
    }

    #[test]
    fn relocate_memory_into_existing_segment_temporary_values_in_temporary_memory() {
        let mut memory = memory![
            ((0, 0), 1),
            ((0, 1), (-1, 0)),
            ((0, 2), 3),
            ((1, 0), (-1, 1)),
            ((1, 1), 5),
            ((1, 2), (-1, 2)),
            ((-1, 0), (-1, 0)),
            ((-1, 1), 8),
            ((-1, 2), 9)
        ];
        memory
            .add_relocation_rule((-1, 0).into(), (1, 3).into())
            .unwrap();

        assert_eq!(memory.relocate_memory(), Ok(()));
        check_memory!(
            memory,
            ((0, 0), 1),
            ((0, 1), (1, 3)),
            ((0, 2), 3),
            ((1, 0), (1, 4)),
            ((1, 1), 5),
            ((1, 2), (1, 5)),
            ((1, 3), (1, 3)),
            ((1, 4), 8),
            ((1, 5), 9)
        );
        assert!(memory.temp_data.is_empty());
    }

    #[test]
    fn relocate_address_with_rules() {
        let mut memory = Memory::new();
        memory
            .add_relocation_rule((-1, 0).into(), (2, 0).into())
            .unwrap();
        memory
            .add_relocation_rule((-2, 0).into(), (2, 2).into())
            .unwrap();

        assert_eq!(
            Memory::relocate_address((-1, 0).into(), &memory.relocation_rules),
            MaybeRelocatable::RelocatableValue((2, 0).into()),
        );
        assert_eq!(
            Memory::relocate_address((-2, 1).into(), &memory.relocation_rules),
            MaybeRelocatable::RelocatableValue((2, 3).into()),
        );
    }

    #[test]
    fn relocate_address_no_rules() {
        let memory = Memory::new();
        assert_eq!(
            Memory::relocate_address((-1, 0).into(), &memory.relocation_rules),
            MaybeRelocatable::RelocatableValue((-1, 0).into()),
        );
        assert_eq!(
            Memory::relocate_address((-2, 1).into(), &memory.relocation_rules),
            MaybeRelocatable::RelocatableValue((-2, 1).into()),
        );
    }

    #[test]
    fn relocate_address_real_addr() {
        let memory = Memory::new();
        assert_eq!(
            Memory::relocate_address((1, 0).into(), &memory.relocation_rules),
            MaybeRelocatable::RelocatableValue((1, 0).into()),
        );
        assert_eq!(
            Memory::relocate_address((1, 1).into(), &memory.relocation_rules),
            MaybeRelocatable::RelocatableValue((1, 1).into()),
        );
    }

    #[test]
    fn mark_address_as_accessed() {
        let mut memory = memory![((0, 0), 0)];
        assert!(!memory.data[0][0].as_ref().unwrap().is_accessed());
        memory.mark_as_accessed(relocatable!(0, 0));
        assert!(memory.data[0][0].as_ref().unwrap().is_accessed());
    }

    #[test]
    fn get_amount_of_accessed_addresses_for_segment_valid() {
        let mut memory = memory![((0, 0), 0)];
        assert_eq!(
            memory.get_amount_of_accessed_addresses_for_segment(0),
            Some(0)
        );
        memory.mark_as_accessed(relocatable!(0, 0));
        assert_eq!(
            memory.get_amount_of_accessed_addresses_for_segment(0),
            Some(1)
        );
    }

    #[test]
    fn get_amount_of_accessed_addresses_for_segment_invalid_segment() {
        let memory = memory![((0, 0), 0)];
        assert_eq!(memory.get_amount_of_accessed_addresses_for_segment(1), None);
    }

    #[test]
    fn memory_cell_new_is_not_accessed() {
        let cell = MemoryCell::new(mayberelocatable!(1));
        assert!(!cell.is_accessed())
    }

    #[test]
    fn memory_cell_mark_accessed() {
        let mut cell = MemoryCell::new(mayberelocatable!(1));
        cell.mark_accessed();
        assert!(cell.is_accessed())
    }

    #[test]
    fn memory_cell_get_value() {
        let cell = MemoryCell::new(mayberelocatable!(1));
        assert_eq!(cell.get_value(), &mayberelocatable!(1));
    }

    #[test]
    fn memory_cell_mutate_value() {
        let mut cell = MemoryCell::new(mayberelocatable!(1));
        let cell_value = cell.get_value_mut();
        assert_eq!(cell_value, &mayberelocatable!(1));
        *cell_value = mayberelocatable!(2);
        assert_eq!(cell.get_value(), &mayberelocatable!(2));
    }
}<|MERGE_RESOLUTION|>--- conflicted
+++ resolved
@@ -277,11 +277,7 @@
         let mut values = Vec::new();
 
         for i in 0..size {
-<<<<<<< HEAD
-            values.push(self.get(&addr.add_usize(i)?));
-=======
-            values.push(self.get(&(addr + i)));
->>>>>>> fe5ceff8
+            values.push(self.get(&(addr + i)?));
         }
 
         Ok(values)
@@ -295,11 +291,7 @@
         let mut values = Vec::with_capacity(size);
 
         for i in 0..size {
-<<<<<<< HEAD
-            values.push(match self.get(&addr.add_usize(i)?) {
-=======
-            values.push(match self.get(&(addr + i)) {
->>>>>>> fe5ceff8
+            values.push(match self.get(&(addr + i)?) {
                 Some(elem) => elem.into_owned(),
                 None => return Err(MemoryError::GetRangeMemoryGap(addr, size)),
             });
