--- conflicted
+++ resolved
@@ -16,7 +16,6 @@
     pub relocation_rules: HashMap<usize, Relocatable>,
     pub validated_addresses: HashSet<MaybeRelocatable>,
     pub validation_rules: HashMap<usize, ValidationRule>,
-    pub relocation_rules: HashMap<isize, Relocatable>,
 }
 
 impl Memory {
@@ -27,7 +26,6 @@
             relocation_rules: HashMap::new(),
             validated_addresses: HashSet::<MaybeRelocatable>::new(),
             validation_rules: HashMap::new(),
-            relocation_rules: HashMap::new(),
         }
     }
     ///Inserts an MaybeRelocatable value into an address given by a MaybeRelocatable::Relocatable
@@ -43,23 +41,6 @@
             .try_into()
             .map_err(|_| MemoryError::AddressNotRelocatable)?;
         let val = MaybeRelocatable::from(val);
-<<<<<<< HEAD
-        let (value_index, value_offset) = from_relocatable_to_indexes(relocatable.clone())?;
-        let data_len = self.data.len();
-        let segment = if value_index >= 0 {
-            self.data
-                .get_mut(value_index as usize)
-                .ok_or(MemoryError::UnallocatedSegment(
-                    value_index as usize,
-                    data_len,
-                ))?
-        } else {
-            self.temp_data.get_mut((-value_index as usize) - 1).ok_or(
-                MemoryError::UnallocatedSegment(value_index as usize, data_len),
-            )?
-        };
-
-=======
         let (value_index, value_offset) = from_relocatable_to_indexes(&relocatable);
 
         let data = if relocatable.segment_index.is_negative() {
@@ -72,7 +53,7 @@
         let segment = data
             .get_mut(value_index)
             .ok_or(MemoryError::UnallocatedSegment(value_index, data_len))?;
->>>>>>> c80138e9
+
         //Check if the element is inserted next to the last one on the segment
         //Forgoing this check would allow data to be inserted in a different index
         if segment.len() <= value_offset {
@@ -106,24 +87,7 @@
         let relocatable: Relocatable = key
             .try_into()
             .map_err(|_| MemoryError::AddressNotRelocatable)?;
-<<<<<<< HEAD
-
-        if let Ok((segment, offset)) = from_relocatable_to_indexes(relocatable) {
-            if segment >= 0 {
-                let segment = segment as usize;
-                if self.data.len() > segment && self.data[segment].len() > offset {
-                    if let Some(x) = &self.data[segment][offset] {
-                        return self.relocate_value(Some(Cow::Borrowed(x)));
-                    }
-                }
-            } else {
-                let segment = (-segment as usize) - 1;
-                if self.temp_data.len() > segment && self.temp_data[segment].len() > offset {
-                    if let Some(x) = &self.temp_data[segment][offset] {
-                        return self.relocate_value(Some(Cow::Borrowed(x)));
-                    }
-                }
-=======
+
         let data = if relocatable.segment_index.is_negative() {
             &self.temp_data
         } else {
@@ -132,8 +96,7 @@
         let (i, j) = from_relocatable_to_indexes(&relocatable);
         if data.len() > i && data[i].len() > j {
             if let Some(ref element) = data[i][j] {
-                return Ok(Some(element));
->>>>>>> c80138e9
+                return self.relocate_value(Some(Cow::Borrowed(element)));
             }
         }
 
@@ -341,8 +304,12 @@
         let mut memory = Memory::new();
         memory.temp_data = vec![vec![None, None, Some(mayberelocatable!(8))]];
         assert_eq!(
-            memory.get(&mayberelocatable!(-1, 2)),
-            Ok(Some(&mayberelocatable!(8)))
+            memory
+                .get(&mayberelocatable!(-1, 2))
+                .unwrap()
+                .unwrap()
+                .as_ref(),
+            &mayberelocatable!(8),
         );
     }
 
@@ -367,8 +334,8 @@
         memory.temp_data.push(Vec::new());
         memory.insert(&key, &val).unwrap();
         assert_eq!(
-            memory.get(&key).unwrap(),
-            Some(&MaybeRelocatable::from(bigint!(5)))
+            memory.get(&key).unwrap().unwrap().as_ref(),
+            &MaybeRelocatable::from(bigint!(5)),
         );
     }
 
