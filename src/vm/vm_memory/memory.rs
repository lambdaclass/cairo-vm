use std::borrow::Cow;
use std::collections::{HashMap, HashSet};

use crate::types::relocatable::Relocatable;
use crate::vm::errors::memory_errors::MemoryError;
use crate::vm::errors::vm_errors::VirtualMachineError;
use crate::{types::relocatable::MaybeRelocatable, utils::from_relocatable_to_indexes};
use num_bigint::BigInt;
pub struct ValidationRule(
    #[allow(clippy::type_complexity)]
    pub  Box<dyn Fn(&Memory, &MaybeRelocatable) -> Result<Vec<MaybeRelocatable>, MemoryError>>,
);
pub struct Memory {
    pub data: Vec<Vec<Option<MaybeRelocatable>>>,
    pub temp_data: Vec<Vec<Option<MaybeRelocatable>>>,
    pub relocation_rules: HashMap<usize, Relocatable>,
    pub validated_addresses: HashSet<MaybeRelocatable>,
    pub validation_rules: HashMap<usize, ValidationRule>,
}

impl Memory {
    pub fn new() -> Memory {
        Memory {
            data: Vec::<Vec<Option<MaybeRelocatable>>>::new(),
            temp_data: Vec::<Vec<Option<MaybeRelocatable>>>::new(),
            relocation_rules: HashMap::new(),
            validated_addresses: HashSet::<MaybeRelocatable>::new(),
            validation_rules: HashMap::new(),
        }
    }
    ///Inserts an MaybeRelocatable value into an address given by a MaybeRelocatable::Relocatable
    /// Will panic if the segment index given by the address corresponds to a non-allocated segment
    /// If the address isnt contiguous with previously inserted data, memory gaps will be represented by inserting None values
    pub fn insert<'a, K: 'a, V: 'a>(&mut self, key: &'a K, val: &'a V) -> Result<(), MemoryError>
    where
        Relocatable: TryFrom<&'a K>,
        MaybeRelocatable: From<&'a K>,
        MaybeRelocatable: From<&'a V>,
    {
        let relocatable: Relocatable = key
            .try_into()
            .map_err(|_| MemoryError::AddressNotRelocatable)?;
        let val = MaybeRelocatable::from(val);
        let (value_index, value_offset) = from_relocatable_to_indexes(&relocatable);

        let data = if relocatable.segment_index.is_negative() {
            &mut self.temp_data
        } else {
            &mut self.data
        };

        let data_len = data.len();
        let segment = data
            .get_mut(value_index)
            .ok_or(MemoryError::UnallocatedSegment(value_index, data_len))?;

        //Check if the element is inserted next to the last one on the segment
        //Forgoing this check would allow data to be inserted in a different index
        if segment.len() <= value_offset {
            segment.resize(value_offset + 1, None);
        }
        // At this point there's *something* in there

        match segment[value_offset] {
            None => segment[value_offset] = Some(val),
            Some(ref current_value) => {
                if current_value != &val {
                    //Existing memory cannot be changed
                    return Err(MemoryError::InconsistentMemory(
                        relocatable.into(),
                        current_value.to_owned(),
                        val,
                    ));
                }
            }
        };
        self.validate_memory_cell(&MaybeRelocatable::from(key))
    }

    /// Retrieve a value from memory (either normal or temporary) and apply relocation rules
    pub(crate) fn get<'a, 'b: 'a, K: 'a>(
        &'b self,
        key: &'a K,
    ) -> Result<Option<Cow<MaybeRelocatable>>, MemoryError>
    where
        Relocatable: TryFrom<&'a K>,
    {
        let relocatable: Relocatable = key
            .try_into()
            .map_err(|_| MemoryError::AddressNotRelocatable)?;

        let data = if relocatable.segment_index.is_negative() {
            &self.temp_data
        } else {
            &self.data
        };
        let (i, j) = from_relocatable_to_indexes(&relocatable);
        if data.len() > i && data[i].len() > j {
            if let Some(ref element) = data[i][j] {
                return Ok(Some(self.relocate_value(element)));
            }
        }

        Ok(None)
    }

    /// Relocate a value according to the relocation rules.
    pub fn relocate_value<'a>(&self, value: &'a MaybeRelocatable) -> Cow<'a, MaybeRelocatable> {
        let value_relocation = match value {
            MaybeRelocatable::RelocatableValue(x) => x,
            value => return Cow::Borrowed(value),
        };

        let segment_idx = value_relocation.segment_index;
        if segment_idx >= 0 {
            return Cow::Borrowed(value);
        }

        let relocation = match self.relocation_rules.get(&(-segment_idx as usize)) {
            Some(x) => x,
            None => return Cow::Borrowed(value),
        };

        Cow::Owned(
            self.relocate_value(&MaybeRelocatable::RelocatableValue(relocation.clone()))
                .add_usize_mod(value_relocation.offset, None),
        )
    }

    /// Add a new relocation rule.
    ///
    /// Will return an error if any of the following conditions are not met:
    ///   - Source address's segment must be negative (temporary).
    ///   - Source address's offset must be zero.
    ///   - There shouldn't already be relocation at the source segment.
    pub(crate) fn add_relocation_rule(
        &mut self,
        src_ptr: Relocatable,
        dst_ptr: Relocatable,
    ) -> Result<(), MemoryError> {
        if src_ptr.segment_index >= 0 {
            return Err(MemoryError::AddressNotInTemporarySegment(
                src_ptr.segment_index,
            ));
        }
        if src_ptr.offset != 0 {
            return Err(MemoryError::NonZeroOffset(src_ptr.offset));
        }

        let segment_index = -src_ptr.segment_index as usize;
        if self.relocation_rules.contains_key(&segment_index) {
            return Err(MemoryError::DuplicatedRelocation(src_ptr.segment_index));
        }

        self.relocation_rules.insert(segment_index, dst_ptr);
        Ok(())
    }

    //Gets the value from memory address.
    //If the value is an MaybeRelocatable::Int(Bigint) return &Bigint
    //else raises Err
    pub fn get_integer(&self, key: &Relocatable) -> Result<Cow<BigInt>, VirtualMachineError> {
        match self.get(key).map_err(VirtualMachineError::MemoryError)? {
            Some(Cow::Borrowed(MaybeRelocatable::Int(int))) => Ok(Cow::Borrowed(int)),
            Some(Cow::Owned(MaybeRelocatable::Int(int))) => Ok(Cow::Owned(int)),
            _ => Err(VirtualMachineError::ExpectedInteger(
                MaybeRelocatable::from(key),
            )),
        }
    }

    pub fn get_relocatable(
        &self,
        key: &Relocatable,
    ) -> Result<Cow<Relocatable>, VirtualMachineError> {
        match self.get(key).map_err(VirtualMachineError::MemoryError)? {
            Some(Cow::Borrowed(MaybeRelocatable::RelocatableValue(rel))) => Ok(Cow::Borrowed(rel)),
            Some(Cow::Owned(MaybeRelocatable::RelocatableValue(rel))) => Ok(Cow::Owned(rel)),
            _ => Err(VirtualMachineError::ExpectedRelocatable(
                MaybeRelocatable::from(key),
            )),
        }
    }

    pub fn insert_value<T: Into<MaybeRelocatable>>(
        &mut self,
        key: &Relocatable,
        val: T,
    ) -> Result<(), VirtualMachineError> {
        self.insert(key, &val.into())
            .map_err(VirtualMachineError::MemoryError)
    }

    pub fn add_validation_rule(&mut self, segment_index: usize, rule: ValidationRule) {
        self.validation_rules.insert(segment_index, rule);
    }

    fn validate_memory_cell(&mut self, address: &MaybeRelocatable) -> Result<(), MemoryError> {
        if let &MaybeRelocatable::RelocatableValue(ref rel_addr) = address {
            if !self.validated_addresses.contains(address) {
                for (index, validation_rule) in self.validation_rules.iter() {
                    if rel_addr.segment_index == *index as isize {
                        self.validated_addresses
                            .extend(validation_rule.0(self, address)?);
                    }
                }
            }
            Ok(())
        } else {
            Err(MemoryError::AddressNotRelocatable)
        }
    }
    ///Applies validation_rules to the current memory
    //Should be called during initialization, as None values will raise a FoundNonInt error
    pub fn validate_existing_memory(&mut self) -> Result<(), MemoryError> {
        for i in 0..self.data.len() {
            for j in 0..self.data[i].len() {
                self.validate_memory_cell(&MaybeRelocatable::from((i as isize, j)))?;
            }
        }
        Ok(())
    }

    pub fn get_range(
        &self,
        addr: &MaybeRelocatable,
        size: usize,
    ) -> Result<Vec<Option<Cow<MaybeRelocatable>>>, MemoryError> {
        let mut values = Vec::new();

        for i in 0..size {
            values.push(self.get(&addr.add_usize_mod(i, None))?);
        }

        Ok(values)
    }

    pub fn get_continuous_range(
        &self,
        addr: &MaybeRelocatable,
        size: usize,
    ) -> Result<Vec<MaybeRelocatable>, MemoryError> {
        let mut values = Vec::with_capacity(size);

        for i in 0..size {
            values.push(match self.get(&addr.add_usize_mod(i, None))? {
                Some(elem) => elem.into_owned(),
                None => return Err(MemoryError::GetRangeMemoryGap),
            });
        }

        Ok(values)
    }

    pub fn get_integer_range(
        &self,
        addr: &Relocatable,
        size: usize,
    ) -> Result<Vec<Cow<BigInt>>, VirtualMachineError> {
        let mut values = Vec::new();

        for i in 0..size {
            values.push(self.get_integer(&(addr + i))?);
        }

        Ok(values)
    }
}

impl Default for Memory {
    fn default() -> Self {
        Self::new()
    }
}

#[cfg(test)]
mod memory_tests {
    use super::*;
    use ecdsa::elliptic_curve::sec1::ToEncodedPoint;
    use num_bigint::BigInt;

    use crate::{
        bigint, bigint_str,
        types::{
            instance_definitions::ecdsa_instance_def::EcdsaInstanceDef,
            relocatable::MaybeRelocatable,
        },
        utils::test_utils::{mayberelocatable, memory},
        vm::{
            runners::builtin_runner::{RangeCheckBuiltinRunner, SignatureBuiltinRunner},
            vm_memory::memory_segments::MemorySegmentManager,
        },
    };

    use k256::ecdsa::{signature::Signer, Signature, SigningKey, VerifyingKey};
    use num_bigint::Sign;
    use rand_core::OsRng;

    use crate::vm::errors::memory_errors::MemoryError;

    use crate::utils::test_utils::memory_from_memory;
    use crate::utils::test_utils::memory_inner;

    pub fn memory_from(
        key_val_list: Vec<(MaybeRelocatable, MaybeRelocatable)>,
        num_segements: usize,
    ) -> Result<Memory, MemoryError> {
        let mut memory = Memory::new();
        for _ in 0..num_segements {
            memory.data.push(Vec::new());
        }
        for (key, val) in key_val_list.iter() {
            memory.insert(key, val)?;
        }
        Ok(memory)
    }

    #[test]
    fn insert_and_get_succesful() {
        let key = MaybeRelocatable::from((0, 0));
        let val = MaybeRelocatable::from(bigint!(5));
        let mut memory = Memory::new();
        memory.data.push(Vec::new());
        memory.insert(&key, &val).unwrap();
        assert_eq!(
            memory.get(&key).unwrap().unwrap().as_ref(),
            &MaybeRelocatable::from(bigint!(5))
        );
    }

    #[test]
    fn get_valuef_from_temp_segment() {
        let mut memory = Memory::new();
        memory.temp_data = vec![vec![None, None, Some(mayberelocatable!(8))]];
        assert_eq!(
            memory
                .get(&mayberelocatable!(-1, 2))
                .unwrap()
                .unwrap()
                .as_ref(),
            &mayberelocatable!(8),
        );
    }

    #[test]
    fn insert_value_in_temp_segment() {
        let key = MaybeRelocatable::from((-1, 3));
        let val = MaybeRelocatable::from(bigint!(8));
        let mut memory = Memory::new();
        memory.temp_data.push(Vec::new());
        memory.insert(&key, &val).unwrap();
        assert_eq!(
            memory.temp_data[0][3],
            Some(MaybeRelocatable::from(bigint!(8)))
        );
    }

    #[test]
    fn insert_and_get_from_temp_segment_succesful() {
        let key = MaybeRelocatable::from((-1, 0));
        let val = MaybeRelocatable::from(bigint!(5));
        let mut memory = Memory::new();
        memory.temp_data.push(Vec::new());
        memory.insert(&key, &val).unwrap();
        assert_eq!(
            memory.get(&key).unwrap().unwrap().as_ref(),
            &MaybeRelocatable::from(bigint!(5)),
        );
    }

    #[test]
    fn insert_and_get_from_temp_segment_failed() {
        let key = mayberelocatable!(-1, 1);
        let mut memory = Memory::new();
        memory.temp_data = vec![vec![None, Some(mayberelocatable!(8))]];
        assert_eq!(
            memory.insert(&key, &mayberelocatable!(5)),
            Err(MemoryError::InconsistentMemory(
                mayberelocatable!(-1, 1),
                mayberelocatable!(8),
                mayberelocatable!(5)
            ))
        );
    }

    #[test]
    fn get_non_allocated_memory() {
        let key = MaybeRelocatable::from((0, 0));
        let memory = Memory::new();
        assert_eq!(memory.get(&key).unwrap(), None);
    }

    #[test]
    fn get_non_existant_element() {
        let key = MaybeRelocatable::from((0, 0));
        let memory = Memory::new();
        assert_eq!(memory.get(&key).unwrap(), None);
    }

    #[test]
    fn get_non_relocatable_key() {
        let key = MaybeRelocatable::from(bigint!(0));
        let memory = Memory::new();
        let error = memory.get(&key);
        assert_eq!(error, Err(MemoryError::AddressNotRelocatable));
        assert_eq!(
            error.unwrap_err().to_string(),
            "Memory addresses must be relocatable"
        );
    }

    #[test]
    fn insert_non_allocated_memory() {
        let key = MaybeRelocatable::from((0, 0));
        let val = MaybeRelocatable::from(bigint!(5));
        let mut memory = Memory::new();
        let error = memory.insert(&key, &val);
        assert_eq!(error, Err(MemoryError::UnallocatedSegment(0, 0)));
        assert_eq!(
            error.unwrap_err().to_string(),
            "Can't insert into segment #0; memory only has 0 segment"
        );
    }

    #[test]
    fn insert_inconsistent_memory() {
        let key = MaybeRelocatable::from((0, 0));
        let val_a = MaybeRelocatable::from(bigint!(5));
        let val_b = MaybeRelocatable::from(bigint!(6));
        let mut memory = Memory::new();
        memory.data.push(Vec::new());
        memory
            .insert(&key, &val_a)
            .expect("Unexpected memory insert fail");
        let error = memory.insert(&key, &val_b);
        assert_eq!(
            error,
            Err(MemoryError::InconsistentMemory(key, val_a, val_b))
        );
        assert_eq!(error.unwrap_err().to_string(), "Inconsistent memory assignment at address RelocatableValue(Relocatable { segment_index: 0, offset: 0 }). Int(5) != Int(6)");
    }

    #[test]
    fn insert_address_not_relocatable() {
        let key = MaybeRelocatable::from(bigint!(5));
        let val = MaybeRelocatable::from(bigint!(5));
        let mut memory = Memory::new();
        let error = memory.insert(&key, &val);
        assert_eq!(error, Err(MemoryError::AddressNotRelocatable));
        assert_eq!(
            error.unwrap_err().to_string(),
            "Memory addresses must be relocatable"
        );
    }

    #[test]
    fn insert_non_contiguous_element() {
        let key_a = MaybeRelocatable::from((0, 0));
        let key_b = MaybeRelocatable::from((0, 2));
        let val = MaybeRelocatable::from(bigint!(5));
        let mut memory = Memory::new();
        memory.data.push(Vec::new());
        memory.insert(&key_a, &val).unwrap();
        memory.insert(&key_b, &val).unwrap();
        assert_eq!(memory.get(&key_b).unwrap().unwrap().as_ref(), &val);
    }

    #[test]
    fn insert_non_contiguous_element_memory_gaps_none() {
        let key_a = MaybeRelocatable::from((0, 0));
        let key_b = MaybeRelocatable::from((0, 5));
        let val = MaybeRelocatable::from(bigint!(5));
        let mut memory = Memory::new();
        memory.data.push(Vec::new());
        memory.insert(&key_a, &val).unwrap();
        memory.insert(&key_b, &val).unwrap();
        assert_eq!(memory.get(&key_b).unwrap().unwrap().as_ref(), &val);
        assert_eq!(memory.get(&MaybeRelocatable::from((0, 1))).unwrap(), None);
        assert_eq!(memory.get(&MaybeRelocatable::from((0, 2))).unwrap(), None);
        assert_eq!(memory.get(&MaybeRelocatable::from((0, 3))).unwrap(), None);
        assert_eq!(memory.get(&MaybeRelocatable::from((0, 4))).unwrap(), None);
    }

    #[test]
    fn from_array_test() {
        let mem = memory_from(
            vec![(
                MaybeRelocatable::from((1, 0)),
                MaybeRelocatable::from(bigint!(5)),
            )],
            2,
        )
        .unwrap();
        assert!(matches!(
            mem.get(&MaybeRelocatable::from((1, 0))),
            _val_clone
        ));
    }

    #[test]
    fn validate_existing_memory_for_range_check_within_bounds() {
        let mut builtin = RangeCheckBuiltinRunner::new(8, 8, true);
        let mut segments = MemorySegmentManager::new();
        let mut memory = Memory::new();
        builtin.initialize_segments(&mut segments, &mut memory);
        assert_eq!(builtin.add_validation_rule(&mut memory), Ok(()));
        for _ in 0..3 {
            segments.add(&mut memory);
        }

        memory
            .insert(
                &MaybeRelocatable::from((0, 0)),
                &MaybeRelocatable::from(bigint!(45)),
            )
            .unwrap();
        memory.validate_existing_memory().unwrap();
        assert!(memory
            .validated_addresses
            .contains(&MaybeRelocatable::from((0, 0))));
    }

    #[test]
    fn validate_existing_memory_for_range_check_outside_bounds() {
        let mut builtin = RangeCheckBuiltinRunner::new(8, 8, true);
        let mut segments = MemorySegmentManager::new();
        let mut memory = Memory::new();
        segments.add(&mut memory);
        builtin.initialize_segments(&mut segments, &mut memory);
        memory
            .insert(
                &MaybeRelocatable::from((1, 0)),
                &MaybeRelocatable::from(bigint!(-10)),
            )
            .unwrap();
        assert_eq!(builtin.add_validation_rule(&mut memory), Ok(()));
        let error = memory.validate_existing_memory();
        assert_eq!(error, Err(MemoryError::NumOutOfBounds));
        assert_eq!(
            error.unwrap_err().to_string(),
            "Range-check validation failed, number is out of valid range"
        );
    }

    #[test]
    fn validate_existing_memory_for_invalid_signature() {
        let mut builtin = SignatureBuiltinRunner::new(&EcdsaInstanceDef::default(), true);

        let signing_key = SigningKey::random(&mut OsRng);

        let verifying_key = VerifyingKey::from(&signing_key);

        let mut segments = MemorySegmentManager::new();
        let mut memory = Memory::new();
        segments.add(&mut memory);
        builtin.initialize_segments(&mut segments, &mut memory);
        memory
            .insert(
                &MaybeRelocatable::from((1, 0)),
                &MaybeRelocatable::from(BigInt::from_bytes_be(
                    Sign::Plus,
                    verifying_key.to_bytes().as_slice(),
                )),
            )
            .unwrap();
        memory
            .insert(
                &MaybeRelocatable::from((1, 1)),
                &MaybeRelocatable::from(bigint_str!(b"-1472574760335685482768423018116732869320670550222259018541069375211356613248")),
            ).unwrap();
        builtin.add_validation_rule(&mut memory).unwrap();
        let error = memory.validate_existing_memory();
        assert!(error.is_err())
    }

    #[test]
    fn validate_existing_memory_for_valid_signature() {
        let mut builtin = SignatureBuiltinRunner::new(&EcdsaInstanceDef::default(), true);
        let signing_key = SigningKey::random(&mut OsRng);

        let verifying_key = VerifyingKey::from(&signing_key);

        let signature_r = bigint_str!(
            b"1839793652349538280924927302501143912227271479439798783640887258675143576352"
        );
        let signature_s = bigint_str!(
            b"1819432147005223164874083361865404672584671743718628757598322238853218813979"
        );

        builtin.add_signature(Relocatable::from((1, 0)), &(signature_r, signature_s));

        let mut segments = MemorySegmentManager::new();

        let mut memory = Memory::new();

        segments.add(&mut memory);

        builtin.initialize_segments(&mut segments, &mut memory);

        memory
            .insert(
                &MaybeRelocatable::from((1, 0)),
                &MaybeRelocatable::from(BigInt::from_bytes_be(
                    Sign::Plus,
                    &[
                        1, 239, 21, 193, 133, 153, 151, 27, 123, 236, 237, 65, 90, 64, 240, 199,
                        222, 172, 253, 155, 13, 24, 25, 224, 61, 114, 61, 139, 201, 67, 207, 202,
                    ],
                )),
            )
            .unwrap();

        memory
            .insert(
                &MaybeRelocatable::from((1, 1)),
                &MaybeRelocatable::from(bigint!(2_i32)),
            )
            .unwrap();

        builtin.add_validation_rule(&mut memory).unwrap();

        let result = memory.validate_existing_memory();

        assert!(result.is_ok())
    }

    #[test]

    fn validate_existing_memory_for_range_check_relocatable_value() {
        let mut builtin = RangeCheckBuiltinRunner::new(8, 8, true);
        let mut segments = MemorySegmentManager::new();
        let mut memory = Memory::new();
        segments.add(&mut memory);
        builtin.initialize_segments(&mut segments, &mut memory);
        memory
            .insert(
                &MaybeRelocatable::from((1, 7)),
                &MaybeRelocatable::from((1, 4)),
            )
            .unwrap();
        assert_eq!(builtin.add_validation_rule(&mut memory), Ok(()));
        let error = memory.validate_existing_memory();
        assert_eq!(error, Err(MemoryError::FoundNonInt));
        assert_eq!(
            error.unwrap_err().to_string(),
            "Range-check validation failed, encountered non-int value"
        );
    }

    #[test]
    fn validate_existing_memory_for_range_check_out_of_bounds_diff_segment() {
        let mut builtin = RangeCheckBuiltinRunner::new(8, 8, true);
        let mut segments = MemorySegmentManager::new();
        let mut memory = Memory::new();
        segments.add(&mut memory);
        builtin.initialize_segments(&mut segments, &mut memory);
        memory
            .insert(
                &MaybeRelocatable::from((0, 0)),
                &MaybeRelocatable::from(bigint!(-45)),
            )
            .unwrap();
        assert_eq!(builtin.add_validation_rule(&mut memory), Ok(()));
        assert_eq!(memory.validate_existing_memory(), Ok(()));
    }

    #[test]
    fn get_integer_valid() {
        let mut segments = MemorySegmentManager::new();
        let mut memory = Memory::new();
        segments.add(&mut memory);
        memory
            .insert(
                &MaybeRelocatable::from((0, 0)),
                &MaybeRelocatable::from(bigint!(10)),
            )
            .unwrap();
        assert_eq!(
            memory
                .get_integer(&Relocatable::from((0, 0)))
                .unwrap()
                .as_ref(),
            &bigint!(10)
        );
    }

    #[test]
    fn get_integer_invalid_expected_integer() {
        let mut segments = MemorySegmentManager::new();
        let mut memory = Memory::new();
        segments.add(&mut memory);
        memory
            .insert(
                &MaybeRelocatable::from((0, 0)),
                &MaybeRelocatable::from((0, 10)),
            )
            .unwrap();
        assert_eq!(
            memory.get_integer(&Relocatable::from((0, 0))),
            Err(VirtualMachineError::ExpectedInteger(
                MaybeRelocatable::from((0, 0))
            ))
        );
    }

    #[test]
    fn default_memory() {
        let mem: Memory = Default::default();
        assert_eq!(mem.data.len(), 0);
    }

    #[test]
    fn insert_and_get_temporary_succesful() {
        let mut memory = Memory::new();
        memory.temp_data.push(Vec::new());

        let key = MaybeRelocatable::from((-1, 0));
        let val = MaybeRelocatable::from(bigint!(5));
        memory.insert(&key, &val).unwrap();

        assert_eq!(memory.get(&key).unwrap().unwrap().as_ref(), &val);
    }

    #[test]
    fn add_relocation_rule() {
        let mut memory = Memory::new();

        assert_eq!(
            memory.add_relocation_rule((-1, 0).into(), (1, 2).into()),
            Ok(()),
        );
        assert_eq!(
            memory.add_relocation_rule((-2, 0).into(), (-1, 1).into()),
            Ok(()),
        );
        assert_eq!(
            memory.add_relocation_rule((5, 0).into(), (0, 0).into()),
            Err(MemoryError::AddressNotInTemporarySegment(5)),
        );
        assert_eq!(
            memory.add_relocation_rule((-3, 6).into(), (0, 0).into()),
            Err(MemoryError::NonZeroOffset(6)),
        );
        assert_eq!(
            memory.add_relocation_rule((-1, 0).into(), (0, 0).into()),
            Err(MemoryError::DuplicatedRelocation(-1)),
        );
    }

    #[test]
    fn relocate_value_bigint() {
        let mut memory = Memory::new();
        memory.relocation_rules.insert(1, (2, 0).into());
        memory.relocation_rules.insert(2, (2, 2).into());

        // Test when value is Some(BigInt):
        assert_eq!(
            memory.relocate_value(&MaybeRelocatable::Int(bigint!(0))),
            Cow::Owned(MaybeRelocatable::Int(bigint!(0))),
        );
    }

    #[test]
    fn relocate_value_mayberelocatable() {
        let mut memory = Memory::new();
        memory.relocation_rules.insert(1, (2, 0).into());
        memory.relocation_rules.insert(2, (2, 2).into());

        // Test when value is Some(MaybeRelocatable) with segment_index >= 0:
        assert_eq!(
            memory.relocate_value(&MaybeRelocatable::RelocatableValue((0, 0).into())),
            Cow::Owned(MaybeRelocatable::RelocatableValue((0, 0).into())),
        );
        assert_eq!(
            memory.relocate_value(&MaybeRelocatable::RelocatableValue((5, 0).into())),
            Cow::Owned(MaybeRelocatable::RelocatableValue((5, 0).into())),
        );
    }

    #[test]
    fn relocate_value_mayberelocatable_temporary_segment_no_rules() {
        let mut memory = Memory::new();
        memory.relocation_rules.insert(1, (2, 0).into());
        memory.relocation_rules.insert(2, (2, 2).into());

        // Test when value is Some(MaybeRelocatable) with segment_index < 0 and
        // there are no applicable relocation rules:
        assert_eq!(
            memory.relocate_value(&MaybeRelocatable::RelocatableValue((-5, 0).into())),
            Cow::Owned(MaybeRelocatable::RelocatableValue((-5, 0).into())),
        );
    }

    #[test]
    fn relocate_value_mayberelocatable_temporary_segment_rules() {
        let mut memory = Memory::new();
        memory.relocation_rules.insert(1, (2, 0).into());
        memory.relocation_rules.insert(2, (2, 2).into());

        // Test when value is Some(MaybeRelocatable) with segment_index < 0 and
        // there are applicable relocation rules:
        assert_eq!(
            memory.relocate_value(&MaybeRelocatable::RelocatableValue((-1, 0).into())),
            Cow::Owned(MaybeRelocatable::RelocatableValue((2, 0).into())),
        );
        assert_eq!(
            memory.relocate_value(&MaybeRelocatable::RelocatableValue((-2, 0).into())),
            Cow::Owned(MaybeRelocatable::RelocatableValue((2, 2).into())),
        );
        assert_eq!(
            memory.relocate_value(&MaybeRelocatable::RelocatableValue((-1, 5).into())),
            Cow::Owned(MaybeRelocatable::RelocatableValue((2, 5).into())),
        );
        assert_eq!(
            memory.relocate_value(&MaybeRelocatable::RelocatableValue((-2, 5).into())),
            Cow::Owned(MaybeRelocatable::RelocatableValue((2, 7).into())),
        );
    }
    #[test]
    fn get_range_for_continuous_memory() {
        let memory = memory![((1, 0), 2), ((1, 1), 3), ((1, 2), 4)];

        let value1 = MaybeRelocatable::from(bigint!(2));
        let value2 = MaybeRelocatable::from(bigint!(3));
        let value3 = MaybeRelocatable::from(bigint!(4));

        let expected_vec = vec![
            Some(Cow::Borrowed(&value1)),
            Some(Cow::Borrowed(&value2)),
            Some(Cow::Borrowed(&value3)),
        ];
        assert_eq!(
            memory.get_range(&MaybeRelocatable::from((1, 0)), 3),
            Ok(expected_vec)
        );
    }

    #[test]
    fn get_range_for_non_continuous_memory() {
        let memory = memory![((1, 0), 2), ((1, 1), 3), ((1, 3), 4)];

        let value1 = MaybeRelocatable::from(bigint!(2));
        let value2 = MaybeRelocatable::from(bigint!(3));
        let value3 = MaybeRelocatable::from(bigint!(4));

        let expected_vec = vec![
            Some(Cow::Borrowed(&value1)),
            Some(Cow::Borrowed(&value2)),
            None,
            Some(Cow::Borrowed(&value3)),
        ];
        assert_eq!(
            memory.get_range(&MaybeRelocatable::from((1, 0)), 4),
            Ok(expected_vec)
        );
    }

    #[test]
    fn get_continuous_range_for_continuous_memory() {
        let memory = memory![((1, 0), 2), ((1, 1), 3), ((1, 2), 4)];

        let value1 = MaybeRelocatable::from(bigint!(2));
        let value2 = MaybeRelocatable::from(bigint!(3));
        let value3 = MaybeRelocatable::from(bigint!(4));

        let expected_vec = vec![value1, value2, value3];
        assert_eq!(
            memory.get_continuous_range(&MaybeRelocatable::from((1, 0)), 3),
            Ok(expected_vec)
        );
    }

    #[test]
    fn get_continuous_range_for_non_continuous_memory() {
        let memory = memory![((1, 0), 2), ((1, 1), 3), ((1, 3), 4)];

        assert_eq!(
            memory.get_continuous_range(&MaybeRelocatable::from((1, 0)), 3),
            Err(MemoryError::GetRangeMemoryGap)
        );
    }

<<<<<<< HEAD
    // #[test]
    // fn validate_existing_memory_for_valid_signature_2() {
    //     // Signing
    //     let signing_key = SigningKey::random(&mut OsRng); // Serialize with `::to_bytes()`
    //     let message = b"Vamos Argentina";

    //     // Note: the signature type must be annotated or otherwise inferrable as
    //     // `Signer` has many impls of the `Signer` trait (for both regular and
    //     // recoverable signature types).
    //     let signature: Signature = signing_key.sign(message);

    //     println!("signature: {:?}", signature.split_bytes());
    //     // Verification
    //     use k256::{
    //         ecdsa::{signature::Verifier, VerifyingKey},
    //         EncodedPoint,
    //     };

    //     let verifying_key = VerifyingKey::from(&signing_key); // Serialize with `::to_encoded_point()`
    //     println!("verifying_key: {:?}", verifying_key.to_encoded_point(false));
    //     assert!(verifying_key.verify(message, &signature).is_ok());
    // }
=======
    #[test]
    fn validate_existing_memory_for_valid_signature_2() {
        // Signing
        let signing_key = SigningKey::random(&mut OsRng); // Serialize with `::to_bytes()`
        let message = b"Vamos Argentina";

        // Note: the signature type must be annotated or otherwise inferrable as
        // `Signer` has many impls of the `Signer` trait (for both regular and
        // recoverable signature types).
        let signature: Signature = signing_key.sign(message);

        // Verification
        use k256::{
            ecdsa::{signature::Verifier, VerifyingKey},
            EncodedPoint,
        };

        let verifying_key = VerifyingKey::from(&signing_key); // Serialize with `::to_encoded_point()`
        assert!(verifying_key.verify(message, &signature).is_ok());
    }
>>>>>>> 6100092f
}<|MERGE_RESOLUTION|>--- conflicted
+++ resolved
@@ -880,7 +880,6 @@
         );
     }
 
-<<<<<<< HEAD
     // #[test]
     // fn validate_existing_memory_for_valid_signature_2() {
     //     // Signing
@@ -903,26 +902,4 @@
     //     println!("verifying_key: {:?}", verifying_key.to_encoded_point(false));
     //     assert!(verifying_key.verify(message, &signature).is_ok());
     // }
-=======
-    #[test]
-    fn validate_existing_memory_for_valid_signature_2() {
-        // Signing
-        let signing_key = SigningKey::random(&mut OsRng); // Serialize with `::to_bytes()`
-        let message = b"Vamos Argentina";
-
-        // Note: the signature type must be annotated or otherwise inferrable as
-        // `Signer` has many impls of the `Signer` trait (for both regular and
-        // recoverable signature types).
-        let signature: Signature = signing_key.sign(message);
-
-        // Verification
-        use k256::{
-            ecdsa::{signature::Verifier, VerifyingKey},
-            EncodedPoint,
-        };
-
-        let verifying_key = VerifyingKey::from(&signing_key); // Serialize with `::to_encoded_point()`
-        assert!(verifying_key.verify(message, &signature).is_ok());
-    }
->>>>>>> 6100092f
 }