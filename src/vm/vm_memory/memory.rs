--- conflicted
+++ resolved
@@ -128,17 +128,7 @@
             &self.data
         };
         let (i, j) = from_relocatable_to_indexes(relocatable);
-<<<<<<< HEAD
-        if data.len() > i && data[i].len() > j {
-            if let Some(ref cell) = data[i][j] {
-                return Ok(Some(self.relocate_value(cell.get_value())));
-            }
-        }
-
-        Ok(None)
-=======
-        Some(self.relocate_value(data.get(i)?.get(j)?.as_ref()?))
->>>>>>> 763fc5f8
+        Some(self.relocate_value(data.get(i)?.get(j)?.as_ref()?.get_value()))
     }
 
     // Version of Memory.relocate_value() that doesn't require a self reference
