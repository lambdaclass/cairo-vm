use crate::stdlib::{
    borrow::Cow,
    collections::{HashMap, HashSet},
    fmt,
    prelude::*,
};

use crate::{
    types::relocatable::{MaybeRelocatable, Relocatable},
    utils::from_relocatable_to_indexes,
    vm::errors::memory_errors::MemoryError,
};
use felt::Felt252;
use num_traits::ToPrimitive;

pub struct ValidationRule(
    #[allow(clippy::type_complexity)]
    pub  Box<dyn Fn(&Memory, Relocatable) -> Result<Vec<Relocatable>, MemoryError>>,
);

#[derive(Clone, PartialEq, Debug)]
pub(crate) struct MemoryCell(MaybeRelocatable, bool);

impl MemoryCell {
    pub fn new(value: MaybeRelocatable) -> Self {
        MemoryCell(value, false)
    }

    pub fn mark_accessed(&mut self) {
        self.1 = true
    }

    pub fn is_accessed(&self) -> bool {
        self.1
    }

    pub fn get_value(&self) -> &MaybeRelocatable {
        &self.0
    }

    pub fn get_value_mut(&mut self) -> &mut MaybeRelocatable {
        &mut self.0
    }
}

pub struct Memory {
    pub(crate) data: Vec<Vec<Option<MemoryCell>>>,
    pub(crate) temp_data: Vec<Vec<Option<MemoryCell>>>,
    // relocation_rules's keys map to temp_data's indices and therefore begin at
    // zero; that is, segment_index = -1 maps to key 0, -2 to key 1...
    pub(crate) relocation_rules: HashMap<usize, Relocatable>,
    pub validated_addresses: HashSet<Relocatable>,
    validation_rules: HashMap<usize, ValidationRule>,
}

impl Memory {
    pub fn new() -> Memory {
        Memory {
            data: Vec::<Vec<Option<MemoryCell>>>::new(),
            temp_data: Vec::<Vec<Option<MemoryCell>>>::new(),
            relocation_rules: HashMap::new(),
            validated_addresses: HashSet::<Relocatable>::new(),
            validation_rules: HashMap::new(),
        }
    }

    /// Inserts a value into a memory address
    /// Will return an Error if the segment index given by the address corresponds to a non-allocated segment,
    /// or if the inserted value is inconsistent with the current value at the memory cell
    /// If the address isnt contiguous with previously inserted data, memory gaps will be represented by None values
    pub fn insert<V>(&mut self, key: Relocatable, val: V) -> Result<(), MemoryError>
    where
        MaybeRelocatable: From<V>,
    {
        let val = MaybeRelocatable::from(val);
        let (value_index, value_offset) = from_relocatable_to_indexes(key);

        let data = if key.segment_index.is_negative() {
            &mut self.temp_data
        } else {
            &mut self.data
        };

        let data_len = data.len();
        let segment = data
            .get_mut(value_index)
            .ok_or(MemoryError::UnallocatedSegment(value_index, data_len))?;

        //Check if the element is inserted next to the last one on the segment
        //Forgoing this check would allow data to be inserted in a different index
        if segment.len() <= value_offset {
            segment.resize(value_offset + 1, None);
        }
        // At this point there's *something* in there

        match segment[value_offset] {
            None => segment[value_offset] = Some(MemoryCell::new(val)),
            Some(ref current_cell) => {
                if current_cell.get_value() != &val {
                    //Existing memory cannot be changed
                    return Err(MemoryError::InconsistentMemory(
                        key,
                        current_cell.get_value().clone(),
                        val,
                    ));
                }
            }
        };
        self.validate_memory_cell(key)
    }

    /// Retrieve a value from memory (either normal or temporary) and apply relocation rules
    pub(crate) fn get<'a, 'b: 'a, K: 'a>(&'b self, key: &'a K) -> Option<Cow<MaybeRelocatable>>
    where
        Relocatable: TryFrom<&'a K>,
    {
        let relocatable: Relocatable = key.try_into().ok()?;

        let data = if relocatable.segment_index.is_negative() {
            &self.temp_data
        } else {
            &self.data
        };
        let (i, j) = from_relocatable_to_indexes(relocatable);
        Some(self.relocate_value(data.get(i)?.get(j)?.as_ref()?.get_value()))
    }

    // Version of Memory.relocate_value() that doesn't require a self reference
    fn relocate_address(
        addr: Relocatable,
        relocation_rules: &HashMap<usize, Relocatable>,
    ) -> MaybeRelocatable {
        let segment_idx = addr.segment_index;
        if segment_idx >= 0 {
            return addr.into();
        }

        // Adjust the segment index to begin at zero, as per the struct field's
        match relocation_rules.get(&(-(segment_idx + 1) as usize)) {
            Some(x) => (x + addr.offset).into(),
            None => addr.into(),
        }
    }

    /// Relocates the memory according to the relocation rules and clears `self.relocaction_rules`.
    pub fn relocate_memory(&mut self) -> Result<(), MemoryError> {
        if self.relocation_rules.is_empty() || self.temp_data.is_empty() {
            return Ok(());
        }
        // Relocate temporary addresses in memory
        for segment in self.data.iter_mut().chain(self.temp_data.iter_mut()) {
            for cell in segment.iter_mut().flatten() {
                let value = cell.get_value_mut();
                match value {
                    MaybeRelocatable::RelocatableValue(addr) if addr.segment_index < 0 => {
                        *value = Memory::relocate_address(*addr, &self.relocation_rules);
                    }
                    _ => {}
                }
            }
        }
        // Move relocated temporary memory into the real memory
        for index in (0..self.temp_data.len()).rev() {
            if let Some(base_addr) = self.relocation_rules.get(&index) {
                let data_segment = self.temp_data.remove(index);
                // Insert the to-be relocated segment into the real memory
                let mut addr = *base_addr;
                if let Some(s) = self.data.get_mut(addr.segment_index as usize) {
                    s.reserve_exact(data_segment.len())
                }
                for cell in data_segment {
                    if let Some(cell) = cell {
                        // Rely on Memory::insert to catch memory inconsistencies
                        self.insert(addr, cell.get_value())?;
                    }
                    addr = (addr + 1)?;
                }
            }
        }
        self.relocation_rules.clear();
        Ok(())
    }

    /// Add a new relocation rule.
    ///
    /// Will return an error if any of the following conditions are not met:
    ///   - Source address's segment must be negative (temporary).
    ///   - Source address's offset must be zero.
    ///   - There shouldn't already be relocation at the source segment.
    pub(crate) fn add_relocation_rule(
        &mut self,
        src_ptr: Relocatable,
        dst_ptr: Relocatable,
    ) -> Result<(), MemoryError> {
        if src_ptr.segment_index >= 0 {
            return Err(MemoryError::AddressNotInTemporarySegment(
                src_ptr.segment_index,
            ));
        }
        if src_ptr.offset != 0 {
            return Err(MemoryError::NonZeroOffset(src_ptr.offset));
        }

        // Adjust the segment index to begin at zero, as per the struct field's
        // comment.
        let segment_index = -(src_ptr.segment_index + 1) as usize;
        if self.relocation_rules.contains_key(&segment_index) {
            return Err(MemoryError::DuplicatedRelocation(src_ptr.segment_index));
        }

        self.relocation_rules.insert(segment_index, dst_ptr);
        Ok(())
    }

    /// Gets the value from memory address as a Felt252 value.
    /// Returns an Error if the value at the memory address is missing or not a Felt252.
    pub fn get_integer(&self, key: Relocatable) -> Result<Cow<Felt252>, MemoryError> {
        match self.get(&key).ok_or(MemoryError::UnknownMemoryCell(key))? {
            Cow::Borrowed(MaybeRelocatable::Int(int)) => Ok(Cow::Borrowed(int)),
            Cow::Owned(MaybeRelocatable::Int(int)) => Ok(Cow::Owned(int)),
            _ => Err(MemoryError::ExpectedInteger(key)),
        }
    }

    /// Gets the value from memory address as a Relocatable value.
    /// Returns an Error if the value at the memory address is missing or not a Relocatable.
    pub fn get_relocatable(&self, key: Relocatable) -> Result<Relocatable, MemoryError> {
        match self.get(&key).ok_or(MemoryError::UnknownMemoryCell(key))? {
            Cow::Borrowed(MaybeRelocatable::RelocatableValue(rel)) => Ok(*rel),
            Cow::Owned(MaybeRelocatable::RelocatableValue(rel)) => Ok(rel),
            _ => Err(MemoryError::ExpectedRelocatable(key)),
        }
    }

    /// Inserts a value into memory
    /// Returns an error if the memory cell asignment is invalid
    pub fn insert_value<T: Into<MaybeRelocatable>>(
        &mut self,
        key: Relocatable,
        val: T,
    ) -> Result<(), MemoryError> {
        self.insert(key, &val.into())
    }

    pub fn add_validation_rule(&mut self, segment_index: usize, rule: ValidationRule) {
        self.validation_rules.insert(segment_index, rule);
    }

    fn validate_memory_cell(&mut self, addr: Relocatable) -> Result<(), MemoryError> {
        if !self.validated_addresses.contains(&addr) {
            if let Some(rule) = addr
                .segment_index
                .to_usize()
                .and_then(|x| self.validation_rules.get(&x))
            {
                self.validated_addresses.extend(rule.0(self, addr)?);
            }
        }
        Ok(())
    }

    ///Applies validation_rules to the current memory
    pub fn validate_existing_memory(&mut self) -> Result<(), MemoryError> {
        for (index, rule) in &self.validation_rules {
            if *index < self.data.len() {
                for offset in 0..self.data[*index].len() {
                    let addr = Relocatable::from((*index as isize, offset));
                    if !self.validated_addresses.contains(&addr) {
                        self.validated_addresses.extend(rule.0(self, addr)?);
                    }
                }
            }
        }
        Ok(())
    }

    /// Gets a range of memory values from addr to addr + size
    /// The outputed range may contain gaps if the original memory has them
    pub fn get_range(&self, addr: Relocatable, size: usize) -> Vec<Option<Cow<MaybeRelocatable>>> {
        let mut values = Vec::new();

        for i in 0..size {
            values.push((addr + i).ok().and_then(|x| self.get(&x)));
        }

        values
    }

    /// Gets a range of memory values from addr to addr + size
    /// Fails if there if any of the values inside the range is missing (memory gap)
    pub fn get_continuous_range(
        &self,
        addr: Relocatable,
        size: usize,
    ) -> Result<Vec<MaybeRelocatable>, MemoryError> {
        let mut values = Vec::with_capacity(size);

        for i in 0..size {
            values.push(match self.get(&(addr + i)?) {
                Some(elem) => elem.into_owned(),
                None => return Err(MemoryError::GetRangeMemoryGap(addr, size)),
            });
        }

        Ok(values)
    }

    /// Gets a range of Felt252 memory values from addr to addr + size
    /// Fails if there if any of the values inside the range is missing (memory gap),
    /// or is not a Felt252
    pub fn get_integer_range(
        &self,
        addr: Relocatable,
        size: usize,
    ) -> Result<Vec<Cow<Felt252>>, MemoryError> {
        let mut values = Vec::new();

        for i in 0..size {
            values.push(self.get_integer((addr + i)?)?);
        }

        Ok(values)
    }

    pub fn mark_as_accessed(&mut self, addr: Relocatable) {
        let (i, j) = from_relocatable_to_indexes(addr);
        let data = if addr.segment_index < 0 {
            &mut self.temp_data
        } else {
            &mut self.data
        };
        let cell = data.get_mut(i).and_then(|x| x.get_mut(j));
        if let Some(Some(cell)) = cell {
            cell.mark_accessed()
        }
    }

    pub fn get_amount_of_accessed_addresses_for_segment(
        &self,
        segment_index: usize,
    ) -> Option<usize> {
        let segment = self.data.get(segment_index)?;
        Some(
            segment
                .iter()
                .filter(|x| {
                    if let Some(cell) = x {
                        cell.is_accessed()
                    } else {
                        false
                    }
                })
                .count(),
        )
    }
}

impl fmt::Display for Memory {
    fn fmt(&self, f: &mut fmt::Formatter) -> fmt::Result {
        for (i, segment) in self.temp_data.iter().enumerate() {
            for (j, cell) in segment.iter().enumerate() {
                if let Some(cell) = cell {
                    let temp_segment = i + 1;
                    let elem = cell.get_value();
                    writeln!(f, "(-{temp_segment},{j}) : {elem}")?;
                }
            }
        }
        for (i, segment) in self.data.iter().enumerate() {
            for (j, cell) in segment.iter().enumerate() {
                if let Some(cell) = cell {
                    let elem = cell.get_value();
                    writeln!(f, "({i},{j}) : {elem}")?;
                }
            }
        }
        writeln!(f, "}}")
    }
}

/// Applies `relocation_rules` to a value
pub(crate) trait RelocateValue<'a, Input: 'a, Output: 'a> {
    fn relocate_value(&self, value: Input) -> Output;
}

impl RelocateValue<'_, Relocatable, Relocatable> for Memory {
    fn relocate_value(&self, addr: Relocatable) -> Relocatable {
        let segment_idx = addr.segment_index;
        if segment_idx >= 0 {
            return addr;
        }

        // Adjust the segment index to begin at zero, as per the struct field's
        // comment.
        match self.relocation_rules.get(&(-(segment_idx + 1) as usize)) {
            Some(x) => x + addr.offset,
            None => addr,
        }
    }
}

impl<'a> RelocateValue<'a, &'a Felt252, &'a Felt252> for Memory {
    fn relocate_value(&self, value: &'a Felt252) -> &'a Felt252 {
        value
    }
}

impl<'a> RelocateValue<'a, &'a MaybeRelocatable, Cow<'a, MaybeRelocatable>> for Memory {
    fn relocate_value(&self, value: &'a MaybeRelocatable) -> Cow<'a, MaybeRelocatable> {
        match value {
            MaybeRelocatable::Int(_) => Cow::Borrowed(value),
            MaybeRelocatable::RelocatableValue(addr) => {
                Cow::Owned(self.relocate_value(*addr).into())
            }
        }
    }
}

impl Default for Memory {
    fn default() -> Self {
        Self::new()
    }
}

#[cfg(test)]
mod memory_tests {
    use core::ops::Shl;

    use super::*;
    use crate::{
        relocatable,
        types::instance_definitions::ecdsa_instance_def::EcdsaInstanceDef,
        utils::test_utils::*,
        vm::{
            runners::builtin_runner::{RangeCheckBuiltinRunner, SignatureBuiltinRunner},
            vm_memory::memory_segments::MemorySegmentManager,
        },
    };
    use assert_matches::assert_matches;
    use felt::felt_str;
    use num_traits::One;

    use crate::vm::errors::memory_errors::MemoryError;

    use crate::utils::test_utils::memory_from_memory;
    use crate::utils::test_utils::memory_inner;

    #[cfg(target_arch = "wasm32")]
    use wasm_bindgen_test::*;

    #[test]
    #[cfg_attr(target_arch = "wasm32", wasm_bindgen_test)]
    fn insert_and_get_succesful() {
<<<<<<< HEAD
        let key = Relocatable::from((0, 0));
        let val = MaybeRelocatable::from(Felt::new(5));
=======
        let key = MaybeRelocatable::from((0, 0));
        let val = MaybeRelocatable::from(Felt252::new(5));
>>>>>>> 29e5580d
        let mut memory = Memory::new();
        memory.data.push(Vec::new());
        memory.insert(key, &val).unwrap();
        assert_eq!(
            memory.get(&key).unwrap().as_ref(),
            &MaybeRelocatable::from(Felt252::new(5))
        );
    }

    #[test]
    #[cfg_attr(target_arch = "wasm32", wasm_bindgen_test)]
    fn get_valuef_from_temp_segment() {
        let mut memory = Memory::new();
        memory.temp_data = vec![vec![
            None,
            None,
            Some(MemoryCell::new(mayberelocatable!(8))),
        ]];
        assert_eq!(
            memory.get(&mayberelocatable!(-1, 2)).unwrap().as_ref(),
            &mayberelocatable!(8),
        );
    }

    #[test]
    #[cfg_attr(target_arch = "wasm32", wasm_bindgen_test)]
    fn insert_value_in_temp_segment() {
<<<<<<< HEAD
        let key = Relocatable::from((-1, 3));
        let val = MaybeRelocatable::from(Felt::new(8));
=======
        let key = MaybeRelocatable::from((-1, 3));
        let val = MaybeRelocatable::from(Felt252::new(8));
>>>>>>> 29e5580d
        let mut memory = Memory::new();
        memory.temp_data.push(Vec::new());
        memory.insert(key, &val).unwrap();
        assert_eq!(
            memory.temp_data[0][3],
            Some(MemoryCell::new(MaybeRelocatable::from(Felt252::new(8))))
        );
    }

    #[test]
    #[cfg_attr(target_arch = "wasm32", wasm_bindgen_test)]
    fn insert_and_get_from_temp_segment_succesful() {
<<<<<<< HEAD
        let key = Relocatable::from((-1, 0));
        let val = MaybeRelocatable::from(Felt::new(5));
=======
        let key = MaybeRelocatable::from((-1, 0));
        let val = MaybeRelocatable::from(Felt252::new(5));
>>>>>>> 29e5580d
        let mut memory = Memory::new();
        memory.temp_data.push(Vec::new());
        memory.insert(key, &val).unwrap();
        assert_eq!(
            memory.get(&key).unwrap().as_ref(),
            &MaybeRelocatable::from(Felt252::new(5)),
        );
    }

    #[test]
    #[cfg_attr(target_arch = "wasm32", wasm_bindgen_test)]
    fn insert_and_get_from_temp_segment_failed() {
        let key = relocatable!(-1, 1);
        let mut memory = Memory::new();
        memory.temp_data = vec![vec![None, Some(MemoryCell::new(mayberelocatable!(8)))]];
        assert_eq!(
            memory.insert(key, &mayberelocatable!(5)),
            Err(MemoryError::InconsistentMemory(
                relocatable!(-1, 1),
                mayberelocatable!(8),
                mayberelocatable!(5)
            ))
        );
    }

    #[test]
    #[cfg_attr(target_arch = "wasm32", wasm_bindgen_test)]
    fn get_non_allocated_memory() {
        let key = Relocatable::from((0, 0));
        let memory = Memory::new();
        assert_eq!(memory.get(&key), None);
    }

    #[test]
    #[cfg_attr(target_arch = "wasm32", wasm_bindgen_test)]
    fn get_non_existant_element() {
        let key = Relocatable::from((0, 0));
        let memory = Memory::new();
        assert_eq!(memory.get(&key), None);
    }

    #[test]
    #[cfg_attr(target_arch = "wasm32", wasm_bindgen_test)]
<<<<<<< HEAD
    fn insert_non_allocated_memory() {
        let key = Relocatable::from((0, 0));
        let val = MaybeRelocatable::from(Felt::new(5));
=======
    fn get_non_relocatable_key() {
        let key = MaybeRelocatable::from(Felt252::new(0));
        let memory = Memory::new();
        assert!(memory.get(&key).is_none());
    }

    #[test]
    #[cfg_attr(target_arch = "wasm32", wasm_bindgen_test)]
    fn insert_non_allocated_memory() {
        let key = MaybeRelocatable::from((0, 0));
        let val = MaybeRelocatable::from(Felt252::new(5));
>>>>>>> 29e5580d
        let mut memory = Memory::new();
        let error = memory.insert(key, &val);
        assert_eq!(error, Err(MemoryError::UnallocatedSegment(0, 0)));
    }

    #[test]
    #[cfg_attr(target_arch = "wasm32", wasm_bindgen_test)]
    fn insert_inconsistent_memory() {
<<<<<<< HEAD
        let key = Relocatable::from((0, 0));
        let val_a = MaybeRelocatable::from(Felt::new(5));
        let val_b = MaybeRelocatable::from(Felt::new(6));
=======
        let key = MaybeRelocatable::from((0, 0));
        let val_a = MaybeRelocatable::from(Felt252::new(5));
        let val_b = MaybeRelocatable::from(Felt252::new(6));
>>>>>>> 29e5580d
        let mut memory = Memory::new();
        memory.data.push(Vec::new());
        memory
            .insert(key, &val_a)
            .expect("Unexpected memory insert fail");
        let error = memory.insert(key, &val_b);
        assert_eq!(
            error,
            Err(MemoryError::InconsistentMemory(key, val_a, val_b))
        );
    }

    #[test]
    #[cfg_attr(target_arch = "wasm32", wasm_bindgen_test)]
<<<<<<< HEAD
    fn insert_non_contiguous_element() {
        let key_a = Relocatable::from((0, 0));
        let key_b = Relocatable::from((0, 2));
        let val = MaybeRelocatable::from(Felt::new(5));
=======
    fn insert_address_not_relocatable() {
        let key = MaybeRelocatable::from(Felt252::new(5));
        let val = MaybeRelocatable::from(Felt252::new(5));
        let mut memory = Memory::new();
        let error = memory.insert(&key, &val);
        assert_eq!(error, Err(MemoryError::AddressNotRelocatable));
        assert_eq!(
            error.unwrap_err().to_string(),
            "Memory addresses must be relocatable"
        );
    }

    #[test]
    #[cfg_attr(target_arch = "wasm32", wasm_bindgen_test)]
    fn insert_non_contiguous_element() {
        let key_a = MaybeRelocatable::from((0, 0));
        let key_b = MaybeRelocatable::from((0, 2));
        let val = MaybeRelocatable::from(Felt252::new(5));
>>>>>>> 29e5580d
        let mut memory = Memory::new();
        memory.data.push(Vec::new());
        memory.insert(key_a, &val).unwrap();
        memory.insert(key_b, &val).unwrap();
        assert_eq!(memory.get(&key_b).unwrap().as_ref(), &val);
    }

    #[test]
    #[cfg_attr(target_arch = "wasm32", wasm_bindgen_test)]
    fn insert_non_contiguous_element_memory_gaps_none() {
<<<<<<< HEAD
        let key_a = Relocatable::from((0, 0));
        let key_b = Relocatable::from((0, 5));
        let val = MaybeRelocatable::from(Felt::new(5));
=======
        let key_a = MaybeRelocatable::from((0, 0));
        let key_b = MaybeRelocatable::from((0, 5));
        let val = MaybeRelocatable::from(Felt252::new(5));
>>>>>>> 29e5580d
        let mut memory = Memory::new();
        memory.data.push(Vec::new());
        memory.insert(key_a, &val).unwrap();
        memory.insert(key_b, &val).unwrap();
        assert_eq!(memory.get(&key_b).unwrap().as_ref(), &val);
        assert_eq!(memory.get(&MaybeRelocatable::from((0, 1))), None);
        assert_eq!(memory.get(&MaybeRelocatable::from((0, 2))), None);
        assert_eq!(memory.get(&MaybeRelocatable::from((0, 3))), None);
        assert_eq!(memory.get(&MaybeRelocatable::from((0, 4))), None);
    }

    #[test]
    #[cfg_attr(target_arch = "wasm32", wasm_bindgen_test)]
<<<<<<< HEAD
=======
    fn from_array_test() {
        let mem = memory_from(
            vec![(
                MaybeRelocatable::from((1, 0)),
                MaybeRelocatable::from(Felt252::new(5)),
            )],
            2,
        )
        .unwrap();
        assert_matches!(mem.get(&MaybeRelocatable::from((1, 0))), Some(inner) if inner.clone().into_owned() == MaybeRelocatable::Int(Felt252::new(5)));
    }

    #[test]
    #[cfg_attr(target_arch = "wasm32", wasm_bindgen_test)]
>>>>>>> 29e5580d
    fn validate_existing_memory_for_range_check_within_bounds() {
        let mut builtin = RangeCheckBuiltinRunner::new(8, 8, true);
        let mut segments = MemorySegmentManager::new();
        builtin.initialize_segments(&mut segments);
        builtin.add_validation_rule(&mut segments.memory);
        for _ in 0..3 {
            segments.add();
        }

        segments
            .memory
            .insert(
<<<<<<< HEAD
                Relocatable::from((0, 0)),
                &MaybeRelocatable::from(Felt::new(45)),
=======
                &MaybeRelocatable::from((0, 0)),
                &MaybeRelocatable::from(Felt252::new(45)),
>>>>>>> 29e5580d
            )
            .unwrap();
        segments.memory.validate_existing_memory().unwrap();
        assert!(segments
            .memory
            .validated_addresses
            .contains(&Relocatable::from((0, 0))));
    }

    #[test]
    #[cfg_attr(target_arch = "wasm32", wasm_bindgen_test)]
    fn validate_existing_memory_for_range_check_outside_bounds() {
        let mut builtin = RangeCheckBuiltinRunner::new(8, 8, true);
        let mut segments = MemorySegmentManager::new();
        segments.add();
        builtin.initialize_segments(&mut segments);
        segments
            .memory
            .insert(
<<<<<<< HEAD
                Relocatable::from((1, 0)),
                &MaybeRelocatable::from(Felt::new(-10)),
=======
                &MaybeRelocatable::from((1, 0)),
                &MaybeRelocatable::from(Felt252::new(-10)),
>>>>>>> 29e5580d
            )
            .unwrap();
        builtin.add_validation_rule(&mut segments.memory);
        let error = segments.memory.validate_existing_memory();
        assert_eq!(
            error,
            Err(MemoryError::RangeCheckNumOutOfBounds(
                Felt252::new(-10),
                Felt252::one().shl(128_u32)
            ))
        );
    }

    #[test]
    #[cfg_attr(target_arch = "wasm32", wasm_bindgen_test)]
    fn validate_existing_memory_for_invalid_signature() {
        let mut builtin = SignatureBuiltinRunner::new(&EcdsaInstanceDef::default(), true);
        let mut segments = MemorySegmentManager::new();
        builtin.initialize_segments(&mut segments);
        segments.memory = memory![
            (
                (0, 0),
                (
                    "874739451078007766457464989774322083649278607533249481151382481072868806602",
                    10
                )
            ),
            (
                (0, 1),
                (
                    "-1472574760335685482768423018116732869320670550222259018541069375211356613248",
                    10
                )
            )
        ];
        builtin.add_validation_rule(&mut segments.memory);
        let error = segments.memory.validate_existing_memory();
        assert_eq!(error, Err(MemoryError::SignatureNotFound((0, 0).into())));
    }

    #[test]
    #[cfg_attr(target_arch = "wasm32", wasm_bindgen_test)]
    fn validate_existing_memory_for_valid_signature() {
        let mut builtin = SignatureBuiltinRunner::new(&EcdsaInstanceDef::default(), true);

        let signature_r = felt_str!(
            "1839793652349538280924927302501143912227271479439798783640887258675143576352"
        );
        let signature_s = felt_str!(
            "1819432147005223164874083361865404672584671743718628757598322238853218813979"
        );

        builtin
            .add_signature(Relocatable::from((1, 0)), &(signature_r, signature_s))
            .unwrap();

        let mut segments = MemorySegmentManager::new();

        segments.memory = memory![
            (
                (1, 0),
                (
                    "874739451078007766457464989774322083649278607533249481151382481072868806602",
                    10
                )
            ),
            ((1, 1), 2)
        ];

        builtin.initialize_segments(&mut segments);

        builtin.add_validation_rule(&mut segments.memory);

        let result = segments.memory.validate_existing_memory();

        assert_eq!(result, Ok(()))
    }

    #[test]
    #[cfg_attr(target_arch = "wasm32", wasm_bindgen_test)]
    fn validate_existing_memory_for_range_check_relocatable_value() {
        let mut builtin = RangeCheckBuiltinRunner::new(8, 8, true);
        let mut segments = MemorySegmentManager::new();
        builtin.initialize_segments(&mut segments);
        segments.memory = memory![((0, 0), (0, 4))];
        builtin.add_validation_rule(&mut segments.memory);
        let error = segments.memory.validate_existing_memory();
        assert_eq!(
            error,
            Err(MemoryError::RangeCheckFoundNonInt(relocatable!(0, 0)))
        );
    }

    #[test]
    #[cfg_attr(target_arch = "wasm32", wasm_bindgen_test)]
    fn validate_existing_memory_for_range_check_out_of_bounds_diff_segment() {
        let mut builtin = RangeCheckBuiltinRunner::new(8, 8, true);
        let mut segments = MemorySegmentManager::new();
        segments.memory = Memory::new();
        segments.add();
        builtin.initialize_segments(&mut segments);
        segments
            .memory
            .insert(
<<<<<<< HEAD
                Relocatable::from((0, 0)),
                &MaybeRelocatable::from(Felt::new(-45)),
=======
                &MaybeRelocatable::from((0, 0)),
                &MaybeRelocatable::from(Felt252::new(-45)),
>>>>>>> 29e5580d
            )
            .unwrap();
        builtin.add_validation_rule(&mut segments.memory);
        assert_eq!(segments.memory.validate_existing_memory(), Ok(()));
    }

    #[test]
    #[cfg_attr(target_arch = "wasm32", wasm_bindgen_test)]
    fn get_integer_valid() {
        let memory = memory![((0, 0), 10)];
        assert_eq!(
            memory
                .get_integer(Relocatable::from((0, 0)))
                .unwrap()
                .as_ref(),
            &Felt252::new(10)
        );
    }

    #[test]
    #[cfg_attr(target_arch = "wasm32", wasm_bindgen_test)]
    fn get_integer_invalid_expected_integer() {
        let mut segments = MemorySegmentManager::new();
        segments.add();
        segments
            .memory
            .insert(Relocatable::from((0, 0)), &MaybeRelocatable::from((0, 10)))
            .unwrap();
        assert_matches!(
            segments.memory.get_integer(Relocatable::from((0, 0))),
            Err(MemoryError::ExpectedInteger(
                e
            )) if e == Relocatable::from((0, 0))
        );
    }

    #[test]
    #[cfg_attr(target_arch = "wasm32", wasm_bindgen_test)]
    fn default_memory() {
        let mem: Memory = Default::default();
        assert_eq!(mem.data.len(), 0);
    }

    #[test]
    #[cfg_attr(target_arch = "wasm32", wasm_bindgen_test)]
    fn insert_and_get_temporary_succesful() {
        let mut memory = Memory::new();
        memory.temp_data.push(Vec::new());

<<<<<<< HEAD
        let key = Relocatable::from((-1, 0));
        let val = MaybeRelocatable::from(Felt::new(5));
        memory.insert(key, &val).unwrap();
=======
        let key = MaybeRelocatable::from((-1, 0));
        let val = MaybeRelocatable::from(Felt252::new(5));
        memory.insert(&key, &val).unwrap();
>>>>>>> 29e5580d

        assert_eq!(memory.get(&key).unwrap().as_ref(), &val);
    }

    #[test]
    #[cfg_attr(target_arch = "wasm32", wasm_bindgen_test)]
    fn add_relocation_rule() {
        let mut memory = Memory::new();

        assert_eq!(
            memory.add_relocation_rule((-1, 0).into(), (1, 2).into()),
            Ok(()),
        );
        assert_eq!(
            memory.add_relocation_rule((-2, 0).into(), (-1, 1).into()),
            Ok(()),
        );
        assert_eq!(
            memory.add_relocation_rule((5, 0).into(), (0, 0).into()),
            Err(MemoryError::AddressNotInTemporarySegment(5)),
        );
        assert_eq!(
            memory.add_relocation_rule((-3, 6).into(), (0, 0).into()),
            Err(MemoryError::NonZeroOffset(6)),
        );
        assert_eq!(
            memory.add_relocation_rule((-1, 0).into(), (0, 0).into()),
            Err(MemoryError::DuplicatedRelocation(-1)),
        );
    }

    #[test]
    #[cfg_attr(target_arch = "wasm32", wasm_bindgen_test)]
    fn relocate_value_bigint() {
        let mut memory = Memory::new();
        memory
            .add_relocation_rule((-1, 0).into(), (2, 0).into())
            .unwrap();
        memory
            .add_relocation_rule((-2, 0).into(), (2, 2).into())
            .unwrap();

        // Test when value is Some(BigInt):
        assert_eq!(
            memory.relocate_value(&MaybeRelocatable::Int(Felt252::new(0))),
            Cow::Owned(MaybeRelocatable::Int(Felt252::new(0))),
        );
    }

    #[test]
    #[cfg_attr(target_arch = "wasm32", wasm_bindgen_test)]
    fn relocate_value_mayberelocatable() {
        let mut memory = Memory::new();
        memory
            .add_relocation_rule((-1, 0).into(), (2, 0).into())
            .unwrap();
        memory
            .add_relocation_rule((-2, 0).into(), (2, 2).into())
            .unwrap();

        // Test when value is Some(MaybeRelocatable) with segment_index >= 0:
        assert_eq!(
            memory.relocate_value(&MaybeRelocatable::RelocatableValue((0, 0).into())),
            Cow::Owned(MaybeRelocatable::RelocatableValue((0, 0).into())),
        );
        assert_eq!(
            memory.relocate_value(&MaybeRelocatable::RelocatableValue((5, 0).into())),
            Cow::Owned(MaybeRelocatable::RelocatableValue((5, 0).into())),
        );
    }

    #[test]
    #[cfg_attr(target_arch = "wasm32", wasm_bindgen_test)]
    fn relocate_value_mayberelocatable_temporary_segment_no_rules() {
        let mut memory = Memory::new();
        memory
            .add_relocation_rule((-1, 0).into(), (2, 0).into())
            .unwrap();
        memory
            .add_relocation_rule((-2, 0).into(), (2, 2).into())
            .unwrap();

        // Test when value is Some(MaybeRelocatable) with segment_index < 0 and
        // there are no applicable relocation rules:
        assert_eq!(
            memory.relocate_value(&MaybeRelocatable::RelocatableValue((-5, 0).into())),
            Cow::Owned(MaybeRelocatable::RelocatableValue((-5, 0).into())),
        );
    }

    #[test]
    #[cfg_attr(target_arch = "wasm32", wasm_bindgen_test)]
    fn relocate_value_mayberelocatable_temporary_segment_rules() {
        let mut memory = Memory::new();
        memory
            .add_relocation_rule((-1, 0).into(), (2, 0).into())
            .unwrap();
        memory
            .add_relocation_rule((-2, 0).into(), (2, 2).into())
            .unwrap();

        // Test when value is Some(MaybeRelocatable) with segment_index < 0 and
        // there are applicable relocation rules:
        assert_eq!(
            memory.relocate_value(&MaybeRelocatable::RelocatableValue((-1, 0).into())),
            Cow::Owned(MaybeRelocatable::RelocatableValue((2, 0).into())),
        );
        assert_eq!(
            memory.relocate_value(&MaybeRelocatable::RelocatableValue((-2, 0).into())),
            Cow::Owned(MaybeRelocatable::RelocatableValue((2, 2).into())),
        );
        assert_eq!(
            memory.relocate_value(&MaybeRelocatable::RelocatableValue((-1, 5).into())),
            Cow::Owned(MaybeRelocatable::RelocatableValue((2, 5).into())),
        );
        assert_eq!(
            memory.relocate_value(&MaybeRelocatable::RelocatableValue((-2, 5).into())),
            Cow::Owned(MaybeRelocatable::RelocatableValue((2, 7).into())),
        );
    }

    #[test]
    #[cfg_attr(target_arch = "wasm32", wasm_bindgen_test)]
    fn get_range_for_continuous_memory() {
        let memory = memory![((1, 0), 2), ((1, 1), 3), ((1, 2), 4)];

        let value1 = MaybeRelocatable::from(Felt252::new(2));
        let value2 = MaybeRelocatable::from(Felt252::new(3));
        let value3 = MaybeRelocatable::from(Felt252::new(4));

        let expected_vec = vec![
            Some(Cow::Borrowed(&value1)),
            Some(Cow::Borrowed(&value2)),
            Some(Cow::Borrowed(&value3)),
        ];
        assert_eq!(memory.get_range(Relocatable::from((1, 0)), 3), expected_vec);
    }

    #[test]
    #[cfg_attr(target_arch = "wasm32", wasm_bindgen_test)]
    fn get_range_for_non_continuous_memory() {
        let memory = memory![((1, 0), 2), ((1, 1), 3), ((1, 3), 4)];

        let value1 = MaybeRelocatable::from(Felt252::new(2));
        let value2 = MaybeRelocatable::from(Felt252::new(3));
        let value3 = MaybeRelocatable::from(Felt252::new(4));

        let expected_vec = vec![
            Some(Cow::Borrowed(&value1)),
            Some(Cow::Borrowed(&value2)),
            None,
            Some(Cow::Borrowed(&value3)),
        ];
        assert_eq!(memory.get_range(Relocatable::from((1, 0)), 4), expected_vec);
    }

    #[test]
    #[cfg_attr(target_arch = "wasm32", wasm_bindgen_test)]
    fn get_continuous_range_for_continuous_memory() {
        let memory = memory![((1, 0), 2), ((1, 1), 3), ((1, 2), 4)];

        let value1 = MaybeRelocatable::from(Felt252::new(2));
        let value2 = MaybeRelocatable::from(Felt252::new(3));
        let value3 = MaybeRelocatable::from(Felt252::new(4));

        let expected_vec = vec![value1, value2, value3];
        assert_eq!(
            memory.get_continuous_range(Relocatable::from((1, 0)), 3),
            Ok(expected_vec)
        );
    }

    #[test]
    #[cfg_attr(target_arch = "wasm32", wasm_bindgen_test)]
    fn get_continuous_range_for_non_continuous_memory() {
        let memory = memory![((1, 0), 2), ((1, 1), 3), ((1, 3), 4)];

        assert_eq!(
            memory.get_continuous_range(Relocatable::from((1, 0)), 3),
            Err(MemoryError::GetRangeMemoryGap((1, 0).into(), 3))
        );
    }

    /// Test that relocate_memory() works when there are no relocation rules.
    #[test]
    #[cfg_attr(target_arch = "wasm32", wasm_bindgen_test)]
    fn relocate_memory_empty_relocation_rules() {
        let mut memory = memory![((0, 0), 1), ((0, 1), 2), ((0, 2), 3)];

        assert_eq!(memory.relocate_memory(), Ok(()));
        check_memory!(memory, ((0, 0), 1), ((0, 1), 2), ((0, 2), 3));
    }

    #[test]
    #[cfg_attr(target_arch = "wasm32", wasm_bindgen_test)]
    fn relocate_memory_new_segment_with_gap() {
        let mut memory = memory![
            ((0, 0), 1),
            ((0, 1), (-1, 0)),
            ((0, 2), 3),
            ((1, 0), (-1, 1)),
            ((1, 1), 5),
            ((1, 2), (-1, 2)),
            ((-1, 0), 7),
            ((-1, 1), 8),
            ((-1, 2), 9)
        ];
        memory
            .add_relocation_rule((-1, 0).into(), (2, 1).into())
            .unwrap();
        memory.data.push(vec![]);

        assert_eq!(memory.relocate_memory(), Ok(()));
        check_memory!(
            memory,
            ((0, 0), 1),
            ((0, 1), (2, 1)),
            ((0, 2), 3),
            ((1, 0), (2, 2)),
            ((1, 1), 5),
            ((1, 2), (2, 3)),
            ((2, 1), 7),
            ((2, 2), 8),
            ((2, 3), 9)
        );
        assert!(memory.temp_data.is_empty());
    }

    #[test]
    #[cfg_attr(target_arch = "wasm32", wasm_bindgen_test)]
    fn relocate_memory_new_segment() {
        let mut memory = memory![
            ((0, 0), 1),
            ((0, 1), (-1, 0)),
            ((0, 2), 3),
            ((1, 0), (-1, 1)),
            ((1, 1), 5),
            ((1, 2), (-1, 2)),
            ((-1, 0), 7),
            ((-1, 1), 8),
            ((-1, 2), 9)
        ];
        memory
            .add_relocation_rule((-1, 0).into(), (2, 0).into())
            .unwrap();
        memory.data.push(vec![]);

        assert_eq!(memory.relocate_memory(), Ok(()));

        check_memory!(
            memory,
            ((0, 0), 1),
            ((0, 1), (2, 0)),
            ((0, 2), 3),
            ((1, 0), (2, 1)),
            ((1, 1), 5),
            ((1, 2), (2, 2)),
            ((2, 0), 7),
            ((2, 1), 8),
            ((2, 2), 9)
        );
        assert!(memory.temp_data.is_empty());
    }

    #[test]
    #[cfg_attr(target_arch = "wasm32", wasm_bindgen_test)]
    fn relocate_memory_new_segment_unallocated() {
        let mut memory = memory![
            ((0, 0), 1),
            ((0, 1), (-1, 0)),
            ((0, 2), 3),
            ((1, 0), (-1, 1)),
            ((1, 1), 5),
            ((1, 2), (-1, 2)),
            ((-1, 0), 7),
            ((-1, 1), 8),
            ((-1, 2), 9)
        ];
        memory
            .add_relocation_rule((-1, 0).into(), (2, 0).into())
            .unwrap();

        assert_eq!(
            memory.relocate_memory(),
            Err(MemoryError::UnallocatedSegment(2, 2))
        );
    }

    #[test]
    #[cfg_attr(target_arch = "wasm32", wasm_bindgen_test)]
    fn relocate_memory_into_existing_segment() {
        let mut memory = memory![
            ((0, 0), 1),
            ((0, 1), (-1, 0)),
            ((0, 2), 3),
            ((1, 0), (-1, 1)),
            ((1, 1), 5),
            ((1, 2), (-1, 2)),
            ((-1, 0), 7),
            ((-1, 1), 8),
            ((-1, 2), 9)
        ];
        memory
            .add_relocation_rule((-1, 0).into(), (1, 3).into())
            .unwrap();

        assert_eq!(memory.relocate_memory(), Ok(()));

        check_memory!(
            memory,
            ((0, 0), 1),
            ((0, 1), (1, 3)),
            ((0, 2), 3),
            ((1, 0), (1, 4)),
            ((1, 1), 5),
            ((1, 2), (1, 5)),
            ((1, 3), 7),
            ((1, 4), 8),
            ((1, 5), 9)
        );
        assert!(memory.temp_data.is_empty());
    }

    #[test]
    #[cfg_attr(target_arch = "wasm32", wasm_bindgen_test)]
    fn relocate_memory_into_existing_segment_inconsistent_memory() {
        let mut memory = memory![
            ((0, 0), 1),
            ((0, 1), (-1, 0)),
            ((0, 2), 3),
            ((1, 0), (-1, 1)),
            ((1, 1), 5),
            ((1, 2), (-1, 2)),
            ((-1, 0), 7),
            ((-1, 1), 8),
            ((-1, 2), 9)
        ];
        memory
            .add_relocation_rule((-1, 0).into(), (1, 0).into())
            .unwrap();

        assert_eq!(
            memory.relocate_memory(),
            Err(MemoryError::InconsistentMemory(
                (1, 0).into(),
                (1, 1).into(),
                7.into(),
            ))
        );
    }

    #[test]
    #[cfg_attr(target_arch = "wasm32", wasm_bindgen_test)]
    fn relocate_memory_new_segment_2_temporary_segments_one_relocated() {
        let mut memory = memory![
            ((0, 0), 1),
            ((0, 1), (-1, 0)),
            ((0, 2), 3),
            ((1, 0), (-1, 1)),
            ((1, 1), 5),
            ((1, 2), (-1, 2)),
            ((-1, 0), 7),
            ((-1, 1), 8),
            ((-1, 2), 9),
            ((-2, 0), 10),
            ((-2, 1), 11)
        ];
        memory
            .add_relocation_rule((-1, 0).into(), (2, 0).into())
            .unwrap();
        memory.data.push(vec![]);

        assert_eq!(memory.relocate_memory(), Ok(()));
        check_memory!(
            memory,
            ((0, 0), 1),
            ((0, 1), (2, 0)),
            ((0, 2), 3),
            ((1, 0), (2, 1)),
            ((1, 1), 5),
            ((1, 2), (2, 2)),
            ((2, 0), 7),
            ((2, 1), 8),
            ((2, 2), 9),
            ((-1, 0), 10),
            ((-1, 1), 11)
        );
    }

    #[test]
    #[cfg_attr(target_arch = "wasm32", wasm_bindgen_test)]
    fn relocate_memory_new_segment_2_temporary_segments_relocated() {
        let mut memory = memory![
            ((0, 0), 1),
            ((0, 1), (-1, 0)),
            ((0, 2), 3),
            ((1, 0), (-1, 1)),
            ((1, 1), 5),
            ((1, 2), (-1, 2)),
            ((-1, 0), 7),
            ((-1, 1), 8),
            ((-1, 2), 9),
            ((-2, 0), 10),
            ((-2, 1), 11)
        ];
        memory.data.push(vec![]);
        memory
            .add_relocation_rule((-1, 0).into(), (2, 0).into())
            .unwrap();
        memory.data.push(vec![]);
        memory
            .add_relocation_rule((-2, 0).into(), (3, 0).into())
            .unwrap();

        assert_eq!(memory.relocate_memory(), Ok(()));

        check_memory!(
            memory,
            ((0, 0), 1),
            ((0, 1), (2, 0)),
            ((0, 2), 3),
            ((1, 0), (2, 1)),
            ((1, 1), 5),
            ((1, 2), (2, 2)),
            ((2, 0), 7),
            ((2, 1), 8),
            ((2, 2), 9),
            ((3, 0), 10),
            ((3, 1), 11)
        );
        assert!(memory.temp_data.is_empty());
    }

    #[test]
    #[cfg_attr(target_arch = "wasm32", wasm_bindgen_test)]
    fn test_memory_display() {
        let memory = memory![
            ((0, 0), 1),
            ((0, 1), (-1, 0)),
            ((0, 2), 3),
            ((1, 0), (-1, 1)),
            ((1, 1), 5),
            ((1, 2), (-1, 2)),
            ((-1, 0), (-1, 0)),
            ((-1, 1), 8),
            ((-1, 2), 9)
        ];

        assert_eq!(
            format!("{}", memory),
            "(-1,0) : -1:0\n(-1,1) : 8\n(-1,2) : 9\n(0,0) : 1\n(0,1) : -1:0\n(0,2) : 3\n(1,0) : -1:1\n(1,1) : 5\n(1,2) : -1:2\n}\n");
    }

    #[test]
    #[cfg_attr(target_arch = "wasm32", wasm_bindgen_test)]
    fn relocate_memory_into_existing_segment_temporary_values_in_temporary_memory() {
        let mut memory = memory![
            ((0, 0), 1),
            ((0, 1), (-1, 0)),
            ((0, 2), 3),
            ((1, 0), (-1, 1)),
            ((1, 1), 5),
            ((1, 2), (-1, 2)),
            ((-1, 0), (-1, 0)),
            ((-1, 1), 8),
            ((-1, 2), 9)
        ];
        memory
            .add_relocation_rule((-1, 0).into(), (1, 3).into())
            .unwrap();

        assert_eq!(memory.relocate_memory(), Ok(()));
        check_memory!(
            memory,
            ((0, 0), 1),
            ((0, 1), (1, 3)),
            ((0, 2), 3),
            ((1, 0), (1, 4)),
            ((1, 1), 5),
            ((1, 2), (1, 5)),
            ((1, 3), (1, 3)),
            ((1, 4), 8),
            ((1, 5), 9)
        );
        assert!(memory.temp_data.is_empty());
    }

    #[test]
    #[cfg_attr(target_arch = "wasm32", wasm_bindgen_test)]
    fn relocate_address_with_rules() {
        let mut memory = Memory::new();
        memory
            .add_relocation_rule((-1, 0).into(), (2, 0).into())
            .unwrap();
        memory
            .add_relocation_rule((-2, 0).into(), (2, 2).into())
            .unwrap();

        assert_eq!(
            Memory::relocate_address((-1, 0).into(), &memory.relocation_rules),
            MaybeRelocatable::RelocatableValue((2, 0).into()),
        );
        assert_eq!(
            Memory::relocate_address((-2, 1).into(), &memory.relocation_rules),
            MaybeRelocatable::RelocatableValue((2, 3).into()),
        );
    }

    #[test]
    #[cfg_attr(target_arch = "wasm32", wasm_bindgen_test)]
    fn relocate_address_no_rules() {
        let memory = Memory::new();
        assert_eq!(
            Memory::relocate_address((-1, 0).into(), &memory.relocation_rules),
            MaybeRelocatable::RelocatableValue((-1, 0).into()),
        );
        assert_eq!(
            Memory::relocate_address((-2, 1).into(), &memory.relocation_rules),
            MaybeRelocatable::RelocatableValue((-2, 1).into()),
        );
    }

    #[test]
    #[cfg_attr(target_arch = "wasm32", wasm_bindgen_test)]
    fn relocate_address_real_addr() {
        let memory = Memory::new();
        assert_eq!(
            Memory::relocate_address((1, 0).into(), &memory.relocation_rules),
            MaybeRelocatable::RelocatableValue((1, 0).into()),
        );
        assert_eq!(
            Memory::relocate_address((1, 1).into(), &memory.relocation_rules),
            MaybeRelocatable::RelocatableValue((1, 1).into()),
        );
    }

    #[test]
    fn mark_address_as_accessed() {
        let mut memory = memory![((0, 0), 0)];
        assert!(!memory.data[0][0].as_ref().unwrap().is_accessed());
        memory.mark_as_accessed(relocatable!(0, 0));
        assert!(memory.data[0][0].as_ref().unwrap().is_accessed());
    }

    #[test]
    fn get_amount_of_accessed_addresses_for_segment_valid() {
        let mut memory = memory![((0, 0), 0)];
        assert_eq!(
            memory.get_amount_of_accessed_addresses_for_segment(0),
            Some(0)
        );
        memory.mark_as_accessed(relocatable!(0, 0));
        assert_eq!(
            memory.get_amount_of_accessed_addresses_for_segment(0),
            Some(1)
        );
    }

    #[test]
    fn get_amount_of_accessed_addresses_for_segment_invalid_segment() {
        let memory = memory![((0, 0), 0)];
        assert_eq!(memory.get_amount_of_accessed_addresses_for_segment(1), None);
    }

    #[test]
    fn memory_cell_new_is_not_accessed() {
        let cell = MemoryCell::new(mayberelocatable!(1));
        assert!(!cell.is_accessed())
    }

    #[test]
    fn memory_cell_mark_accessed() {
        let mut cell = MemoryCell::new(mayberelocatable!(1));
        cell.mark_accessed();
        assert!(cell.is_accessed())
    }

    #[test]
    fn memory_cell_get_value() {
        let cell = MemoryCell::new(mayberelocatable!(1));
        assert_eq!(cell.get_value(), &mayberelocatable!(1));
    }

    #[test]
    fn memory_cell_mutate_value() {
        let mut cell = MemoryCell::new(mayberelocatable!(1));
        let cell_value = cell.get_value_mut();
        assert_eq!(cell_value, &mayberelocatable!(1));
        *cell_value = mayberelocatable!(2);
        assert_eq!(cell.get_value(), &mayberelocatable!(2));
    }
}<|MERGE_RESOLUTION|>--- conflicted
+++ resolved
@@ -451,13 +451,8 @@
     #[test]
     #[cfg_attr(target_arch = "wasm32", wasm_bindgen_test)]
     fn insert_and_get_succesful() {
-<<<<<<< HEAD
         let key = Relocatable::from((0, 0));
-        let val = MaybeRelocatable::from(Felt::new(5));
-=======
-        let key = MaybeRelocatable::from((0, 0));
         let val = MaybeRelocatable::from(Felt252::new(5));
->>>>>>> 29e5580d
         let mut memory = Memory::new();
         memory.data.push(Vec::new());
         memory.insert(key, &val).unwrap();
@@ -485,13 +480,8 @@
     #[test]
     #[cfg_attr(target_arch = "wasm32", wasm_bindgen_test)]
     fn insert_value_in_temp_segment() {
-<<<<<<< HEAD
         let key = Relocatable::from((-1, 3));
-        let val = MaybeRelocatable::from(Felt::new(8));
-=======
-        let key = MaybeRelocatable::from((-1, 3));
         let val = MaybeRelocatable::from(Felt252::new(8));
->>>>>>> 29e5580d
         let mut memory = Memory::new();
         memory.temp_data.push(Vec::new());
         memory.insert(key, &val).unwrap();
@@ -504,13 +494,8 @@
     #[test]
     #[cfg_attr(target_arch = "wasm32", wasm_bindgen_test)]
     fn insert_and_get_from_temp_segment_succesful() {
-<<<<<<< HEAD
         let key = Relocatable::from((-1, 0));
-        let val = MaybeRelocatable::from(Felt::new(5));
-=======
-        let key = MaybeRelocatable::from((-1, 0));
         let val = MaybeRelocatable::from(Felt252::new(5));
->>>>>>> 29e5580d
         let mut memory = Memory::new();
         memory.temp_data.push(Vec::new());
         memory.insert(key, &val).unwrap();
@@ -554,23 +539,9 @@
 
     #[test]
     #[cfg_attr(target_arch = "wasm32", wasm_bindgen_test)]
-<<<<<<< HEAD
     fn insert_non_allocated_memory() {
         let key = Relocatable::from((0, 0));
-        let val = MaybeRelocatable::from(Felt::new(5));
-=======
-    fn get_non_relocatable_key() {
-        let key = MaybeRelocatable::from(Felt252::new(0));
-        let memory = Memory::new();
-        assert!(memory.get(&key).is_none());
-    }
-
-    #[test]
-    #[cfg_attr(target_arch = "wasm32", wasm_bindgen_test)]
-    fn insert_non_allocated_memory() {
-        let key = MaybeRelocatable::from((0, 0));
         let val = MaybeRelocatable::from(Felt252::new(5));
->>>>>>> 29e5580d
         let mut memory = Memory::new();
         let error = memory.insert(key, &val);
         assert_eq!(error, Err(MemoryError::UnallocatedSegment(0, 0)));
@@ -579,15 +550,9 @@
     #[test]
     #[cfg_attr(target_arch = "wasm32", wasm_bindgen_test)]
     fn insert_inconsistent_memory() {
-<<<<<<< HEAD
         let key = Relocatable::from((0, 0));
-        let val_a = MaybeRelocatable::from(Felt::new(5));
-        let val_b = MaybeRelocatable::from(Felt::new(6));
-=======
-        let key = MaybeRelocatable::from((0, 0));
         let val_a = MaybeRelocatable::from(Felt252::new(5));
         let val_b = MaybeRelocatable::from(Felt252::new(6));
->>>>>>> 29e5580d
         let mut memory = Memory::new();
         memory.data.push(Vec::new());
         memory
@@ -602,31 +567,10 @@
 
     #[test]
     #[cfg_attr(target_arch = "wasm32", wasm_bindgen_test)]
-<<<<<<< HEAD
     fn insert_non_contiguous_element() {
         let key_a = Relocatable::from((0, 0));
         let key_b = Relocatable::from((0, 2));
-        let val = MaybeRelocatable::from(Felt::new(5));
-=======
-    fn insert_address_not_relocatable() {
-        let key = MaybeRelocatable::from(Felt252::new(5));
         let val = MaybeRelocatable::from(Felt252::new(5));
-        let mut memory = Memory::new();
-        let error = memory.insert(&key, &val);
-        assert_eq!(error, Err(MemoryError::AddressNotRelocatable));
-        assert_eq!(
-            error.unwrap_err().to_string(),
-            "Memory addresses must be relocatable"
-        );
-    }
-
-    #[test]
-    #[cfg_attr(target_arch = "wasm32", wasm_bindgen_test)]
-    fn insert_non_contiguous_element() {
-        let key_a = MaybeRelocatable::from((0, 0));
-        let key_b = MaybeRelocatable::from((0, 2));
-        let val = MaybeRelocatable::from(Felt252::new(5));
->>>>>>> 29e5580d
         let mut memory = Memory::new();
         memory.data.push(Vec::new());
         memory.insert(key_a, &val).unwrap();
@@ -637,15 +581,9 @@
     #[test]
     #[cfg_attr(target_arch = "wasm32", wasm_bindgen_test)]
     fn insert_non_contiguous_element_memory_gaps_none() {
-<<<<<<< HEAD
         let key_a = Relocatable::from((0, 0));
         let key_b = Relocatable::from((0, 5));
-        let val = MaybeRelocatable::from(Felt::new(5));
-=======
-        let key_a = MaybeRelocatable::from((0, 0));
-        let key_b = MaybeRelocatable::from((0, 5));
         let val = MaybeRelocatable::from(Felt252::new(5));
->>>>>>> 29e5580d
         let mut memory = Memory::new();
         memory.data.push(Vec::new());
         memory.insert(key_a, &val).unwrap();
@@ -659,23 +597,6 @@
 
     #[test]
     #[cfg_attr(target_arch = "wasm32", wasm_bindgen_test)]
-<<<<<<< HEAD
-=======
-    fn from_array_test() {
-        let mem = memory_from(
-            vec![(
-                MaybeRelocatable::from((1, 0)),
-                MaybeRelocatable::from(Felt252::new(5)),
-            )],
-            2,
-        )
-        .unwrap();
-        assert_matches!(mem.get(&MaybeRelocatable::from((1, 0))), Some(inner) if inner.clone().into_owned() == MaybeRelocatable::Int(Felt252::new(5)));
-    }
-
-    #[test]
-    #[cfg_attr(target_arch = "wasm32", wasm_bindgen_test)]
->>>>>>> 29e5580d
     fn validate_existing_memory_for_range_check_within_bounds() {
         let mut builtin = RangeCheckBuiltinRunner::new(8, 8, true);
         let mut segments = MemorySegmentManager::new();
@@ -688,13 +609,8 @@
         segments
             .memory
             .insert(
-<<<<<<< HEAD
                 Relocatable::from((0, 0)),
-                &MaybeRelocatable::from(Felt::new(45)),
-=======
-                &MaybeRelocatable::from((0, 0)),
                 &MaybeRelocatable::from(Felt252::new(45)),
->>>>>>> 29e5580d
             )
             .unwrap();
         segments.memory.validate_existing_memory().unwrap();
@@ -714,13 +630,8 @@
         segments
             .memory
             .insert(
-<<<<<<< HEAD
                 Relocatable::from((1, 0)),
-                &MaybeRelocatable::from(Felt::new(-10)),
-=======
-                &MaybeRelocatable::from((1, 0)),
                 &MaybeRelocatable::from(Felt252::new(-10)),
->>>>>>> 29e5580d
             )
             .unwrap();
         builtin.add_validation_rule(&mut segments.memory);
@@ -825,13 +736,8 @@
         segments
             .memory
             .insert(
-<<<<<<< HEAD
                 Relocatable::from((0, 0)),
-                &MaybeRelocatable::from(Felt::new(-45)),
-=======
-                &MaybeRelocatable::from((0, 0)),
                 &MaybeRelocatable::from(Felt252::new(-45)),
->>>>>>> 29e5580d
             )
             .unwrap();
         builtin.add_validation_rule(&mut segments.memory);
@@ -881,15 +787,9 @@
         let mut memory = Memory::new();
         memory.temp_data.push(Vec::new());
 
-<<<<<<< HEAD
         let key = Relocatable::from((-1, 0));
-        let val = MaybeRelocatable::from(Felt::new(5));
+        let val = MaybeRelocatable::from(Felt252::new(5));
         memory.insert(key, &val).unwrap();
-=======
-        let key = MaybeRelocatable::from((-1, 0));
-        let val = MaybeRelocatable::from(Felt252::new(5));
-        memory.insert(&key, &val).unwrap();
->>>>>>> 29e5580d
 
         assert_eq!(memory.get(&key).unwrap().as_ref(), &val);
     }
