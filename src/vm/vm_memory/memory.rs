--- conflicted
+++ resolved
@@ -110,11 +110,7 @@
         Ok(None)
     }
 
-<<<<<<< HEAD
-    // Version of Memory.relocate_value() that doesnt requiere a self reference
-=======
     // Version of Memory.relocate_value() that doesn't require a self reference
->>>>>>> f18f31b6
     fn relocate_address(
         addr: &Relocatable,
         relocation_rules: &HashMap<usize, Relocatable>,
@@ -158,11 +154,7 @@
                 }
                 for elem in data_segment {
                     if let Some(value) = elem {
-<<<<<<< HEAD
-                        // Rely on Memory::insert to chatch memory insconsistencies
-=======
                         // Rely on Memory::insert to catch memory inconsistencies
->>>>>>> f18f31b6
                         self.insert(&addr, &value)?;
                     }
                     addr = addr + 1;
