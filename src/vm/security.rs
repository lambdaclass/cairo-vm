--- conflicted
+++ resolved
@@ -83,11 +83,8 @@
 mod test {
     use super::*;
     use crate::hint_processor::builtin_hint_processor::builtin_hint_processor_definition::BuiltinHintProcessor;
-<<<<<<< HEAD
+    use crate::serde::deserialize_program::BuiltinName;
     use crate::stdlib::collections::HashMap;
-=======
-    use crate::serde::deserialize_program::BuiltinName;
->>>>>>> e32e4353
     use crate::types::relocatable::MaybeRelocatable;
     use crate::types::relocatable::Relocatable;
     use crate::vm::errors::memory_errors::MemoryError;
