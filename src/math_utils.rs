use std::ops::Shr;

use crate::{bigint, vm::errors::vm_errors::VirtualMachineError};
use num_bigint::BigInt;
use num_integer::Integer;
<<<<<<< HEAD
use num_traits::{abs, Signed, Zero};
=======
use num_traits::{Signed, Zero};
>>>>>>> d717c34d

///Returns the integer square root of the nonnegative integer n.
///This is the floor of the exact square root of n.
///Unlike math.sqrt(), this function doesn't have rounding error issues.
pub fn isqrt(n: &BigInt) -> Result<BigInt, VirtualMachineError> {
    //n.shr(1) = n.div_floor(2)
    if n.is_negative() {
        return Err(VirtualMachineError::SqrtNegative(n.clone()));
    }
    let mut x = n.clone();
    let mut y = (x.clone() + bigint!(1)).shr(1_i32);
    while y < x {
        x = y;
        y = (x.clone() + n.div_floor(&x)).shr(1_i32);
    }
    if !(x.pow(2) <= *n && *n < (x.clone() + bigint!(1)).pow(2)) {
        return Err(VirtualMachineError::FailedToGetSqrt(n.clone()));
    };
    Ok(x)
}

/// Performs integer division between x and y; fails if x is not divisible by y.
pub fn safe_div(x: &BigInt, y: &BigInt) -> Result<BigInt, VirtualMachineError> {
    if y.is_zero() {
        return Err(VirtualMachineError::DividedByZero);
    }

    let (q, r) = x.div_rem(y);

    if !r.is_zero() {
        return Err(VirtualMachineError::SafeDivFail(x.clone(), y.clone()));
    }

    Ok(q)
}

/// Returns the lift of the given field element, val, as an integer in the range (-prime/2, prime/2).
pub fn as_int(val: &BigInt, prime: &BigInt) -> BigInt {
    //n.shr(1) = n.div_floor(2)
    if *val < prime.shr(1) {
        val.clone()
    } else {
        val - prime
    }
}

///Returns x, y, g such that g = x*a + y*b = gcd(a, b).
<<<<<<< HEAD
fn igcdex(num_a: BigInt, num_b: BigInt) -> (BigInt, BigInt, BigInt) {
    let mut a = num_a;
    let mut b = num_b;
    let x_sign: i32;
    let y_sign: i32;
    match (a.clone(), b.clone()) {
        (a, b) if a == b && a.is_zero() => (bigint!(0_i32), bigint!(1_i32), bigint!(0_i32)),
        (a, _) if a.is_zero() => (bigint!(0_i32), b.div_floor(&abs(b.clone())), abs(b)),
        (_, b) if b.is_zero() => (a.div_floor(&a), bigint!(0_i32), abs(a)),
        _ => {
            if a.is_negative() {
                a = -a;
                x_sign = -1;
            } else {
                x_sign = 1;
            }
            if b.is_negative() {
                b = -b;
                y_sign = -1;
            } else {
                y_sign = 1;
            }
=======
fn igcdex(num_a: &BigInt, num_b: &BigInt) -> (BigInt, BigInt, BigInt) {
    match (num_a, num_b) {
        (a, b) if a.is_zero() && b.is_zero() => (bigint!(0_i32), bigint!(1_i32), bigint!(0_i32)),
        (a, _) if a.is_zero() => (bigint!(0_i32), num_b.signum(), num_b.abs()),
        (_, b) if b.is_zero() => (num_a.signum(), bigint!(0_i32), num_a.abs()),
        _ => {
            let mut a = num_a.abs();
            let x_sign = num_a.signum();
            let mut b = num_b.abs();
            let y_sign = num_b.signum();
>>>>>>> d717c34d
            let (mut x, mut y, mut r, mut s) = (
                bigint!(1_i32),
                bigint!(0_i32),
                bigint!(0_i32),
                bigint!(1_i32),
            );
            let (mut c, mut q);
            while !b.is_zero() {
<<<<<<< HEAD
                (c, q) = (a.clone() % b.clone(), a.div_floor(&b.clone()));
                (a, b, r, s, x, y) = (b, c, x - q.clone() * r.clone(), y - q * s.clone(), r, s)
=======
                (q, c) = (a.div_floor(&b), a % &b);
                (a, b, r, s, x, y) = (b, c, x - &q * &r, y - q * &s, r, s)
>>>>>>> d717c34d
            }
            (x * x_sign, y * y_sign, a)
        }
    }
}
///Finds a nonnegative integer x < p such that (m * x) % p == n.
pub fn div_mod(n: &BigInt, m: &BigInt, p: &BigInt) -> BigInt {
<<<<<<< HEAD
    let (a, _, c) = igcdex(m.clone(), p.clone());
=======
    let (a, _, c) = igcdex(m, p);
>>>>>>> d717c34d
    assert_eq!(c, bigint!(1));
    (n * a).mod_floor(p)
}

/// Gets two points on an elliptic curve mod p and returns their sum.
/// Assumes the points are given in affine form (x, y) and have different x coordinates.
pub fn ec_add(
    point_a: (BigInt, BigInt),
    point_b: (BigInt, BigInt),
    prime: &BigInt,
) -> (BigInt, BigInt) {
    let m = line_slope(&point_a, &point_b, prime);
    let x = (m.clone() * m.clone() - point_a.0.clone() - point_b.0).mod_floor(prime);
    let y = (m * (point_a.0 - x.clone()) - point_a.1).mod_floor(prime);
    (x, y)
}

/// Computes the slope of the line connecting the two given EC points over the field GF(p).
/// Assumes the points are given in affine form (x, y) and have different x coordinates.
pub fn line_slope(
    point_a: &(BigInt, BigInt),
    point_b: &(BigInt, BigInt),
    prime: &BigInt,
) -> BigInt {
<<<<<<< HEAD
    assert!(!((point_a.0.clone() - point_b.0.clone()) % prime).is_zero());
=======
    assert!(!(&point_a.0 - &point_b.0 % prime).is_zero());
>>>>>>> d717c34d
    div_mod(
        &(&point_a.1 - &point_b.1),
        &(&point_a.0 - &point_b.0),
        prime,
    )
}

///  Doubles a point on an elliptic curve with the equation y^2 = x^3 + alpha*x + beta mod p.
/// Assumes the point is given in affine form (x, y) and has y != 0.
pub fn ec_double(point: (BigInt, BigInt), alpha: &BigInt, prime: &BigInt) -> (BigInt, BigInt) {
    let m = ec_double_slope(point.clone(), alpha, prime);
    let x = ((m.clone() * m.clone()) - (bigint!(2) * point.0.clone())) % prime;
    let y = (m * (point.0.clone() - x.clone()) - point.1).mod_floor(prime);
    (x, y)
}

/// Computes the slope of an elliptic curve with the equation y^2 = x^3 + alpha*x + beta mod p, at
/// the given point.
/// Assumes the point is given in affine form (x, y) and has y != 0.
pub fn ec_double_slope(point: (BigInt, BigInt), alpha: &BigInt, prime: &BigInt) -> BigInt {
<<<<<<< HEAD
    assert!(!(point.1.clone() % prime).is_zero());
    div_mod(
        &(bigint!(3_i32) * point.0.clone() * point.0.clone() + alpha),
=======
    assert!(!(&point.1 % prime).is_zero());
    div_mod(
        &(bigint!(3_i32) * &point.0 * &point.0 + alpha),
>>>>>>> d717c34d
        &(bigint!(2_i32) * point.1),
        prime,
    )
}

#[cfg(test)]
mod tests {
    use super::*;
    use crate::bigint_str;

    #[test]
    fn calculate_igcdex() {
        let a = bigint_str!(
            b"3443173965374276972000139705137775968422921151703548011275075734291405722262"
        );
        let b = bigint_str!(
            b"3618502788666131213697322783095070105623107215331596699973092056135872020481"
        );
        assert_eq!((bigint_str!(b"-1688547300931946713657663208540757607205184050780245505361433670721217394901"), bigint_str!(b"1606731415015725997151049087601104361134423282856790368548943305828633315023"), bigint!(1)), igcdex(&a, &b));
    }

    #[test]
    fn calculate_divmod_a() {
        let a = bigint_str!(
            b"11260647941622813594563746375280766662237311019551239924981511729608487775604310196863705127454617186486639011517352066501847110680463498585797912894788"
        );
        let b = bigint_str!(
            b"4020711254448367604954374443741161860304516084891705811279711044808359405970"
        );
        let prime = bigint_str!(
            b"3618502788666131213697322783095070105623107215331596699973092056135872020481"
        );
        assert_eq!(
            bigint_str!(
                b"2904750555256547440469454488220756360634457312540595732507835416669695939476"
            ),
            div_mod(&a, &b, &prime)
        );
    }

    #[test]
    fn calculate_divmod_b() {
        let a = bigint_str!(
            b"29642372811668969595956851264770043260610851505766181624574941701711520154703788233010819515917136995474951116158286220089597404329949295479559895970988"
        );
        let b = bigint_str!(
            b"3443173965374276972000139705137775968422921151703548011275075734291405722262"
        );
        let prime = bigint_str!(
            b"3618502788666131213697322783095070105623107215331596699973092056135872020481"
        );
        assert_eq!(
            bigint_str!(
                b"3601388548860259779932034493250169083811722919049731683411013070523752439691"
            ),
            div_mod(&a, &b, &prime)
        );
    }

    #[test]
    fn calculate_divmod_c() {
        let a = bigint_str!(
            b"1208267356464811040667664150251401430616174694388968865551115897173431833224432165394286799069453655049199580362994484548890574931604445970825506916876"
        );
        let b = bigint_str!(
            b"1809792356889571967986805709823554331258072667897598829955472663737669990418"
        );
        let prime = bigint_str!(
            b"3618502788666131213697322783095070105623107215331596699973092056135872020481"
        );
        assert_eq!(
            bigint_str!(
                b"1545825591488572374291664030703937603499513742109806697511239542787093258962"
            ),
            div_mod(&a, &b, &prime)
<<<<<<< HEAD
=======
        );
    }

    #[test]
    fn compute_safe_div() {
        let x = bigint!(26);
        let y = bigint!(13);
        assert_eq!(safe_div(&x, &y), Ok(bigint!(2)));
    }

    #[test]
    fn compute_safe_div_non_divisor() {
        let x = bigint!(25);
        let y = bigint!(4);
        assert_eq!(
            safe_div(&x, &y),
            Err(VirtualMachineError::SafeDivFail(bigint!(25), bigint!(4)))
>>>>>>> d717c34d
        );
    }

    #[test]
<<<<<<< HEAD
    fn compute_safe_div() {
        let x = bigint!(26);
        let y = bigint!(13);
        assert_eq!(safe_div(&x, &y), Ok(bigint!(2)));
    }

    #[test]
    fn compute_safe_div_non_divisor() {
        let x = bigint!(25);
        let y = bigint!(4);
        assert_eq!(
            safe_div(&x, &y),
            Err(VirtualMachineError::SafeDivFail(bigint!(25), bigint!(4)))
        );
    }

    #[test]
=======
>>>>>>> d717c34d
    fn compute_safe_div_by_zero() {
        let x = bigint!(25);
        let y = bigint!(0);
        assert_eq!(safe_div(&x, &y), Err(VirtualMachineError::DividedByZero));
    }

    #[test]
    fn compute_line_slope_for_valid_points() {
        let point_a = (
            bigint_str!(
                b"3139037544796708144595053687182055617920475701120786241351436619796497072089"
            ),
            bigint_str!(
                b"2119589567875935397690285099786081818522144748339117565577200220779667999801"
            ),
        );
        let point_b = (
            bigint_str!(
                b"3324833730090626974525872402899302150520188025637965566623476530814354734325"
            ),
            bigint_str!(
                b"3147007486456030910661996439995670279305852583596209647900952752170983517249"
            ),
        );
        let prime = bigint_str!(
            b"3618502788666131213697322783095070105623107215331596699973092056135872020481"
        );
        assert_eq!(
            bigint_str!(
                b"992545364708437554384321881954558327331693627531977596999212637460266617010"
            ),
            line_slope(&point_a, &point_b, &prime)
        );
    }

    #[test]
    fn compute_double_slope_for_valid_point_a() {
        let point = (
            bigint_str!(
                b"3143372541908290873737380228370996772020829254218248561772745122290262847573"
            ),
            bigint_str!(
                b"1721586982687138486000069852568887984211460575851774005637537867145702861131"
            ),
        );
        let prime = bigint_str!(
            b"3618502788666131213697322783095070105623107215331596699973092056135872020481"
        );
        let alpha = bigint!(1);
        assert_eq!(
            bigint_str!(
                b"3601388548860259779932034493250169083811722919049731683411013070523752439691"
            ),
            ec_double_slope(point, &alpha, &prime)
        );
    }

    #[test]
    fn compute_double_slope_for_valid_point_b() {
        let point = (
            bigint_str!(
                b"1937407885261715145522756206040455121546447384489085099828343908348117672673"
            ),
            bigint_str!(
                b"2010355627224183802477187221870580930152258042445852905639855522404179702985"
            ),
        );
        let prime = bigint_str!(
            b"3618502788666131213697322783095070105623107215331596699973092056135872020481"
        );
        let alpha = bigint!(1);
        assert_eq!(
            bigint_str!(
                b"2904750555256547440469454488220756360634457312540595732507835416669695939476"
            ),
            ec_double_slope(point, &alpha, &prime)
        );
    }

    #[test]
    fn calculate_ec_double_for_valid_point_a() {
        let point = (
            bigint_str!(
                b"1937407885261715145522756206040455121546447384489085099828343908348117672673"
            ),
            bigint_str!(
                b"2010355627224183802477187221870580930152258042445852905639855522404179702985"
            ),
        );
        let prime = bigint_str!(
            b"3618502788666131213697322783095070105623107215331596699973092056135872020481"
        );
        let alpha = bigint!(1);
        assert_eq!(
            (
                bigint_str!(
                    b"58460926014232092148191979591712815229424797874927791614218178721848875644"
                ),
                bigint_str!(
                    b"1065613861227134732854284722490492186040898336012372352512913425790457998694"
                )
            ),
            ec_double(point, &alpha, &prime)
        );
    }

    #[test]
    fn calculate_ec_double_for_valid_point_b() {
        let point = (
            bigint_str!(
                b"3143372541908290873737380228370996772020829254218248561772745122290262847573"
            ),
            bigint_str!(
                b"1721586982687138486000069852568887984211460575851774005637537867145702861131"
            ),
        );
        let prime = bigint_str!(
            b"3618502788666131213697322783095070105623107215331596699973092056135872020481"
        );
        let alpha = bigint!(1);
        assert_eq!(
            (
                bigint_str!(
                    b"1937407885261715145522756206040455121546447384489085099828343908348117672673"
                ),
                bigint_str!(
                    b"2010355627224183802477187221870580930152258042445852905639855522404179702985"
                )
            ),
            ec_double(point, &alpha, &prime)
        );
    }

    #[test]
    fn calculate_ec_double_for_valid_point_c() {
        let point = (
            bigint_str!(
                b"634630432210960355305430036410971013200846091773294855689580772209984122075"
            ),
            bigint_str!(
                b"904896178444785983993402854911777165629036333948799414977736331868834995209"
            ),
        );
        let prime = bigint_str!(
            b"3618502788666131213697322783095070105623107215331596699973092056135872020481"
        );
        let alpha = bigint!(1);
        assert_eq!(
            (
                bigint_str!(
                    b"3143372541908290873737380228370996772020829254218248561772745122290262847573"
                ),
                bigint_str!(
                    b"1721586982687138486000069852568887984211460575851774005637537867145702861131"
                )
            ),
            ec_double(point, &alpha, &prime)
        );
    }

    #[test]
    fn calculate_ec_add_for_valid_points_a() {
        let point_a = (
            bigint_str!(
                b"1183418161532233795704555250127335895546712857142554564893196731153957537489"
            ),
            bigint_str!(
                b"1938007580204102038458825306058547644691739966277761828724036384003180924526"
            ),
        );
        let point_b = (
            bigint_str!(
                b"1977703130303461992863803129734853218488251484396280000763960303272760326570"
            ),
            bigint_str!(
                b"2565191853811572867032277464238286011368568368717965689023024980325333517459"
            ),
        );
        let prime = bigint_str!(
            b"3618502788666131213697322783095070105623107215331596699973092056135872020481"
        );
        assert_eq!(
            (
                bigint_str!(
                    b"1977874238339000383330315148209250828062304908491266318460063803060754089297"
                ),
                bigint_str!(
                    b"2969386888251099938335087541720168257053975603483053253007176033556822156706"
                )
            ),
            ec_add(point_a, point_b, &prime)
        );
    }

    #[test]
    fn calculate_ec_add_for_valid_points_b() {
        let point_a = (
            bigint_str!(
                b"3139037544796708144595053687182055617920475701120786241351436619796497072089"
            ),
            bigint_str!(
                b"2119589567875935397690285099786081818522144748339117565577200220779667999801"
            ),
        );
        let point_b = (
            bigint_str!(
                b"3324833730090626974525872402899302150520188025637965566623476530814354734325"
            ),
            bigint_str!(
                b"3147007486456030910661996439995670279305852583596209647900952752170983517249"
            ),
        );
        let prime = bigint_str!(
            b"3618502788666131213697322783095070105623107215331596699973092056135872020481"
        );
        assert_eq!(
            (
                bigint_str!(
                    b"1183418161532233795704555250127335895546712857142554564893196731153957537489"
                ),
                bigint_str!(
                    b"1938007580204102038458825306058547644691739966277761828724036384003180924526"
                )
            ),
            ec_add(point_a, point_b, &prime)
        );
    }

    #[test]
    fn calculate_ec_add_for_valid_points_c() {
        let point_a = (
            bigint_str!(
                b"1183418161532233795704555250127335895546712857142554564893196731153957537489"
            ),
            bigint_str!(
                b"1938007580204102038458825306058547644691739966277761828724036384003180924526"
            ),
        );
        let point_b = (
            bigint_str!(
                b"1977703130303461992863803129734853218488251484396280000763960303272760326570"
            ),
            bigint_str!(
                b"2565191853811572867032277464238286011368568368717965689023024980325333517459"
            ),
        );
        let prime = bigint_str!(
            b"3618502788666131213697322783095070105623107215331596699973092056135872020481"
        );
        assert_eq!(
            (
                bigint_str!(
                    b"1977874238339000383330315148209250828062304908491266318460063803060754089297"
                ),
                bigint_str!(
                    b"2969386888251099938335087541720168257053975603483053253007176033556822156706"
                )
            ),
            ec_add(point_a, point_b, &prime)
        );
    }

    #[test]
    fn calculate_isqrt_a() {
        let n = bigint!(81);
        assert_eq!(isqrt(&n), Ok(bigint!(9)));
    }

    #[test]
    fn calculate_isqrt_b() {
        let n = bigint_str!(b"4573659632505831259480");
        assert_eq!(isqrt(&(n.pow(2))), Ok(n));
    }

    #[test]
    fn calculate_isqrt_c() {
        let n = bigint_str!(
            b"3618502788666131213697322783095070105623107215331596699973092056135872020481"
        );
        assert_eq!(isqrt(&(n.pow(2))), Ok(n));
    }

    #[test]
    fn calculate_isqrt_zero() {
        let n = bigint!(0);
        assert_eq!(isqrt(&n), Ok(bigint!(0)));
    }

    #[test]
    fn calculate_isqrt_negative() {
        let n = bigint!(-1);
        assert_eq!(isqrt(&n), Err(VirtualMachineError::SqrtNegative(n)));
    }
}<|MERGE_RESOLUTION|>--- conflicted
+++ resolved
@@ -3,11 +3,7 @@
 use crate::{bigint, vm::errors::vm_errors::VirtualMachineError};
 use num_bigint::BigInt;
 use num_integer::Integer;
-<<<<<<< HEAD
-use num_traits::{abs, Signed, Zero};
-=======
 use num_traits::{Signed, Zero};
->>>>>>> d717c34d
 
 ///Returns the integer square root of the nonnegative integer n.
 ///This is the floor of the exact square root of n.
@@ -55,30 +51,6 @@
 }
 
 ///Returns x, y, g such that g = x*a + y*b = gcd(a, b).
-<<<<<<< HEAD
-fn igcdex(num_a: BigInt, num_b: BigInt) -> (BigInt, BigInt, BigInt) {
-    let mut a = num_a;
-    let mut b = num_b;
-    let x_sign: i32;
-    let y_sign: i32;
-    match (a.clone(), b.clone()) {
-        (a, b) if a == b && a.is_zero() => (bigint!(0_i32), bigint!(1_i32), bigint!(0_i32)),
-        (a, _) if a.is_zero() => (bigint!(0_i32), b.div_floor(&abs(b.clone())), abs(b)),
-        (_, b) if b.is_zero() => (a.div_floor(&a), bigint!(0_i32), abs(a)),
-        _ => {
-            if a.is_negative() {
-                a = -a;
-                x_sign = -1;
-            } else {
-                x_sign = 1;
-            }
-            if b.is_negative() {
-                b = -b;
-                y_sign = -1;
-            } else {
-                y_sign = 1;
-            }
-=======
 fn igcdex(num_a: &BigInt, num_b: &BigInt) -> (BigInt, BigInt, BigInt) {
     match (num_a, num_b) {
         (a, b) if a.is_zero() && b.is_zero() => (bigint!(0_i32), bigint!(1_i32), bigint!(0_i32)),
@@ -89,7 +61,6 @@
             let x_sign = num_a.signum();
             let mut b = num_b.abs();
             let y_sign = num_b.signum();
->>>>>>> d717c34d
             let (mut x, mut y, mut r, mut s) = (
                 bigint!(1_i32),
                 bigint!(0_i32),
@@ -98,13 +69,8 @@
             );
             let (mut c, mut q);
             while !b.is_zero() {
-<<<<<<< HEAD
-                (c, q) = (a.clone() % b.clone(), a.div_floor(&b.clone()));
-                (a, b, r, s, x, y) = (b, c, x - q.clone() * r.clone(), y - q * s.clone(), r, s)
-=======
                 (q, c) = (a.div_floor(&b), a % &b);
                 (a, b, r, s, x, y) = (b, c, x - &q * &r, y - q * &s, r, s)
->>>>>>> d717c34d
             }
             (x * x_sign, y * y_sign, a)
         }
@@ -112,11 +78,7 @@
 }
 ///Finds a nonnegative integer x < p such that (m * x) % p == n.
 pub fn div_mod(n: &BigInt, m: &BigInt, p: &BigInt) -> BigInt {
-<<<<<<< HEAD
-    let (a, _, c) = igcdex(m.clone(), p.clone());
-=======
     let (a, _, c) = igcdex(m, p);
->>>>>>> d717c34d
     assert_eq!(c, bigint!(1));
     (n * a).mod_floor(p)
 }
@@ -141,11 +103,7 @@
     point_b: &(BigInt, BigInt),
     prime: &BigInt,
 ) -> BigInt {
-<<<<<<< HEAD
-    assert!(!((point_a.0.clone() - point_b.0.clone()) % prime).is_zero());
-=======
     assert!(!(&point_a.0 - &point_b.0 % prime).is_zero());
->>>>>>> d717c34d
     div_mod(
         &(&point_a.1 - &point_b.1),
         &(&point_a.0 - &point_b.0),
@@ -166,15 +124,9 @@
 /// the given point.
 /// Assumes the point is given in affine form (x, y) and has y != 0.
 pub fn ec_double_slope(point: (BigInt, BigInt), alpha: &BigInt, prime: &BigInt) -> BigInt {
-<<<<<<< HEAD
-    assert!(!(point.1.clone() % prime).is_zero());
-    div_mod(
-        &(bigint!(3_i32) * point.0.clone() * point.0.clone() + alpha),
-=======
     assert!(!(&point.1 % prime).is_zero());
     div_mod(
         &(bigint!(3_i32) * &point.0 * &point.0 + alpha),
->>>>>>> d717c34d
         &(bigint!(2_i32) * point.1),
         prime,
     )
@@ -250,8 +202,6 @@
                 b"1545825591488572374291664030703937603499513742109806697511239542787093258962"
             ),
             div_mod(&a, &b, &prime)
-<<<<<<< HEAD
-=======
         );
     }
 
@@ -269,31 +219,10 @@
         assert_eq!(
             safe_div(&x, &y),
             Err(VirtualMachineError::SafeDivFail(bigint!(25), bigint!(4)))
->>>>>>> d717c34d
-        );
-    }
-
-    #[test]
-<<<<<<< HEAD
-    fn compute_safe_div() {
-        let x = bigint!(26);
-        let y = bigint!(13);
-        assert_eq!(safe_div(&x, &y), Ok(bigint!(2)));
-    }
-
-    #[test]
-    fn compute_safe_div_non_divisor() {
-        let x = bigint!(25);
-        let y = bigint!(4);
-        assert_eq!(
-            safe_div(&x, &y),
-            Err(VirtualMachineError::SafeDivFail(bigint!(25), bigint!(4)))
-        );
-    }
-
-    #[test]
-=======
->>>>>>> d717c34d
+        );
+    }
+
+    #[test]
     fn compute_safe_div_by_zero() {
         let x = bigint!(25);
         let y = bigint!(0);
