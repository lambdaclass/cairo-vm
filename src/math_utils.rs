--- conflicted
+++ resolved
@@ -125,11 +125,7 @@
 ///Finds a nonnegative integer x < p such that (m * x) % p == n.
 pub fn div_mod(n: &BigInt, m: &BigInt, p: &BigInt) -> BigInt {
     let (a, _, c) = igcdex(m, p);
-<<<<<<< HEAD
-    assert_eq!(c, BigInt::one());
-=======
-    debug_assert_eq!(c, bigint!(1));
->>>>>>> e3fc0aeb
+    debug_assert_eq!(c, BigInt::one());
     (n * a).mod_floor(p)
 }
 
