use crate::hint_processor::hint_processor_definition::HintProcessor;
use crate::types::program::Program;
use crate::vm::errors::{cairo_run_errors::CairoRunError, runner_errors::RunnerError};
use crate::vm::runners::cairo_runner::CairoRunner;
use crate::vm::trace::trace_entry::RelocatedTraceEntry;
use crate::vm::vm_core::VirtualMachine;
use num_bigint::BigInt;
use std::fs::File;
use std::io::{self, BufWriter, Error, ErrorKind, Write};
use std::path::Path;

pub fn cairo_run<'a>(
    path: &'a Path,
    entrypoint: &'a str,
    trace_enabled: bool,
    print_output: bool,
    hint_processor: &'a dyn HintProcessor,
) -> Result<CairoRunner<'a>, CairoRunError> {
    let program = match Program::new(path, entrypoint) {
        Ok(program) => program,
        Err(error) => return Err(CairoRunError::Program(error)),
    };

    let mut cairo_runner = CairoRunner::new(&program, hint_processor)?;
    let mut vm = VirtualMachine::new(program.prime, trace_enabled);
    let end = cairo_runner.initialize(&mut vm)?;

<<<<<<< HEAD
    let end = cairo_runner
        .initialize_main_entrypoint()
        .map_err(CairoRunError::Runner)?;

    cairo_runner
        .initialize_vm()
        .map_err(CairoRunError::Runner)?;

    cairo_runner
        .run_until_pc(end)
        .map_err(CairoRunError::VirtualMachine)?;

    cairo_runner
        .vm
        .verify_auto_deductions()
        .map_err(CairoRunError::VirtualMachine)?;

    cairo_runner.relocate().map_err(CairoRunError::Trace)?;
=======
    if let Err(error) = cairo_runner.run_until_pc(end, &mut vm) {
        return Err(CairoRunError::VirtualMachine(error));
    }

    if let Err(error) = vm.verify_auto_deductions() {
        return Err(CairoRunError::VirtualMachine(error));
    }

    if let Err(error) = cairo_runner.relocate(&mut vm) {
        return Err(CairoRunError::Trace(error));
    }
>>>>>>> 90719e28

    if print_output {
        write_output(&mut cairo_runner, &mut vm)?;
    }

    Ok(cairo_runner)
}

pub fn write_output(
    cairo_runner: &mut CairoRunner,
    vm: &mut VirtualMachine,
) -> Result<(), CairoRunError> {
    let mut buffer = BufWriter::new(io::stdout());
    writeln!(&mut buffer, "Program Output: ")
        .map_err(|_| CairoRunError::Runner(RunnerError::WriteFail))?;
    cairo_runner
        .write_output(vm, &mut buffer)
        .map_err(CairoRunError::Runner)?;
    buffer
        .flush()
        .map_err(|_| CairoRunError::Runner(RunnerError::WriteFail))
}

/// Writes a trace as a binary file. Bincode encodes to little endian by default and each trace
/// entry is composed of 3 usize values that are padded to always reach 64 bit size.
pub fn write_binary_trace(
    relocated_trace: &[RelocatedTraceEntry],
    trace_file: &Path,
) -> io::Result<()> {
    let file = File::create(trace_file)?;
    let mut buffer = BufWriter::new(file);

    for (i, entry) in relocated_trace.iter().enumerate() {
        bincode::serialize_into(&mut buffer, entry).map_err(|e| {
            Error::new(
                ErrorKind::Other,
                format!("Failed to dump trace at position {i}, serialize error: {e}"),
            )
        })?;
    }

    buffer.flush()
}

/*
   Writes a binary memory file with the relocated memory as input.
   The memory pairs (address, value) are encoded and concatenated in the file
   given by the path `memory_file`.

   * address -> 8-byte encoded
   * value -> 32-byte encoded
*/
pub fn write_binary_memory(
    relocated_memory: &[Option<BigInt>],
    memory_file: &Path,
) -> io::Result<()> {
    let file = File::create(memory_file)?;
    let mut buffer = BufWriter::new(file);

    // initialize bytes vector that will be dumped to file
    let mut memory_bytes: Vec<u8> = Vec::new();

    for (i, memory_cell) in relocated_memory.iter().enumerate() {
        match memory_cell {
            None => continue,
            Some(unwrapped_memory_cell) => {
                encode_relocated_memory(&mut memory_bytes, i, unwrapped_memory_cell);
            }
        }
    }

    buffer.write_all(&memory_bytes)?;
    buffer.flush()
}

// encodes a given memory cell.
fn encode_relocated_memory(memory_bytes: &mut Vec<u8>, addr: usize, memory_cell: &BigInt) {
    // append memory address to bytes vector using a 8 bytes representation
    let mut addr_bytes = (addr as u64).to_le_bytes().to_vec();
    memory_bytes.append(&mut addr_bytes);

    // append memory value at address using a 32 bytes representation
    let mut value_bytes = memory_cell.to_signed_bytes_le();
    value_bytes.resize(32, 0);
    memory_bytes.append(&mut value_bytes);
}

#[cfg(test)]
mod tests {
    use super::*;
    use crate::{
        bigint,
        hint_processor::builtin_hint_processor::builtin_hint_processor_definition::BuiltinHintProcessor,
        utils::test_utils::vm,
    };
    use num_bigint::Sign;
    use std::io::Read;

    fn run_test_program<'a>(
        program_path: &Path,
        hint_processor: &'a dyn HintProcessor,
<<<<<<< HEAD
    ) -> Result<CairoRunner<'a>, CairoRunError> {
        let program = Program::new(program_path, "main").map_err(CairoRunError::Program)?;

        let mut cairo_runner = CairoRunner::new(&program, true, hint_processor).unwrap();

        cairo_runner.initialize_segments(None);

        let end = cairo_runner
            .initialize_main_entrypoint()
            .map_err(CairoRunError::Runner)?;
=======
    ) -> Result<(CairoRunner<'a>, VirtualMachine), CairoRunError> {
        let program = match Program::new(program_path, "main") {
            Ok(program) => program,
            Err(e) => return Err(CairoRunError::Program(e)),
        };

        let mut cairo_runner = CairoRunner::new(&program, hint_processor).unwrap();
        let mut vm = vm!(true);
        let end = match cairo_runner.initialize(&mut vm) {
            Ok(end) => end,
            Err(e) => return Err(CairoRunError::Runner(e)),
        };
        assert!(cairo_runner.run_until_pc(end, &mut vm).is_ok());
>>>>>>> 90719e28

        Ok((cairo_runner, vm))
    }

    #[test]
    fn cairo_run_custom_entry_point() {
        let program_path = Path::new("cairo_programs/not_main.json");
        let program = Program::new(program_path, "not_main").unwrap();
        let mut vm = vm!();
        let hint_processor = BuiltinHintProcessor::new_empty();
        let mut cairo_runner = CairoRunner::new(&program, &hint_processor).unwrap();

        let end = cairo_runner.initialize(&mut vm).unwrap();
        assert!(cairo_runner.run_until_pc(end, &mut vm).is_ok());
        assert!(cairo_runner.relocate(&mut vm).is_ok());
        // `main` returns without doing nothing, but `not_main` sets `[ap]` to `1`
        // Memory location was found empirically and simply hardcoded
        assert_eq!(cairo_runner.relocated_memory[2], Some(bigint!(123)));
    }

    fn compare_files(file_path_1: &Path, file_path_2: &Path) -> io::Result<()> {
        let mut file_1 = File::open(file_path_1)?;
        let mut file_2 = File::open(file_path_2)?;

        let mut buffer_1 = Vec::new();
        let mut buffer_2 = Vec::new();

        file_1.read_to_end(&mut buffer_1)?;
        file_2.read_to_end(&mut buffer_2)?;

        assert_eq!(&buffer_1.len(), &buffer_2.len());

        for (buf_byte_1, buf_byte_2) in buffer_1.iter().zip(buffer_2.iter()) {
            assert_eq!(buf_byte_1, buf_byte_2);
        }
        Ok(())
    }

    #[test]
    fn cairo_run_with_no_data_program() {
        // a compiled program with no `data` key.
        // it should fail when the program is loaded.
        let no_data_program_path = Path::new("cairo_programs/no_data_program.json");
        let hint_processor = BuiltinHintProcessor::new_empty();
        assert!(cairo_run(no_data_program_path, "main", false, false, &hint_processor).is_err());
    }

    #[test]
    fn cairo_run_with_no_main_program() {
        // a compiled program with no main scope
        // it should fail when trying to run initialize_main_entrypoint.
        let no_main_program_path = Path::new("cairo_programs/no_main_program.json");
        let hint_processor = BuiltinHintProcessor::new_empty();
        assert!(cairo_run(no_main_program_path, "main", false, false, &hint_processor).is_err());
    }

    #[test]
    fn cairo_run_with_invalid_memory() {
        // the program invalid_memory.json has an invalid memory cell and errors when trying to
        // decode the instruction.
        let invalid_memory = Path::new("cairo_programs/invalid_memory.json");
        let hint_processor = BuiltinHintProcessor::new_empty();
        assert!(cairo_run(invalid_memory, "main", false, false, &hint_processor).is_err());
    }

    #[test]
    fn write_output_program() {
        let program_path = Path::new("cairo_programs/bitwise_output.json");
        let hint_processor = BuiltinHintProcessor::new_empty();
        let mut cairo_runner = run_test_program(program_path, &hint_processor)
            .expect("Couldn't initialize cairo runner");
        assert!(write_output(&mut cairo_runner).is_ok());
    }

    #[test]
    fn write_binary_trace_file() {
        let program_path = Path::new("cairo_programs/struct.json");
        let expected_trace_path = Path::new("cairo_programs/trace_memory/cairo_trace_struct");
        let cairo_rs_trace_path = Path::new("cairo_programs/trace_memory/struct_cairo_rs.trace");

        // run test program until the end
        let hint_processor = BuiltinHintProcessor::new_empty();
        let cairo_runner_result = run_test_program(program_path, &hint_processor);
        let (mut cairo_runner, mut vm) = cairo_runner_result.unwrap();

        // relocate memory so we can dump it to file
        assert!(cairo_runner.relocate(&mut vm).is_ok());
        assert!(vm.trace.is_some());
        assert!(cairo_runner.relocated_trace.is_some());

        // write cairo_rs vm trace file
        assert!(
            write_binary_trace(&cairo_runner.relocated_trace.unwrap(), cairo_rs_trace_path).is_ok()
        );

        // compare that the original cairo vm trace file and cairo_rs vm trace files are equal
        assert!(compare_files(cairo_rs_trace_path, expected_trace_path).is_ok());
    }

    #[test]
    fn write_binary_memory_file() {
        let program_path = Path::new("cairo_programs/struct.json");
        let expected_memory_path = Path::new("cairo_programs/trace_memory/cairo_memory_struct");
        let cairo_rs_memory_path = Path::new("cairo_programs/trace_memory/struct_cairo_rs.memory");

        // run test program until the end
        let hint_processor = BuiltinHintProcessor::new_empty();
        let cairo_runner_result = run_test_program(program_path, &hint_processor);
        let (mut cairo_runner, mut vm) = cairo_runner_result.unwrap();

        // relocate memory so we can dump it to file
        assert!(cairo_runner.relocate(&mut vm).is_ok());

        // write cairo_rs vm memory file
        assert!(write_binary_memory(&cairo_runner.relocated_memory, cairo_rs_memory_path).is_ok());

        // compare that the original cairo vm memory file and cairo_rs vm memory files are equal
        assert!(compare_files(cairo_rs_memory_path, expected_memory_path).is_ok());
    }

    #[test]
    fn run_with_no_trace() {
        let program_path = Path::new("cairo_programs/struct.json");
        let program = Program::new(program_path, "main").unwrap();
        let hint_processor = BuiltinHintProcessor::new_empty();
        let mut cairo_runner = CairoRunner::new(&program, &hint_processor).unwrap();
        let mut vm = vm!();
        let end = cairo_runner.initialize(&mut vm).unwrap();
        assert!(cairo_runner.run_until_pc(end, &mut vm).is_ok());
        assert!(vm.trace.is_none());
    }
}<|MERGE_RESOLUTION|>--- conflicted
+++ resolved
@@ -25,7 +25,6 @@
     let mut vm = VirtualMachine::new(program.prime, trace_enabled);
     let end = cairo_runner.initialize(&mut vm)?;
 
-<<<<<<< HEAD
     let end = cairo_runner
         .initialize_main_entrypoint()
         .map_err(CairoRunError::Runner)?;
@@ -35,28 +34,14 @@
         .map_err(CairoRunError::Runner)?;
 
     cairo_runner
-        .run_until_pc(end)
+        .run_until_pc(end, &mut vm)
         .map_err(CairoRunError::VirtualMachine)?;
 
-    cairo_runner
-        .vm
+    vm
         .verify_auto_deductions()
         .map_err(CairoRunError::VirtualMachine)?;
 
-    cairo_runner.relocate().map_err(CairoRunError::Trace)?;
-=======
-    if let Err(error) = cairo_runner.run_until_pc(end, &mut vm) {
-        return Err(CairoRunError::VirtualMachine(error));
-    }
-
-    if let Err(error) = vm.verify_auto_deductions() {
-        return Err(CairoRunError::VirtualMachine(error));
-    }
-
-    if let Err(error) = cairo_runner.relocate(&mut vm) {
-        return Err(CairoRunError::Trace(error));
-    }
->>>>>>> 90719e28
+    cairo_runner.relocate(&mut vm).map_err(CairoRunError::Trace)?;
 
     if print_output {
         write_output(&mut cairo_runner, &mut vm)?;
@@ -158,32 +143,15 @@
     fn run_test_program<'a>(
         program_path: &Path,
         hint_processor: &'a dyn HintProcessor,
-<<<<<<< HEAD
-    ) -> Result<CairoRunner<'a>, CairoRunError> {
+    ) -> Result<(CairoRunner<'a>, VirtualMachine), CairoRunError> {
         let program = Program::new(program_path, "main").map_err(CairoRunError::Program)?;
-
-        let mut cairo_runner = CairoRunner::new(&program, true, hint_processor).unwrap();
-
-        cairo_runner.initialize_segments(None);
-
-        let end = cairo_runner
-            .initialize_main_entrypoint()
-            .map_err(CairoRunError::Runner)?;
-=======
-    ) -> Result<(CairoRunner<'a>, VirtualMachine), CairoRunError> {
-        let program = match Program::new(program_path, "main") {
-            Ok(program) => program,
-            Err(e) => return Err(CairoRunError::Program(e)),
-        };
 
         let mut cairo_runner = CairoRunner::new(&program, hint_processor).unwrap();
         let mut vm = vm!(true);
-        let end = match cairo_runner.initialize(&mut vm) {
-            Ok(end) => end,
-            Err(e) => return Err(CairoRunError::Runner(e)),
-        };
+        cairo_runner.initialize(&mut vm)
+            .map_err(CairoRunError::Runner)?;
+
         assert!(cairo_runner.run_until_pc(end, &mut vm).is_ok());
->>>>>>> 90719e28
 
         Ok((cairo_runner, vm))
     }
