--- conflicted
+++ resolved
@@ -1,15 +1,10 @@
 [workspace]
-<<<<<<< HEAD
-members = ["cairo-vm-cli", "vm", "hint_accountant"]
-=======
 members = [
     "cairo-vm-cli",
-    "felt",
     "vm",
     "hint_accountant",
     "examples/wasm-demo",
 ]
->>>>>>> 030b7ebd
 exclude = ["ensure-no_std"]
 
 # Explicitly set the resolver to the default for edition >= 2021
