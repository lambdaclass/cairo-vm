--- conflicted
+++ resolved
@@ -15,13 +15,8 @@
 readme = "README.md"
 
 [workspace.dependencies]
-<<<<<<< HEAD
-felt = { package = "cairo-felt", path = "./felt", version = "0.8.0", default-features = false, features = [
-    "alloc"
-=======
 felt = { package = "cairo-felt", path = "./felt", version = "0.8.1", default-features = false, features = [
     "alloc",
->>>>>>> 19325624
 ] }
 cairo-vm = { path = "./vm", version = "0.8.1", default-features = false }
 mimalloc = { version = "0.1.29", default-features = false }
