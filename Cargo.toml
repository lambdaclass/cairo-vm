--- conflicted
+++ resolved
@@ -1,15 +1,6 @@
 [workspace]
-<<<<<<< HEAD
 members = [".", "cairo-vm-cli", "felt", "hint_accountant", "./deps/parse-hyperlinks", "fuzzer"]
-=======
-members = [
-    "cairo-vm-cli",
-    "felt",
-    "vm",
-    "hint_accountant",
-]
-exclude = ["ensure-no_std"]
->>>>>>> 9b72878c
+
 
 [workspace.package]
 version = "0.8.0"
